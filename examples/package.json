{
  "name": "examples-browser",
  "version": "0.0.0",
  "description": "Examples browser for the PlayCanvas Engine",
  "main": "index.js",
  "type": "module",
  "scripts": {
    "build": "npm run build:example:data && npm run build:standalone && npm run build:directory && cross-env NODE_ENV=production rollup -c",
    "build:directory": "node ./scripts/example-directory/index.mjs",
    "build:example:data": "node ./scripts/example-data.mjs",
    "build:thumbnails": "node ./scripts/thumbnails.mjs",
    "build:standalone": "node ./scripts/generate-standalone-files.mjs",
    "rollup:watch": "cross-env NODE_ENV=development rollup -c -w",
    "serve": "serve dist -l 5000 --no-request-logging",
    "test": "echo \"Error: no test specified\" && exit 1",
    "lint": "eslint . --ext .js,.ts,.tsx",
<<<<<<< HEAD
    "watch": "npm run build:example:data && npm run build:standalone && npm run build:directory && cross-env concurrently --kill-others \"npm run rollup:watch\"",
=======
    "watch": "npm run build:example:data && npm run build:directory && cross-env concurrently --kill-others \"npm run rollup:watch\"",
>>>>>>> c0f794bc
    "watch:debug": "cross-env ENGINE_PATH=../build/playcanvas.dbg.js npm run watch",
    "watch:profiler": "cross-env ENGINE_PATH=../build/playcanvas.prf.js npm run watch",
    "develop": "cross-env concurrently --kill-others \"npm run watch\" \"npm run serve\""
  },
  "eslintConfig": {
    "root": true,
    "parser": "@typescript-eslint/parser",
    "plugins": [
      "@typescript-eslint"
    ],
    "extends": [
      "@playcanvas/eslint-config",
      "plugin:@typescript-eslint/eslint-recommended",
      "plugin:@typescript-eslint/recommended"
    ],
    "rules": {
      "@typescript-eslint/ban-ts-comment": 0,
      "@typescript-eslint/no-explicit-any": 0,
      "@typescript-eslint/explicit-module-boundary-types": 0,
      "radix": 0,
      "lines-between-class-members": [
        "error",
        "always",
        {
          "exceptAfterSingleLine": true
        }
      ]
    },
    "settings": {
      "import/resolver": {
        "node": {
          "extensions": [
            ".js",
            ".jsx",
            ".ts",
            ".tsx"
          ]
        }
      }
    }
  },
  "eslintIgnore": [
    "area-light-lut-bin-gen.js",
    "dist",
    "lib"
  ],
  "devDependencies": {
    "@babel/standalone": "^7.22.9",
    "@monaco-editor/react": "^4.5.1",
    "@playcanvas/eslint-config": "^1.5.0",
    "@playcanvas/observer": "1.4.0",
    "@playcanvas/pcui": "^4.0.11",
    "@rollup/plugin-alias": "^4.0.4",
    "@rollup/plugin-commonjs": "^22.0.2",
    "@rollup/plugin-node-resolve": "^13.3.0",
    "@rollup/plugin-replace": "^4.0.0",
    "@rollup/plugin-terser": "^0.4.3",
    "@tweenjs/tween.js": "^21.0.0",
    "@types/react": "^18.2.18",
    "@types/react-dom": "^18.2.7",
    "@types/react-router-dom": "^5.3.3",
    "@typescript-eslint/eslint-plugin": "^6.2.0",
    "@typescript-eslint/parser": "^6.2.0",
    "concurrently": "^7.6.0",
    "cross-env": "^7.0.2",
    "date-and-time": "^3.0.2",
    "eslint": "^8.46.0",
    "fflate": "^0.8.0",
    "fs-extra": "^10.1.0",
    "monaco-editor": "^0.33.0",
    "playcanvas": "file:..",
    "playcanvas-extras": "file:../extras",
    "prettier": "^2.8.8",
    "promise-polyfill": "^8.3.0",
    "prop-types": "^15.7.2",
    "puppeteer": "^20.9.0",
    "react": "^18.2.0",
    "react-dom": "^18.2.0",
    "react-es6": "^1.0.0",
    "react-router-dom": "^5.3.4",
    "resize-observer-polyfill": "^1.5.1",
    "rollup": "^2.79.1",
    "serve": "^14.2.0",
    "sharp": "^0.30.7",
    "tslib": "^2.6.1",
    "typescript": "^5.1.6",
    "url-search-params-polyfill": "^8.2.4",
    "whatwg-fetch": "^3.6.17"
  },
  "author": "PlayCanvas <support@playcanvas.com>",
  "license": "MIT"
}<|MERGE_RESOLUTION|>--- conflicted
+++ resolved
@@ -14,11 +14,7 @@
     "serve": "serve dist -l 5000 --no-request-logging",
     "test": "echo \"Error: no test specified\" && exit 1",
     "lint": "eslint . --ext .js,.ts,.tsx",
-<<<<<<< HEAD
     "watch": "npm run build:example:data && npm run build:standalone && npm run build:directory && cross-env concurrently --kill-others \"npm run rollup:watch\"",
-=======
-    "watch": "npm run build:example:data && npm run build:directory && cross-env concurrently --kill-others \"npm run rollup:watch\"",
->>>>>>> c0f794bc
     "watch:debug": "cross-env ENGINE_PATH=../build/playcanvas.dbg.js npm run watch",
     "watch:profiler": "cross-env ENGINE_PATH=../build/playcanvas.prf.js npm run watch",
     "develop": "cross-env concurrently --kill-others \"npm run watch\" \"npm run serve\""
@@ -50,12 +46,7 @@
     "settings": {
       "import/resolver": {
         "node": {
-          "extensions": [
-            ".js",
-            ".jsx",
-            ".ts",
-            ".tsx"
-          ]
+          "extensions": [".js", ".jsx", ".ts", ".tsx"]
         }
       }
     }
