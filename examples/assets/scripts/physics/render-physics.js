--- conflicted
+++ resolved
@@ -199,20 +199,11 @@
                     collision._debugShape.setRotation(collision.entity.getRotation());
                 }
 
-<<<<<<< HEAD
-                // If the shape is a cylinder or a capsule, rotate it so that it's axis is
-                // taken into account
-                if (collision.type == 'cylinder' || collision.type == 'capsule' || collision.type == 'cone') {
-                    if (collision._debugShape._axis === 0) {
-                        // X
-                        collision._debugShape.rotateLocal(0, 0, -90);
-=======
                 // If the shape is a capsule, cone or cylinder, rotate it so that its axis is taken into account
                 if (collision.type === 'capsule' || collision.type === 'cone' || collision.type === 'cylinder') {
                     if (collision._debugShape._axis === 0) {
                         // X
-                        collision._debugShape.rotateLocal(0, 0, 90);
->>>>>>> edf309c3
+                        collision._debugShape.rotateLocal(0, 0, -90);
                     } else if (collision._debugShape._axis === 2) {
                         // Z
                         collision._debugShape.rotateLocal(90, 0, 0);
