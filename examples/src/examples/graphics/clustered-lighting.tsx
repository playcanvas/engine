--- conflicted
+++ resolved
@@ -44,7 +44,6 @@
             // Set the canvas to fill the window and automatically change resolution to be the same as the canvas size
             app.setCanvasFillMode(pc.FILLMODE_FILL_WINDOW);
             app.setCanvasResolution(pc.RESOLUTION_AUTO);
-<<<<<<< HEAD
 
             const assetListLoader = new pc.AssetListLoader(Object.values(assets), app.assets);
             assetListLoader.load(() => {
@@ -54,19 +53,6 @@
                 const pointLightList: Array<pc.Entity> = [];
                 const spotLightList: Array<pc.Entity> = [];
                 let dirLight: pc.Entity = null;
-
-                app.start();
-=======
-
-            const assetListLoader = new pc.AssetListLoader(Object.values(assets), app.assets);
-            assetListLoader.load(() => {
-
-                app.start();
-
-                const pointLightList: Array<pc.Entity> = [];
-                const spotLightList: Array<pc.Entity> = [];
-                let dirLight: pc.Entity = null;
->>>>>>> 68d7885b
 
                 // enabled clustered lighting. This is a temporary API and will change in the future
                 app.scene.clusteredLightingEnabled = true;
