--- conflicted
+++ resolved
@@ -38,15 +38,9 @@
 
         app.scene.ambientLight = new pc.Color(0.4, 0.4, 0.4);
 
-<<<<<<< HEAD
-        // Load a model file and create a Entity with a model component
-        const entity = assets.statue.resource.instantiateRenderEntity({
-            castShadows: true
-        });
-=======
         // create an entity with the statue
         const entity = assets.statue.resource.instantiateRenderEntity();
->>>>>>> 662d833a
+
         app.root.addChild(entity);
 
         // Create an Entity with a camera component
