--- conflicted
+++ resolved
@@ -1,12 +1,7 @@
 import { data } from 'examples/observer';
-<<<<<<< HEAD
 import { deviceType, fileImport, rootPath } from 'examples/utils';
 
 const { Grid } = await fileImport(rootPath + '/static/scripts/grid.js');
-=======
-import { deviceType, rootPath } from 'examples/utils';
-import * as pc from 'playcanvas';
->>>>>>> 9ea8f3a7
 
 const canvas = /** @type {HTMLCanvasElement} */ (document.getElementById('application-canvas'));
 window.focus();
