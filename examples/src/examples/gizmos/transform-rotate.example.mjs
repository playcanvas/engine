import { data } from 'examples/observer';
import { deviceType, fileImport, rootPath } from 'examples/utils';
import * as pc from 'playcanvas';

const { Grid } = await fileImport(`${rootPath}/static/scripts/esm/grid.mjs`);

const canvas = /** @type {HTMLCanvasElement} */ (document.getElementById('application-canvas'));
window.focus();

const gfxOptions = {
    deviceTypes: [deviceType],
    glslangUrl: `${rootPath}/static/lib/glslang/glslang.js`,
    twgslUrl: `${rootPath}/static/lib/twgsl/twgsl.js`
};

const device = await pc.createGraphicsDevice(canvas, gfxOptions);
device.maxPixelRatio = Math.min(window.devicePixelRatio, 2);

const createOptions = new pc.AppOptions();
createOptions.graphicsDevice = device;
createOptions.mouse = new pc.Mouse(document.body);
createOptions.keyboard = new pc.Keyboard(window);

createOptions.componentSystems = [
    pc.RenderComponentSystem,
    pc.CameraComponentSystem,
    pc.LightComponentSystem,
    pc.ScriptComponentSystem
];
createOptions.resourceHandlers = [pc.TextureHandler, pc.ContainerHandler, pc.ScriptHandler, pc.FontHandler];

const app = new pc.AppBase(canvas);
app.init(createOptions);

// set the canvas to fill the window and automatically change resolution to be the same as the canvas size
app.setCanvasFillMode(pc.FILLMODE_FILL_WINDOW);
app.setCanvasResolution(pc.RESOLUTION_AUTO);

// load assets
const assets = {
    script: new pc.Asset('script', 'script', { url: `${rootPath}/static/scripts/camera/orbit-camera.js` }),
    font: new pc.Asset('font', 'font', { url: `${rootPath}/static/assets/fonts/courier.json` })
};
/**
 * @param {pc.Asset[] | number[]} assetList - The asset list.
 * @param {pc.AssetRegistry} assetRegistry - The asset registry.
 * @returns {Promise<void>} The promise.
 */
function loadAssets(assetList, assetRegistry) {
    return new Promise((resolve) => {
        const assetListLoader = new pc.AssetListLoader(assetList, assetRegistry);
        assetListLoader.load(resolve);
    });
}
await loadAssets(Object.values(assets), app.assets);

app.start();

// scene settings
app.scene.ambientLight = new pc.Color(0.2, 0.2, 0.2);

// create entities
const box = new pc.Entity('box');
box.addComponent('render', {
    type: 'box'
});
app.root.addChild(box);

// create camera entity
const camera = new pc.Entity('camera');
camera.addComponent('camera', {
    clearColor: new pc.Color(0.1, 0.1, 0.1),
    farClip: 1000
});
camera.addComponent('script');
const orbitCamera = camera.script.create('orbitCamera');
camera.script.create('orbitCameraInputMouse');
camera.script.create('orbitCameraInputTouch');
camera.setPosition(1, 1, 1);
app.root.addChild(camera);
orbitCamera.distance = 5 * camera.camera.aspectRatio;
data.set('camera', {
    proj: camera.camera.projection + 1,
    fov: camera.camera.fov
});

// create light entity
const light = new pc.Entity('light');
light.addComponent('light');
app.root.addChild(light);
light.setEulerAngles(0, 0, -60);

// create gizmo
const layer = pc.Gizmo.createLayer(app);
const gizmo = new pc.RotateGizmo(camera.camera, layer);
gizmo.attach(box);
data.set('gizmo', {
    size: gizmo.size,
    snapIncrement: gizmo.snapIncrement,
    xAxisColor: Object.values(gizmo.xAxisColor),
    yAxisColor: Object.values(gizmo.yAxisColor),
    zAxisColor: Object.values(gizmo.zAxisColor),
    colorAlpha: gizmo.colorAlpha,
    shading: gizmo.shading,
    coordSpace: gizmo.coordSpace,
    ringTolerance: gizmo.ringTolerance,
    xyzTubeRadius: gizmo.xyzTubeRadius,
    xyzRingRadius: gizmo.xyzRingRadius,
    faceTubeRadius: gizmo.faceTubeRadius,
    faceRingRadius: gizmo.faceRingRadius
});

// create grid
const gridEntity = new pc.Entity('grid');
gridEntity.setLocalScale(4, 1, 4);
app.root.addChild(gridEntity);
gridEntity.addComponent('script');
gridEntity.script.create(Grid);

// controls hook
const tmpC = new pc.Color();
data.on('*:set', (/** @type {string} */ path, /** @type {any} */ value) => {
    const [category, key] = path.split('.');
    switch (category) {
        case 'camera':
            switch (key) {
                case 'proj':
                    camera.camera.projection = value - 1;
                    break;
                case 'fov':
                    camera.camera.fov = value;
                    break;
            }
            return;
        case 'gizmo':
            // @ts-ignore
            if (gizmo[key] instanceof pc.Color) {
                // @ts-ignore
                gizmo[key] = tmpC.set(...value);
                return;
            }

            // @ts-ignore
            gizmo[key] = value;
    }
});

// ensure canvas is resized when window changes size + keep gizmo size consistent to canvas size
const resize = () => {
    app.resizeCanvas();
    const bounds = canvas.getBoundingClientRect();
    const dim = camera.camera.horizontalFov ? bounds.width : bounds.height;
    data.set('gizmo.size', 1024 / dim);
};
window.addEventListener('resize', resize);
resize();

<<<<<<< HEAD
// grid lines
const createGridLines = (size = 1) => {
    const lines = [];
    for (let i = -size; i < size + 1; i++) {
        lines.push(
            new pc.Vec3(-size, 0, i),
            new pc.Vec3(size, 0, i),
            new pc.Vec3(i, 0, -size),
            new pc.Vec3(i, 0, size)
        );
    }
    return lines;
};

const lines = createGridLines(2);
const gridCol = new pc.Color(1, 1, 1, 0.5);
app.on('update', () => app.drawLines(lines, gridCol));

// view cube
const viewCube = new pc.ViewCube();
viewCube.anchor = new pc.Vec4(0, 1, 1, 0);
app.on('prerender', () => {
    viewCube.update(camera.getWorldTransform());
});

=======
>>>>>>> ef1d2e7b
app.on('destroy', () => {
    window.removeEventListener('resize', resize);
});

export { app };<|MERGE_RESOLUTION|>--- conflicted
+++ resolved
@@ -155,34 +155,6 @@
 window.addEventListener('resize', resize);
 resize();
 
-<<<<<<< HEAD
-// grid lines
-const createGridLines = (size = 1) => {
-    const lines = [];
-    for (let i = -size; i < size + 1; i++) {
-        lines.push(
-            new pc.Vec3(-size, 0, i),
-            new pc.Vec3(size, 0, i),
-            new pc.Vec3(i, 0, -size),
-            new pc.Vec3(i, 0, size)
-        );
-    }
-    return lines;
-};
-
-const lines = createGridLines(2);
-const gridCol = new pc.Color(1, 1, 1, 0.5);
-app.on('update', () => app.drawLines(lines, gridCol));
-
-// view cube
-const viewCube = new pc.ViewCube();
-viewCube.anchor = new pc.Vec4(0, 1, 1, 0);
-app.on('prerender', () => {
-    viewCube.update(camera.getWorldTransform());
-});
-
-=======
->>>>>>> ef1d2e7b
 app.on('destroy', () => {
     window.removeEventListener('resize', resize);
 });
