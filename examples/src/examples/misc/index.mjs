--- conflicted
+++ resolved
@@ -1,9 +1,6 @@
 export * from "./hello-world.mjs";
 export * from "./mini-stats.mjs";
 export * from "./spineboy.mjs";
-<<<<<<< HEAD
 export * from "./scripts.mjs";
-=======
 export * from "./gizmos.mjs";
->>>>>>> 9162f442
 export * from "./multi-app.mjs";