--- conflicted
+++ resolved
@@ -1,10 +1,6 @@
 {
   "name": "playcanvas",
-<<<<<<< HEAD
-  "version": "1.71.6-MAG_OB-3557",
-=======
   "version": "1.73.1",
->>>>>>> 9fcadacd
   "author": "PlayCanvas <support@playcanvas.com>",
   "homepage": "https://playcanvas.com",
   "description": "PlayCanvas WebGL game engine",
