{
  "name": "playcanvas",
  "version": "1.23.0-dev",
  "author": "PlayCanvas <support@playcanvas.com>",
  "homepage": "https://playcanvas.com",
  "description": "PlayCanvas WebGL game engine",
  "keywords": [
    "playcanvas",
    "game engine",
    "webgl",
    "webgl2",
    "3d"
  ],
  "license": "MIT",
  "main": "build/output/playcanvas-latest.js",
  "types": "build/output/playcanvas.d.ts",
  "bugs": {
    "url": "https://github.com/playcanvas/engine/issues"
  },
  "repository": {
    "type": "git",
    "url": "https://github.com/playcanvas/engine.git"
  },
  "eslintConfig": {
    "extends": "eslint-config-playcanvas"
  },
  "eslintIgnore": [
    "src/polyfill/*"
  ],
  "devDependencies": {
    "chai": "^4.2.0",
    "eslint": "^5.16.0",
    "eslint-config-playcanvas": "^1.1.0",
    "fs-extra": "^3.0.1",
    "google-closure-compiler": "^20190513.0.0",
    "http-server": "^0.11.1",
    "jsdoc": "^3.6.3",
    "karma": "^4.2.0",
    "karma-chrome-launcher": "^2.2.0",
    "karma-mocha": "^1.3.0",
    "karma-spec-reporter": "0.0.32",
    "mocha": "^5.2.0",
    "preprocessor": "^1.4.0",
    "sinon": "^5.1.1",
    "tsd-jsdoc": "^2.3.1",
    "typescript": "^3.5.3",
    "uglify-js": "^3.6.0"
  },
  "optionalDependencies": {
    "jsdom": "^15.1.0"
  },
  "scripts": {
<<<<<<< HEAD
    "build": "cd build && node build.js -o output/playcanvas-latest.js",
    "build:debug": "cd build && node build.js -d -o output/playcanvas-latest.dbg.js",
    "build:profiler": "cd build && node build.js -p -o output/playcanvas-latest.prf.js",
    "build:min": "cd build && node build.js -l 1 -o output/playcanvas-latest.min.js",
    "build:all": "npm run build; npm run build:debug; npm run build:profiler; npm run build:min",
    "serve": "npm run build; ./node_modules/.bin/http-server build/output -a localhost -p 51000",
    "closure": "java -jar node_modules/google-closure-compiler/compiler.jar --compilation_level=SIMPLE --warning_level=VERBOSE --jscomp_off=checkTypes --externs build/externs.js --language_in=ECMASCRIPT5_STRICT --js build/output/playcanvas-latest.js --js_output_file build/output/playcanvas.min.js",
    "uglify": "uglifyjs build/output/playcanvas-latest.js --compress --mangle --output build/output/playcanvas.min.js",
    "unzipbundle": "gzip -x tests/assets/bundle.gz",
    "test": "karma start tests/karma.conf.js -- --single-run",
    "test:release": "karma start tests/karma.conf.js -- --single-run --release",
    "test:watch": "karma start tests/karma.conf.js",
    "test:debug": "karma start tests/karma.conf.js -- --single-run=false",
=======
    "build": "cd build && node build.js -o output/playcanvas-latest.js", 
    "build:debug": "cd build && node build.js -d -o output/playcanvas-latest.dbg.js", 
    "build:profiler": "cd build && node build.js -p -o output/playcanvas-latest.prf.js", 
    "build:min": "cd build && node build.js -l 1 -o output/playcanvas-latest.min.js", 
    "build:all": "npm run build; npm run build:debug; npm run build:profiler; npm run build:min", 
    "serve": "npm run build; ./node_modules/.bin/http-server build/output -a localhost -p 51000", 
    "closure": "java -jar node_modules/google-closure-compiler/compiler.jar --compilation_level=SIMPLE --warning_level=VERBOSE --jscomp_off=checkTypes --externs build/externs.js --language_in=ECMASCRIPT5_STRICT --js build/output/playcanvas-latest.js --js_output_file build/output/playcanvas.min.js", 
    "uglify": "uglifyjs build/output/playcanvas-latest.js --compress --mangle --output build/output/playcanvas.min.js", 
    "unzipbundle": "gzip -x tests/assets/bundle.gz", 
    "test": "karma start tests/karma.conf.js -- --single-run", 
    "test:release": "karma start tests/karma.conf.js -- --single-run --release", 
    "test:watch": "karma start tests/karma.conf.js", 
    "test:debug": "karma start tests/karma.conf.js -- --single-run=false", 
    "test:tsd": "npm run tsd && tsc --pretty false build/output/playcanvas.d.ts",
>>>>>>> c8d81692
    "tsd": "jsdoc -c tsd-jsdoc.conf",
    "lint": "eslint extras src"
  },
  "engines": {
    "node": ">= 0.6.12"
  },
  "dependencies": {}
}<|MERGE_RESOLUTION|>--- conflicted
+++ resolved
@@ -50,7 +50,6 @@
     "jsdom": "^15.1.0"
   },
   "scripts": {
-<<<<<<< HEAD
     "build": "cd build && node build.js -o output/playcanvas-latest.js",
     "build:debug": "cd build && node build.js -d -o output/playcanvas-latest.dbg.js",
     "build:profiler": "cd build && node build.js -p -o output/playcanvas-latest.prf.js",
@@ -64,22 +63,7 @@
     "test:release": "karma start tests/karma.conf.js -- --single-run --release",
     "test:watch": "karma start tests/karma.conf.js",
     "test:debug": "karma start tests/karma.conf.js -- --single-run=false",
-=======
-    "build": "cd build && node build.js -o output/playcanvas-latest.js", 
-    "build:debug": "cd build && node build.js -d -o output/playcanvas-latest.dbg.js", 
-    "build:profiler": "cd build && node build.js -p -o output/playcanvas-latest.prf.js", 
-    "build:min": "cd build && node build.js -l 1 -o output/playcanvas-latest.min.js", 
-    "build:all": "npm run build; npm run build:debug; npm run build:profiler; npm run build:min", 
-    "serve": "npm run build; ./node_modules/.bin/http-server build/output -a localhost -p 51000", 
-    "closure": "java -jar node_modules/google-closure-compiler/compiler.jar --compilation_level=SIMPLE --warning_level=VERBOSE --jscomp_off=checkTypes --externs build/externs.js --language_in=ECMASCRIPT5_STRICT --js build/output/playcanvas-latest.js --js_output_file build/output/playcanvas.min.js", 
-    "uglify": "uglifyjs build/output/playcanvas-latest.js --compress --mangle --output build/output/playcanvas.min.js", 
-    "unzipbundle": "gzip -x tests/assets/bundle.gz", 
-    "test": "karma start tests/karma.conf.js -- --single-run", 
-    "test:release": "karma start tests/karma.conf.js -- --single-run --release", 
-    "test:watch": "karma start tests/karma.conf.js", 
-    "test:debug": "karma start tests/karma.conf.js -- --single-run=false", 
     "test:tsd": "npm run tsd && tsc --pretty false build/output/playcanvas.d.ts",
->>>>>>> c8d81692
     "tsd": "jsdoc -c tsd-jsdoc.conf",
     "lint": "eslint extras src"
   },
