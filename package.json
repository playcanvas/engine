--- conflicted
+++ resolved
@@ -1,10 +1,6 @@
 {
   "name": "playcanvas",
-<<<<<<< HEAD
-  "version": "2.5.1",
-=======
   "version": "2.6.1",
->>>>>>> 2e5516a7
   "author": "PlayCanvas <support@playcanvas.com>",
   "homepage": "https://playcanvas.com",
   "description": "PlayCanvas WebGL game engine",
