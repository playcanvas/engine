{
  "name": "playcanvas",
<<<<<<< HEAD
  "version": "1.20.0-dev",
=======
  "version": "1.23.0-dev",
>>>>>>> 1075e54a
  "author": "PlayCanvas <support@playcanvas.com>",
  "homepage": "https://playcanvas.com",
  "description": "PlayCanvas WebGL game engine",
  "keywords": [
    "3D",
    "2D",
    "VR",
    "WebGL",
    "WebGL2",
    "game",
    "engine",
    "HTML5",
    "browser",
    "typings"
  ],
  "license": "MIT",
  "main": "build/output/playcanvas-latest.js",
  "types": "index.d.ts",
  "bugs": {
    "url": "https://github.com/playcanvas/engine/issues"
  },
  "repository": {
    "type": "git",
    "url": "https://github.com/playcanvas/engine.git"
  },
  "eslintConfig": {
    "extends": "eslint-config-playcanvas"
  },
  "eslintIgnore": [
    "src/polyfill/*"
  ],
  "devDependencies": {
    "@playcanvas/jsdoc-template": "^1.0.7",
    "chai": "^4.2.0",
    "eslint": "^6.3.0",
    "eslint-config-playcanvas": "^1.1.0",
    "fs-extra": "^8.1.0",
    "google-closure-compiler": "^20190513.0.0",
    "http-server": "^0.11.1",
    "jsdoc": "^3.6.3",
    "karma": "^4.2.0",
    "karma-chrome-launcher": "^2.2.0",
    "karma-mocha": "^1.3.0",
    "karma-spec-reporter": "0.0.32",
    "mocha": "^5.2.0",
    "preprocessor": "^1.4.0",
    "sinon": "^5.1.1",
<<<<<<< HEAD
    "uglify-js": "^3.5.15"
=======
    "tsd-jsdoc": "^2.4.0",
    "typescript": "^3.5.3",
    "uglify-js": "^3.6.0"
>>>>>>> 1075e54a
  },
  "scripts": {
    "build": "cd build && node build.js -o output/playcanvas-latest.js",
    "build:debug": "cd build && node build.js -d -o output/playcanvas-latest.dbg.js",
    "build:profiler": "cd build && node build.js -p -o output/playcanvas-latest.prf.js",
    "build:min": "cd build && node build.js -l 1 -o output/playcanvas-latest.min.js",
    "build:all": "npm run build; npm run build:debug; npm run build:profiler; npm run build:min",
    "docs": "jsdoc -c conf-api.json",
    "serve": "npm run build; ./node_modules/.bin/http-server build/output -a localhost -p 51000",
    "closure": "java -jar node_modules/google-closure-compiler/compiler.jar --compilation_level=SIMPLE --warning_level=VERBOSE --jscomp_off=checkTypes --externs build/externs.js --language_in=ECMASCRIPT5_STRICT --js build/output/playcanvas-latest.js --js_output_file build/output/playcanvas.min.js",
    "uglify": "uglifyjs build/output/playcanvas-latest.js --compress --mangle --output build/output/playcanvas.min.js",
    "unzipbundle": "gzip -x tests/assets/bundle.gz",
    "test": "karma start tests/karma.conf.js -- --single-run",
    "test:release": "karma start tests/karma.conf.js -- --single-run --release",
    "test:watch": "karma start tests/karma.conf.js",
    "test:debug": "karma start tests/karma.conf.js -- --single-run=false",
    "test:tsd": "npm run tsd && tsc --pretty false build/output/playcanvas.d.ts",
    "tsd": "jsdoc -c conf-tsd.json",
    "lint": "eslint extras src"
  },
  "engines": {
    "node": ">= 0.6.12"
  },
  "dependencies": {}
}<|MERGE_RESOLUTION|>--- conflicted
+++ resolved
@@ -1,10 +1,6 @@
 {
   "name": "playcanvas",
-<<<<<<< HEAD
-  "version": "1.20.0-dev",
-=======
   "version": "1.23.0-dev",
->>>>>>> 1075e54a
   "author": "PlayCanvas <support@playcanvas.com>",
   "homepage": "https://playcanvas.com",
   "description": "PlayCanvas WebGL game engine",
@@ -52,13 +48,9 @@
     "mocha": "^5.2.0",
     "preprocessor": "^1.4.0",
     "sinon": "^5.1.1",
-<<<<<<< HEAD
-    "uglify-js": "^3.5.15"
-=======
     "tsd-jsdoc": "^2.4.0",
     "typescript": "^3.5.3",
     "uglify-js": "^3.6.0"
->>>>>>> 1075e54a
   },
   "scripts": {
     "build": "cd build && node build.js -o output/playcanvas-latest.js",
