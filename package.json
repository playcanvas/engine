--- conflicted
+++ resolved
@@ -1,10 +1,6 @@
 {
   "name": "playcanvas",
-<<<<<<< HEAD
-  "version": "1.9.0-dev",
-=======
   "version": "1.10.0-dev",
->>>>>>> 5ed0a503
   "author": "PlayCanvas <support@playcanvas.com>",
   "homepage": "https://playcanvas.com",
   "description": "PlayCanvas WebGL game engine",
