--- conflicted
+++ resolved
@@ -1,10 +1,6 @@
 {
   "name": "playcanvas",
-<<<<<<< HEAD
-  "version": "2.12.0",
-=======
   "version": "2.13.0",
->>>>>>> 920c8d06
   "author": "PlayCanvas <support@playcanvas.com>",
   "homepage": "https://playcanvas.com",
   "description": "PlayCanvas WebGL game engine",
