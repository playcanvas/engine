--- conflicted
+++ resolved
@@ -5,16 +5,6 @@
   "homepage": "https://playcanvas.com",
   "description": "PlayCanvas WebGL game engine",
   "keywords": [
-<<<<<<< HEAD
-    "playcanvas", 
-    "game engine", 
-    "webgl", 
-    "webgl2", 
-    "3d"
-  ], 
-  "license": "MIT", 
-  "main": "build/output/playcanvas.js", 
-=======
     "3D",
     "2D",
     "VR",
@@ -27,9 +17,8 @@
     "typings"
   ],
   "license": "MIT",
-  "main": "build/output/playcanvas-latest.js",
+  "main": "build/output/playcanvas.js", 
   "types": "index.d.ts",
->>>>>>> b2409ad3
   "bugs": {
     "url": "https://github.com/playcanvas/engine/issues"
   },
@@ -64,36 +53,20 @@
     "uglify-js": "^3.6.0"
   },
   "scripts": {
-<<<<<<< HEAD
-    "build": "cd build && node build.js -o output/playcanvas.js", 
-    "build:debug": "cd build && node build.js -d -o output/playcanvas.dbg.js", 
-    "build:profiler": "cd build && node build.js -p -o output/playcanvas.prf.js", 
-    "build:min": "cd build && node build.js -l 1 -o output/playcanvas.min.js", 
-    "build:all": "npm run build; npm run build:debug; npm run build:profiler; npm run build:min", 
-    "serve": "npm run build; ./node_modules/.bin/http-server build/output -a localhost -p 51000", 
-    "closure": "java -jar node_modules/google-closure-compiler/compiler.jar --compilation_level=SIMPLE --warning_level=VERBOSE --jscomp_off=checkTypes --externs build/externs.js --language_in=ECMASCRIPT5_STRICT --js build/output/playcanvas.js --js_output_file build/output/playcanvas.min.js", 
-    "uglify": "uglifyjs build/output/playcanvas.js --compress --mangle --output build/output/playcanvas.min.js", 
-    "unzipbundle": "gzip -x tests/assets/bundle.gz", 
-    "test": "karma start tests/karma.conf.js -- --single-run", 
-    "test:release": "karma start tests/karma.conf.js -- --single-run --release", 
-    "test:watch": "karma start tests/karma.conf.js", 
-    "test:debug": "karma start tests/karma.conf.js -- --single-run=false", 
-=======
-    "build": "cd build && node build.js -o output/playcanvas-latest.js",
-    "build:debug": "cd build && node build.js -d -o output/playcanvas-latest.dbg.js",
-    "build:profiler": "cd build && node build.js -p -o output/playcanvas-latest.prf.js",
-    "build:min": "cd build && node build.js -l 1 -o output/playcanvas-latest.min.js",
+    "build": "cd build && node build.js -o output/playcanvas.js",
+    "build:debug": "cd build && node build.js -d -o output/playcanvas.dbg.js",
+    "build:profiler": "cd build && node build.js -p -o output/playcanvas.prf.js",
+    "build:min": "cd build && node build.js -l 1 -o output/playcanvas.min.js",
     "build:all": "npm run build; npm run build:debug; npm run build:profiler; npm run build:min",
     "docs": "jsdoc -c conf-api.json",
     "serve": "npm run build; ./node_modules/.bin/http-server build/output -a localhost -p 51000",
     "closure": "java -jar node_modules/google-closure-compiler/compiler.jar --compilation_level=SIMPLE --warning_level=VERBOSE --jscomp_off=checkTypes --externs build/externs.js --language_in=ECMASCRIPT5_STRICT --js build/output/playcanvas-latest.js --js_output_file build/output/playcanvas.min.js",
-    "uglify": "uglifyjs build/output/playcanvas-latest.js --compress --mangle --output build/output/playcanvas.min.js",
+    "uglify": "uglifyjs build/output/playcanvas.js --compress --mangle --output build/output/playcanvas.min.js",
     "unzipbundle": "gzip -x tests/assets/bundle.gz",
     "test": "karma start tests/karma.conf.js -- --single-run",
     "test:release": "karma start tests/karma.conf.js -- --single-run --release",
     "test:watch": "karma start tests/karma.conf.js",
     "test:debug": "karma start tests/karma.conf.js -- --single-run=false",
->>>>>>> b2409ad3
     "test:tsd": "npm run tsd && tsc --pretty false build/output/playcanvas.d.ts",
     "tsd": "jsdoc -c conf-tsd.json",
     "lint": "eslint extras src"
