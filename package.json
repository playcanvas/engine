{
  "name": "playcanvas",
<<<<<<< HEAD
  "version": "1.69.2_MAG_OW1596",
=======
  "version": "1.70.0",
>>>>>>> 5691de68
  "author": "PlayCanvas <support@playcanvas.com>",
  "homepage": "https://playcanvas.com",
  "description": "PlayCanvas WebGL game engine",
  "keywords": [
    "3D",
    "2D",
    "VR",
    "WebGL",
    "WebGL2",
    "game",
    "engine",
    "HTML5",
    "browser",
    "typings"
  ],
  "license": "MIT",
  "main": "build/playcanvas.js",
  "module": "build/playcanvas/src/index.js",
  "types": "build/playcanvas.d.ts",
  "exports": {
    ".": {
      "import": "./build/playcanvas/src/index.js",
      "require": "./build/playcanvas.js"
    },
    "./build/*": "./build/*"
  },
  "sideEffects": false,
  "type": "module",
  "bugs": {
    "url": "https://github.com/playcanvas/engine/issues"
  },
  "repository": {
    "type": "git",
    "url": "https://github.com/playcanvas/engine.git"
  },
  "eslintConfig": {
    "extends": "@playcanvas/eslint-config",
    "globals": {
      "Ammo": "readonly",
      "earcut": "readonly",
      "glslang": "readonly",
      "GPUBufferUsage": "readonly",
      "GPUColorWrite": "readonly",
      "GPUMapMode": "readonly",
      "GPUShaderStage": "readonly",
      "GPUTextureUsage": "readonly",
      "opentype": "readonly",
      "pc": "readonly",
      "TWEEN": "readonly",
      "twgsl": "readonly",
      "webkitAudioContext": "readonly",
      "XRRay": "readonly",
      "XRRigidTransform": "readonly",
      "XRWebGLLayer": "readonly"
    },
    "parser": "@babel/eslint-parser",
    "parserOptions": {
      "requireConfigFile": false
    },
    "rules": {
      "jsdoc/check-tag-names": [
        "error",
        {
          "definedTags": [
            "category"
          ]
        }
      ]
    }
  },
  "eslintIgnore": [
    "examples/lib/*",
    "scripts/textmesh/earcut.min.js",
    "scripts/textmesh/opentype.min.js",
    "src/polyfill/*",
    "scripts/spine/playcanvas-spine.3.8.js",
    "scripts/spine/playcanvas-spine.3.8.mjs"
  ],
  "files": [
<<<<<<< HEAD
    "build/playcanvas.js",
    "build/playcanvas.min.js",
    "build/playcanvas.dbg.js",
    "build/playcanvas.prf.js",
    "build/playcanvas.mjs",
    "build/playcanvas.min.mjs",
    "build/playcanvas.dbg.mjs",
    "build/playcanvas.prf.mjs",
    "build/playcanvas.d.ts",
    "build/playcanvas-extras.js",
    "build/playcanvas-extras.mjs",
    "build/playcanvas-extras/index.js",
=======
    "build/playcanvas*",
>>>>>>> 5691de68
    "scripts",
    "README*.md"
  ],
  "dependencies": {
<<<<<<< HEAD
    "@types/webxr": "^0.5.7",
    "@webgpu/types": "^0.1.38"
=======
    "@types/webxr": "^0.5.14",
    "@webgpu/types": "^0.1.40"
>>>>>>> 5691de68
  },
  "devDependencies": {
    "@babel/core": "^7.24.3",
    "@babel/eslint-parser": "^7.24.1",
    "@babel/preset-env": "^7.24.3",
    "@playcanvas/canvas-mock": "^1.0.1",
    "@playcanvas/eslint-config": "^1.7.1",
    "@rollup/plugin-babel": "^6.0.4",
    "@rollup/plugin-node-resolve": "^15.2.3",
    "@rollup/plugin-strip": "^3.0.4",
    "@rollup/plugin-terser": "^0.4.4",
    "@rollup/pluginutils": "^5.1.0",
    "c8": "^9.1.0",
    "chai": "^5.1.0",
    "eslint": "^8.57.0",
    "fflate": "^0.8.2",
    "global-jsdom": "^24.0.0",
    "jsdom": "^24.0.0",
    "karma": "^6.4.3",
    "karma-chrome-launcher": "^3.2.0",
    "karma-mocha": "^2.0.1",
    "karma-sinon": "^1.0.5",
    "karma-spec-reporter": "^0.0.36",
    "mocha": "^10.3.0",
    "publint": "^0.2.7",
    "rollup": "^4.13.0",
    "rollup-plugin-dts": "^6.0.2",
    "rollup-plugin-jscc": "2.0.0",
    "rollup-plugin-visualizer": "^5.12.0",
    "serve": "^14.2.1",
    "sinon": "^17.0.1",
    "typedoc": "^0.25.12",
    "typedoc-plugin-mdn-links": "^3.1.18",
    "typescript": "^5.4.3",
    "xhr2": "^0.2.1"
  },
  "scripts": {
<<<<<<< HEAD
    "build": "rollup -c",
    "deploy": "npm run build:es6_profiler && npm run build:types && cp -rf build/playcanvas.d.ts ../oly-web-client/libs/overrides/playcanvas/build/playcanvas.d.ts && cp -rf build/playcanvas.prf.mjs ../oly-web-client/libs/overrides/playcanvas/build/playcanvas.mjs && cp LICENSE ../oly-web-client/libs/overrides/playcanvas && rm -rf ../oly-web-client/libs/overrides/playcanvas/scripts && cp -rf scripts ../oly-web-client/libs/overrides/playcanvas && cat package.json | sed -e 's?\"module\": \"build/playcanvas.mjs/index.js\"?\"module\": \"build/playcanvas.mjs\"?' > ../oly-web-client/libs/overrides/playcanvas/package.json",
    "build:release": "rollup -c --environment target:release",
    "build:debug": "rollup -c --environment target:debug",
    "build:dts": "tsc --project tsconfig.engine.json",
    "build:dts:extras": "tsc --project tsconfig.extras.json",
    "build:extras": "rollup -c --environment target:extras",
    "build:es5": "rollup -c --environment target:es5",
    "build:es6": "rollup -c --environment target:es6",
    "build:es6_release": "rollup -c --environment target:release_es6",
    "build:es6_debug": "rollup -c --environment target:debug_es6",
    "build:es6_profiler": "rollup -c --environment target:profiler_es6",
    "build:profiler": "rollup -c --environment target:profiler",
    "build:treemap": "npm run build:es5 -- --environment treemap",
    "build:treenet": "npm run build:es5 -- --environment treenet",
    "build:treesun": "npm run build:es5 -- --environment treesun",
    "build:types": "npm run build:dts && node utils/types-fixup.mjs && rollup -c --environment target:types && node utils/types-undollar.mjs && npm run build:types:extras",
    "build:types:extras": "npm run build:dts:extras",
=======
    "build": "node build.mjs",
    "build:release": "npm run build target:release",
    "build:debug": "npm run build target:debug",
    "build:profiler": "npm run build target:profiler",
    "build:types": "npm run build target:types",
    "build:umd": "npm run build target:umd",
    "build:esm": "npm run build target:esm",
    "build:esm:release": "npm run build target:esm:release",
    "build:esm:debug": "npm run build target:esm:debug",
    "build:treemap": "npm run build target:umd treemap",
    "build:treenet": "npm run build target:umd treenet",
    "build:treesun": "npm run build target:umd treesun",
>>>>>>> 5691de68
    "build:sourcemaps": "npm run build -- -m",
    "build:publish": "npm run build && npm run publint",
    "watch": "npm run build -- -w",
    "watch:release": "npm run build target:release -- -w",
    "watch:debug": "npm run build target:debug -- -w",
    "watch:profiler": "npm run build target:profiler -- -w",
    "watch:umd": "npm run build target:umd -- -w",
    "watch:esm": "npm run build target:esm -- -w",
    "watch:esm:release": "npm run build target:esm:release -- -w",
    "watch:esm:debug": "npm run build target:esm:debug -- -w",
    "docs": "typedoc",
    "lint": "eslint --ext .js,.mjs scripts src test utils rollup.config.mjs",
    "publint": "publint",
    "serve": "serve build -l 51000 --cors",
    "test": "mocha --recursive --require test/fixtures.mjs",
    "test:coverage": "c8 npm test",
    "test:karma": "karma start tests/karma.conf.cjs -- --single-run",
    "test:types": "tsc --pretty false build/playcanvas.d.ts"
  }
}<|MERGE_RESOLUTION|>--- conflicted
+++ resolved
@@ -1,10 +1,6 @@
 {
   "name": "playcanvas",
-<<<<<<< HEAD
-  "version": "1.69.2_MAG_OW1596",
-=======
   "version": "1.70.0",
->>>>>>> 5691de68
   "author": "PlayCanvas <support@playcanvas.com>",
   "homepage": "https://playcanvas.com",
   "description": "PlayCanvas WebGL game engine",
@@ -84,33 +80,13 @@
     "scripts/spine/playcanvas-spine.3.8.mjs"
   ],
   "files": [
-<<<<<<< HEAD
-    "build/playcanvas.js",
-    "build/playcanvas.min.js",
-    "build/playcanvas.dbg.js",
-    "build/playcanvas.prf.js",
-    "build/playcanvas.mjs",
-    "build/playcanvas.min.mjs",
-    "build/playcanvas.dbg.mjs",
-    "build/playcanvas.prf.mjs",
-    "build/playcanvas.d.ts",
-    "build/playcanvas-extras.js",
-    "build/playcanvas-extras.mjs",
-    "build/playcanvas-extras/index.js",
-=======
     "build/playcanvas*",
->>>>>>> 5691de68
     "scripts",
     "README*.md"
   ],
   "dependencies": {
-<<<<<<< HEAD
-    "@types/webxr": "^0.5.7",
-    "@webgpu/types": "^0.1.38"
-=======
     "@types/webxr": "^0.5.14",
     "@webgpu/types": "^0.1.40"
->>>>>>> 5691de68
   },
   "devDependencies": {
     "@babel/core": "^7.24.3",
@@ -148,27 +124,8 @@
     "xhr2": "^0.2.1"
   },
   "scripts": {
-<<<<<<< HEAD
-    "build": "rollup -c",
-    "deploy": "npm run build:es6_profiler && npm run build:types && cp -rf build/playcanvas.d.ts ../oly-web-client/libs/overrides/playcanvas/build/playcanvas.d.ts && cp -rf build/playcanvas.prf.mjs ../oly-web-client/libs/overrides/playcanvas/build/playcanvas.mjs && cp LICENSE ../oly-web-client/libs/overrides/playcanvas && rm -rf ../oly-web-client/libs/overrides/playcanvas/scripts && cp -rf scripts ../oly-web-client/libs/overrides/playcanvas && cat package.json | sed -e 's?\"module\": \"build/playcanvas.mjs/index.js\"?\"module\": \"build/playcanvas.mjs\"?' > ../oly-web-client/libs/overrides/playcanvas/package.json",
-    "build:release": "rollup -c --environment target:release",
-    "build:debug": "rollup -c --environment target:debug",
-    "build:dts": "tsc --project tsconfig.engine.json",
-    "build:dts:extras": "tsc --project tsconfig.extras.json",
-    "build:extras": "rollup -c --environment target:extras",
-    "build:es5": "rollup -c --environment target:es5",
-    "build:es6": "rollup -c --environment target:es6",
-    "build:es6_release": "rollup -c --environment target:release_es6",
-    "build:es6_debug": "rollup -c --environment target:debug_es6",
-    "build:es6_profiler": "rollup -c --environment target:profiler_es6",
-    "build:profiler": "rollup -c --environment target:profiler",
-    "build:treemap": "npm run build:es5 -- --environment treemap",
-    "build:treenet": "npm run build:es5 -- --environment treenet",
-    "build:treesun": "npm run build:es5 -- --environment treesun",
-    "build:types": "npm run build:dts && node utils/types-fixup.mjs && rollup -c --environment target:types && node utils/types-undollar.mjs && npm run build:types:extras",
-    "build:types:extras": "npm run build:dts:extras",
-=======
     "build": "node build.mjs",
+    "deploy": "npm run build:esm:profiler && npm run build:types && cp -rf build/playcanvas.d.ts ../oly-web-client/libs/overrides/playcanvas/build/playcanvas.d.ts && cp -rf build/playcanvas.prf.mjs ../oly-web-client/libs/overrides/playcanvas/build/playcanvas.mjs && cp LICENSE ../oly-web-client/libs/overrides/playcanvas && rm -rf ../oly-web-client/libs/overrides/playcanvas/scripts && cp -rf scripts ../oly-web-client/libs/overrides/playcanvas && cat package.json | sed -e 's?\"module\": \"build/playcanvas.mjs/index.js\"?\"module\": \"build/playcanvas.mjs\"?' > ../oly-web-client/libs/overrides/playcanvas/package.json",
     "build:release": "npm run build target:release",
     "build:debug": "npm run build target:debug",
     "build:profiler": "npm run build target:profiler",
@@ -176,11 +133,11 @@
     "build:umd": "npm run build target:umd",
     "build:esm": "npm run build target:esm",
     "build:esm:release": "npm run build target:esm:release",
+    "build:esm:profiler": "npm run build target:esm:profiler",
     "build:esm:debug": "npm run build target:esm:debug",
     "build:treemap": "npm run build target:umd treemap",
     "build:treenet": "npm run build target:umd treenet",
     "build:treesun": "npm run build target:umd treesun",
->>>>>>> 5691de68
     "build:sourcemaps": "npm run build -- -m",
     "build:publish": "npm run build && npm run publint",
     "watch": "npm run build -- -w",
