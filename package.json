{
  "name": "playcanvas",
  "version": "1.70.0-dev",
  "author": "PlayCanvas <support@playcanvas.com>",
  "homepage": "https://playcanvas.com",
  "description": "PlayCanvas WebGL game engine",
  "keywords": [
    "3D",
    "2D",
    "VR",
    "WebGL",
    "WebGL2",
    "game",
    "engine",
    "HTML5",
    "browser",
    "typings"
  ],
  "license": "MIT",
  "main": "build/playcanvas.js",
  "module": "build/playcanvas.mjs",
  "types": "build/playcanvas.d.ts",
  "exports": {
    ".": {
      "import": "./build/playcanvas.mjs",
      "require": "./build/playcanvas.js"
    },
    "./extras": {
      "import": "./build/playcanvas-extras.mjs",
      "require": "./build/playcanvas-extras.js"
    }
  },
  "sideEffects": false,
  "type": "module",
  "bugs": {
    "url": "https://github.com/playcanvas/engine/issues"
  },
  "repository": {
    "type": "git",
    "url": "https://github.com/playcanvas/engine.git"
  },
  "eslintConfig": {
    "extends": "@playcanvas/eslint-config",
    "globals": {
      "Ammo": "readonly",
      "earcut": "readonly",
      "glslang": "readonly",
      "GPUBufferUsage": "readonly",
      "GPUColorWrite": "readonly",
      "GPUMapMode": "readonly",
      "GPUShaderStage": "readonly",
      "GPUTextureUsage": "readonly",
      "opentype": "readonly",
      "pc": "readonly",
      "TWEEN": "readonly",
      "twgsl": "readonly",
      "webkitAudioContext": "readonly",
      "XRRay": "readonly",
      "XRWebGLLayer": "readonly"
    },
    "parser": "@babel/eslint-parser",
    "parserOptions": {
      "requireConfigFile": false
    },
    "rules": {
      "jsdoc/check-tag-names": [
        "error",
        {
          "definedTags": [
            "category"
          ]
        }
      ]
    }
  },
  "eslintIgnore": [
    "examples/lib/*",
    "scripts/textmesh/earcut.min.js",
    "scripts/textmesh/opentype.min.js",
    "src/polyfill/*",
    "scripts/parsers/vox-parser.js",
    "scripts/spine/playcanvas-spine.3.8.js",
    "scripts/spine/playcanvas-spine.3.8.mjs"
  ],
  "files": [
    "build/playcanvas.js",
    "build/playcanvas.min.js",
    "build/playcanvas.dbg.js",
    "build/playcanvas.prf.js",
    "build/playcanvas.mjs",
    "build/playcanvas.min.mjs",
    "build/playcanvas.dbg.mjs",
    "build/playcanvas.prf.mjs",
    "build/playcanvas.d.ts",
    "build/playcanvas-extras.js",
    "build/playcanvas-extras/index.js",
    "scripts",
    "LICENSE",
    "package.json",
    "README.md",
    "README-ja.md",
    "README-kr.md",
    "README-zh.md"
  ],
  "dependencies": {
    "@types/webxr": "^0.5.7",
    "@webgpu/types": "^0.1.38",
    "playcanvas": "file:."
  },
  "devDependencies": {
    "@babel/core": "^7.23.2",
    "@babel/eslint-parser": "^7.22.15",
    "@babel/preset-env": "^7.23.2",
    "@playcanvas/canvas-mock": "^1.0.1",
    "@playcanvas/eslint-config": "^1.7.1",
    "@rollup/plugin-babel": "^6.0.4",
    "@rollup/plugin-node-resolve": "^15.2.3",
    "@rollup/plugin-strip": "^3.0.4",
    "@rollup/plugin-terser": "^0.4.4",
    "@rollup/pluginutils": "^5.0.5",
    "c8": "^8.0.0",
    "chai": "^4.3.10",
    "eslint": "^8.52.0",
    "fflate": "^0.8.1",
<<<<<<< HEAD
=======
    "global-jsdom": "^24.0.0",
    "jsdoc": "^4.0.2",
    "jsdoc-tsimport-plugin": "^1.0.5",
    "jsdoc-typeof-plugin": "^1.0.0",
    "jsdom": "^24.0.0",
>>>>>>> b9c56b11
    "karma": "^6.4.2",
    "karma-chrome-launcher": "^3.2.0",
    "karma-mocha": "2.0.1",
    "karma-spec-reporter": "^0.0.36",
    "mocha": "^10.2.0",
    "rollup": "^3.29.4",
    "rollup-plugin-dts": "^6.0.2",
    "rollup-plugin-jscc": "2.0.0",
    "rollup-plugin-visualizer": "^5.9.2",
    "serve": "^14.2.1",
    "sinon": "^17.0.0",
    "typedoc": "^0.25.11",
    "typedoc-plugin-mdn-links": "^3.1.17",
    "typescript": "^5.2.2",
    "xhr2": "^0.2.1"
  },
  "scripts": {
    "build": "rollup -c",
    "build:release": "rollup -c --environment target:release",
    "build:debug": "rollup -c --environment target:debug",
    "build:dts": "tsc --project tsconfig.engine.json",
    "build:dts:extras": "tsc --project tsconfig.extras.json",
    "build:extras": "rollup -c --environment target:extras",
    "build:es5": "rollup -c --environment target:es5",
    "build:es6": "rollup -c --environment target:es6",
    "build:es6_release": "rollup -c --environment target:release_es6",
    "build:es6_debug": "rollup -c --environment target:debug_es6",
    "build:profiler": "rollup -c --environment target:profiler",
    "build:treemap": "npm run build:es5 -- --environment treemap",
    "build:treenet": "npm run build:es5 -- --environment treenet",
    "build:treesun": "npm run build:es5 -- --environment treesun",
    "build:types": "npm run build:dts && node utils/types-fixup.mjs && rollup -c --environment target:types && node utils/types-undollar.mjs && npm run build:types:extras",
    "build:types:extras": "npm run build:dts:extras",
    "build:sourcemaps": "npm run build -- -m",
    "build:publish": "npm run build && npm run build:types",
    "watch": "npm run build -- -w",
    "watch:release": "npm run build:release -- -w",
    "watch:debug": "npm run build:debug -- -w",
    "watch:es5": "npm run build:es5 -- -w",
    "watch:es6": "npm run build:es6 -- -w",
    "watch:profiler": "npm run build:profiler -- -w",
    "docs": "typedoc",
    "lint": "eslint --ext .js,.mjs extras scripts src test utils rollup.config.mjs",
    "serve": "serve build -l 51000",
    "test": "mocha --recursive --require test/fixtures.mjs",
    "test:coverage": "c8 npm test",
    "test:karma": "karma start tests/karma.conf.cjs -- --single-run --release",
    "test:types": "tsc --pretty false build/playcanvas.d.ts"
  }
}<|MERGE_RESOLUTION|>--- conflicted
+++ resolved
@@ -122,14 +122,8 @@
     "chai": "^4.3.10",
     "eslint": "^8.52.0",
     "fflate": "^0.8.1",
-<<<<<<< HEAD
-=======
     "global-jsdom": "^24.0.0",
-    "jsdoc": "^4.0.2",
-    "jsdoc-tsimport-plugin": "^1.0.5",
-    "jsdoc-typeof-plugin": "^1.0.0",
     "jsdom": "^24.0.0",
->>>>>>> b9c56b11
     "karma": "^6.4.2",
     "karma-chrome-launcher": "^3.2.0",
     "karma-mocha": "2.0.1",
