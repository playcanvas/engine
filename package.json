--- conflicted
+++ resolved
@@ -45,21 +45,12 @@
     }
   },
   "eslintIgnore": [
-<<<<<<< HEAD
-    "examples/lib/*", 
-    "scripts/textmesh/earcut.min.js", 
-    "scripts/textmesh/opentype.min.js", 
-    "scripts/spine/*",
-    "src/polyfill/*"
-  ], 
-=======
     "examples/lib/*",
     "scripts/textmesh/earcut.min.js",
     "scripts/textmesh/opentype.min.js",
     "src/polyfill/*",
     "scripts/parsers/vox-parser.js"
   ],
->>>>>>> de4884e8
   "files": [
     "build/playcanvas.js",
     "build/playcanvas.min.js",
