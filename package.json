--- conflicted
+++ resolved
@@ -30,7 +30,6 @@
     "extends": "@playcanvas/eslint-config"
   }, 
   "eslintIgnore": [
-<<<<<<< HEAD
     "examples/lib/*",
     "src/polyfill/*",
     "examples/animation/Loader.js",
@@ -90,47 +89,6 @@
     "asbuild:optimized_32": "asc assembly/index.ts -b build/optimized_32.wasm -t build/optimized.wat --sourceMap --measure --runtime none -O3 --noAssert --use number=f32,Math=NativeMathf",
     "asbuild:optimized_64": "asc assembly/index.ts -b build/optimized_64.wasm -t build/optimized.wat --sourceMap --measure --runtime none -O3 --noAssert --use number=f64,Math=NativeMath",
     "asbuild:js": "asc assembly/index.ts --jsFile build/optimized.js -t build/optimized.wat --sourceMap --measure --runtime none -O3 --noAssert"
-=======
-    "examples/lib/*", 
-    "src/polyfill/*"
-  ], 
-  "devDependencies": {
-    "chai": "^4.2.0", 
-    "eslint": "^7.7.0", 
-    "google-closure-compiler": "20200719.0.0", 
-    "http-server": "^0.12.3", 
-    "jsdoc": "^3.6.5", 
-    "karma": "^5.1.1", 
-    "karma-chrome-launcher": "^3.1.0", 
-    "karma-mocha": "^2.0.1", 
-    "karma-spec-reporter": "0.0.32", 
-    "mocha": "^8.1.1", 
-    "@playcanvas/eslint-config": "^1.0.6", 
-    "@playcanvas/jsdoc-template": "^1.0.13", 
-    "preprocessor": "^1.4.0", 
-    "rollup": "^2.26.4", 
-    "@rollup/plugin-replace": "^2.3.3", 
-    "@rollup/pluginutils": "^4.0.0", 
-    "rollup-plugin-cleanup": "^3.1.1", 
-    "sinon": "^9.0.3", 
-    "tsd-jsdoc": "^2.5.0", 
-    "typescript": "^3.9.7", 
-    "uglify-js": "^3.10.1"
-  }, 
-  "scripts": {
-    "build": "rollup -c", 
-    "build:all": "npm run build && npm run closure", 
-    "closure": "google-closure-compiler --compilation_level=SIMPLE --warning_level=VERBOSE --jscomp_off=nonStandardJsDocs --jscomp_off=checkTypes --externs externs.js --language_in=ECMASCRIPT5_STRICT --js build/playcanvas.js --js_output_file build/playcanvas.min.js", 
-    "docs": "jsdoc -c conf-api.json", 
-    "lint": "eslint --ext .js examples extras src rollup.config.js", 
-    "serve": "http-server build -a localhost -p 51000", 
-    "test": "karma start tests/karma.conf.js -- --single-run --release", 
-    "test:watch": "karma start tests/karma.conf.js", 
-    "test:debug": "karma start tests/karma.conf.js -- --single-run=false", 
-    "test:tsd": "npm run tsd && tsc --pretty false build/playcanvas.d.ts", 
-    "tsd": "jsdoc -c conf-tsd.json", 
-    "uglify": "uglifyjs build/playcanvas.js --compress --mangle --output build/playcanvas.min.js", 
-    "unzipbundle": "gzip -x tests/assets/bundle.gz"
->>>>>>> f2476b3b
+  }
   }
 }