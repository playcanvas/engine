--- conflicted
+++ resolved
@@ -78,18 +78,10 @@
     "@rollup/plugin-strip": "^3.0.4",
     "@rollup/plugin-swc": "^0.4.0",
     "@rollup/plugin-terser": "^0.4.4",
-<<<<<<< HEAD
-    "@rollup/pluginutils": "^5.1.0",
-    "@swc/core": "^1.7.23",
-    "c8": "^9.1.0",
-    "chai": "^5.1.0",
-    "eslint": "^9.10.0",
-=======
     "@rollup/pluginutils": "^5.1.4",
     "c8": "^10.1.3",
     "chai": "^5.1.2",
     "eslint": "^9.17.0",
->>>>>>> a5273a57
     "fflate": "^0.8.2",
     "globals": "^15.14.0",
     "jsdom": "^25.0.1",
@@ -98,15 +90,9 @@
     "karma-mocha": "^2.0.1",
     "karma-sinon": "^1.0.5",
     "karma-spec-reporter": "^0.0.36",
-<<<<<<< HEAD
-    "mocha": "^10.4.0",
-    "publint": "^0.2.7",
-    "rollup": "^4.21.2",
-=======
     "mocha": "^11.0.1",
     "publint": "^0.2.12",
     "rollup": "^4.29.1",
->>>>>>> a5273a57
     "rollup-plugin-dts": "^6.0.2",
     "rollup-plugin-jscc": "2.0.0",
     "rollup-plugin-visualizer": "^5.12.0",
