--- conflicted
+++ resolved
@@ -57,10 +57,6 @@
   "engines": {
     "node": ">= 0.6.12"
   },
-<<<<<<< HEAD
   "dependencies": {
   }
-=======
-  "dependencies": {}
->>>>>>> 2e0b8fb6
 }