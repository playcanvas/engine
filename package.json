--- conflicted
+++ resolved
@@ -102,14 +102,10 @@
     "uglify-js": "^3.3.16"
   },
   "scripts": {
-<<<<<<< HEAD
-    "prepublishOnly": "cd build && node build.js",
-    "lint": "eslint src"
-=======
     "build": "cd build && node build.js",
     "closure": "java -jar node_modules/google-closure-compiler/compiler.jar --compilation_level=SIMPLE --warning_level=VERBOSE --jscomp_off=checkTypes --externs build/externs.js --language_in=ECMASCRIPT5_STRICT --js build/output/playcanvas-latest.js --js_output_file build/output/playcanvas.min.js",
-    "uglify": "uglifyjs build/output/playcanvas-latest.js --compress --mangle --output build/output/playcanvas.min.js"
->>>>>>> f1e29e04
+    "uglify": "uglifyjs build/output/playcanvas-latest.js --compress --mangle --output build/output/playcanvas.min.js",
+    "lint": "eslint src"
   },
   "engines": {
     "node": ">= 0.6.12"
