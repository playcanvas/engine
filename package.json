--- conflicted
+++ resolved
@@ -41,19 +41,6 @@
     "src/polyfill/*"
   ],
   "files": [
-<<<<<<< HEAD
-    "build/playcanvas.js", 
-    "build/playcanvas.min.js", 
-    "build/playcanvas.mjs", 
-    "build/playcanvas.dbg.js", 
-    "build/playcanvas.prf.js", 
-    "build/playcanvas.d.ts", 
-    "build/playcanvas-extras.js", 
-    "scripts",
-    "LICENSE", 
-    "package.json", 
-    "README.md", 
-=======
     "build/playcanvas.js",
     "build/playcanvas.min.js",
     "build/playcanvas.mjs",
@@ -61,10 +48,10 @@
     "build/playcanvas.prf.js",
     "build/playcanvas.d.ts",
     "build/playcanvas-extras.js",
+    "scripts",
     "LICENSE",
     "package.json",
     "README.md",
->>>>>>> 4d8c5682
     "README-zh.md"
   ],
   "devDependencies": {
