--- conflicted
+++ resolved
@@ -87,14 +87,8 @@
     "rollup": "^2.60.1",
     "rollup-plugin-jscc": "2.0.0",
     "rollup-plugin-terser": "7.0.2",
-<<<<<<< HEAD
     "sinon": "^11.1.2",
     "typescript": "^4.4.4"
-=======
-    "sinon": "^12.0.1",
-    "tsd-jsdoc": "2.5.0",
-    "typescript": "^4.5.2"
->>>>>>> 68206685
   },
   "scripts": {
     "build": "rollup -c",
