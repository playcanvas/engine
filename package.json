--- conflicted
+++ resolved
@@ -1,10 +1,6 @@
 {
   "name": "playcanvas",
-<<<<<<< HEAD
-  "version": "2.13.5",
-=======
   "version": "2.15.0-beta.0",
->>>>>>> 7f8e7a23
   "author": "PlayCanvas <support@playcanvas.com>",
   "homepage": "https://playcanvas.com",
   "description": "PlayCanvas WebGL game engine",
