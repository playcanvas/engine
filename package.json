--- conflicted
+++ resolved
@@ -1,10 +1,6 @@
 {
   "name": "playcanvas",
-<<<<<<< HEAD
-  "version": "2.2.2",
-=======
   "version": "2.5.0",
->>>>>>> 2abde2e6
   "author": "PlayCanvas <support@playcanvas.com>",
   "homepage": "https://playcanvas.com",
   "description": "PlayCanvas WebGL game engine",
