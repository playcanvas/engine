{
<<<<<<< HEAD
  "name": "@animech-public/playcanvas",
  "version": "1.28.0-rc.0",
  "author": "PlayCanvas <support@playcanvas.com>",
  "homepage": "https://playcanvas.com",
  "description": "PlayCanvas WebGL game engine",
=======
  "name": "@animech-public/playcanvas", 
  "version": "1.28.0-rc.0", 
  "author": "PlayCanvas <support@playcanvas.com>", 
  "homepage": "https://playcanvas.com", 
  "description": "PlayCanvas WebGL game engine", 
>>>>>>> c1f8782b
  "keywords": [
    "3D", 
    "2D", 
    "VR", 
    "WebGL", 
    "WebGL2", 
    "game", 
    "engine", 
    "HTML5", 
    "browser", 
    "typings"
  ], 
  "license": "MIT", 
  "main": "build/output/playcanvas.js", 
  "types": "index.d.ts", 
  "bugs": {
    "url": "https://github.com/playcanvas/engine/issues"
  }, 
  "repository": {
    "type": "git", 
    "url": "https://github.com/playcanvas/engine.git"
  }, 
  "eslintConfig": {
    "extends": "@playcanvas/eslint-config"
  }, 
  "eslintIgnore": [
    "src/polyfill/*"
  ], 
  "devDependencies": {
    "@playcanvas/jsdoc-template": "^1.0.12", 
    "@playcanvas/eslint-config": "^1.0.5", 
    "chai": "^4.2.0", 
    "eslint": "^7.1.0", 
    "fs-extra": "^9.0.0", 
    "google-closure-compiler": "20200517.0.0", 
    "http-server": "^0.12.3", 
    "jsdoc": "^3.6.4", 
    "karma": "^5.0.9", 
    "karma-chrome-launcher": "^3.1.0", 
    "karma-mocha": "^2.0.1", 
    "karma-spec-reporter": "0.0.32", 
    "mocha": "^7.2.0", 
    "preprocessor": "^1.4.0", 
    "sinon": "^9.0.2", 
    "tsd-jsdoc": "^2.5.0", 
    "typescript": "^3.9.3", 
    "uglify-js": "^3.9.4"
  }, 
  "scripts": {
    "build": "cd build && node build.js -o output/playcanvas.js", 
    "build:debug": "cd build && node build.js -d -o output/playcanvas.dbg.js", 
    "build:profiler": "cd build && node build.js -p -o output/playcanvas.prf.js", 
    "build:min": "cd build && node build.js -l 1 -o output/playcanvas.min.js", 
    "build:extras": "cd build && node build.js -l 1 -t extras", 
    "build:all": "npm run build && npm run build:debug && npm run build:profiler && npm run build:min && npm run build:extras", 
    "docs": "jsdoc -c conf-api.json", 
    "serve": "http-server build/output -a localhost -p 51000", 
    "closure": "google-closure-compiler --compilation_level=SIMPLE --warning_level=VERBOSE --jscomp_off=checkTypes --externs build/externs.js --language_in=ECMASCRIPT5_STRICT --js build/output/playcanvas.js --js_output_file build/output/playcanvas.min.js", 
    "uglify": "uglifyjs build/output/playcanvas.js --compress --mangle --output build/output/playcanvas.min.js", 
    "unzipbundle": "gzip -x tests/assets/bundle.gz", 
    "test": "karma start tests/karma.conf.js -- --single-run", 
    "test:release": "karma start tests/karma.conf.js -- --single-run --release", 
    "test:watch": "karma start tests/karma.conf.js", 
    "test:debug": "karma start tests/karma.conf.js -- --single-run=false", 
    "test:tsd": "npm run tsd && tsc --pretty false build/output/playcanvas.d.ts", 
    "tsd": "jsdoc -c conf-tsd.json", 
    "lint": "eslint examples/assets/scripts extras src tools"
  }, 
  "engines": {
    "node": ">= 0.6.12"
  }, 
  "dependencies": {}
}<|MERGE_RESOLUTION|>--- conflicted
+++ resolved
@@ -1,17 +1,9 @@
 {
-<<<<<<< HEAD
-  "name": "@animech-public/playcanvas",
-  "version": "1.28.0-rc.0",
-  "author": "PlayCanvas <support@playcanvas.com>",
-  "homepage": "https://playcanvas.com",
-  "description": "PlayCanvas WebGL game engine",
-=======
   "name": "@animech-public/playcanvas", 
   "version": "1.28.0-rc.0", 
   "author": "PlayCanvas <support@playcanvas.com>", 
   "homepage": "https://playcanvas.com", 
   "description": "PlayCanvas WebGL game engine", 
->>>>>>> c1f8782b
   "keywords": [
     "3D", 
     "2D", 
