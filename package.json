{
  "name": "playcanvas",
  "version": "1.23.0-dev",
  "author": "PlayCanvas <support@playcanvas.com>",
  "homepage": "https://playcanvas.com",
  "description": "PlayCanvas WebGL game engine",
  "keywords": [
    "playcanvas",
    "game engine",
    "webgl",
    "webgl2",
    "3d"
  ],
  "license": "MIT",
  "main": "build/output/playcanvas-latest.js",
<<<<<<< HEAD
  "types": "index.d.ts",
=======
>>>>>>> eb237ef8
  "bugs": {
    "url": "https://github.com/playcanvas/engine/issues"
  },
  "repository": {
    "type": "git",
    "url": "https://github.com/playcanvas/engine.git"
  },
  "eslintConfig": {
    "extends": "eslint-config-playcanvas"
  },
  "eslintIgnore": [
    "src/polyfill/*"
  ],
  "devDependencies": {
<<<<<<< HEAD
    "chai": "^4.2.0",
    "eslint": "^5.16.0",
    "eslint-config-playcanvas": "^1.1.0",
    "fs-extra": "^3.0.1",
=======
    "@playcanvas/jsdoc-template": "^1.0.5",
    "chai": "^4.2.0",
    "eslint": "^5.16.0",
    "eslint-config-playcanvas": "^1.1.0",
    "fs-extra": "^8.1.0",
>>>>>>> eb237ef8
    "google-closure-compiler": "^20190513.0.0",
    "http-server": "^0.11.1",
    "jsdoc": "^3.6.3",
    "karma": "^4.2.0",
    "karma-chrome-launcher": "^2.2.0",
    "karma-mocha": "^1.3.0",
    "karma-spec-reporter": "0.0.32",
    "mocha": "^5.2.0",
    "preprocessor": "^1.4.0",
    "sinon": "^5.1.1",
    "tsd-jsdoc": "^2.3.1",
    "typescript": "^3.5.3",
    "uglify-js": "^3.6.0"
  },
  "optionalDependencies": {
    "jsdom": "^15.1.0"
  },
  "scripts": {
    "build": "cd build && node build.js -o output/playcanvas-latest.js",
    "build:debug": "cd build && node build.js -d -o output/playcanvas-latest.dbg.js",
    "build:profiler": "cd build && node build.js -p -o output/playcanvas-latest.prf.js",
    "build:min": "cd build && node build.js -l 1 -o output/playcanvas-latest.min.js",
    "build:all": "npm run build; npm run build:debug; npm run build:profiler; npm run build:min",
<<<<<<< HEAD
=======
    "docs": "jsdoc -c conf-api.json",
>>>>>>> eb237ef8
    "serve": "npm run build; ./node_modules/.bin/http-server build/output -a localhost -p 51000",
    "closure": "java -jar node_modules/google-closure-compiler/compiler.jar --compilation_level=SIMPLE --warning_level=VERBOSE --jscomp_off=checkTypes --externs build/externs.js --language_in=ECMASCRIPT5_STRICT --js build/output/playcanvas-latest.js --js_output_file build/output/playcanvas.min.js",
    "uglify": "uglifyjs build/output/playcanvas-latest.js --compress --mangle --output build/output/playcanvas.min.js",
    "unzipbundle": "gzip -x tests/assets/bundle.gz",
    "test": "karma start tests/karma.conf.js -- --single-run",
    "test:release": "karma start tests/karma.conf.js -- --single-run --release",
    "test:watch": "karma start tests/karma.conf.js",
    "test:debug": "karma start tests/karma.conf.js -- --single-run=false",
    "test:tsd": "npm run tsd && tsc --pretty false build/output/playcanvas.d.ts",
    "tsd": "jsdoc -c conf-tsd.json",
    "lint": "eslint extras src"
  },
  "engines": {
    "node": ">= 0.6.12"
  },
  "dependencies": {}
}<|MERGE_RESOLUTION|>--- conflicted
+++ resolved
@@ -13,10 +13,7 @@
   ],
   "license": "MIT",
   "main": "build/output/playcanvas-latest.js",
-<<<<<<< HEAD
   "types": "index.d.ts",
-=======
->>>>>>> eb237ef8
   "bugs": {
     "url": "https://github.com/playcanvas/engine/issues"
   },
@@ -31,18 +28,11 @@
     "src/polyfill/*"
   ],
   "devDependencies": {
-<<<<<<< HEAD
-    "chai": "^4.2.0",
-    "eslint": "^5.16.0",
-    "eslint-config-playcanvas": "^1.1.0",
-    "fs-extra": "^3.0.1",
-=======
     "@playcanvas/jsdoc-template": "^1.0.5",
     "chai": "^4.2.0",
     "eslint": "^5.16.0",
     "eslint-config-playcanvas": "^1.1.0",
     "fs-extra": "^8.1.0",
->>>>>>> eb237ef8
     "google-closure-compiler": "^20190513.0.0",
     "http-server": "^0.11.1",
     "jsdoc": "^3.6.3",
@@ -66,10 +56,7 @@
     "build:profiler": "cd build && node build.js -p -o output/playcanvas-latest.prf.js",
     "build:min": "cd build && node build.js -l 1 -o output/playcanvas-latest.min.js",
     "build:all": "npm run build; npm run build:debug; npm run build:profiler; npm run build:min",
-<<<<<<< HEAD
-=======
     "docs": "jsdoc -c conf-api.json",
->>>>>>> eb237ef8
     "serve": "npm run build; ./node_modules/.bin/http-server build/output -a localhost -p 51000",
     "closure": "java -jar node_modules/google-closure-compiler/compiler.jar --compilation_level=SIMPLE --warning_level=VERBOSE --jscomp_off=checkTypes --externs build/externs.js --language_in=ECMASCRIPT5_STRICT --js build/output/playcanvas-latest.js --js_output_file build/output/playcanvas.min.js",
     "uglify": "uglifyjs build/output/playcanvas-latest.js --compress --mangle --output build/output/playcanvas.min.js",
