--- conflicted
+++ resolved
@@ -60,12 +60,11 @@
     "assemblyscript": "^0.12.5"
   },
   "scripts": {
-<<<<<<< HEAD
     "build": "rollup -c",
     "build:as": "npm run asbuild:optimized && rollup -c --environment AssemblyScript",
     "closure": "google-closure-compiler --compilation_level=SIMPLE --warning_level=VERBOSE --jscomp_off=nonStandardJsDocs --jscomp_off=checkTypes --externs externs.js --language_in=ECMASCRIPT5_STRICT --js build/playcanvas.js --js_output_file build/playcanvas.min.js",
     "docs": "jsdoc -c conf-api.json",
-    "lint": "eslint --ext .js examples extras src tools rollup.config.js",
+    "lint": "eslint --ext .js examples extras src rollup.config.js",
     "serve": "http-server build -a localhost -p 51000",
     "test": "karma start tests/karma.conf.js -- --single-run --release",
     "test:watch": "karma start tests/karma.conf.js",
@@ -78,21 +77,6 @@
     "asbuild:untouched": "asc assembly/index.ts -b build/untouched.wasm -t build/untouched.wat --sourceMap --measure --runtime none --debug",
     "asbuild:optimized": "asc assembly/index.ts -b build/optimized.wasm -t build/optimized.wat --sourceMap --measure --runtime none -O3 --noAssert"
   },
-=======
-    "build": "rollup -c", 
-    "closure": "google-closure-compiler --compilation_level=SIMPLE --warning_level=VERBOSE --jscomp_off=nonStandardJsDocs --jscomp_off=checkTypes --externs externs.js --language_in=ECMASCRIPT5_STRICT --js build/playcanvas.js --js_output_file build/playcanvas.min.js", 
-    "docs": "jsdoc -c conf-api.json", 
-    "lint": "eslint --ext .js examples extras src rollup.config.js", 
-    "serve": "http-server build -a localhost -p 51000", 
-    "test": "karma start tests/karma.conf.js -- --single-run --release", 
-    "test:watch": "karma start tests/karma.conf.js", 
-    "test:debug": "karma start tests/karma.conf.js -- --single-run=false", 
-    "test:tsd": "npm run tsd && tsc --pretty false build/playcanvas.d.ts", 
-    "tsd": "jsdoc -c conf-tsd.json", 
-    "uglify": "uglifyjs build/playcanvas.js --compress --mangle --output build/playcanvas.min.js", 
-    "unzipbundle": "gzip -x tests/assets/bundle.gz"
-  }, 
->>>>>>> 887d8419
   "engines": {
     "node": ">= 0.6.12"
   },
