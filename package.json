--- conflicted
+++ resolved
@@ -33,11 +33,7 @@
     "google-closure-compiler": "^20180204.0.0",
     "preprocessor": "^1.4.0",
     "sinon": "^5.0.10",
-<<<<<<< HEAD
-    "uglify-js": "^3.3.16"
-=======
     "uglify-js": "^3.3.26"
->>>>>>> d6d19596
   },
   "optionalDependencies": {
     "jsdom": "^11.5.1"
