{
  "name": "playcanvas",
<<<<<<< HEAD
  "version": "2.11.5",
=======
  "version": "2.12.0",
>>>>>>> 3774dffa
  "author": "PlayCanvas <support@playcanvas.com>",
  "homepage": "https://playcanvas.com",
  "description": "PlayCanvas WebGL game engine",
  "keywords": [
    "2d",
    "3d",
    "ar",
    "engine",
    "gaussian",
    "game",
    "gltf",
    "html5",
    "javascript",
    "playcanvas",
    "splatting",
    "typescript",
    "vr",
    "webgl",
    "webgl2",
    "webgpu",
    "webxr"
  ],
  "license": "MIT",
  "main": "build/playcanvas.js",
  "module": "build/playcanvas/src/index.js",
  "types": "build/playcanvas.d.ts",
  "exports": {
    ".": {
      "types": "./build/playcanvas.d.ts",
      "development": {
        "import": "./build/playcanvas.dbg/src/index.js",
        "require": "./build/playcanvas.dbg.js"
      },
      "profiler": {
        "import": "./build/playcanvas.prf/src/index.js",
        "require": "./build/playcanvas.prf.js"
      },
      "production": {
        "import": "./build/playcanvas/src/index.js",
        "require": "./build/playcanvas.js"
      },
      "default": {
        "import": "./build/playcanvas/src/index.js",
        "require": "./build/playcanvas.js"
      }
    },
    "./debug": {
      "types": "./build/playcanvas.d.ts",
      "import": "./build/playcanvas.dbg/src/index.js",
      "require": "./build/playcanvas.dbg.js"
    },
    "./profiler": {
      "types": "./build/playcanvas.d.ts",
      "import": "./build/playcanvas.prf/src/index.js",
      "require": "./build/playcanvas.prf.js"
    },
    "./build/*": "./build/*",
    "./scripts/*": "./scripts/*"
  },
  "sideEffects": [
    "./build/playcanvas/src/deprecated/deprecated.js"
  ],
  "type": "module",
  "bugs": {
    "url": "https://github.com/playcanvas/engine/issues"
  },
  "repository": {
    "type": "git",
    "url": "https://github.com/playcanvas/engine.git"
  },
  "files": [
    "build/playcanvas*",
    "build/playcanvas*/*",
    "scripts",
    "README*.md"
  ],
  "dependencies": {
    "@types/webxr": "^0.5.24",
    "@webgpu/types": "^0.1.65"
  },
  "devDependencies": {
    "@playcanvas/eslint-config": "2.1.0",
    "@rollup/plugin-node-resolve": "16.0.2",
    "@rollup/plugin-strip": "3.0.4",
    "@rollup/plugin-swc": "0.4.0",
    "@rollup/plugin-terser": "0.4.4",
    "@rollup/pluginutils": "5.3.0",
    "@swc/core": "1.13.5",
    "@types/node": "24.7.0",
    "c8": "10.1.3",
    "chai": "6.2.0",
    "eslint": "9.37.0",
    "fflate": "0.8.2",
    "globals": "16.4.0",
    "jsdom": "27.0.0",
    "mocha": "11.7.4",
    "publint": "0.3.14",
    "rollup": "4.52.4",
    "rollup-plugin-dts": "6.2.3",
    "rollup-plugin-jscc": "2.0.0",
    "rollup-plugin-visualizer": "6.0.4",
    "serve": "14.2.5",
    "sinon": "19.0.5",
    "typedoc": "0.28.13",
    "typedoc-plugin-mdn-links": "5.0.9",
    "typedoc-plugin-missing-exports": "4.1.0",
    "typescript": "5.9.3"
  },
  "optionalDependencies": {
    "canvas": "3.1.0"
  },
  "scripts": {
    "build": "node build.mjs",
    "build:release": "npm run build target:release",
    "build:debug": "npm run build target:debug",
    "build:profiler": "npm run build target:profiler",
    "build:types": "npm run build target:types",
    "build:umd": "npm run build target:umd",
    "build:esm": "npm run build target:esm",
    "build:esm:release": "npm run build target:esm:release",
    "build:esm:debug": "npm run build target:esm:debug",
    "build:treemap": "npm run build target:release treemap",
    "build:treenet": "npm run build target:release treenet",
    "build:treesun": "npm run build target:release treesun",
    "build:treeflame": "npm run build target:release treeflame",
    "build:sourcemaps": "npm run build -- -m",
    "watch": "npm run build -- -w",
    "watch:release": "npm run build target:release -- -w",
    "watch:debug": "npm run build target:debug -- -w",
    "watch:profiler": "npm run build target:profiler -- -w",
    "watch:umd": "npm run build target:umd -- -w",
    "watch:esm": "npm run build target:esm -- -w",
    "watch:esm:release": "npm run build target:esm:release -- -w",
    "watch:esm:debug": "npm run build target:esm:debug -- -w",
    "docs": "typedoc",
    "lint": "eslint scripts src test utils build.mjs eslint.config.mjs rollup.config.mjs",
    "publint": "publint --level error",
    "serve": "serve build -l 51000 --cors",
    "test": "mocha --ignore \"test/assets/scripts/*.js\" --recursive --require test/fixtures.mjs --timeout 5000",
    "test:coverage": "c8 npm test",
    "test:types": "tsc --pretty false build/playcanvas.d.ts"
  },
  "engines": {
    "node": ">=18.0.0"
  }
}<|MERGE_RESOLUTION|>--- conflicted
+++ resolved
@@ -1,10 +1,6 @@
 {
   "name": "playcanvas",
-<<<<<<< HEAD
-  "version": "2.11.5",
-=======
   "version": "2.12.0",
->>>>>>> 3774dffa
   "author": "PlayCanvas <support@playcanvas.com>",
   "homepage": "https://playcanvas.com",
   "description": "PlayCanvas WebGL game engine",
