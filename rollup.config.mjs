--- conflicted
+++ resolved
@@ -7,318 +7,11 @@
 
 // 3rd party Rollup plugins
 import dts from 'rollup-plugin-dts';
-<<<<<<< HEAD
-import jscc from 'rollup-plugin-jscc';
-import { visualizer } from 'rollup-plugin-visualizer';
-import { runtimeTypeInspector } from '@runtime-type-inspector/plugin-rollup';
-
-// custom Rollup plugins
-import { shaderChunks } from './utils/rollup-shader-chunks.mjs';
-import { engineLayerImportValidation } from './utils/rollup-import-validation.mjs';
-import { spacesToTabs } from './utils/rollup-spaces-to-tabs.mjs';
-=======
->>>>>>> a86bd8be
 
 /** @typedef {import('rollup').RollupOptions} RollupOptions */
 
 console.log(`Building PlayCanvas Engine v${version} revision ${revision}`);
 
-<<<<<<< HEAD
-/**
- * Build the banner with build date and revision. Revision only works for git repo, not zip.
- *
- * @param {string} config - A string like `(DEBUG PROFILER)` or even an empty string.
- * @returns {string} - The banner.
- */
-function getBanner(config) {
-    return [
-        '/**',
-        ' * @license',
-        ' * PlayCanvas Engine v' + version + ' revision ' + revision + config,
-        ' * Copyright 2011-' + new Date().getFullYear() + ' PlayCanvas Ltd. All rights reserved.',
-        ' */'
-    ].join('\n');
-}
-
-/**
- * The ES5 options for babel(...) plugin.
- *
- * @param {string} buildType - Only 'debug' requires special handling so far.
- * @returns {RollupBabelInputPluginOptions} The babel options.
- */
-const es5Options = buildType => ({
-    babelHelpers: 'bundled',
-    babelrc: false,
-    comments: buildType === 'debug',
-    compact: false,
-    minified: false,
-    presets: [
-        [
-            '@babel/preset-env', {
-                loose: true,
-                modules: false,
-                targets: {
-                    ie: '11'
-                }
-            }
-        ]
-    ]
-});
-
-/**
- * The ES6 options for babel(...) plugin.
- *
- * @param {string} buildType - Only 'debug' requires special handling so far.
- * @returns {RollupBabelInputPluginOptions} The babel options.
- */
-const moduleOptions = buildType => ({
-    babelHelpers: 'bundled',
-    babelrc: false,
-    comments: buildType === 'debug',
-    compact: false,
-    minified: false,
-    presets: [
-        [
-            '@babel/preset-env', {
-                bugfixes: true,
-                loose: true,
-                modules: false,
-                targets: {
-                    esmodules: true
-                }
-            }
-        ]
-    ]
-});
-
-const stripFunctions = [
-    'Debug.assert',
-    'Debug.assertDeprecated',
-    'Debug.assertDestroyed',
-    'Debug.call',
-    'Debug.deprecated',
-    'Debug.warn',
-    'Debug.warnOnce',
-    'Debug.error',
-    'Debug.errorOnce',
-    'Debug.log',
-    'Debug.logOnce',
-    'Debug.trace',
-    'DebugHelper.setName',
-    'DebugHelper.setLabel',
-    `DebugHelper.setDestroyed`,
-    'DebugGraphics.toString',
-    'DebugGraphics.clearGpuMarkers',
-    'DebugGraphics.pushGpuMarker',
-    'DebugGraphics.popGpuMarker',
-    'WebgpuDebug.validate',
-    'WebgpuDebug.memory',
-    'WebgpuDebug.internal',
-    'WebgpuDebug.end',
-    'WorldClustersDebug.render'
-];
-
-/**
- * Build a target that rollup is supposed to build.
- *
- * @param {'debug'|'release'|'profiler'|'min'|'rti'} buildType - The build type.
- * @param {'es5'|'es6'} moduleFormat - The module format.
- * @returns {RollupOptions} One rollup target.
- */
-function buildTarget(buildType, moduleFormat) {
-    const banner = {
-        debug: ' (DEBUG)',
-        release: ' (RELEASE)',
-        profiler: ' (PROFILE)',
-        min: ' (RELEASE)',
-        rti: ' (RUNTIME-TYPE-INSPECTOR)'
-    };
-
-    const outputPlugins = {
-        release: [],
-        min: [
-            terser()
-        ]
-    };
-
-    if (process.env.treemap) {
-        outputPlugins.min.push(visualizer({
-            filename: 'treemap.html',
-            brotliSize: true,
-            gzipSize: true
-        }));
-    }
-
-    if (process.env.treenet) {
-        outputPlugins.min.push(visualizer({
-            filename: 'treenet.html',
-            template: 'network'
-        }));
-    }
-
-    if (process.env.treesun) {
-        outputPlugins.min.push(visualizer({
-            filename: 'treesun.html',
-            template: 'sunburst'
-        }));
-    }
-
-    const outputFile = {
-        debug: 'build/playcanvas.dbg',
-        release: 'build/playcanvas',
-        profiler: 'build/playcanvas.prf',
-        min: 'build/playcanvas.min',
-        rti: 'build/playcanvas.rti'
-    };
-
-    const outputExtension = {
-        es5: '.js',
-        es6: '.mjs'
-    };
-
-    /** @type {Record<string, ModuleFormat>} */
-    const outputFormat = {
-        es5: 'umd',
-        es6: 'es'
-    };
-
-    const sourceMap = {
-        debug: 'inline',
-        release: null
-    };
-    /** @type {OutputOptions} */
-    const outputOptions = {
-        banner: moduleFormat === 'es5' && getBanner(banner[buildType]),
-        plugins: outputPlugins[buildType || outputPlugins.release],
-        format: outputFormat[moduleFormat],
-        indent: '\t',
-        sourcemap: sourceMap[buildType] || sourceMap.release,
-        name: 'pc',
-        preserveModules: moduleFormat === 'es6'
-    };
-
-    outputOptions[moduleFormat === 'es6' ? 'dir' : 'file'] = `${outputFile[buildType]}${outputExtension[moduleFormat]}`;
-
-    const sdkVersion = {
-        _CURRENT_SDK_VERSION: version,
-        _CURRENT_SDK_REVISION: revision
-    };
-
-    const jsccOptions = {
-        debug: {
-            values: {
-                ...sdkVersion,
-                _DEBUG: 1,
-                _PROFILER: 1
-            },
-            keepLines: true
-        },
-        release: {
-            values: sdkVersion
-        },
-        profiler: {
-            values: {
-                ...sdkVersion,
-                _PROFILER: 1
-            }
-        }
-    };
-
-    /**
-     * @type {RollupStripOptions}
-     */
-    const stripOptions = {
-        functions: stripFunctions
-    };
-
-    const babelOptions = {
-        es5: es5Options(buildType),
-        es6: moduleOptions(buildType)
-    };
-
-    const rootFile = buildType !== 'rti' ? 'src/index.js' : 'src/index.rti.js';
-    const pluginsRTI = buildType === 'rti' ? [
-        resolve(),
-        runtimeTypeInspector({
-            ignoredFiles: [
-                'framework/parsers/draco-worker.js' // runs in Worker context without RTI
-            ]
-        })
-    ] : [];
-    return {
-        input: rootFile,
-        output: outputOptions,
-        plugins: [
-            jscc(jsccOptions[buildType] || jsccOptions.release),
-            shaderChunks({ enabled: buildType !== 'debug' }),
-            engineLayerImportValidation(rootFile, buildType === 'debug'),
-            buildType !== 'debug' ? strip(stripOptions) : undefined,
-            ...pluginsRTI,
-            babel(babelOptions[moduleFormat]),
-            spacesToTabs(buildType !== 'debug')
-        ]
-    };
-}
-
-/**
- * Build an ES5 target that rollup is supposed to build.
- *
- * @param {string} name - The name, like `pcx` or `VoxParser`.
- * @param {string} input - The input file, like `extras/index.js`.
- * @param {string} [output] - If not given, input is used.
- * @returns {RollupOptions} One rollup target.
- */
-function scriptTarget(name, input, output) {
-    return {
-        input: input,
-        output: {
-            name: name,
-            banner: getBanner(''),
-            file: output || input.replace('.mjs', '.js'),
-            format: 'umd',
-            indent: '\t',
-            globals: { playcanvas: 'pc' }
-        },
-        plugins: [
-            resolve(),
-            babel(es5Options('release')),
-            spacesToTabs(true)
-        ],
-        external: ['playcanvas'],
-        cache: false
-    };
-}
-
-/**
- * Build an ES6 target that rollup is supposed to build.
- *
- * @param {string} name - The name, like `pcx` or `VoxParser`.
- * @param {string} input - The input file, like `extras/index.js`.
- * @param {string} output - The output file, like `build/playcanvas-extras.mjs`.
- * @returns {RollupOptions} One rollup target.
- */
-function scriptTargetEs6(name, input, output) {
-    return {
-        input: input,
-        output: {
-            name: name,
-            banner: getBanner(''),
-            dir: output,
-            format: 'es',
-            indent: '\t',
-            preserveModules: true
-        },
-        plugins: [
-            resolve(),
-            babel(moduleOptions('release')),
-            spacesToTabs(true)
-        ],
-        external: ['playcanvas', 'fflate']
-    };
-}
-
-=======
->>>>>>> a86bd8be
 const target_extras = [
     scriptTarget('pcx', 'extras/index.js', 'build/playcanvas-extras.js'),
     scriptTargetEs6('pcx', 'extras/index.js', 'build/playcanvas-extras.mjs'),
@@ -364,7 +57,7 @@
     } else if (envTarget === 'extras') {
         targets.push(...target_extras);
     } else {
-        ['release', 'debug', 'profiler', 'min', 'rti'].forEach((t) => {
+        ['release', 'debug', 'profiler', 'min'].forEach((t) => {
             ['es5', 'es6'].forEach((m) => {
                 if (envTarget === null || envTarget === t || envTarget === m || envTarget === `${t}_${m}`) {
                     targets.push(buildTarget(t, m));
