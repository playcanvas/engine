--- conflicted
+++ resolved
@@ -70,10 +70,7 @@
 
         });
 
-<<<<<<< HEAD
         targets.push(buildTargetRTI('es5'), buildTargetRTI('es6'));
-=======
->>>>>>> 2886a90a
 
         if (envTarget === null) {
             // no targets specified, build them all
