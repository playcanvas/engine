import * as fs from 'node:fs';
import { version, revision } from './utils/rollup-version-revision.mjs';
import { buildTarget } from './utils/rollup-build-target.mjs';
<<<<<<< HEAD
import { scriptTarget } from './utils/rollup-script-target.mjs';
import { scriptTargetEs6 } from './utils/rollup-script-target-es6.mjs';
import { buildTargetRTI } from './utils/rollup-build-target-rti.mjs';
=======
>>>>>>> 4e14dee1

// unofficial package plugins
import dts from 'rollup-plugin-dts';

// custom plugins
import { runTsc } from './utils/plugins/rollup-run-tsc.mjs';
import { typesFixup } from './utils/plugins/rollup-types-fixup.mjs';

/** @typedef {import('rollup').RollupOptions} RollupOptions */

const BLUE_OUT = '\x1b[34m';
const RED_OUT = '\x1b[31m';
const BOLD_OUT = `\x1b[1m`;
const REGULAR_OUT = `\x1b[22m`;
const RESET_OUT = `\x1b[0m`;

/**
 * @type {['release', 'debug', 'profiler', 'min']}
 */
const BUILD_TYPES = ['release', 'debug', 'profiler', 'min'];

/**
 * @type {['umd', 'esm']}
 */
const MODULE_FORMAT = ['umd', 'esm'];

/**
 * @type {['unbundled', 'bundled']}
 */
const BUNDLE_STATES = ['unbundled', 'bundled'];

/**
 * @type {RollupOptions[]}
 */
const TYPES_TARGET = [{
    input: 'build/playcanvas/src/index.d.ts',
    output: [{
        file: 'build/playcanvas.d.ts',
        footer: 'export as namespace pc;\nexport as namespace pcx;',
        format: 'es'
    }],
    plugins: [
        runTsc('tsconfig.build.json'),
        typesFixup(),
        dts()
    ]
}];


const envTarget = process.env.target ? process.env.target.toLowerCase() : null;

const title = [
    `Building PlayCanvas Engine`,
    `version ${BOLD_OUT}v${version}${REGULAR_OUT}`,
    `revision ${BOLD_OUT}${revision}${REGULAR_OUT}`,
    `target ${BOLD_OUT}${envTarget ?? 'all'}${REGULAR_OUT}`
].join('\n');
console.log(`${BLUE_OUT}${title}${RESET_OUT}`);

if (envTarget === null && fs.existsSync('build')) {
    // no targets specified, clean build directory
    fs.rmSync('build', { recursive: true });
}

function includeBuild(buildType, moduleFormat, bundleState) {
    return envTarget === null ||
        envTarget === buildType ||
        envTarget === moduleFormat ||
        envTarget === bundleState ||
        envTarget === `${moduleFormat}:${buildType}` ||
        envTarget === `${moduleFormat}:${bundleState}` ||
        envTarget === `${buildType}:${bundleState}` ||
        envTarget === `${moduleFormat}:${buildType}:${bundleState}`;
}

/**
 * @type {RollupOptions[]}
 */
const targets = [];
BUILD_TYPES.forEach((buildType) => {
    MODULE_FORMAT.forEach((moduleFormat) => {
        BUNDLE_STATES.forEach((bundleState) => {
            if (bundleState === 'unbundled' && moduleFormat === 'umd') {
                return;
            }
            if (bundleState === 'unbundled' && buildType === 'min') {
                return;
            }

            if (!includeBuild(buildType, moduleFormat, bundleState)) {
                return;
            }

            targets.push(...buildTarget({
                moduleFormat,
                buildType,
                bundleState
            }));
        });
    });
});

<<<<<<< HEAD
        targets.push(buildTargetRTI('es5'), buildTargetRTI('es6'));
=======
if (envTarget === null || envTarget === 'types') {
    targets.push(...TYPES_TARGET);
}
>>>>>>> 4e14dee1

if (!targets.length) {
    console.error(`${RED_OUT}${BOLD_OUT}No targets found${RESET_OUT}`);
    process.exit(1);
}

export default targets;<|MERGE_RESOLUTION|>--- conflicted
+++ resolved
@@ -1,12 +1,6 @@
 import * as fs from 'node:fs';
 import { version, revision } from './utils/rollup-version-revision.mjs';
 import { buildTarget } from './utils/rollup-build-target.mjs';
-<<<<<<< HEAD
-import { scriptTarget } from './utils/rollup-script-target.mjs';
-import { scriptTargetEs6 } from './utils/rollup-script-target-es6.mjs';
-import { buildTargetRTI } from './utils/rollup-build-target-rti.mjs';
-=======
->>>>>>> 4e14dee1
 
 // unofficial package plugins
 import dts from 'rollup-plugin-dts';
@@ -109,13 +103,9 @@
     });
 });
 
-<<<<<<< HEAD
-        targets.push(buildTargetRTI('es5'), buildTargetRTI('es6'));
-=======
 if (envTarget === null || envTarget === 'types') {
     targets.push(...TYPES_TARGET);
 }
->>>>>>> 4e14dee1
 
 if (!targets.length) {
     console.error(`${RED_OUT}${BOLD_OUT}No targets found${RESET_OUT}`);
