--- conflicted
+++ resolved
@@ -36,38 +36,24 @@
     you want to read stderr eventually, read out[1]
     """
     try:
-<<<<<<< HEAD
-        import subprocess
-        process = subprocess.Popen(['git', 'rev-parse', '--short', 'HEAD'], shell=False, stdout=subprocess.PIPE)
-        output = process.communicate()
-
-        revision = output[0]
-        if revision:
-            return revision
-        else:
-            raise Exception("No revision number found")
-    except Exception, e:
-        return ""
-=======
-        process = subprocess.Popen(['hg', 'id', '-in'], shell=False,
+        process = subprocess.Popen(['git', 'rev-parse', '--short', 'HEAD'], shell=False,
             stdout=subprocess.PIPE,
             stderr=subprocess.PIPE)
         out = process.communicate()
 
         if not out[0]:
-            print("WARNING: error occured extracting mercurial revision: %s" % out[1].strip())
-            return ("-", "-")
+            print("WARNING: error occured extracting revision: %s" % out[1].strip())
+            return "-"
 
-        (revision, id) = out[0].split()
-        if revision and id:
-            return (revision, id)
+        revision = out[0]
+        if revision:
+            return revision
         else:
-            print("WARINING: Something went wrong trying to extract mercurial revision!")
-            return ("-", "-")
+            print("WARINING: Something went wrong trying to extract revision!")
+            return "-"
     except Exception as e:
-        print("WARNING: Failed to extract the mercurial revision: (%s)!" % e)
-        return ("-", "-")
->>>>>>> 0112cc1b
+        print("WARNING: Failed to extract revision: (%s)!" % e)
+        return "-"
 
 def get_version():
     try:
@@ -168,29 +154,12 @@
     '''.. ::create_package_json()
     Create the package.json file needed to create a nodejs package.
     '''
-<<<<<<< HEAD
-    base = '''{
-      "name": "playcanvas",
-      "description": "PlayCanvas Engine",
-      "version": "__VERSION__",
-      "homepage": "https://playcanvas.com",
-      "repository": "https://github.com/playcanvas/engine",
-      "author": "PlayCanvas <support@playcanvas.com>",
-      "main": "build/output/playcanvas-latest.js",
-      "engines": {
-        "node": ">= 0.6.12"
-      },
-      "files": [
-        "build/output/playcanvas-latest.js"
-      ]
-    }'''
-=======
     base = {
         "name": "playcanvas",
         "description": "PlayCanvas Engine",
         "version": get_version().strip(),
         "homepage": "https://playcanvas.com",
-        "repository": "https://bitbucket.org/playcanvas/engine",
+        "repository": "https://github.com/playcanvas/engine",
         "author": "PlayCanvas <support@playcanvas.com>",
         "main": "build/output/playcanvas-latest.js",
         "engines": {
@@ -200,7 +169,6 @@
             "build/output/playcanvas-latest.js"
         ]
     }
->>>>>>> 0112cc1b
 
     with open('../package.json', 'w') as f:
         json.dump(base, f, indent=2, sort_keys=True)
