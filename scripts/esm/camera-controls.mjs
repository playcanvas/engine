--- conflicted
+++ resolved
@@ -246,11 +246,7 @@
     };
 
     /**
-<<<<<<< HEAD
-     * Enable panning.
-=======
      * Enable fly camera controls.
->>>>>>> 84cf8861
      *
      * @attribute
      * @title Enable Fly
@@ -802,11 +798,7 @@
         v.add(stickRotate.mulScalar(fly * rotateJoystickMult));
         deltas.rotate.append([v.x, v.y, v.z]);
 
-<<<<<<< HEAD
-        // check for frame discard (xr active or skipUpdate)
-=======
         // check if XR is active for frame discard
->>>>>>> 84cf8861
         if (this.app.xr?.active) {
             frame.read();
             return;
