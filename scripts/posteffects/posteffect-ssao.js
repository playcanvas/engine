--- conflicted
+++ resolved
@@ -398,14 +398,8 @@
 
 SSAOEffect.prototype._resize = function (target) {
 
-<<<<<<< HEAD
     var width = Math.ceil(target.colorBuffer.width / this.downscale);
     var height = Math.ceil(target.colorBuffer.height / this.downscale);
-=======
-
-    var width = Math.ceil(target.colorBuffer.width / this.device.maxPixelRatio / this.downscale);
-    var height = Math.ceil(target.colorBuffer.height / this.device.maxPixelRatio / this.downscale);
->>>>>>> 55ca49cc
 
     // If no change, skip resize
     if (width === this.width && height === this.height)
