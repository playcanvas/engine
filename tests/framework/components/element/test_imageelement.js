--- conflicted
+++ resolved
@@ -836,7 +836,6 @@
 
     });
 
-<<<<<<< HEAD
     it('Offscreen element is culled', function () {
         var canvasWidth = app.graphicsDevice.width;
         var canvasHeight = app.graphicsDevice.height;
@@ -846,31 +845,10 @@
             screenSpace: true
         });
         app.root.addChild(screen);
-=======
-    it('TextureAtlas asset events are unbound if sprite is changed while loading', function (done) {
-
-        app.assets.list().forEach(function (asset) {
-            asset.unload();
-        });
-
-
-        var spriteAsset = new pc.Asset('red-sprite', 'sprite', {
-            url: 'base/tests/test-assets/sprite/red-sprite.json'
-        });
-        var textureAtlasAsset = new pc.Asset('red-texture', 'texture', {
-            url: 'base/tests/test-assets/sprite/red-atlas.json'
-        });
-
-        app.assets.add(spriteAsset);
-        app.assets.add(textureAtlasAsset);
-
-        expect(app.assets.hasEvent('load:' + textureAtlasAsset.id)).to.be.false;
->>>>>>> 7f84f62c
-
-        var e = new pc.Entity();
-        e.addComponent('element', {
-            type: 'image',
-<<<<<<< HEAD
+
+        var e = new pc.Entity();
+        e.addComponent('element', {
+            type: 'image',
             width: 100,
             height: 100,
             pivot: [0.5,0.5]
@@ -1015,7 +993,30 @@
         app.update(0.1);
         app.render();
         expect(e.element.isCulled(camera.camera.camera)).to.be.false;
-=======
+    });
+
+    it('TextureAtlas asset events are unbound if sprite is changed while loading', function (done) {
+
+        app.assets.list().forEach(function (asset) {
+            asset.unload();
+        });
+
+
+        var spriteAsset = new pc.Asset('red-sprite', 'sprite', {
+            url: 'base/tests/test-assets/sprite/red-sprite.json'
+        });
+        var textureAtlasAsset = new pc.Asset('red-texture', 'texture', {
+            url: 'base/tests/test-assets/sprite/red-atlas.json'
+        });
+
+        app.assets.add(spriteAsset);
+        app.assets.add(textureAtlasAsset);
+
+        expect(app.assets.hasEvent('load:' + textureAtlasAsset.id)).to.be.false;
+
+        var e = new pc.Entity();
+        e.addComponent('element', {
+            type: 'image',
             spriteAsset: spriteAsset.id
         });
         app.root.addChild(e);
@@ -1172,6 +1173,5 @@
 
         expect(copy.element.spriteAsset).to.be.null;
         expect(copy.element.sprite).to.equal(e.element.sprite);
->>>>>>> 7f84f62c
     });
 });