describe("pc.TextElement", function () {
    var app;
    var assets;
    var entity;
    var element;
    var fontAsset;
    var canvas;

    beforeEach(function (done) {
        canvas = document.createElement("canvas");
        app = new pc.Application(canvas);
        buildElement(done);
    });


    afterEach(function () {
        for (var key in assets) {
            assets[key].unload();
        }

        fontAsset = null;
        app.destroy();
        app = null;
        canvas = null;
    });

    var buildElement = function (callback) {
        entity = new pc.Entity("myEntity", app);
        element = app.systems.element.addComponent(entity, { type: pc.ELEMENTTYPE_TEXT });
        element.autoWidth = false;
        element.wrapLines = true;
        element.width = 200;

        fontAsset = new pc.Asset("Arial", "font", {
            url: "base/examples/assets/Arial/Arial.json"
        });

        fontAsset.ready(function () {
            // use timeout to prevent tests running inside ready() callback (so events are cleared on asset)
            setTimeout(function () {
                callback();
            });
        });

        app.assets.add(fontAsset);
        app.assets.load(fontAsset);

        app.root.addChild(entity);

        assets = {
            font: fontAsset
        };
    };

    var assertLineContents = function (expectedLineContents) {
        expect(element.lines.length).to.equal(expectedLineContents.length);
        expect(element.lines).to.deep.equal(expectedLineContents);
    };

    // Creates data for a single translation as if it was a whole asset
    var createTranslation = function (locale, key, translations) {
        var messages = {};
        messages[key] = translations;
        var data = {
            header: {
                version: 1
            },
            data: [{
                info: {
                    locale: locale
                },
                messages: messages
            }]
        };

        return data;
    };

    // Adds the specified key->translations pair for the specified locale to
    // the specified i18n instance, as if it's adding a whole new asset
    var addText = function (locale, key, translations) {
        var data = createTranslation(locale, key, translations);
        app.i18n.addData(data);
        return data;
    };

    it("does not break onto multiple lines if the text is short enough", function () {
        element.fontAsset = fontAsset;

        element.text = "abcde fghij";
        assertLineContents(["abcde fghij"]);
    });

    it("does not break onto multiple lines if the autoWidth is set to true", function () {
        element.fontAsset = fontAsset;

        element.autoWidth = true;
        element.text = "abcde fghij klmno pqrst uvwxyz";
        assertLineContents(["abcde fghij klmno pqrst uvwxyz"]);
    });

    it("updates line wrapping once autoWidth becomes false and a width is set", function () {
        element.fontAsset = fontAsset;

        element.autoWidth = true;
        element.text = "abcde fghij klmno pqrst uvwxyz";
        expect(element.lines.length).to.equal(1);
        element.autoWidth = false;
        element.width = 200;
        expect(element.lines.length).to.equal(3);
    });

    it("does not break onto multiple lines if the wrapLines is set to false", function () {
        element.fontAsset = fontAsset;

        element.wrapLines = false;
        element.text = "abcde fghij klmno pqrst uvwxyz";
        assertLineContents(["abcde fghij klmno pqrst uvwxyz"]);
    });

    it("updates line wrapping once wrapLines becomes true", function () {
        element.fontAsset = fontAsset;

        element.wrapLines = false;
        element.text = "abcde fghij klmno pqrst uvwxyz";
        expect(element.lines.length).to.equal(1);
        element.wrapLines = true;
        expect(element.lines.length).to.equal(3);
    });

    it("breaks onto multiple lines if individual lines are too long", function () {
        element.fontAsset = fontAsset;

        element.text = "abcde fghij klmno pqrst uvwxyz";
        assertLineContents([
            "abcde fghij ",
            "klmno pqrst ",
            "uvwxyz"
        ]);
    });

    it("breaks individual words if they are too long to fit onto a line by themselves (single word case)", function () {
        element.fontAsset = fontAsset;

        element.text = "abcdefghijklmnopqrstuvwxyz";
        assertLineContents([
            "abcdefghijklm",
            "nopqrstuvwxy",
            "z"
        ]);
    });

    it("breaks individual words if they are too long to fit onto a line by themselves (multi word case)", function () {
        element.fontAsset = fontAsset;

        element.text = "abcdefgh ijklmnopqrstuvwxyz";
        assertLineContents([
            "abcdefgh ",
            "ijklmnopqrstu",
            "vwxyz"
        ]);
    });

    it("breaks individual characters onto separate lines if the width is really constrained", function () {
        element.fontAsset = fontAsset;

        element.width = 1;
        element.text = "abcdef ghijkl";
        assertLineContents([
            "a",
            "b",
            "c",
            "d",
            "e",
            "f ",
            "g",
            "h",
            "i",
            "j",
            "k",
            "l"
        ]);
    });

    it("does not include whitespace at the end of a line in width calculations", function () {
        element.fontAsset = fontAsset;

        element.text = "abcdefgh        i";
        assertLineContents([
            "abcdefgh        ",
            "i"
        ]);
    });

    it("breaks words on hypens", function () {
        element.fontAsset = fontAsset;

        element.text = "abcde fghij-klm nopqr stuvwxyz";
        assertLineContents([
            "abcde fghij-",
            "klm nopqr ",
            "stuvwxyz"
        ]);
    });

    it("keeps hyphenated word segments together when wrapping them", function () {
        element.fontAsset = fontAsset;

        element.width = 150;
        element.text = "abcde fghij-klm nopqr stuvwxyz";
        assertLineContents([
            "abcde ",
            "fghij-klm ",
            "nopqr ",
            "stuvwxyz"
        ]);
    });

    it("splits lines on \\n", function () {
        element.fontAsset = fontAsset;

        element.text = "abcde\nfghij";
        assertLineContents([
            "abcde",
            "fghij"
        ]);
    });

    it("splits lines on \\r", function () {
        element.fontAsset = fontAsset;

        element.text = "abcde\rfghij";
        assertLineContents([
            "abcde",
            "fghij"
        ]);
    });

    it("splits lines on multiple \\n", function () {
        element.fontAsset = fontAsset;

        element.text = "abcde\n\n\nfg\nhij";
        assertLineContents([
            "abcde",
            "",
            "",
            "fg",
            "hij"
        ]);
    });

    it("does not break beyond 1 line if maxLines is equal to 1", function () {
        element.fontAsset = fontAsset;
        element.maxLines = 1;
        element.text = "abcde fghij klmno pqrst uvwxyz";
        // long contents
        assertLineContents([
            "abcde fghij klmno pqrst uvwxyz"
        ]);
        // multiple new lines
        element.text = "abcde\n\n\nfg\nhij";
        assertLineContents([
            "abcdefghij"
        ]);
        // \r chars
        element.text = "abcde\rfghij";
        assertLineContents([
            "abcdefghij"
        ]);
        // hyphens
        element.text = "abcde fghij-klm nopqr stuvwxyz";
        assertLineContents([
            "abcde fghij-klm nopqr stuvwxyz"
        ]);
        // whitespace at end of line
        element.text = "abcdefgh        i";
        assertLineContents([
            "abcdefgh        i"
        ]);
        // individual characters
        element.width = 1;
        element.text = "abcdef ghijkl";
        assertLineContents([
            "abcdef ghijkl"
        ]);
    });

    it("breaks remaining text in last line when maxLines limit is reached", function () {
        element.fontAsset = fontAsset;
        element.maxLines = 2;
        element.text = "abcde fghij klmno pqrst uvwxyz";
        // long contents
        assertLineContents([
            'abcde fghij ',
            'klmno pqrst uvwxyz'
        ]);
        // multiple new lines
        element.text = "abcde\n\n\nfg\nhij";
        assertLineContents([
            "abcde",
            "fghij"
        ]);
        // \r chars
        element.text = "abcde\rfghij";
        assertLineContents([
            "abcde",
            "fghij"
        ]);
        // hyphens
        element.text = "abcde fghij-klm nopqr stuvwxyz";
        assertLineContents([
            "abcde fghij-",
            "klm nopqr stuvwxyz"
        ]);
        // whitespace at end of line
        element.text = "abcdefgh        i";
        assertLineContents([
            "abcdefgh        ",
            "i"
        ]);
        // individual characters
        element.width = 1;
        element.text = "abcdef ghijkl";
        assertLineContents([
            "a",
            "bcdef ghijkl"
        ]);
    });

    it("reduces font size when width is larger then the element width and autoFitWidth is true", function () {
        element.fontAsset = fontAsset;
        element.autoWidth = false;
        element.autoHeight = false;
        element.width = 10;
        element.text = "ab";

        var width = element.calculatedWidth;
        var textWidth = element._text.width;
        element.autoFitWidth = true;
        expect(element.fontSize).to.equal(Math.floor(32 * width / textWidth));
        expect(element._text._scaledLineHeight).to.equal(32 * element.fontSize / element.maxFontSize);
    });

    it("does not reduce font size when width is larger then the element width and autoFitWidth is false", function () {
        element.fontAsset = fontAsset;
        element.autoWidth = false;
        element.autoHeight = false;
        element.fontSize = 20;
        element.lineHeight = 20;
        element.width = 10;
        element.text = "ab";
        expect(element.fontSize).to.equal(20);
        expect(element._text._scaledLineHeight).to.equal(20);
    });

    it("does not reduce font size when autoFitWidth and autoWidth are both true", function () {
        element.fontAsset = fontAsset;
        element.autoWidth = true;
        element.autoHeight = false;
        element.width = 10;
        element.text = "ab";
        expect(element.fontSize).to.equal(32);
    });

    it("does not reduce the font size below minFontSize", function () {
        element.fontAsset = fontAsset;
        element.autoWidth = false;
        element.autoHeight = false;
        element.width = 1;
        element.text = "ab";
        element.autoFitWidth = true;
        expect(element.fontSize).to.equal(element.minFontSize);
    });

    it("updates fontSize to new minFontSize", function () {
        element.fontAsset = fontAsset;
        element.autoWidth = false;
        element.autoHeight = false;
        element.width = 1;
        element.text = "abcdefghijklmn";
        element.minFontSize = 8;
        element.autoFitWidth = true;
        expect(element.fontSize).to.equal(8);
        element.minFontSize = 4;
        expect(element.fontSize).to.equal(4);
    });

    it("does not increase the font size above maxFontSize", function () {
        element.fontAsset = fontAsset;
        element.autoWidth = false;
        element.autoHeight = false;
        element.maxFontSize = 10;
        element.width = 1000;
        element.text = "ab";
        element.autoFitWidth = true;
        expect(element.fontSize).to.equal(element.maxFontSize);
    });

    it("updates fontSize to new maxFontSize", function () {
        element.fontAsset = fontAsset;
        element.autoWidth = false;
        element.autoHeight = false;
        element.maxFontSize = 10;
        element.width = 1000;
        element.text = "abcdefghijklmn";
        element.autoFitWidth = true;
        expect(element.fontSize).to.equal(10);
        element.maxFontSize = 11;
        expect(element.fontSize).to.equal(11);
    });

    it("reduces font size when height is larger then the element height and autoFitHeight is true", function () {
        element.fontAsset = fontAsset;
        element.autoWidth = false;
        element.autoHeight = false;
        element.height = 50;
        element.text = "ab\nab";
        element.autoFitHeight = true;
        expect(element.fontSize).to.equal(23);
        expect(element._text._scaledLineHeight).to.equal(23);
    });

    it("does not reduce font size when height is larger then the element height and autoFitHeight is false", function () {
        element.fontAsset = fontAsset;
        element.autoWidth = false;
        element.autoHeight = false;
        element.fontSize = 20;
        element.lineHeight = 20;
        element.height = 50;
        element.text = "ab\nab";
        expect(element.fontSize).to.equal(20);
        expect(element._text._scaledLineHeight).to.equal(20);
    });

    it("does not reduce font size when autoFitHeight and autoHeight are both true", function () {
        element.fontAsset = fontAsset;
        element.autoWidth = false;
        element.autoHeight = true;
        element.autoFitHeight = true;
        element.height = 50;
        element.text = "ab\nab";
        expect(element.fontSize).to.equal(32);
    });

    it("does not reduce font size below minFontSize when height is larger then the element height", function () {
        element.fontAsset = fontAsset;
        element.autoWidth = false;
        element.autoHeight = false;
        element.height = 1;
        element.minFontSize = 8;
        element.text = "ab\nab";
        element.autoFitHeight = true;
        expect(element.fontSize).to.equal(element.minFontSize);
    });

    it("does not increase font size above maxFontSize when height is smaller then the element height", function () {
        element.fontAsset = fontAsset;
        element.autoWidth = false;
        element.autoHeight = false;
        element.height = 1000;
        element.maxFontSize = 8;
        element.text = "ab\nab";
        element.autoFitHeight = true;
        expect(element.fontSize).to.equal(element.maxFontSize);
    });

    it('restores fontSize after setting autoFitWidth to false', function () {
        element.fontSize = 44;
        element.fontAsset = fontAsset;
        element.autoWidth = false;
        element.autoHeight = false;
        element.width = 10;
        element.text = "ab";
        element.autoFitWidth = true;
        expect(element.fontSize).to.not.equal(44);
        element.autoFitWidth = false;
        expect(element.fontSize).to.equal(44);
    });

    it('does not change fontSize after setting autoFitWidth to true while autoWidth is already true', function () {
        element.fontSize = 44;
        element.fontAsset = fontAsset;
        element.autoWidth = true;
        element.autoHeight = false;
        element.text = "ab";
        expect(element.fontSize).to.equal(44);
        element.autoFitWidth = true;
        expect(element.fontSize).to.equal(44);
    });

    it('restores fontSize to maxFontSize after setting autoFitWidth to false if autoFitHeight is true', function () {
        element.fontSize = 44;
        element.fontAsset = fontAsset;
        element.autoWidth = false;
        element.autoHeight = false;
        element.width = 10;
        element.height = 1000;
        element.text = "ab";
        element.autoFitWidth = true;
        element.autoFitHeight = true;
        expect(element.fontSize).to.not.equal(44);
        element.autoFitWidth = false;
        expect(element.fontSize).to.equal(element.maxFontSize);
    });

    it('restores fontSize after setting autoFitHeight to false', function () {
        element.fontSize = 44;
        element.fontAsset = fontAsset;
        element.autoWidth = false;
        element.autoHeight = false;
        element.height = 50;
        element.text = "ab\nab";
        element.autoFitHeight = true;
        expect(element.fontSize).to.not.equal(44);
        element.autoFitHeight = false;
        expect(element.fontSize).to.equal(44);
    });

    it('does not change fontSize after setting autoFitHeight to true while autoHeight is already true', function () {
        element.fontSize = 44;
        element.fontAsset = fontAsset;
        element.autoWidth = false;
        element.autoHeight = true;
        element.text = "ab\nab";
        expect(element.fontSize).to.equal(44);
        element.autoFitHeight = true;
        expect(element.fontSize).to.equal(44);
    });

    it('restores fontSize to maxFontSize after setting autoFitHeight to false if autoFitWidth is true', function () {
        element.fontSize = 44;
        element.fontAsset = fontAsset;
        element.autoWidth = false;
        element.autoHeight = false;
        element.height = 50;
        element.text = "ab\nab";
        element.autoFitHeight = true;
        element.autoFitWidth = true;
        expect(element.fontSize).to.not.equal(44);
        element.autoFitHeight = false;
        expect(element.fontSize).to.equal(element.maxFontSize);
    });

    it('restores fontSize if autoFitWidth is true and autoWidth becomes true', function () {
        element.fontSize = 44;
        element.fontAsset = fontAsset;
        element.autoWidth = false;
        element.autoHeight = false;
        element.width = 10;
        element.text = "ab";
        element.autoFitWidth = true;
        expect(element.fontSize).to.not.equal(44);
        element.autoWidth = true;
        expect(element.fontSize).to.equal(44);
    });

    it('restores fontSize if autoFitHeight is true and autoHeight becomes true', function () {
        element.fontSize = 44;
        element.fontAsset = fontAsset;
        element.autoWidth = false;
        element.autoHeight = false;
        element.height = 50;
        element.text = "ab\nab";
        element.autoFitHeight = true;
        expect(element.fontSize).to.not.equal(44);
        element.autoHeight = true;
        expect(element.fontSize).to.equal(44);
    });

    it('restores fontSize to maxFontSize when autoHeight becomes true while autoFitHeight and autoFitWidth are true', function () {
        element.fontSize = 44;
        element.fontAsset = fontAsset;
        element.autoWidth = false;
        element.autoHeight = false;
        element.height = 50;
        element.width = 1000;
        element.text = "ab\nab";
        element.autoFitWidth = true;
        element.autoFitHeight = true;
        expect(element.fontSize).to.not.equal(44);
        element.autoHeight = true;
        expect(element.fontSize).to.equal(element.maxFontSize);
    });

    it('restores fontSize to maxFontSize when autoWidth becomes true while autoFitHeight and autoFitWidth are true', function () {
        element.fontSize = 44;
        element.fontAsset = fontAsset;
        element.autoWidth = false;
        element.autoHeight = false;
        element.height = 1000;
        element.text = "ab";
        element.autoFitWidth = true;
        element.autoFitHeight = true;
        expect(element.fontSize).to.not.equal(44);
        element.autoWidth = true;
        expect(element.fontSize).to.equal(element.maxFontSize);
    });

    it('AssetRegistry events unbound on destroy for font asset', function () {
        var e = new pc.Entity();

        e.addComponent('element', {
            type: 'text',
            fontAsset: 123456
        });

        expect(app.assets.hasEvent('add:123456')).to.be.true;

        e.destroy();

        expect(app.assets.hasEvent('add:123456')).to.be.false;
    });


    it('Font assets unbound when reset', function () {
        expect(assets.font.hasEvent('add')).to.be.false;
        expect(assets.font.hasEvent('change')).to.be.false;
        expect(assets.font.hasEvent('load')).to.be.false;
        expect(assets.font.hasEvent('remove')).to.be.false;

        var e = new pc.Entity();
        e.addComponent('element', {
            type: 'text',
            fontAsset: assets.font
        });

        e.element.fontAsset = null;

        expect(assets.font.hasEvent('add')).to.be.false;
        expect(assets.font.hasEvent('change')).to.be.false;
        expect(assets.font.hasEvent('load')).to.be.false;
        expect(assets.font.hasEvent('remove')).to.be.false;
    });

    it('Font assets unbound when destroy', function () {
        expect(assets.font.hasEvent('add')).to.be.false;
        expect(assets.font.hasEvent('change')).to.be.false;
        expect(assets.font.hasEvent('load')).to.be.false;
        expect(assets.font.hasEvent('remove')).to.be.false;

        var e = new pc.Entity();
        e.addComponent('element', {
            type: 'text',
            fontAsset: assets.font
        });

        e.destroy();

        expect(assets.font.hasEvent('add')).to.be.false;
        expect(assets.font.hasEvent('change')).to.be.false;
        expect(assets.font.hasEvent('load')).to.be.false;
        expect(assets.font.hasEvent('remove')).to.be.false;
    });

    it('Font assets to be bound once when enabled late', function () {
        expect(assets.font.hasEvent('add')).to.be.false;
        expect(assets.font.hasEvent('change')).to.be.false;
        expect(assets.font.hasEvent('load')).to.be.false;
        expect(assets.font.hasEvent('remove')).to.be.false;

        var e = new pc.Entity();
        e.enabled = false;
        e.addComponent('element', {
            type: 'text',
            fontAsset: assets.font
        });
        app.root.addChild(e);

        e.enabled = true;

        e.element.fontAsset = null;

        expect(assets.font.hasEvent('add')).to.be.false;
        expect(assets.font.hasEvent('change')).to.be.false;
        expect(assets.font.hasEvent('load')).to.be.false;
        expect(assets.font.hasEvent('remove')).to.be.false;
    });

    it('CanvasFont render event is unbound when reset', function () {
        var cf = new pc.CanvasFont(app, {
            fontName: 'Arial'
        });

        cf.createTextures('abc');

        expect(cf.hasEvent('render')).to.be.false;

        var e = new pc.Entity();
        e.addComponent('element', {
            type: 'text',
            text: 'abc'
        });
        app.root.addChild(e);

        e.element.font = cf;

        expect(cf.hasEvent('render')).to.be.true;

        e.element.font = null;

        expect(cf.hasEvent('render')).to.be.false;
    });

    it('CanvasFont render event is unbound on destroy', function () {
        var cf = new pc.CanvasFont(app, {
            fontName: 'Arial'
        });

        cf.createTextures('abc');

        expect(cf.hasEvent('render')).to.be.false;

        var e = new pc.Entity();
        e.addComponent('element', {
            type: 'text',
            text: 'abc'
        });
        app.root.addChild(e);

        e.element.font = cf;

        expect(cf.hasEvent('render')).to.be.true;

        e.destroy();

        expect(cf.hasEvent('render')).to.be.false;
    });

    it("defaults to white color and opacity 1", function () {
        expect(element.color.r).to.equal(1);
        expect(element.color.g).to.equal(1);
        expect(element.color.b).to.equal(1);
        expect(element.opacity).to.equal(1);

        var meshes = element._text._model.meshInstances;
        for (var i = 0; i < meshes.length; i++) {
            var color = meshes[i].getParameter('material_emissive').data;
            expect(color[0]).to.equal(1);
            expect(color[1]).to.equal(1);
            expect(color[2]).to.equal(1);

            var opacity = meshes[i].getParameter('material_opacity').data;
            expect(opacity).to.equal(1);
        }
    });

    it("uses color and opacity passed in addComponent data", function () {
        var e = new pc.Entity();
        e.addComponent('element', {
            type: 'text',
            text: 'test',
            fontAsset: element.fontAsset,
            color: [0.1, 0.2, 0.3],
            opacity: 0.4
        });

        expect(e.element.color.r).to.be.closeTo(0.1, 0.001);
        expect(e.element.color.g).to.be.closeTo(0.2, 0.001);
        expect(e.element.color.b).to.be.closeTo(0.3, 0.001);
        expect(e.element.opacity).to.be.closeTo(0.4, 0.001);

        var meshes = e.element._text._model.meshInstances;
        for (var i = 0; i < meshes.length; i++) {
            var color = meshes[i].getParameter('material_emissive').data;
            expect(color[0]).to.be.closeTo(0.1, 0.001);
            expect(color[1]).to.be.closeTo(0.2, 0.001);
            expect(color[2]).to.be.closeTo(0.3, 0.001);

            var opacity = meshes[i].getParameter('material_opacity').data;
            expect(opacity).to.be.closeTo(0.4, 0.001);
        }
    });

    it("changes color", function () {
        element.color = new pc.Color(0.1, 0.2, 0.3);

        expect(element.color.r).to.be.closeTo(0.1, 0.001);
        expect(element.color.g).to.be.closeTo(0.2, 0.001);
        expect(element.color.b).to.be.closeTo(0.3, 0.001);
        expect(element.opacity).to.be.closeTo(1, 0.001);

        var meshes = element._text._model.meshInstances;
        for (var i = 0; i < meshes.length; i++) {
            var color = meshes[i].getParameter('material_emissive').data;
            expect(color[0]).to.be.closeTo(0.1, 0.001);
            expect(color[1]).to.be.closeTo(0.2, 0.001);
            expect(color[2]).to.be.closeTo(0.3, 0.001);

            var opacity = meshes[i].getParameter('material_opacity').data;
            expect(opacity).to.be.closeTo(1, 0.001);
        }
    });

    it("changes opacity", function () {
        element.opacity = 0.4;
        expect(element.opacity).to.be.closeTo(0.4, 0.001);

        var meshes = element._text._model.meshInstances;
        for (var i = 0; i < meshes.length; i++) {
            var opacity = meshes[i].getParameter('material_opacity').data;
            expect(opacity).to.be.closeTo(0.4, 0.001);
        }
    });


    it("cloned text component is complete", function () {
        var e = new pc.Entity();

        e.addComponent('element', {
            type: 'text',
            text: 'test',
            fontAsset: assets.font
        });

        var clone = e.clone();


        expect(e.element.fontAsset).to.be.ok;

        expect(clone.text).to.equal(e.text);
        expect(clone.fontAsset).to.equal(e.fontAsset);
        expect(clone.font).to.equal(e.font);
        expect(clone.color).to.deep.equal(e.color);
        expect(clone.spacing).to.equal(e.spacing);
        expect(clone.fontSize).to.equal(e.fontSize);
        expect(clone.lineHeight).to.equal(e.lineHeight);
        expect(clone.alignment).to.equal(e.alignment);
        expect(clone.wrapLine).to.equal(e.wrapLines);
        expect(clone.autoWidth).to.equal(e.autoWidth);
        expect(clone.autoHeight).to.equal(e.autoHeight);
    });

    it("clears font asset when font is assigned directly", function () {
        var e = new pc.Entity();

        e.addComponent('element', {
            type: 'text',
            text: '',
            fontAsset: assets.font
        });

        var font = new pc.CanvasFont(app);
        font.createTextures(' ');

        e.element.font = font;

        expect(e.element.font).to.equal(font);
        expect(e.element.fontAsset).to.equal(null);
    });


    it('Offscreen element is culled', function () {
        var canvasWidth = app.graphicsDevice.width;
        var canvasHeight = app.graphicsDevice.height;

        var screen = new pc.Entity();
        screen.addComponent('screen', {
            screenSpace: true
        });
        app.root.addChild(screen);

        var e = new pc.Entity();
        e.addComponent('element', {
            type: 'text',
            text: "test",
            fontAsset: fontAsset,
            autoWidth: false,
            autoHeight: false,
            width: 100,
            height: 100,
            pivot: [0.5,0.5]
        });
        screen.addChild(e);

        var camera = new pc.Entity();
        camera.addComponent('camera');
        app.root.addChild(camera);

        // update transform
        app.update(0.1);
        app.render();

        var meshInstance = e.element._text._model.meshInstances[0];

        expect(e.element.isVisibleForCamera(camera.camera.camera)).to.be.true;

        // move just off screen
        e.translateLocal(canvasWidth+(100/2)+0.001,0,0);

        app.update(0.1);
        app.render();
        expect(e.element.isVisibleForCamera(camera.camera.camera)).to.be.false;

        // move just on screen
        e.translateLocal(-1, 0, 0);

        app.update(0.1);
        app.render();
        expect(e.element.isVisibleForCamera(camera.camera.camera)).to.be.true;

    });

    it('Offscreen autowidth element is culled', function () {
        var canvasWidth = app.graphicsDevice.width;
        var canvasHeight = app.graphicsDevice.height;

        var screen = new pc.Entity();
        screen.addComponent('screen', {
            screenSpace: true
        });
        app.root.addChild(screen);

        var e = new pc.Entity();
        e.addComponent('element', {
            type: 'text',
            text: "test",
            fontAsset: fontAsset,
            autoWidth: true,
            autoHeight: false,
            width: 100,
            height: 100,
            pivot: [0.5,0.5]
        });
        screen.addChild(e);

        var camera = new pc.Entity();
        camera.addComponent('camera');
        app.root.addChild(camera);

        // update transform
        app.update(0.1);
        app.render();

        var meshInstance = e.element._text._model.meshInstances[0];

        expect(e.element.isVisibleForCamera(camera.camera.camera)).to.be.true;

        // move just off screen
        e.translateLocal(canvasWidth+(e.element.width/2)+0.001,0,0);

        app.update(0.1);
        app.render();
        expect(e.element.isVisibleForCamera(camera.camera.camera)).to.be.false;

        // move just on screen
        e.translateLocal(-1, 0, 0);

        app.update(0.1);
        app.render();
        expect(e.element.isVisibleForCamera(camera.camera.camera)).to.be.true;
    });

    it('Offscreen child element is culled', function () {
        var canvasWidth = app.graphicsDevice.width;
        var canvasHeight = app.graphicsDevice.height;

        var screen = new pc.Entity();
        screen.addComponent('screen', {
            screenSpace: true
        });
        app.root.addChild(screen);

        var parent = new pc.Entity();
        parent.addComponent('element', {
            type: 'text',
            text: "test",
            fontAsset: fontAsset,
            autoWidth: false,
            autoHeight: false,
            width: 100,
            height: 100,
            pivot: [0.5,0.5]
        });
        screen.addChild(parent);

        var e = new pc.Entity();
        e.addComponent('element', {
            type: 'text',
            text: "test",
            fontAsset: fontAsset,
            autoWidth: false,
            autoHeight: false,
            width: 100,
            height: 100,
            pivot: [0.5,0.5]
        });
        parent.addChild(e);

        var camera = new pc.Entity();
        camera.addComponent('camera');
        app.root.addChild(camera);

        var meshInstance = e.element._text._model.meshInstances[0];

        // update transform
        app.update(0.1);
        app.render();
        expect(e.element.isVisibleForCamera(camera.camera.camera)).to.be.true;

        // move just off screen
        parent.translateLocal(50, 50, 0);
        e.translateLocal(351, 50, 0);

        // update transform
        app.update(0.1);
        app.render();
        expect(e.element.isVisibleForCamera(camera.camera.camera)).to.be.false;
    });


    it('Offscreen rotated element is culled', function () {
        var canvasWidth = app.graphicsDevice.width;
        var canvasHeight = app.graphicsDevice.height;

        var screen = new pc.Entity();
        screen.addComponent('screen', {
            screenSpace: true
        });
        app.root.addChild(screen);

        var e = new pc.Entity();
        e.addComponent('element', {
            type: 'text',
            text: "test",
            fontAsset: fontAsset,
            autoWidth: false,
            autoHeight: false,
            width: 100,
            height: 100,
            pivot: [0.5,0.5]
        });
        screen.addChild(e);

        var camera = new pc.Entity();
        camera.addComponent('camera');
        app.root.addChild(camera);

        // move just off screen (when rotated 45°)
        e.translateLocal(300 + (50*Math.sqrt(2)), 0, 0);
        e.rotateLocal(0, 0, 45);

        var meshInstance = e.element._text._model.meshInstances[0];

        // update transform
        app.update(0.1);
        app.render();
        expect(e.element.isVisibleForCamera(camera.camera.camera)).to.be.false;
    });

    it('Offscreen rotated out of plane is culled', function () {
        var canvasWidth = app.graphicsDevice.width;
        var canvasHeight = app.graphicsDevice.height;

        var screen = new pc.Entity();
        screen.addComponent('screen', {
            screenSpace: true
        });
        app.root.addChild(screen);

        var e = new pc.Entity();
        e.addComponent('element', {
            type: 'text',
            text: "test",
            fontAsset: fontAsset,
            autoWidth: false,
            autoHeight: false,
            width: 100,
            height: 100,
            pivot: [0.5,0.5]
        });
        screen.addChild(e);

        var camera = new pc.Entity();
        camera.addComponent('camera');
        app.root.addChild(camera);

        // move just off screen (when rotated 45°)
        e.translateLocal(300, 0, 0);
        e.rotateLocal(0, 90, 0);

        var meshInstance = e.element._text._model.meshInstances[0];

        // update transform
        app.update(0.1);
        app.render();
        expect(e.element.isVisibleForCamera(camera.camera.camera)).to.be.false;
    });

    it('text is set to translated text when we set the key', function () {
        addText('en-US', 'key', 'translation');
        element.fontAsset = fontAsset;
        element.key = "key";
        assertLineContents(["translation"]);
    });

    it('text is not translated when we set the text property', function () {
        addText('en-US', 'key', 'translation');
        element.fontAsset = fontAsset;
        element.text = "key";
        assertLineContents(["key"]);
        expect(element.key).to.equal(null);
    });

    it('text changes language when we change the locale', function () {
        addText('en-US', 'key', 'translation');
        addText('fr-FR', 'key', 'french');
        element.fontAsset = fontAsset;
        element.key = "key";
        assertLineContents(["translation"]);
        app.i18n.locale = 'fr-FR';
        assertLineContents(["french"]);
    });

    it('text changes language when we add translations for the current locale', function () {
        element.fontAsset = fontAsset;
        element.key = "key";
        assertLineContents(["key"]);
        addText('en-US', 'key', 'translation');
        assertLineContents(["translation"]);
    });

    it('text changes to first plural entry when the key is plural', function () {
        element.fontAsset = fontAsset;
        element.key = "key";
        assertLineContents(["key"]);
        addText('en-US', 'key', ['one', 'other']);
        assertLineContents(["one"]);
    });

    it('cloning text element clones the localization key', function () {
        addText('en-US', 'key', 'translation');
        element.fontAsset = fontAsset;
        element.key = 'key';

        var clone = element.entity.clone();
        expect(clone.element.key).to.equal('key');
        expect(clone.element.text).to.equal('translation');
    });

    it('cloning text element with no localization key clones text correctly', function () {
        addText('en-US', 'key', 'translation');
        element.fontAsset = fontAsset;
        element.text = 'text';

        var clone = element.entity.clone();
        expect(clone.element.key).to.equal(null);
        expect(clone.element.text).to.equal('text');
    });

<<<<<<< HEAD
    it('changing the locale changes the font asset', function (done) {
        assets.font2 = new pc.Asset("Arial2", "font", {
            url: "base/examples/assets/Arial/Arial2.json"
        });

        app.assets.add(assets.font2);

        assets.font2.on('load', function () {
            setTimeout(function () {
                expect(element.fontAsset).to.equal(assets.font2.id);
                expect(element.font).to.equal(assets.font2.resource);
                done();
            });
        });

        fontAsset.addLocalizedAssetId('fr', assets.font2.id);

        addText('en-US', 'key', 'translation');
        addText('fr', 'key', 'french translation');
        element.fontAsset = fontAsset;
        element.key = "key";

        app.i18n.locale = 'fr';
    });

    it('text element that does not use localization uses the default font asset not its localized variant', function (done) {
        assets.font2 = new pc.Asset("Arial2", "font", {
            url: "base/examples/assets/Arial/Arial2.json"
        });

        app.assets.add(assets.font2);
        app.assets.load(assets.font2);

        assets.font2.on('load', function () {
            app.i18n.locale = 'fr';
            setTimeout(function () {
                expect(element.font).to.equal(assets.font.resource);
                expect(element.fontAsset).to.equal(assets.font.id);
                done();
            });
        });

        fontAsset.addLocalizedAssetId('fr', assets.font2.id);
        element.fontAsset = fontAsset;
        element.text = 'text';
    });

    it('if text element is disabled it does not automatically load localizedAssets', function () {
        assets.font2 = new pc.Asset("Arial2", "font", {
            url: "base/examples/assets/Arial/Arial2.json"
        });

        app.assets.add(assets.font2);

        fontAsset.addLocalizedAssetId('fr', assets.font2.id);

        addText('en-US', 'key', 'translation');
        addText('fr', 'key', 'french translation');
        element.fontAsset = fontAsset;
        element.key = "key";

        entity.element.enabled = false;

        app.i18n.locale = 'fr';

        expect(assets.font2.hasEvent('load')).to.equal(false);
=======
    it('text element removes i18n event listeners on destroy', function () {
        expect(app.i18n.hasEvent('set:locale')).to.equal(true);
        expect(app.i18n.hasEvent('data:add')).to.equal(true);
        expect(app.i18n.hasEvent('data:remove')).to.equal(true);

        element.entity.destroy();

        expect(app.i18n.hasEvent('set:locale')).to.equal(false);
        expect(app.i18n.hasEvent('data:add')).to.equal(false);
        expect(app.i18n.hasEvent('data:remove')).to.equal(false);
>>>>>>> 9e706824
    });
});
<|MERGE_RESOLUTION|>--- conflicted
+++ resolved
@@ -1,1230 +1,1229 @@
-describe("pc.TextElement", function () {
-    var app;
-    var assets;
-    var entity;
-    var element;
-    var fontAsset;
-    var canvas;
-
-    beforeEach(function (done) {
-        canvas = document.createElement("canvas");
-        app = new pc.Application(canvas);
-        buildElement(done);
-    });
-
-
-    afterEach(function () {
-        for (var key in assets) {
-            assets[key].unload();
-        }
-
-        fontAsset = null;
-        app.destroy();
-        app = null;
-        canvas = null;
-    });
-
-    var buildElement = function (callback) {
-        entity = new pc.Entity("myEntity", app);
-        element = app.systems.element.addComponent(entity, { type: pc.ELEMENTTYPE_TEXT });
-        element.autoWidth = false;
-        element.wrapLines = true;
-        element.width = 200;
-
-        fontAsset = new pc.Asset("Arial", "font", {
-            url: "base/examples/assets/Arial/Arial.json"
-        });
-
-        fontAsset.ready(function () {
-            // use timeout to prevent tests running inside ready() callback (so events are cleared on asset)
-            setTimeout(function () {
-                callback();
-            });
-        });
-
-        app.assets.add(fontAsset);
-        app.assets.load(fontAsset);
-
-        app.root.addChild(entity);
-
-        assets = {
-            font: fontAsset
-        };
-    };
-
-    var assertLineContents = function (expectedLineContents) {
-        expect(element.lines.length).to.equal(expectedLineContents.length);
-        expect(element.lines).to.deep.equal(expectedLineContents);
-    };
-
-    // Creates data for a single translation as if it was a whole asset
-    var createTranslation = function (locale, key, translations) {
-        var messages = {};
-        messages[key] = translations;
-        var data = {
-            header: {
-                version: 1
-            },
-            data: [{
-                info: {
-                    locale: locale
-                },
-                messages: messages
-            }]
-        };
-
-        return data;
-    };
-
-    // Adds the specified key->translations pair for the specified locale to
-    // the specified i18n instance, as if it's adding a whole new asset
-    var addText = function (locale, key, translations) {
-        var data = createTranslation(locale, key, translations);
-        app.i18n.addData(data);
-        return data;
-    };
-
-    it("does not break onto multiple lines if the text is short enough", function () {
-        element.fontAsset = fontAsset;
-
-        element.text = "abcde fghij";
-        assertLineContents(["abcde fghij"]);
-    });
-
-    it("does not break onto multiple lines if the autoWidth is set to true", function () {
-        element.fontAsset = fontAsset;
-
-        element.autoWidth = true;
-        element.text = "abcde fghij klmno pqrst uvwxyz";
-        assertLineContents(["abcde fghij klmno pqrst uvwxyz"]);
-    });
-
-    it("updates line wrapping once autoWidth becomes false and a width is set", function () {
-        element.fontAsset = fontAsset;
-
-        element.autoWidth = true;
-        element.text = "abcde fghij klmno pqrst uvwxyz";
-        expect(element.lines.length).to.equal(1);
-        element.autoWidth = false;
-        element.width = 200;
-        expect(element.lines.length).to.equal(3);
-    });
-
-    it("does not break onto multiple lines if the wrapLines is set to false", function () {
-        element.fontAsset = fontAsset;
-
-        element.wrapLines = false;
-        element.text = "abcde fghij klmno pqrst uvwxyz";
-        assertLineContents(["abcde fghij klmno pqrst uvwxyz"]);
-    });
-
-    it("updates line wrapping once wrapLines becomes true", function () {
-        element.fontAsset = fontAsset;
-
-        element.wrapLines = false;
-        element.text = "abcde fghij klmno pqrst uvwxyz";
-        expect(element.lines.length).to.equal(1);
-        element.wrapLines = true;
-        expect(element.lines.length).to.equal(3);
-    });
-
-    it("breaks onto multiple lines if individual lines are too long", function () {
-        element.fontAsset = fontAsset;
-
-        element.text = "abcde fghij klmno pqrst uvwxyz";
-        assertLineContents([
-            "abcde fghij ",
-            "klmno pqrst ",
-            "uvwxyz"
-        ]);
-    });
-
-    it("breaks individual words if they are too long to fit onto a line by themselves (single word case)", function () {
-        element.fontAsset = fontAsset;
-
-        element.text = "abcdefghijklmnopqrstuvwxyz";
-        assertLineContents([
-            "abcdefghijklm",
-            "nopqrstuvwxy",
-            "z"
-        ]);
-    });
-
-    it("breaks individual words if they are too long to fit onto a line by themselves (multi word case)", function () {
-        element.fontAsset = fontAsset;
-
-        element.text = "abcdefgh ijklmnopqrstuvwxyz";
-        assertLineContents([
-            "abcdefgh ",
-            "ijklmnopqrstu",
-            "vwxyz"
-        ]);
-    });
-
-    it("breaks individual characters onto separate lines if the width is really constrained", function () {
-        element.fontAsset = fontAsset;
-
-        element.width = 1;
-        element.text = "abcdef ghijkl";
-        assertLineContents([
-            "a",
-            "b",
-            "c",
-            "d",
-            "e",
-            "f ",
-            "g",
-            "h",
-            "i",
-            "j",
-            "k",
-            "l"
-        ]);
-    });
-
-    it("does not include whitespace at the end of a line in width calculations", function () {
-        element.fontAsset = fontAsset;
-
-        element.text = "abcdefgh        i";
-        assertLineContents([
-            "abcdefgh        ",
-            "i"
-        ]);
-    });
-
-    it("breaks words on hypens", function () {
-        element.fontAsset = fontAsset;
-
-        element.text = "abcde fghij-klm nopqr stuvwxyz";
-        assertLineContents([
-            "abcde fghij-",
-            "klm nopqr ",
-            "stuvwxyz"
-        ]);
-    });
-
-    it("keeps hyphenated word segments together when wrapping them", function () {
-        element.fontAsset = fontAsset;
-
-        element.width = 150;
-        element.text = "abcde fghij-klm nopqr stuvwxyz";
-        assertLineContents([
-            "abcde ",
-            "fghij-klm ",
-            "nopqr ",
-            "stuvwxyz"
-        ]);
-    });
-
-    it("splits lines on \\n", function () {
-        element.fontAsset = fontAsset;
-
-        element.text = "abcde\nfghij";
-        assertLineContents([
-            "abcde",
-            "fghij"
-        ]);
-    });
-
-    it("splits lines on \\r", function () {
-        element.fontAsset = fontAsset;
-
-        element.text = "abcde\rfghij";
-        assertLineContents([
-            "abcde",
-            "fghij"
-        ]);
-    });
-
-    it("splits lines on multiple \\n", function () {
-        element.fontAsset = fontAsset;
-
-        element.text = "abcde\n\n\nfg\nhij";
-        assertLineContents([
-            "abcde",
-            "",
-            "",
-            "fg",
-            "hij"
-        ]);
-    });
-
-    it("does not break beyond 1 line if maxLines is equal to 1", function () {
-        element.fontAsset = fontAsset;
-        element.maxLines = 1;
-        element.text = "abcde fghij klmno pqrst uvwxyz";
-        // long contents
-        assertLineContents([
-            "abcde fghij klmno pqrst uvwxyz"
-        ]);
-        // multiple new lines
-        element.text = "abcde\n\n\nfg\nhij";
-        assertLineContents([
-            "abcdefghij"
-        ]);
-        // \r chars
-        element.text = "abcde\rfghij";
-        assertLineContents([
-            "abcdefghij"
-        ]);
-        // hyphens
-        element.text = "abcde fghij-klm nopqr stuvwxyz";
-        assertLineContents([
-            "abcde fghij-klm nopqr stuvwxyz"
-        ]);
-        // whitespace at end of line
-        element.text = "abcdefgh        i";
-        assertLineContents([
-            "abcdefgh        i"
-        ]);
-        // individual characters
-        element.width = 1;
-        element.text = "abcdef ghijkl";
-        assertLineContents([
-            "abcdef ghijkl"
-        ]);
-    });
-
-    it("breaks remaining text in last line when maxLines limit is reached", function () {
-        element.fontAsset = fontAsset;
-        element.maxLines = 2;
-        element.text = "abcde fghij klmno pqrst uvwxyz";
-        // long contents
-        assertLineContents([
-            'abcde fghij ',
-            'klmno pqrst uvwxyz'
-        ]);
-        // multiple new lines
-        element.text = "abcde\n\n\nfg\nhij";
-        assertLineContents([
-            "abcde",
-            "fghij"
-        ]);
-        // \r chars
-        element.text = "abcde\rfghij";
-        assertLineContents([
-            "abcde",
-            "fghij"
-        ]);
-        // hyphens
-        element.text = "abcde fghij-klm nopqr stuvwxyz";
-        assertLineContents([
-            "abcde fghij-",
-            "klm nopqr stuvwxyz"
-        ]);
-        // whitespace at end of line
-        element.text = "abcdefgh        i";
-        assertLineContents([
-            "abcdefgh        ",
-            "i"
-        ]);
-        // individual characters
-        element.width = 1;
-        element.text = "abcdef ghijkl";
-        assertLineContents([
-            "a",
-            "bcdef ghijkl"
-        ]);
-    });
-
-    it("reduces font size when width is larger then the element width and autoFitWidth is true", function () {
-        element.fontAsset = fontAsset;
-        element.autoWidth = false;
-        element.autoHeight = false;
-        element.width = 10;
-        element.text = "ab";
-
-        var width = element.calculatedWidth;
-        var textWidth = element._text.width;
-        element.autoFitWidth = true;
-        expect(element.fontSize).to.equal(Math.floor(32 * width / textWidth));
-        expect(element._text._scaledLineHeight).to.equal(32 * element.fontSize / element.maxFontSize);
-    });
-
-    it("does not reduce font size when width is larger then the element width and autoFitWidth is false", function () {
-        element.fontAsset = fontAsset;
-        element.autoWidth = false;
-        element.autoHeight = false;
-        element.fontSize = 20;
-        element.lineHeight = 20;
-        element.width = 10;
-        element.text = "ab";
-        expect(element.fontSize).to.equal(20);
-        expect(element._text._scaledLineHeight).to.equal(20);
-    });
-
-    it("does not reduce font size when autoFitWidth and autoWidth are both true", function () {
-        element.fontAsset = fontAsset;
-        element.autoWidth = true;
-        element.autoHeight = false;
-        element.width = 10;
-        element.text = "ab";
-        expect(element.fontSize).to.equal(32);
-    });
-
-    it("does not reduce the font size below minFontSize", function () {
-        element.fontAsset = fontAsset;
-        element.autoWidth = false;
-        element.autoHeight = false;
-        element.width = 1;
-        element.text = "ab";
-        element.autoFitWidth = true;
-        expect(element.fontSize).to.equal(element.minFontSize);
-    });
-
-    it("updates fontSize to new minFontSize", function () {
-        element.fontAsset = fontAsset;
-        element.autoWidth = false;
-        element.autoHeight = false;
-        element.width = 1;
-        element.text = "abcdefghijklmn";
-        element.minFontSize = 8;
-        element.autoFitWidth = true;
-        expect(element.fontSize).to.equal(8);
-        element.minFontSize = 4;
-        expect(element.fontSize).to.equal(4);
-    });
-
-    it("does not increase the font size above maxFontSize", function () {
-        element.fontAsset = fontAsset;
-        element.autoWidth = false;
-        element.autoHeight = false;
-        element.maxFontSize = 10;
-        element.width = 1000;
-        element.text = "ab";
-        element.autoFitWidth = true;
-        expect(element.fontSize).to.equal(element.maxFontSize);
-    });
-
-    it("updates fontSize to new maxFontSize", function () {
-        element.fontAsset = fontAsset;
-        element.autoWidth = false;
-        element.autoHeight = false;
-        element.maxFontSize = 10;
-        element.width = 1000;
-        element.text = "abcdefghijklmn";
-        element.autoFitWidth = true;
-        expect(element.fontSize).to.equal(10);
-        element.maxFontSize = 11;
-        expect(element.fontSize).to.equal(11);
-    });
-
-    it("reduces font size when height is larger then the element height and autoFitHeight is true", function () {
-        element.fontAsset = fontAsset;
-        element.autoWidth = false;
-        element.autoHeight = false;
-        element.height = 50;
-        element.text = "ab\nab";
-        element.autoFitHeight = true;
-        expect(element.fontSize).to.equal(23);
-        expect(element._text._scaledLineHeight).to.equal(23);
-    });
-
-    it("does not reduce font size when height is larger then the element height and autoFitHeight is false", function () {
-        element.fontAsset = fontAsset;
-        element.autoWidth = false;
-        element.autoHeight = false;
-        element.fontSize = 20;
-        element.lineHeight = 20;
-        element.height = 50;
-        element.text = "ab\nab";
-        expect(element.fontSize).to.equal(20);
-        expect(element._text._scaledLineHeight).to.equal(20);
-    });
-
-    it("does not reduce font size when autoFitHeight and autoHeight are both true", function () {
-        element.fontAsset = fontAsset;
-        element.autoWidth = false;
-        element.autoHeight = true;
-        element.autoFitHeight = true;
-        element.height = 50;
-        element.text = "ab\nab";
-        expect(element.fontSize).to.equal(32);
-    });
-
-    it("does not reduce font size below minFontSize when height is larger then the element height", function () {
-        element.fontAsset = fontAsset;
-        element.autoWidth = false;
-        element.autoHeight = false;
-        element.height = 1;
-        element.minFontSize = 8;
-        element.text = "ab\nab";
-        element.autoFitHeight = true;
-        expect(element.fontSize).to.equal(element.minFontSize);
-    });
-
-    it("does not increase font size above maxFontSize when height is smaller then the element height", function () {
-        element.fontAsset = fontAsset;
-        element.autoWidth = false;
-        element.autoHeight = false;
-        element.height = 1000;
-        element.maxFontSize = 8;
-        element.text = "ab\nab";
-        element.autoFitHeight = true;
-        expect(element.fontSize).to.equal(element.maxFontSize);
-    });
-
-    it('restores fontSize after setting autoFitWidth to false', function () {
-        element.fontSize = 44;
-        element.fontAsset = fontAsset;
-        element.autoWidth = false;
-        element.autoHeight = false;
-        element.width = 10;
-        element.text = "ab";
-        element.autoFitWidth = true;
-        expect(element.fontSize).to.not.equal(44);
-        element.autoFitWidth = false;
-        expect(element.fontSize).to.equal(44);
-    });
-
-    it('does not change fontSize after setting autoFitWidth to true while autoWidth is already true', function () {
-        element.fontSize = 44;
-        element.fontAsset = fontAsset;
-        element.autoWidth = true;
-        element.autoHeight = false;
-        element.text = "ab";
-        expect(element.fontSize).to.equal(44);
-        element.autoFitWidth = true;
-        expect(element.fontSize).to.equal(44);
-    });
-
-    it('restores fontSize to maxFontSize after setting autoFitWidth to false if autoFitHeight is true', function () {
-        element.fontSize = 44;
-        element.fontAsset = fontAsset;
-        element.autoWidth = false;
-        element.autoHeight = false;
-        element.width = 10;
-        element.height = 1000;
-        element.text = "ab";
-        element.autoFitWidth = true;
-        element.autoFitHeight = true;
-        expect(element.fontSize).to.not.equal(44);
-        element.autoFitWidth = false;
-        expect(element.fontSize).to.equal(element.maxFontSize);
-    });
-
-    it('restores fontSize after setting autoFitHeight to false', function () {
-        element.fontSize = 44;
-        element.fontAsset = fontAsset;
-        element.autoWidth = false;
-        element.autoHeight = false;
-        element.height = 50;
-        element.text = "ab\nab";
-        element.autoFitHeight = true;
-        expect(element.fontSize).to.not.equal(44);
-        element.autoFitHeight = false;
-        expect(element.fontSize).to.equal(44);
-    });
-
-    it('does not change fontSize after setting autoFitHeight to true while autoHeight is already true', function () {
-        element.fontSize = 44;
-        element.fontAsset = fontAsset;
-        element.autoWidth = false;
-        element.autoHeight = true;
-        element.text = "ab\nab";
-        expect(element.fontSize).to.equal(44);
-        element.autoFitHeight = true;
-        expect(element.fontSize).to.equal(44);
-    });
-
-    it('restores fontSize to maxFontSize after setting autoFitHeight to false if autoFitWidth is true', function () {
-        element.fontSize = 44;
-        element.fontAsset = fontAsset;
-        element.autoWidth = false;
-        element.autoHeight = false;
-        element.height = 50;
-        element.text = "ab\nab";
-        element.autoFitHeight = true;
-        element.autoFitWidth = true;
-        expect(element.fontSize).to.not.equal(44);
-        element.autoFitHeight = false;
-        expect(element.fontSize).to.equal(element.maxFontSize);
-    });
-
-    it('restores fontSize if autoFitWidth is true and autoWidth becomes true', function () {
-        element.fontSize = 44;
-        element.fontAsset = fontAsset;
-        element.autoWidth = false;
-        element.autoHeight = false;
-        element.width = 10;
-        element.text = "ab";
-        element.autoFitWidth = true;
-        expect(element.fontSize).to.not.equal(44);
-        element.autoWidth = true;
-        expect(element.fontSize).to.equal(44);
-    });
-
-    it('restores fontSize if autoFitHeight is true and autoHeight becomes true', function () {
-        element.fontSize = 44;
-        element.fontAsset = fontAsset;
-        element.autoWidth = false;
-        element.autoHeight = false;
-        element.height = 50;
-        element.text = "ab\nab";
-        element.autoFitHeight = true;
-        expect(element.fontSize).to.not.equal(44);
-        element.autoHeight = true;
-        expect(element.fontSize).to.equal(44);
-    });
-
-    it('restores fontSize to maxFontSize when autoHeight becomes true while autoFitHeight and autoFitWidth are true', function () {
-        element.fontSize = 44;
-        element.fontAsset = fontAsset;
-        element.autoWidth = false;
-        element.autoHeight = false;
-        element.height = 50;
-        element.width = 1000;
-        element.text = "ab\nab";
-        element.autoFitWidth = true;
-        element.autoFitHeight = true;
-        expect(element.fontSize).to.not.equal(44);
-        element.autoHeight = true;
-        expect(element.fontSize).to.equal(element.maxFontSize);
-    });
-
-    it('restores fontSize to maxFontSize when autoWidth becomes true while autoFitHeight and autoFitWidth are true', function () {
-        element.fontSize = 44;
-        element.fontAsset = fontAsset;
-        element.autoWidth = false;
-        element.autoHeight = false;
-        element.height = 1000;
-        element.text = "ab";
-        element.autoFitWidth = true;
-        element.autoFitHeight = true;
-        expect(element.fontSize).to.not.equal(44);
-        element.autoWidth = true;
-        expect(element.fontSize).to.equal(element.maxFontSize);
-    });
-
-    it('AssetRegistry events unbound on destroy for font asset', function () {
-        var e = new pc.Entity();
-
-        e.addComponent('element', {
-            type: 'text',
-            fontAsset: 123456
-        });
-
-        expect(app.assets.hasEvent('add:123456')).to.be.true;
-
-        e.destroy();
-
-        expect(app.assets.hasEvent('add:123456')).to.be.false;
-    });
-
-
-    it('Font assets unbound when reset', function () {
-        expect(assets.font.hasEvent('add')).to.be.false;
-        expect(assets.font.hasEvent('change')).to.be.false;
-        expect(assets.font.hasEvent('load')).to.be.false;
-        expect(assets.font.hasEvent('remove')).to.be.false;
-
-        var e = new pc.Entity();
-        e.addComponent('element', {
-            type: 'text',
-            fontAsset: assets.font
-        });
-
-        e.element.fontAsset = null;
-
-        expect(assets.font.hasEvent('add')).to.be.false;
-        expect(assets.font.hasEvent('change')).to.be.false;
-        expect(assets.font.hasEvent('load')).to.be.false;
-        expect(assets.font.hasEvent('remove')).to.be.false;
-    });
-
-    it('Font assets unbound when destroy', function () {
-        expect(assets.font.hasEvent('add')).to.be.false;
-        expect(assets.font.hasEvent('change')).to.be.false;
-        expect(assets.font.hasEvent('load')).to.be.false;
-        expect(assets.font.hasEvent('remove')).to.be.false;
-
-        var e = new pc.Entity();
-        e.addComponent('element', {
-            type: 'text',
-            fontAsset: assets.font
-        });
-
-        e.destroy();
-
-        expect(assets.font.hasEvent('add')).to.be.false;
-        expect(assets.font.hasEvent('change')).to.be.false;
-        expect(assets.font.hasEvent('load')).to.be.false;
-        expect(assets.font.hasEvent('remove')).to.be.false;
-    });
-
-    it('Font assets to be bound once when enabled late', function () {
-        expect(assets.font.hasEvent('add')).to.be.false;
-        expect(assets.font.hasEvent('change')).to.be.false;
-        expect(assets.font.hasEvent('load')).to.be.false;
-        expect(assets.font.hasEvent('remove')).to.be.false;
-
-        var e = new pc.Entity();
-        e.enabled = false;
-        e.addComponent('element', {
-            type: 'text',
-            fontAsset: assets.font
-        });
-        app.root.addChild(e);
-
-        e.enabled = true;
-
-        e.element.fontAsset = null;
-
-        expect(assets.font.hasEvent('add')).to.be.false;
-        expect(assets.font.hasEvent('change')).to.be.false;
-        expect(assets.font.hasEvent('load')).to.be.false;
-        expect(assets.font.hasEvent('remove')).to.be.false;
-    });
-
-    it('CanvasFont render event is unbound when reset', function () {
-        var cf = new pc.CanvasFont(app, {
-            fontName: 'Arial'
-        });
-
-        cf.createTextures('abc');
-
-        expect(cf.hasEvent('render')).to.be.false;
-
-        var e = new pc.Entity();
-        e.addComponent('element', {
-            type: 'text',
-            text: 'abc'
-        });
-        app.root.addChild(e);
-
-        e.element.font = cf;
-
-        expect(cf.hasEvent('render')).to.be.true;
-
-        e.element.font = null;
-
-        expect(cf.hasEvent('render')).to.be.false;
-    });
-
-    it('CanvasFont render event is unbound on destroy', function () {
-        var cf = new pc.CanvasFont(app, {
-            fontName: 'Arial'
-        });
-
-        cf.createTextures('abc');
-
-        expect(cf.hasEvent('render')).to.be.false;
-
-        var e = new pc.Entity();
-        e.addComponent('element', {
-            type: 'text',
-            text: 'abc'
-        });
-        app.root.addChild(e);
-
-        e.element.font = cf;
-
-        expect(cf.hasEvent('render')).to.be.true;
-
-        e.destroy();
-
-        expect(cf.hasEvent('render')).to.be.false;
-    });
-
-    it("defaults to white color and opacity 1", function () {
-        expect(element.color.r).to.equal(1);
-        expect(element.color.g).to.equal(1);
-        expect(element.color.b).to.equal(1);
-        expect(element.opacity).to.equal(1);
-
-        var meshes = element._text._model.meshInstances;
-        for (var i = 0; i < meshes.length; i++) {
-            var color = meshes[i].getParameter('material_emissive').data;
-            expect(color[0]).to.equal(1);
-            expect(color[1]).to.equal(1);
-            expect(color[2]).to.equal(1);
-
-            var opacity = meshes[i].getParameter('material_opacity').data;
-            expect(opacity).to.equal(1);
-        }
-    });
-
-    it("uses color and opacity passed in addComponent data", function () {
-        var e = new pc.Entity();
-        e.addComponent('element', {
-            type: 'text',
-            text: 'test',
-            fontAsset: element.fontAsset,
-            color: [0.1, 0.2, 0.3],
-            opacity: 0.4
-        });
-
-        expect(e.element.color.r).to.be.closeTo(0.1, 0.001);
-        expect(e.element.color.g).to.be.closeTo(0.2, 0.001);
-        expect(e.element.color.b).to.be.closeTo(0.3, 0.001);
-        expect(e.element.opacity).to.be.closeTo(0.4, 0.001);
-
-        var meshes = e.element._text._model.meshInstances;
-        for (var i = 0; i < meshes.length; i++) {
-            var color = meshes[i].getParameter('material_emissive').data;
-            expect(color[0]).to.be.closeTo(0.1, 0.001);
-            expect(color[1]).to.be.closeTo(0.2, 0.001);
-            expect(color[2]).to.be.closeTo(0.3, 0.001);
-
-            var opacity = meshes[i].getParameter('material_opacity').data;
-            expect(opacity).to.be.closeTo(0.4, 0.001);
-        }
-    });
-
-    it("changes color", function () {
-        element.color = new pc.Color(0.1, 0.2, 0.3);
-
-        expect(element.color.r).to.be.closeTo(0.1, 0.001);
-        expect(element.color.g).to.be.closeTo(0.2, 0.001);
-        expect(element.color.b).to.be.closeTo(0.3, 0.001);
-        expect(element.opacity).to.be.closeTo(1, 0.001);
-
-        var meshes = element._text._model.meshInstances;
-        for (var i = 0; i < meshes.length; i++) {
-            var color = meshes[i].getParameter('material_emissive').data;
-            expect(color[0]).to.be.closeTo(0.1, 0.001);
-            expect(color[1]).to.be.closeTo(0.2, 0.001);
-            expect(color[2]).to.be.closeTo(0.3, 0.001);
-
-            var opacity = meshes[i].getParameter('material_opacity').data;
-            expect(opacity).to.be.closeTo(1, 0.001);
-        }
-    });
-
-    it("changes opacity", function () {
-        element.opacity = 0.4;
-        expect(element.opacity).to.be.closeTo(0.4, 0.001);
-
-        var meshes = element._text._model.meshInstances;
-        for (var i = 0; i < meshes.length; i++) {
-            var opacity = meshes[i].getParameter('material_opacity').data;
-            expect(opacity).to.be.closeTo(0.4, 0.001);
-        }
-    });
-
-
-    it("cloned text component is complete", function () {
-        var e = new pc.Entity();
-
-        e.addComponent('element', {
-            type: 'text',
-            text: 'test',
-            fontAsset: assets.font
-        });
-
-        var clone = e.clone();
-
-
-        expect(e.element.fontAsset).to.be.ok;
-
-        expect(clone.text).to.equal(e.text);
-        expect(clone.fontAsset).to.equal(e.fontAsset);
-        expect(clone.font).to.equal(e.font);
-        expect(clone.color).to.deep.equal(e.color);
-        expect(clone.spacing).to.equal(e.spacing);
-        expect(clone.fontSize).to.equal(e.fontSize);
-        expect(clone.lineHeight).to.equal(e.lineHeight);
-        expect(clone.alignment).to.equal(e.alignment);
-        expect(clone.wrapLine).to.equal(e.wrapLines);
-        expect(clone.autoWidth).to.equal(e.autoWidth);
-        expect(clone.autoHeight).to.equal(e.autoHeight);
-    });
-
-    it("clears font asset when font is assigned directly", function () {
-        var e = new pc.Entity();
-
-        e.addComponent('element', {
-            type: 'text',
-            text: '',
-            fontAsset: assets.font
-        });
-
-        var font = new pc.CanvasFont(app);
-        font.createTextures(' ');
-
-        e.element.font = font;
-
-        expect(e.element.font).to.equal(font);
-        expect(e.element.fontAsset).to.equal(null);
-    });
-
-
-    it('Offscreen element is culled', function () {
-        var canvasWidth = app.graphicsDevice.width;
-        var canvasHeight = app.graphicsDevice.height;
-
-        var screen = new pc.Entity();
-        screen.addComponent('screen', {
-            screenSpace: true
-        });
-        app.root.addChild(screen);
-
-        var e = new pc.Entity();
-        e.addComponent('element', {
-            type: 'text',
-            text: "test",
-            fontAsset: fontAsset,
-            autoWidth: false,
-            autoHeight: false,
-            width: 100,
-            height: 100,
-            pivot: [0.5,0.5]
-        });
-        screen.addChild(e);
-
-        var camera = new pc.Entity();
-        camera.addComponent('camera');
-        app.root.addChild(camera);
-
-        // update transform
-        app.update(0.1);
-        app.render();
-
-        var meshInstance = e.element._text._model.meshInstances[0];
-
-        expect(e.element.isVisibleForCamera(camera.camera.camera)).to.be.true;
-
-        // move just off screen
-        e.translateLocal(canvasWidth+(100/2)+0.001,0,0);
-
-        app.update(0.1);
-        app.render();
-        expect(e.element.isVisibleForCamera(camera.camera.camera)).to.be.false;
-
-        // move just on screen
-        e.translateLocal(-1, 0, 0);
-
-        app.update(0.1);
-        app.render();
-        expect(e.element.isVisibleForCamera(camera.camera.camera)).to.be.true;
-
-    });
-
-    it('Offscreen autowidth element is culled', function () {
-        var canvasWidth = app.graphicsDevice.width;
-        var canvasHeight = app.graphicsDevice.height;
-
-        var screen = new pc.Entity();
-        screen.addComponent('screen', {
-            screenSpace: true
-        });
-        app.root.addChild(screen);
-
-        var e = new pc.Entity();
-        e.addComponent('element', {
-            type: 'text',
-            text: "test",
-            fontAsset: fontAsset,
-            autoWidth: true,
-            autoHeight: false,
-            width: 100,
-            height: 100,
-            pivot: [0.5,0.5]
-        });
-        screen.addChild(e);
-
-        var camera = new pc.Entity();
-        camera.addComponent('camera');
-        app.root.addChild(camera);
-
-        // update transform
-        app.update(0.1);
-        app.render();
-
-        var meshInstance = e.element._text._model.meshInstances[0];
-
-        expect(e.element.isVisibleForCamera(camera.camera.camera)).to.be.true;
-
-        // move just off screen
-        e.translateLocal(canvasWidth+(e.element.width/2)+0.001,0,0);
-
-        app.update(0.1);
-        app.render();
-        expect(e.element.isVisibleForCamera(camera.camera.camera)).to.be.false;
-
-        // move just on screen
-        e.translateLocal(-1, 0, 0);
-
-        app.update(0.1);
-        app.render();
-        expect(e.element.isVisibleForCamera(camera.camera.camera)).to.be.true;
-    });
-
-    it('Offscreen child element is culled', function () {
-        var canvasWidth = app.graphicsDevice.width;
-        var canvasHeight = app.graphicsDevice.height;
-
-        var screen = new pc.Entity();
-        screen.addComponent('screen', {
-            screenSpace: true
-        });
-        app.root.addChild(screen);
-
-        var parent = new pc.Entity();
-        parent.addComponent('element', {
-            type: 'text',
-            text: "test",
-            fontAsset: fontAsset,
-            autoWidth: false,
-            autoHeight: false,
-            width: 100,
-            height: 100,
-            pivot: [0.5,0.5]
-        });
-        screen.addChild(parent);
-
-        var e = new pc.Entity();
-        e.addComponent('element', {
-            type: 'text',
-            text: "test",
-            fontAsset: fontAsset,
-            autoWidth: false,
-            autoHeight: false,
-            width: 100,
-            height: 100,
-            pivot: [0.5,0.5]
-        });
-        parent.addChild(e);
-
-        var camera = new pc.Entity();
-        camera.addComponent('camera');
-        app.root.addChild(camera);
-
-        var meshInstance = e.element._text._model.meshInstances[0];
-
-        // update transform
-        app.update(0.1);
-        app.render();
-        expect(e.element.isVisibleForCamera(camera.camera.camera)).to.be.true;
-
-        // move just off screen
-        parent.translateLocal(50, 50, 0);
-        e.translateLocal(351, 50, 0);
-
-        // update transform
-        app.update(0.1);
-        app.render();
-        expect(e.element.isVisibleForCamera(camera.camera.camera)).to.be.false;
-    });
-
-
-    it('Offscreen rotated element is culled', function () {
-        var canvasWidth = app.graphicsDevice.width;
-        var canvasHeight = app.graphicsDevice.height;
-
-        var screen = new pc.Entity();
-        screen.addComponent('screen', {
-            screenSpace: true
-        });
-        app.root.addChild(screen);
-
-        var e = new pc.Entity();
-        e.addComponent('element', {
-            type: 'text',
-            text: "test",
-            fontAsset: fontAsset,
-            autoWidth: false,
-            autoHeight: false,
-            width: 100,
-            height: 100,
-            pivot: [0.5,0.5]
-        });
-        screen.addChild(e);
-
-        var camera = new pc.Entity();
-        camera.addComponent('camera');
-        app.root.addChild(camera);
-
-        // move just off screen (when rotated 45°)
-        e.translateLocal(300 + (50*Math.sqrt(2)), 0, 0);
-        e.rotateLocal(0, 0, 45);
-
-        var meshInstance = e.element._text._model.meshInstances[0];
-
-        // update transform
-        app.update(0.1);
-        app.render();
-        expect(e.element.isVisibleForCamera(camera.camera.camera)).to.be.false;
-    });
-
-    it('Offscreen rotated out of plane is culled', function () {
-        var canvasWidth = app.graphicsDevice.width;
-        var canvasHeight = app.graphicsDevice.height;
-
-        var screen = new pc.Entity();
-        screen.addComponent('screen', {
-            screenSpace: true
-        });
-        app.root.addChild(screen);
-
-        var e = new pc.Entity();
-        e.addComponent('element', {
-            type: 'text',
-            text: "test",
-            fontAsset: fontAsset,
-            autoWidth: false,
-            autoHeight: false,
-            width: 100,
-            height: 100,
-            pivot: [0.5,0.5]
-        });
-        screen.addChild(e);
-
-        var camera = new pc.Entity();
-        camera.addComponent('camera');
-        app.root.addChild(camera);
-
-        // move just off screen (when rotated 45°)
-        e.translateLocal(300, 0, 0);
-        e.rotateLocal(0, 90, 0);
-
-        var meshInstance = e.element._text._model.meshInstances[0];
-
-        // update transform
-        app.update(0.1);
-        app.render();
-        expect(e.element.isVisibleForCamera(camera.camera.camera)).to.be.false;
-    });
-
-    it('text is set to translated text when we set the key', function () {
-        addText('en-US', 'key', 'translation');
-        element.fontAsset = fontAsset;
-        element.key = "key";
-        assertLineContents(["translation"]);
-    });
-
-    it('text is not translated when we set the text property', function () {
-        addText('en-US', 'key', 'translation');
-        element.fontAsset = fontAsset;
-        element.text = "key";
-        assertLineContents(["key"]);
-        expect(element.key).to.equal(null);
-    });
-
-    it('text changes language when we change the locale', function () {
-        addText('en-US', 'key', 'translation');
-        addText('fr-FR', 'key', 'french');
-        element.fontAsset = fontAsset;
-        element.key = "key";
-        assertLineContents(["translation"]);
-        app.i18n.locale = 'fr-FR';
-        assertLineContents(["french"]);
-    });
-
-    it('text changes language when we add translations for the current locale', function () {
-        element.fontAsset = fontAsset;
-        element.key = "key";
-        assertLineContents(["key"]);
-        addText('en-US', 'key', 'translation');
-        assertLineContents(["translation"]);
-    });
-
-    it('text changes to first plural entry when the key is plural', function () {
-        element.fontAsset = fontAsset;
-        element.key = "key";
-        assertLineContents(["key"]);
-        addText('en-US', 'key', ['one', 'other']);
-        assertLineContents(["one"]);
-    });
-
-    it('cloning text element clones the localization key', function () {
-        addText('en-US', 'key', 'translation');
-        element.fontAsset = fontAsset;
-        element.key = 'key';
-
-        var clone = element.entity.clone();
-        expect(clone.element.key).to.equal('key');
-        expect(clone.element.text).to.equal('translation');
-    });
-
-    it('cloning text element with no localization key clones text correctly', function () {
-        addText('en-US', 'key', 'translation');
-        element.fontAsset = fontAsset;
-        element.text = 'text';
-
-        var clone = element.entity.clone();
-        expect(clone.element.key).to.equal(null);
-        expect(clone.element.text).to.equal('text');
-    });
-
-<<<<<<< HEAD
-    it('changing the locale changes the font asset', function (done) {
-        assets.font2 = new pc.Asset("Arial2", "font", {
-            url: "base/examples/assets/Arial/Arial2.json"
-        });
-
-        app.assets.add(assets.font2);
-
-        assets.font2.on('load', function () {
-            setTimeout(function () {
-                expect(element.fontAsset).to.equal(assets.font2.id);
-                expect(element.font).to.equal(assets.font2.resource);
-                done();
-            });
-        });
-
-        fontAsset.addLocalizedAssetId('fr', assets.font2.id);
-
-        addText('en-US', 'key', 'translation');
-        addText('fr', 'key', 'french translation');
-        element.fontAsset = fontAsset;
-        element.key = "key";
-
-        app.i18n.locale = 'fr';
-    });
-
-    it('text element that does not use localization uses the default font asset not its localized variant', function (done) {
-        assets.font2 = new pc.Asset("Arial2", "font", {
-            url: "base/examples/assets/Arial/Arial2.json"
-        });
-
-        app.assets.add(assets.font2);
-        app.assets.load(assets.font2);
-
-        assets.font2.on('load', function () {
-            app.i18n.locale = 'fr';
-            setTimeout(function () {
-                expect(element.font).to.equal(assets.font.resource);
-                expect(element.fontAsset).to.equal(assets.font.id);
-                done();
-            });
-        });
-
-        fontAsset.addLocalizedAssetId('fr', assets.font2.id);
-        element.fontAsset = fontAsset;
-        element.text = 'text';
-    });
-
-    it('if text element is disabled it does not automatically load localizedAssets', function () {
-        assets.font2 = new pc.Asset("Arial2", "font", {
-            url: "base/examples/assets/Arial/Arial2.json"
-        });
-
-        app.assets.add(assets.font2);
-
-        fontAsset.addLocalizedAssetId('fr', assets.font2.id);
-
-        addText('en-US', 'key', 'translation');
-        addText('fr', 'key', 'french translation');
-        element.fontAsset = fontAsset;
-        element.key = "key";
-
-        entity.element.enabled = false;
-
-        app.i18n.locale = 'fr';
-
-        expect(assets.font2.hasEvent('load')).to.equal(false);
-=======
-    it('text element removes i18n event listeners on destroy', function () {
-        expect(app.i18n.hasEvent('set:locale')).to.equal(true);
-        expect(app.i18n.hasEvent('data:add')).to.equal(true);
-        expect(app.i18n.hasEvent('data:remove')).to.equal(true);
-
-        element.entity.destroy();
-
-        expect(app.i18n.hasEvent('set:locale')).to.equal(false);
-        expect(app.i18n.hasEvent('data:add')).to.equal(false);
-        expect(app.i18n.hasEvent('data:remove')).to.equal(false);
->>>>>>> 9e706824
-    });
-});
+describe("pc.TextElement", function () {
+    var app;
+    var assets;
+    var entity;
+    var element;
+    var fontAsset;
+    var canvas;
+
+    beforeEach(function (done) {
+        canvas = document.createElement("canvas");
+        app = new pc.Application(canvas);
+        buildElement(done);
+    });
+
+
+    afterEach(function () {
+        for (var key in assets) {
+            assets[key].unload();
+        }
+
+        fontAsset = null;
+        app.destroy();
+        app = null;
+        canvas = null;
+    });
+
+    var buildElement = function (callback) {
+        entity = new pc.Entity("myEntity", app);
+        element = app.systems.element.addComponent(entity, { type: pc.ELEMENTTYPE_TEXT });
+        element.autoWidth = false;
+        element.wrapLines = true;
+        element.width = 200;
+
+        fontAsset = new pc.Asset("Arial", "font", {
+            url: "base/examples/assets/Arial/Arial.json"
+        });
+
+        fontAsset.ready(function () {
+            // use timeout to prevent tests running inside ready() callback (so events are cleared on asset)
+            setTimeout(function () {
+                callback();
+            });
+        });
+
+        app.assets.add(fontAsset);
+        app.assets.load(fontAsset);
+
+        app.root.addChild(entity);
+
+        assets = {
+            font: fontAsset
+        };
+    };
+
+    var assertLineContents = function (expectedLineContents) {
+        expect(element.lines.length).to.equal(expectedLineContents.length);
+        expect(element.lines).to.deep.equal(expectedLineContents);
+    };
+
+    // Creates data for a single translation as if it was a whole asset
+    var createTranslation = function (locale, key, translations) {
+        var messages = {};
+        messages[key] = translations;
+        var data = {
+            header: {
+                version: 1
+            },
+            data: [{
+                info: {
+                    locale: locale
+                },
+                messages: messages
+            }]
+        };
+
+        return data;
+    };
+
+    // Adds the specified key->translations pair for the specified locale to
+    // the specified i18n instance, as if it's adding a whole new asset
+    var addText = function (locale, key, translations) {
+        var data = createTranslation(locale, key, translations);
+        app.i18n.addData(data);
+        return data;
+    };
+
+    it("does not break onto multiple lines if the text is short enough", function () {
+        element.fontAsset = fontAsset;
+
+        element.text = "abcde fghij";
+        assertLineContents(["abcde fghij"]);
+    });
+
+    it("does not break onto multiple lines if the autoWidth is set to true", function () {
+        element.fontAsset = fontAsset;
+
+        element.autoWidth = true;
+        element.text = "abcde fghij klmno pqrst uvwxyz";
+        assertLineContents(["abcde fghij klmno pqrst uvwxyz"]);
+    });
+
+    it("updates line wrapping once autoWidth becomes false and a width is set", function () {
+        element.fontAsset = fontAsset;
+
+        element.autoWidth = true;
+        element.text = "abcde fghij klmno pqrst uvwxyz";
+        expect(element.lines.length).to.equal(1);
+        element.autoWidth = false;
+        element.width = 200;
+        expect(element.lines.length).to.equal(3);
+    });
+
+    it("does not break onto multiple lines if the wrapLines is set to false", function () {
+        element.fontAsset = fontAsset;
+
+        element.wrapLines = false;
+        element.text = "abcde fghij klmno pqrst uvwxyz";
+        assertLineContents(["abcde fghij klmno pqrst uvwxyz"]);
+    });
+
+    it("updates line wrapping once wrapLines becomes true", function () {
+        element.fontAsset = fontAsset;
+
+        element.wrapLines = false;
+        element.text = "abcde fghij klmno pqrst uvwxyz";
+        expect(element.lines.length).to.equal(1);
+        element.wrapLines = true;
+        expect(element.lines.length).to.equal(3);
+    });
+
+    it("breaks onto multiple lines if individual lines are too long", function () {
+        element.fontAsset = fontAsset;
+
+        element.text = "abcde fghij klmno pqrst uvwxyz";
+        assertLineContents([
+            "abcde fghij ",
+            "klmno pqrst ",
+            "uvwxyz"
+        ]);
+    });
+
+    it("breaks individual words if they are too long to fit onto a line by themselves (single word case)", function () {
+        element.fontAsset = fontAsset;
+
+        element.text = "abcdefghijklmnopqrstuvwxyz";
+        assertLineContents([
+            "abcdefghijklm",
+            "nopqrstuvwxy",
+            "z"
+        ]);
+    });
+
+    it("breaks individual words if they are too long to fit onto a line by themselves (multi word case)", function () {
+        element.fontAsset = fontAsset;
+
+        element.text = "abcdefgh ijklmnopqrstuvwxyz";
+        assertLineContents([
+            "abcdefgh ",
+            "ijklmnopqrstu",
+            "vwxyz"
+        ]);
+    });
+
+    it("breaks individual characters onto separate lines if the width is really constrained", function () {
+        element.fontAsset = fontAsset;
+
+        element.width = 1;
+        element.text = "abcdef ghijkl";
+        assertLineContents([
+            "a",
+            "b",
+            "c",
+            "d",
+            "e",
+            "f ",
+            "g",
+            "h",
+            "i",
+            "j",
+            "k",
+            "l"
+        ]);
+    });
+
+    it("does not include whitespace at the end of a line in width calculations", function () {
+        element.fontAsset = fontAsset;
+
+        element.text = "abcdefgh        i";
+        assertLineContents([
+            "abcdefgh        ",
+            "i"
+        ]);
+    });
+
+    it("breaks words on hypens", function () {
+        element.fontAsset = fontAsset;
+
+        element.text = "abcde fghij-klm nopqr stuvwxyz";
+        assertLineContents([
+            "abcde fghij-",
+            "klm nopqr ",
+            "stuvwxyz"
+        ]);
+    });
+
+    it("keeps hyphenated word segments together when wrapping them", function () {
+        element.fontAsset = fontAsset;
+
+        element.width = 150;
+        element.text = "abcde fghij-klm nopqr stuvwxyz";
+        assertLineContents([
+            "abcde ",
+            "fghij-klm ",
+            "nopqr ",
+            "stuvwxyz"
+        ]);
+    });
+
+    it("splits lines on \\n", function () {
+        element.fontAsset = fontAsset;
+
+        element.text = "abcde\nfghij";
+        assertLineContents([
+            "abcde",
+            "fghij"
+        ]);
+    });
+
+    it("splits lines on \\r", function () {
+        element.fontAsset = fontAsset;
+
+        element.text = "abcde\rfghij";
+        assertLineContents([
+            "abcde",
+            "fghij"
+        ]);
+    });
+
+    it("splits lines on multiple \\n", function () {
+        element.fontAsset = fontAsset;
+
+        element.text = "abcde\n\n\nfg\nhij";
+        assertLineContents([
+            "abcde",
+            "",
+            "",
+            "fg",
+            "hij"
+        ]);
+    });
+
+    it("does not break beyond 1 line if maxLines is equal to 1", function () {
+        element.fontAsset = fontAsset;
+        element.maxLines = 1;
+        element.text = "abcde fghij klmno pqrst uvwxyz";
+        // long contents
+        assertLineContents([
+            "abcde fghij klmno pqrst uvwxyz"
+        ]);
+        // multiple new lines
+        element.text = "abcde\n\n\nfg\nhij";
+        assertLineContents([
+            "abcdefghij"
+        ]);
+        // \r chars
+        element.text = "abcde\rfghij";
+        assertLineContents([
+            "abcdefghij"
+        ]);
+        // hyphens
+        element.text = "abcde fghij-klm nopqr stuvwxyz";
+        assertLineContents([
+            "abcde fghij-klm nopqr stuvwxyz"
+        ]);
+        // whitespace at end of line
+        element.text = "abcdefgh        i";
+        assertLineContents([
+            "abcdefgh        i"
+        ]);
+        // individual characters
+        element.width = 1;
+        element.text = "abcdef ghijkl";
+        assertLineContents([
+            "abcdef ghijkl"
+        ]);
+    });
+
+    it("breaks remaining text in last line when maxLines limit is reached", function () {
+        element.fontAsset = fontAsset;
+        element.maxLines = 2;
+        element.text = "abcde fghij klmno pqrst uvwxyz";
+        // long contents
+        assertLineContents([
+            'abcde fghij ',
+            'klmno pqrst uvwxyz'
+        ]);
+        // multiple new lines
+        element.text = "abcde\n\n\nfg\nhij";
+        assertLineContents([
+            "abcde",
+            "fghij"
+        ]);
+        // \r chars
+        element.text = "abcde\rfghij";
+        assertLineContents([
+            "abcde",
+            "fghij"
+        ]);
+        // hyphens
+        element.text = "abcde fghij-klm nopqr stuvwxyz";
+        assertLineContents([
+            "abcde fghij-",
+            "klm nopqr stuvwxyz"
+        ]);
+        // whitespace at end of line
+        element.text = "abcdefgh        i";
+        assertLineContents([
+            "abcdefgh        ",
+            "i"
+        ]);
+        // individual characters
+        element.width = 1;
+        element.text = "abcdef ghijkl";
+        assertLineContents([
+            "a",
+            "bcdef ghijkl"
+        ]);
+    });
+
+    it("reduces font size when width is larger then the element width and autoFitWidth is true", function () {
+        element.fontAsset = fontAsset;
+        element.autoWidth = false;
+        element.autoHeight = false;
+        element.width = 10;
+        element.text = "ab";
+
+        var width = element.calculatedWidth;
+        var textWidth = element._text.width;
+        element.autoFitWidth = true;
+        expect(element.fontSize).to.equal(Math.floor(32 * width / textWidth));
+        expect(element._text._scaledLineHeight).to.equal(32 * element.fontSize / element.maxFontSize);
+    });
+
+    it("does not reduce font size when width is larger then the element width and autoFitWidth is false", function () {
+        element.fontAsset = fontAsset;
+        element.autoWidth = false;
+        element.autoHeight = false;
+        element.fontSize = 20;
+        element.lineHeight = 20;
+        element.width = 10;
+        element.text = "ab";
+        expect(element.fontSize).to.equal(20);
+        expect(element._text._scaledLineHeight).to.equal(20);
+    });
+
+    it("does not reduce font size when autoFitWidth and autoWidth are both true", function () {
+        element.fontAsset = fontAsset;
+        element.autoWidth = true;
+        element.autoHeight = false;
+        element.width = 10;
+        element.text = "ab";
+        expect(element.fontSize).to.equal(32);
+    });
+
+    it("does not reduce the font size below minFontSize", function () {
+        element.fontAsset = fontAsset;
+        element.autoWidth = false;
+        element.autoHeight = false;
+        element.width = 1;
+        element.text = "ab";
+        element.autoFitWidth = true;
+        expect(element.fontSize).to.equal(element.minFontSize);
+    });
+
+    it("updates fontSize to new minFontSize", function () {
+        element.fontAsset = fontAsset;
+        element.autoWidth = false;
+        element.autoHeight = false;
+        element.width = 1;
+        element.text = "abcdefghijklmn";
+        element.minFontSize = 8;
+        element.autoFitWidth = true;
+        expect(element.fontSize).to.equal(8);
+        element.minFontSize = 4;
+        expect(element.fontSize).to.equal(4);
+    });
+
+    it("does not increase the font size above maxFontSize", function () {
+        element.fontAsset = fontAsset;
+        element.autoWidth = false;
+        element.autoHeight = false;
+        element.maxFontSize = 10;
+        element.width = 1000;
+        element.text = "ab";
+        element.autoFitWidth = true;
+        expect(element.fontSize).to.equal(element.maxFontSize);
+    });
+
+    it("updates fontSize to new maxFontSize", function () {
+        element.fontAsset = fontAsset;
+        element.autoWidth = false;
+        element.autoHeight = false;
+        element.maxFontSize = 10;
+        element.width = 1000;
+        element.text = "abcdefghijklmn";
+        element.autoFitWidth = true;
+        expect(element.fontSize).to.equal(10);
+        element.maxFontSize = 11;
+        expect(element.fontSize).to.equal(11);
+    });
+
+    it("reduces font size when height is larger then the element height and autoFitHeight is true", function () {
+        element.fontAsset = fontAsset;
+        element.autoWidth = false;
+        element.autoHeight = false;
+        element.height = 50;
+        element.text = "ab\nab";
+        element.autoFitHeight = true;
+        expect(element.fontSize).to.equal(23);
+        expect(element._text._scaledLineHeight).to.equal(23);
+    });
+
+    it("does not reduce font size when height is larger then the element height and autoFitHeight is false", function () {
+        element.fontAsset = fontAsset;
+        element.autoWidth = false;
+        element.autoHeight = false;
+        element.fontSize = 20;
+        element.lineHeight = 20;
+        element.height = 50;
+        element.text = "ab\nab";
+        expect(element.fontSize).to.equal(20);
+        expect(element._text._scaledLineHeight).to.equal(20);
+    });
+
+    it("does not reduce font size when autoFitHeight and autoHeight are both true", function () {
+        element.fontAsset = fontAsset;
+        element.autoWidth = false;
+        element.autoHeight = true;
+        element.autoFitHeight = true;
+        element.height = 50;
+        element.text = "ab\nab";
+        expect(element.fontSize).to.equal(32);
+    });
+
+    it("does not reduce font size below minFontSize when height is larger then the element height", function () {
+        element.fontAsset = fontAsset;
+        element.autoWidth = false;
+        element.autoHeight = false;
+        element.height = 1;
+        element.minFontSize = 8;
+        element.text = "ab\nab";
+        element.autoFitHeight = true;
+        expect(element.fontSize).to.equal(element.minFontSize);
+    });
+
+    it("does not increase font size above maxFontSize when height is smaller then the element height", function () {
+        element.fontAsset = fontAsset;
+        element.autoWidth = false;
+        element.autoHeight = false;
+        element.height = 1000;
+        element.maxFontSize = 8;
+        element.text = "ab\nab";
+        element.autoFitHeight = true;
+        expect(element.fontSize).to.equal(element.maxFontSize);
+    });
+
+    it('restores fontSize after setting autoFitWidth to false', function () {
+        element.fontSize = 44;
+        element.fontAsset = fontAsset;
+        element.autoWidth = false;
+        element.autoHeight = false;
+        element.width = 10;
+        element.text = "ab";
+        element.autoFitWidth = true;
+        expect(element.fontSize).to.not.equal(44);
+        element.autoFitWidth = false;
+        expect(element.fontSize).to.equal(44);
+    });
+
+    it('does not change fontSize after setting autoFitWidth to true while autoWidth is already true', function () {
+        element.fontSize = 44;
+        element.fontAsset = fontAsset;
+        element.autoWidth = true;
+        element.autoHeight = false;
+        element.text = "ab";
+        expect(element.fontSize).to.equal(44);
+        element.autoFitWidth = true;
+        expect(element.fontSize).to.equal(44);
+    });
+
+    it('restores fontSize to maxFontSize after setting autoFitWidth to false if autoFitHeight is true', function () {
+        element.fontSize = 44;
+        element.fontAsset = fontAsset;
+        element.autoWidth = false;
+        element.autoHeight = false;
+        element.width = 10;
+        element.height = 1000;
+        element.text = "ab";
+        element.autoFitWidth = true;
+        element.autoFitHeight = true;
+        expect(element.fontSize).to.not.equal(44);
+        element.autoFitWidth = false;
+        expect(element.fontSize).to.equal(element.maxFontSize);
+    });
+
+    it('restores fontSize after setting autoFitHeight to false', function () {
+        element.fontSize = 44;
+        element.fontAsset = fontAsset;
+        element.autoWidth = false;
+        element.autoHeight = false;
+        element.height = 50;
+        element.text = "ab\nab";
+        element.autoFitHeight = true;
+        expect(element.fontSize).to.not.equal(44);
+        element.autoFitHeight = false;
+        expect(element.fontSize).to.equal(44);
+    });
+
+    it('does not change fontSize after setting autoFitHeight to true while autoHeight is already true', function () {
+        element.fontSize = 44;
+        element.fontAsset = fontAsset;
+        element.autoWidth = false;
+        element.autoHeight = true;
+        element.text = "ab\nab";
+        expect(element.fontSize).to.equal(44);
+        element.autoFitHeight = true;
+        expect(element.fontSize).to.equal(44);
+    });
+
+    it('restores fontSize to maxFontSize after setting autoFitHeight to false if autoFitWidth is true', function () {
+        element.fontSize = 44;
+        element.fontAsset = fontAsset;
+        element.autoWidth = false;
+        element.autoHeight = false;
+        element.height = 50;
+        element.text = "ab\nab";
+        element.autoFitHeight = true;
+        element.autoFitWidth = true;
+        expect(element.fontSize).to.not.equal(44);
+        element.autoFitHeight = false;
+        expect(element.fontSize).to.equal(element.maxFontSize);
+    });
+
+    it('restores fontSize if autoFitWidth is true and autoWidth becomes true', function () {
+        element.fontSize = 44;
+        element.fontAsset = fontAsset;
+        element.autoWidth = false;
+        element.autoHeight = false;
+        element.width = 10;
+        element.text = "ab";
+        element.autoFitWidth = true;
+        expect(element.fontSize).to.not.equal(44);
+        element.autoWidth = true;
+        expect(element.fontSize).to.equal(44);
+    });
+
+    it('restores fontSize if autoFitHeight is true and autoHeight becomes true', function () {
+        element.fontSize = 44;
+        element.fontAsset = fontAsset;
+        element.autoWidth = false;
+        element.autoHeight = false;
+        element.height = 50;
+        element.text = "ab\nab";
+        element.autoFitHeight = true;
+        expect(element.fontSize).to.not.equal(44);
+        element.autoHeight = true;
+        expect(element.fontSize).to.equal(44);
+    });
+
+    it('restores fontSize to maxFontSize when autoHeight becomes true while autoFitHeight and autoFitWidth are true', function () {
+        element.fontSize = 44;
+        element.fontAsset = fontAsset;
+        element.autoWidth = false;
+        element.autoHeight = false;
+        element.height = 50;
+        element.width = 1000;
+        element.text = "ab\nab";
+        element.autoFitWidth = true;
+        element.autoFitHeight = true;
+        expect(element.fontSize).to.not.equal(44);
+        element.autoHeight = true;
+        expect(element.fontSize).to.equal(element.maxFontSize);
+    });
+
+    it('restores fontSize to maxFontSize when autoWidth becomes true while autoFitHeight and autoFitWidth are true', function () {
+        element.fontSize = 44;
+        element.fontAsset = fontAsset;
+        element.autoWidth = false;
+        element.autoHeight = false;
+        element.height = 1000;
+        element.text = "ab";
+        element.autoFitWidth = true;
+        element.autoFitHeight = true;
+        expect(element.fontSize).to.not.equal(44);
+        element.autoWidth = true;
+        expect(element.fontSize).to.equal(element.maxFontSize);
+    });
+
+    it('AssetRegistry events unbound on destroy for font asset', function () {
+        var e = new pc.Entity();
+
+        e.addComponent('element', {
+            type: 'text',
+            fontAsset: 123456
+        });
+
+        expect(app.assets.hasEvent('add:123456')).to.be.true;
+
+        e.destroy();
+
+        expect(app.assets.hasEvent('add:123456')).to.be.false;
+    });
+
+
+    it('Font assets unbound when reset', function () {
+        expect(assets.font.hasEvent('add')).to.be.false;
+        expect(assets.font.hasEvent('change')).to.be.false;
+        expect(assets.font.hasEvent('load')).to.be.false;
+        expect(assets.font.hasEvent('remove')).to.be.false;
+
+        var e = new pc.Entity();
+        e.addComponent('element', {
+            type: 'text',
+            fontAsset: assets.font
+        });
+
+        e.element.fontAsset = null;
+
+        expect(assets.font.hasEvent('add')).to.be.false;
+        expect(assets.font.hasEvent('change')).to.be.false;
+        expect(assets.font.hasEvent('load')).to.be.false;
+        expect(assets.font.hasEvent('remove')).to.be.false;
+    });
+
+    it('Font assets unbound when destroy', function () {
+        expect(assets.font.hasEvent('add')).to.be.false;
+        expect(assets.font.hasEvent('change')).to.be.false;
+        expect(assets.font.hasEvent('load')).to.be.false;
+        expect(assets.font.hasEvent('remove')).to.be.false;
+
+        var e = new pc.Entity();
+        e.addComponent('element', {
+            type: 'text',
+            fontAsset: assets.font
+        });
+
+        e.destroy();
+
+        expect(assets.font.hasEvent('add')).to.be.false;
+        expect(assets.font.hasEvent('change')).to.be.false;
+        expect(assets.font.hasEvent('load')).to.be.false;
+        expect(assets.font.hasEvent('remove')).to.be.false;
+    });
+
+    it('Font assets to be bound once when enabled late', function () {
+        expect(assets.font.hasEvent('add')).to.be.false;
+        expect(assets.font.hasEvent('change')).to.be.false;
+        expect(assets.font.hasEvent('load')).to.be.false;
+        expect(assets.font.hasEvent('remove')).to.be.false;
+
+        var e = new pc.Entity();
+        e.enabled = false;
+        e.addComponent('element', {
+            type: 'text',
+            fontAsset: assets.font
+        });
+        app.root.addChild(e);
+
+        e.enabled = true;
+
+        e.element.fontAsset = null;
+
+        expect(assets.font.hasEvent('add')).to.be.false;
+        expect(assets.font.hasEvent('change')).to.be.false;
+        expect(assets.font.hasEvent('load')).to.be.false;
+        expect(assets.font.hasEvent('remove')).to.be.false;
+    });
+
+    it('CanvasFont render event is unbound when reset', function () {
+        var cf = new pc.CanvasFont(app, {
+            fontName: 'Arial'
+        });
+
+        cf.createTextures('abc');
+
+        expect(cf.hasEvent('render')).to.be.false;
+
+        var e = new pc.Entity();
+        e.addComponent('element', {
+            type: 'text',
+            text: 'abc'
+        });
+        app.root.addChild(e);
+
+        e.element.font = cf;
+
+        expect(cf.hasEvent('render')).to.be.true;
+
+        e.element.font = null;
+
+        expect(cf.hasEvent('render')).to.be.false;
+    });
+
+    it('CanvasFont render event is unbound on destroy', function () {
+        var cf = new pc.CanvasFont(app, {
+            fontName: 'Arial'
+        });
+
+        cf.createTextures('abc');
+
+        expect(cf.hasEvent('render')).to.be.false;
+
+        var e = new pc.Entity();
+        e.addComponent('element', {
+            type: 'text',
+            text: 'abc'
+        });
+        app.root.addChild(e);
+
+        e.element.font = cf;
+
+        expect(cf.hasEvent('render')).to.be.true;
+
+        e.destroy();
+
+        expect(cf.hasEvent('render')).to.be.false;
+    });
+
+    it("defaults to white color and opacity 1", function () {
+        expect(element.color.r).to.equal(1);
+        expect(element.color.g).to.equal(1);
+        expect(element.color.b).to.equal(1);
+        expect(element.opacity).to.equal(1);
+
+        var meshes = element._text._model.meshInstances;
+        for (var i = 0; i < meshes.length; i++) {
+            var color = meshes[i].getParameter('material_emissive').data;
+            expect(color[0]).to.equal(1);
+            expect(color[1]).to.equal(1);
+            expect(color[2]).to.equal(1);
+
+            var opacity = meshes[i].getParameter('material_opacity').data;
+            expect(opacity).to.equal(1);
+        }
+    });
+
+    it("uses color and opacity passed in addComponent data", function () {
+        var e = new pc.Entity();
+        e.addComponent('element', {
+            type: 'text',
+            text: 'test',
+            fontAsset: element.fontAsset,
+            color: [0.1, 0.2, 0.3],
+            opacity: 0.4
+        });
+
+        expect(e.element.color.r).to.be.closeTo(0.1, 0.001);
+        expect(e.element.color.g).to.be.closeTo(0.2, 0.001);
+        expect(e.element.color.b).to.be.closeTo(0.3, 0.001);
+        expect(e.element.opacity).to.be.closeTo(0.4, 0.001);
+
+        var meshes = e.element._text._model.meshInstances;
+        for (var i = 0; i < meshes.length; i++) {
+            var color = meshes[i].getParameter('material_emissive').data;
+            expect(color[0]).to.be.closeTo(0.1, 0.001);
+            expect(color[1]).to.be.closeTo(0.2, 0.001);
+            expect(color[2]).to.be.closeTo(0.3, 0.001);
+
+            var opacity = meshes[i].getParameter('material_opacity').data;
+            expect(opacity).to.be.closeTo(0.4, 0.001);
+        }
+    });
+
+    it("changes color", function () {
+        element.color = new pc.Color(0.1, 0.2, 0.3);
+
+        expect(element.color.r).to.be.closeTo(0.1, 0.001);
+        expect(element.color.g).to.be.closeTo(0.2, 0.001);
+        expect(element.color.b).to.be.closeTo(0.3, 0.001);
+        expect(element.opacity).to.be.closeTo(1, 0.001);
+
+        var meshes = element._text._model.meshInstances;
+        for (var i = 0; i < meshes.length; i++) {
+            var color = meshes[i].getParameter('material_emissive').data;
+            expect(color[0]).to.be.closeTo(0.1, 0.001);
+            expect(color[1]).to.be.closeTo(0.2, 0.001);
+            expect(color[2]).to.be.closeTo(0.3, 0.001);
+
+            var opacity = meshes[i].getParameter('material_opacity').data;
+            expect(opacity).to.be.closeTo(1, 0.001);
+        }
+    });
+
+    it("changes opacity", function () {
+        element.opacity = 0.4;
+        expect(element.opacity).to.be.closeTo(0.4, 0.001);
+
+        var meshes = element._text._model.meshInstances;
+        for (var i = 0; i < meshes.length; i++) {
+            var opacity = meshes[i].getParameter('material_opacity').data;
+            expect(opacity).to.be.closeTo(0.4, 0.001);
+        }
+    });
+
+
+    it("cloned text component is complete", function () {
+        var e = new pc.Entity();
+
+        e.addComponent('element', {
+            type: 'text',
+            text: 'test',
+            fontAsset: assets.font
+        });
+
+        var clone = e.clone();
+
+
+        expect(e.element.fontAsset).to.be.ok;
+
+        expect(clone.text).to.equal(e.text);
+        expect(clone.fontAsset).to.equal(e.fontAsset);
+        expect(clone.font).to.equal(e.font);
+        expect(clone.color).to.deep.equal(e.color);
+        expect(clone.spacing).to.equal(e.spacing);
+        expect(clone.fontSize).to.equal(e.fontSize);
+        expect(clone.lineHeight).to.equal(e.lineHeight);
+        expect(clone.alignment).to.equal(e.alignment);
+        expect(clone.wrapLine).to.equal(e.wrapLines);
+        expect(clone.autoWidth).to.equal(e.autoWidth);
+        expect(clone.autoHeight).to.equal(e.autoHeight);
+    });
+
+    it("clears font asset when font is assigned directly", function () {
+        var e = new pc.Entity();
+
+        e.addComponent('element', {
+            type: 'text',
+            text: '',
+            fontAsset: assets.font
+        });
+
+        var font = new pc.CanvasFont(app);
+        font.createTextures(' ');
+
+        e.element.font = font;
+
+        expect(e.element.font).to.equal(font);
+        expect(e.element.fontAsset).to.equal(null);
+    });
+
+
+    it('Offscreen element is culled', function () {
+        var canvasWidth = app.graphicsDevice.width;
+        var canvasHeight = app.graphicsDevice.height;
+
+        var screen = new pc.Entity();
+        screen.addComponent('screen', {
+            screenSpace: true
+        });
+        app.root.addChild(screen);
+
+        var e = new pc.Entity();
+        e.addComponent('element', {
+            type: 'text',
+            text: "test",
+            fontAsset: fontAsset,
+            autoWidth: false,
+            autoHeight: false,
+            width: 100,
+            height: 100,
+            pivot: [0.5,0.5]
+        });
+        screen.addChild(e);
+
+        var camera = new pc.Entity();
+        camera.addComponent('camera');
+        app.root.addChild(camera);
+
+        // update transform
+        app.update(0.1);
+        app.render();
+
+        var meshInstance = e.element._text._model.meshInstances[0];
+
+        expect(e.element.isVisibleForCamera(camera.camera.camera)).to.be.true;
+
+        // move just off screen
+        e.translateLocal(canvasWidth+(100/2)+0.001,0,0);
+
+        app.update(0.1);
+        app.render();
+        expect(e.element.isVisibleForCamera(camera.camera.camera)).to.be.false;
+
+        // move just on screen
+        e.translateLocal(-1, 0, 0);
+
+        app.update(0.1);
+        app.render();
+        expect(e.element.isVisibleForCamera(camera.camera.camera)).to.be.true;
+
+    });
+
+    it('Offscreen autowidth element is culled', function () {
+        var canvasWidth = app.graphicsDevice.width;
+        var canvasHeight = app.graphicsDevice.height;
+
+        var screen = new pc.Entity();
+        screen.addComponent('screen', {
+            screenSpace: true
+        });
+        app.root.addChild(screen);
+
+        var e = new pc.Entity();
+        e.addComponent('element', {
+            type: 'text',
+            text: "test",
+            fontAsset: fontAsset,
+            autoWidth: true,
+            autoHeight: false,
+            width: 100,
+            height: 100,
+            pivot: [0.5,0.5]
+        });
+        screen.addChild(e);
+
+        var camera = new pc.Entity();
+        camera.addComponent('camera');
+        app.root.addChild(camera);
+
+        // update transform
+        app.update(0.1);
+        app.render();
+
+        var meshInstance = e.element._text._model.meshInstances[0];
+
+        expect(e.element.isVisibleForCamera(camera.camera.camera)).to.be.true;
+
+        // move just off screen
+        e.translateLocal(canvasWidth+(e.element.width/2)+0.001,0,0);
+
+        app.update(0.1);
+        app.render();
+        expect(e.element.isVisibleForCamera(camera.camera.camera)).to.be.false;
+
+        // move just on screen
+        e.translateLocal(-1, 0, 0);
+
+        app.update(0.1);
+        app.render();
+        expect(e.element.isVisibleForCamera(camera.camera.camera)).to.be.true;
+    });
+
+    it('Offscreen child element is culled', function () {
+        var canvasWidth = app.graphicsDevice.width;
+        var canvasHeight = app.graphicsDevice.height;
+
+        var screen = new pc.Entity();
+        screen.addComponent('screen', {
+            screenSpace: true
+        });
+        app.root.addChild(screen);
+
+        var parent = new pc.Entity();
+        parent.addComponent('element', {
+            type: 'text',
+            text: "test",
+            fontAsset: fontAsset,
+            autoWidth: false,
+            autoHeight: false,
+            width: 100,
+            height: 100,
+            pivot: [0.5,0.5]
+        });
+        screen.addChild(parent);
+
+        var e = new pc.Entity();
+        e.addComponent('element', {
+            type: 'text',
+            text: "test",
+            fontAsset: fontAsset,
+            autoWidth: false,
+            autoHeight: false,
+            width: 100,
+            height: 100,
+            pivot: [0.5,0.5]
+        });
+        parent.addChild(e);
+
+        var camera = new pc.Entity();
+        camera.addComponent('camera');
+        app.root.addChild(camera);
+
+        var meshInstance = e.element._text._model.meshInstances[0];
+
+        // update transform
+        app.update(0.1);
+        app.render();
+        expect(e.element.isVisibleForCamera(camera.camera.camera)).to.be.true;
+
+        // move just off screen
+        parent.translateLocal(50, 50, 0);
+        e.translateLocal(351, 50, 0);
+
+        // update transform
+        app.update(0.1);
+        app.render();
+        expect(e.element.isVisibleForCamera(camera.camera.camera)).to.be.false;
+    });
+
+
+    it('Offscreen rotated element is culled', function () {
+        var canvasWidth = app.graphicsDevice.width;
+        var canvasHeight = app.graphicsDevice.height;
+
+        var screen = new pc.Entity();
+        screen.addComponent('screen', {
+            screenSpace: true
+        });
+        app.root.addChild(screen);
+
+        var e = new pc.Entity();
+        e.addComponent('element', {
+            type: 'text',
+            text: "test",
+            fontAsset: fontAsset,
+            autoWidth: false,
+            autoHeight: false,
+            width: 100,
+            height: 100,
+            pivot: [0.5,0.5]
+        });
+        screen.addChild(e);
+
+        var camera = new pc.Entity();
+        camera.addComponent('camera');
+        app.root.addChild(camera);
+
+        // move just off screen (when rotated 45°)
+        e.translateLocal(300 + (50*Math.sqrt(2)), 0, 0);
+        e.rotateLocal(0, 0, 45);
+
+        var meshInstance = e.element._text._model.meshInstances[0];
+
+        // update transform
+        app.update(0.1);
+        app.render();
+        expect(e.element.isVisibleForCamera(camera.camera.camera)).to.be.false;
+    });
+
+    it('Offscreen rotated out of plane is culled', function () {
+        var canvasWidth = app.graphicsDevice.width;
+        var canvasHeight = app.graphicsDevice.height;
+
+        var screen = new pc.Entity();
+        screen.addComponent('screen', {
+            screenSpace: true
+        });
+        app.root.addChild(screen);
+
+        var e = new pc.Entity();
+        e.addComponent('element', {
+            type: 'text',
+            text: "test",
+            fontAsset: fontAsset,
+            autoWidth: false,
+            autoHeight: false,
+            width: 100,
+            height: 100,
+            pivot: [0.5,0.5]
+        });
+        screen.addChild(e);
+
+        var camera = new pc.Entity();
+        camera.addComponent('camera');
+        app.root.addChild(camera);
+
+        // move just off screen (when rotated 45°)
+        e.translateLocal(300, 0, 0);
+        e.rotateLocal(0, 90, 0);
+
+        var meshInstance = e.element._text._model.meshInstances[0];
+
+        // update transform
+        app.update(0.1);
+        app.render();
+        expect(e.element.isVisibleForCamera(camera.camera.camera)).to.be.false;
+    });
+
+    it('text is set to translated text when we set the key', function () {
+        addText('en-US', 'key', 'translation');
+        element.fontAsset = fontAsset;
+        element.key = "key";
+        assertLineContents(["translation"]);
+    });
+
+    it('text is not translated when we set the text property', function () {
+        addText('en-US', 'key', 'translation');
+        element.fontAsset = fontAsset;
+        element.text = "key";
+        assertLineContents(["key"]);
+        expect(element.key).to.equal(null);
+    });
+
+    it('text changes language when we change the locale', function () {
+        addText('en-US', 'key', 'translation');
+        addText('fr-FR', 'key', 'french');
+        element.fontAsset = fontAsset;
+        element.key = "key";
+        assertLineContents(["translation"]);
+        app.i18n.locale = 'fr-FR';
+        assertLineContents(["french"]);
+    });
+
+    it('text changes language when we add translations for the current locale', function () {
+        element.fontAsset = fontAsset;
+        element.key = "key";
+        assertLineContents(["key"]);
+        addText('en-US', 'key', 'translation');
+        assertLineContents(["translation"]);
+    });
+
+    it('text changes to first plural entry when the key is plural', function () {
+        element.fontAsset = fontAsset;
+        element.key = "key";
+        assertLineContents(["key"]);
+        addText('en-US', 'key', ['one', 'other']);
+        assertLineContents(["one"]);
+    });
+
+    it('cloning text element clones the localization key', function () {
+        addText('en-US', 'key', 'translation');
+        element.fontAsset = fontAsset;
+        element.key = 'key';
+
+        var clone = element.entity.clone();
+        expect(clone.element.key).to.equal('key');
+        expect(clone.element.text).to.equal('translation');
+    });
+
+    it('cloning text element with no localization key clones text correctly', function () {
+        addText('en-US', 'key', 'translation');
+        element.fontAsset = fontAsset;
+        element.text = 'text';
+
+        var clone = element.entity.clone();
+        expect(clone.element.key).to.equal(null);
+        expect(clone.element.text).to.equal('text');
+    });
+
+    it('changing the locale changes the font asset', function (done) {
+        assets.font2 = new pc.Asset("Arial2", "font", {
+            url: "base/examples/assets/Arial/Arial2.json"
+        });
+
+        app.assets.add(assets.font2);
+
+        assets.font2.on('load', function () {
+            setTimeout(function () {
+                expect(element.fontAsset).to.equal(assets.font2.id);
+                expect(element.font).to.equal(assets.font2.resource);
+                done();
+            });
+        });
+
+        fontAsset.addLocalizedAssetId('fr', assets.font2.id);
+
+        addText('en-US', 'key', 'translation');
+        addText('fr', 'key', 'french translation');
+        element.fontAsset = fontAsset;
+        element.key = "key";
+
+        app.i18n.locale = 'fr';
+    });
+
+    it('text element that does not use localization uses the default font asset not its localized variant', function (done) {
+        assets.font2 = new pc.Asset("Arial2", "font", {
+            url: "base/examples/assets/Arial/Arial2.json"
+        });
+
+        app.assets.add(assets.font2);
+        app.assets.load(assets.font2);
+
+        assets.font2.on('load', function () {
+            app.i18n.locale = 'fr';
+            setTimeout(function () {
+                expect(element.font).to.equal(assets.font.resource);
+                expect(element.fontAsset).to.equal(assets.font.id);
+                done();
+            });
+        });
+
+        fontAsset.addLocalizedAssetId('fr', assets.font2.id);
+        element.fontAsset = fontAsset;
+        element.text = 'text';
+    });
+
+    it('if text element is disabled it does not automatically load localizedAssets', function () {
+        assets.font2 = new pc.Asset("Arial2", "font", {
+            url: "base/examples/assets/Arial/Arial2.json"
+        });
+
+        app.assets.add(assets.font2);
+
+        fontAsset.addLocalizedAssetId('fr', assets.font2.id);
+
+        addText('en-US', 'key', 'translation');
+        addText('fr', 'key', 'french translation');
+        element.fontAsset = fontAsset;
+        element.key = "key";
+
+        entity.element.enabled = false;
+
+        app.i18n.locale = 'fr';
+
+        expect(assets.font2.hasEvent('load')).to.equal(false);
+    });
+
+    it('text element removes i18n event listeners on destroy', function () {
+        expect(app.i18n.hasEvent('set:locale')).to.equal(true);
+        expect(app.i18n.hasEvent('data:add')).to.equal(true);
+        expect(app.i18n.hasEvent('data:remove')).to.equal(true);
+
+        element.entity.destroy();
+
+        expect(app.i18n.hasEvent('set:locale')).to.equal(false);
+        expect(app.i18n.hasEvent('data:add')).to.equal(false);
+        expect(app.i18n.hasEvent('data:remove')).to.equal(false);
+    });
+});