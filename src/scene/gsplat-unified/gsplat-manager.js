import { math } from '../../core/math/math.js';
import { Mat4 } from '../../core/math/mat4.js';
import { Vec3 } from '../../core/math/vec3.js';
import { GraphNode } from '../graph-node.js';
import { GSplatInfo } from './gsplat-info.js';
import { GSplatUnifiedSorter } from './gsplat-unified-sorter.js';
import { GSplatWorkBuffer } from './gsplat-work-buffer.js';
import { GSplatRenderer } from './gsplat-renderer.js';
import { GSplatOctreeInstance } from './gsplat-octree-instance.js';
import { GSplatOctreeResource } from './gsplat-octree.resource.js';
import { GSplatWorldState } from './gsplat-world-state.js';
import { Debug } from '../../core/debug.js';
import { BoundingBox } from '../../core/shape/bounding-box.js';
import { Color } from '../../core/math/color.js';

/**
 * @import { GraphicsDevice } from '../../platform/graphics/graphics-device.js'
 * @import { GSplatPlacement } from './gsplat-placement.js'
 * @import { Scene } from '../scene.js'
 */

const cameraPosition = new Vec3();
const cameraDirection = new Vec3();
const translation = new Vec3();
const invModelMat = new Mat4();
const tempNonOctreePlacements = new Set();
const tempOctreePlacements = new Set();
const _updatedSplats = [];
const _splatsNeedingColorUpdate = [];
const _cameraDeltas = { rotationDelta: 0, translationDelta: 0 };
const tempOctreesTicked = new Set();

const _lodColorsRaw = [
    [1, 0, 0],  // red
    [0, 1, 0],  // green
    [0, 0, 1],  // blue
    [1, 1, 0],  // yellow
    [1, 0, 1],  // magenta
    [0, 1, 1],  // cyan
    [1, 0.5, 0],  // orange
    [0.5, 0, 1]   // purple
];

// Color instances used by debug wireframe rendering
const _lodColors = [
    new Color(1, 0, 0),
    new Color(0, 1, 0),
    new Color(0, 0, 1),
    new Color(1, 1, 0),
    new Color(1, 0, 1),
    new Color(0, 1, 1),
    new Color(1, 0.5, 0),
    new Color(0.5, 0, 1)
];

let _randomColorRaw = null;

/**
 * GSplatManager manages the rendering of splats using a work buffer, where all active splats are
 * stored and rendered from.
 *
 * @ignore
 */
class GSplatManager {
    /** @type {GraphicsDevice} */
    device;

    /** @type {GraphNode} */
    node = new GraphNode('GSplatManager');

    /** @type {GSplatWorkBuffer} */
    workBuffer;

    /** @type {GSplatRenderer} */
    renderer;

    /**
     * A map of versioned world states, keyed by version.
     *
     * @type {Map<number, GSplatWorldState>}
     */
    worldStates = new Map();

    /**
     * The version of the last world state.
     *
     * @type {number}
     */
    lastWorldStateVersion = 0;

    /** @type {GSplatUnifiedSorter} */
    sorter;

    /** @type {number} */
    sortedVersion = 0;

    /** @type {number} */
    framesTillFullUpdate = 0;

    /** @type {Vec3} */
    lastLodCameraPos = new Vec3(Infinity, Infinity, Infinity);

    /** @type {Vec3} */
    lastLodCameraFwd = new Vec3(Infinity, Infinity, Infinity);

    /** @type {Vec3} */
    lastSortCameraPos = new Vec3(Infinity, Infinity, Infinity);

    /** @type {Vec3} */
    lastSortCameraFwd = new Vec3(Infinity, Infinity, Infinity);

    /** @type {boolean} */
    sortNeeded = true;

    /** @type {Vec3} */
    lastColorUpdateCameraPos = new Vec3(Infinity, Infinity, Infinity);

    /** @type {Vec3} */
    lastColorUpdateCameraFwd = new Vec3(Infinity, Infinity, Infinity);

    /** @type {GraphNode} */
    cameraNode;

    /** @type {Scene} */
    scene;

    /**
     * Layer placements, only non-octree placements are included.
     *
     * @type {GSplatPlacement[]}
     */
    layerPlacements = [];

    /** @type {boolean} */
    layerPlacementsDirty = false;

    /** @type {Map<GSplatPlacement, GSplatOctreeInstance>} */
    octreeInstances = new Map();

    /**
     * Octree instances scheduled for destruction. We collect their releases and destroy them
     * when creating the next world state
     *
     * @type {GSplatOctreeInstance[]}
     */
    octreeInstancesToDestroy = [];

    /**
     * Flag set when new octree instances are added, to trigger immediate LOD evaluation.
     *
     * @type {boolean}
     */
    hasNewOctreeInstances = false;

    constructor(device, director, layer, cameraNode) {
        this.device = device;
        this.scene = director.scene;
        this.director = director;
        this.cameraNode = cameraNode;
        this.workBuffer = new GSplatWorkBuffer(device);
        this.renderer = new GSplatRenderer(device, this.node, this.cameraNode, layer, this.workBuffer);
        this.sorter = this.createSorter();
    }

    destroy() {
        this._destroyed = true;

        // Clean up all world states and decrement refs
        for (const [, worldState] of this.worldStates) {
            for (const splat of worldState.splats) {
                splat.resource.decRefCount();
            }
            worldState.destroy();
        }
        this.worldStates.clear();

        // Destroy all octree instances (they handle their own ref count cleanup)
        for (const [, instance] of this.octreeInstances) {
            instance.destroy();
        }
        this.octreeInstances.clear();

        // Also destroy any queued instances
        for (const instance of this.octreeInstancesToDestroy) {
            instance.destroy();
        }
        this.octreeInstancesToDestroy.length = 0;

        this.workBuffer.destroy();
        this.renderer.destroy();
        this.sorter.destroy();
    }

    get material() {
        return this.renderer.material;
    }

    createSorter() {
        // create sorter
        const sorter = new GSplatUnifiedSorter();
        sorter.on('sorted', (count, version, orderData) => {
            this.onSorted(count, version, orderData);
        });
        return sorter;
    }

    /**
     * Supply the manager with the placements to use. This is used to update the manager when the
     * layer's placements have changed, called infrequently.
     *
     * @param {GSplatPlacement[]} placements - The placements to reconcile with.
     */
    reconcile(placements) {

        tempNonOctreePlacements.clear();
        for (const p of placements) {
            if (p.resource instanceof GSplatOctreeResource) {

                // make sure octree instance exists for placement
                if (!this.octreeInstances.has(p)) {
                    // @ts-ignore - p.resource is GSplatOctreeResource so octree cannot be null
                    this.octreeInstances.set(p, new GSplatOctreeInstance(this.device, p.resource.octree, p));

                    // mark that we have new instances that need initial LOD evaluation
                    this.hasNewOctreeInstances = true;
                }
                tempOctreePlacements.add(p);
            } else {
                // collect non-octree placement
                tempNonOctreePlacements.add(p);
            }
        }

        // remove octree instances that are no longer present and schedule them for destruction
        for (const [placement, inst] of this.octreeInstances) {
            if (!tempOctreePlacements.has(placement)) {
                this.octreeInstances.delete(placement);

                // mark world as dirty since octree set changed
                this.layerPlacementsDirty = true;

                // queue the instance to be processed during next world state creation
                this.octreeInstancesToDestroy.push(inst);
            }
        }

        // compute dirtiness of non-octree placements compared to existing layerPlacements
        this.layerPlacementsDirty = this.layerPlacements.length !== tempNonOctreePlacements.size;
        if (!this.layerPlacementsDirty) {
            for (let i = 0; i < this.layerPlacements.length; i++) {
                const existing = this.layerPlacements[i];
                if (!tempNonOctreePlacements.has(existing)) {
                    this.layerPlacementsDirty = true;
                    break;
                }
            }
        }

        // update layerPlacements to new non-octree list
        this.layerPlacements.length = 0;
        for (const p of tempNonOctreePlacements) {
            this.layerPlacements.push(p);
        }

        // clear temporaries
        tempNonOctreePlacements.clear();
        tempOctreePlacements.clear();
    }

    updateWorldState() {

        // Recreate world state if there are changes
        const worldChanged = this.layerPlacementsDirty || this.worldStates.size === 0;
        if (worldChanged) {
            this.lastWorldStateVersion++;
            const splats = [];

            // color update thresholds
            const { colorUpdateAngle, colorUpdateDistance } = this.scene.gsplat;

            // add standalone splats
            for (const p of this.layerPlacements) {
                const splatInfo = new GSplatInfo(this.device, p.resource, p);
                splatInfo.resetColorAccumulators(colorUpdateAngle, colorUpdateDistance);
                splats.push(splatInfo);
            }

            // add octree splats
            for (const [, inst] of this.octreeInstances) {
                inst.activePlacements.forEach((p) => {
                    if (p.resource) {
                        const splatInfo = new GSplatInfo(this.device, p.resource, p);
                        splatInfo.resetColorAccumulators(colorUpdateAngle, colorUpdateDistance);
                        splats.push(splatInfo);
                    }
                });
            }

            // update sorter with current splats (adds new centers, removes unused ones)
            this.sorter.updateCentersForSplats(splats);

            const newState = new GSplatWorldState(this.device, this.lastWorldStateVersion, splats);

            // increment ref count for all resources in new state
            for (const splat of newState.splats) {
                splat.resource.incRefCount();
            }

            // collect file-release requests from octree instances.
            for (const [, inst] of this.octreeInstances) {
                if (inst.removedCandidates && inst.removedCandidates.size) {
                    for (const fileIndex of inst.removedCandidates) {
                        // each entry represents a single decRef
                        // pending releases will be applied on onSorted for this state
                        newState.pendingReleases.push([inst.octree, fileIndex]);
                    }
                    inst.removedCandidates.clear();
                }
            }

            // handle destruction of octree instances
            if (this.octreeInstancesToDestroy.length) {
                for (const inst of this.octreeInstancesToDestroy) {

                    // collect file-release requests from octree instances
                    const toRelease = inst.getFileDecrements();
                    for (const fileIndex of toRelease) {
                        newState.pendingReleases.push([inst.octree, fileIndex]);
                    }
                    inst.destroy();
                }
                this.octreeInstancesToDestroy.length = 0;
            }

            this.worldStates.set(this.lastWorldStateVersion, newState);

            this.layerPlacementsDirty = false;

            // New world state requires sorting
            this.sortNeeded = true;
        }
    }

    onSorted(count, version, orderData) {

        // remove all old states between last sorted version and current version
        for (let v = this.sortedVersion; v < version; v++) {
            const oldState = this.worldStates.get(v);
            if (oldState) {
                // decrement ref count for all resources in old state
                for (const splat of oldState.splats) {
                    splat.resource.decRefCount();
                }
                this.worldStates.delete(v);
                oldState.destroy();
            }
        }

        this.sortedVersion = version;

        // find the world state that has been sorted
        const worldState = this.worldStates.get(version);
        Debug.assert(worldState, `World state with version ${version} not found`);

        if (worldState) {

            // when a new version was sorted for the first time, we need to fully update work buffer
            // to match centers buffer / sorted data
            if (!worldState.sortedBefore) {
                worldState.sortedBefore = true;

                // resize work buffer if needed
                const textureSize = worldState.textureSize;
                if (textureSize !== this.workBuffer.textureSize) {
                    this.workBuffer.resize(textureSize);
                    this.renderer.setMaxNumSplats(textureSize * textureSize);
                }

                // render all splats to work buffer
                this.workBuffer.render(worldState.splats, this.cameraNode, this.getDebugColors());

                // update all splats to sync their transforms and reset color accumulators
                // (prevents redundant re-render later)
                const { colorUpdateAngle, colorUpdateDistance } = this.scene.gsplat;
                worldState.splats.forEach((splat) => {
                    splat.update();
                    splat.resetColorAccumulators(colorUpdateAngle, colorUpdateDistance);
                });

                // update camera tracking for color updates
                this.updateColorCameraTracking();

                // apply pending file-release requests
                if (worldState.pendingReleases && worldState.pendingReleases.length) {
                    const cooldownTicks = this.scene.gsplat.cooldownTicks;
                    for (const [octree, fileIndex] of worldState.pendingReleases) {
                        // decrement once for each staged release; refcount system guards against premature unload
                        octree.decRefCount(fileIndex, cooldownTicks);
                    }
                    worldState.pendingReleases.length = 0;
                }

                // number of splats to render
                this.renderer.update(count, textureSize);
            }

            // update order texture
            this.workBuffer.setOrderData(orderData);

            // update renderer with new order data
            this.renderer.frameUpdate(this.scene.gsplat);
        }
    }

    /**
     * Tests if the camera has moved or rotated enough to require LOD update.
     *
     * @returns {boolean} True if camera moved/rotated over thresholds, otherwise false.
     */
    testCameraMovedForLod() {

        // distance-based movement check
        const distanceThreshold = this.scene.gsplat.lodUpdateDistance;
        const currentCameraPos = this.cameraNode.getPosition();
        const cameraMoved = this.lastLodCameraPos.distance(currentCameraPos) > distanceThreshold;
        if (cameraMoved) {
            return true;
        }

        // rotation-based movement check (optional)
        let cameraRotated = false;
        const lodUpdateAngleDeg = this.scene.gsplat.lodUpdateAngle;
        if (lodUpdateAngleDeg > 0) {
            if (Number.isFinite(this.lastLodCameraFwd.x)) {
                const currentCameraFwd = this.cameraNode.forward;
                const dot = Math.min(1, Math.max(-1, this.lastLodCameraFwd.dot(currentCameraFwd)));
                const angle = Math.acos(dot);
                const rotThreshold = lodUpdateAngleDeg * math.DEG_TO_RAD;
                cameraRotated = angle > rotThreshold;
            } else {
                // first run, force update to initialize last orientation
                cameraRotated = true;
            }
        }

        return cameraMoved || cameraRotated;
    }

    /**
     * Tests if the camera has moved enough to require re-sorting.
     * - For radial sorting: only position matters (rotation doesn't affect sort order)
     * - For directional sorting: only forward direction matters (position doesn't affect sort order)
     *
     * @returns {boolean} True if camera moved enough to require re-sorting, otherwise false.
     */
    testCameraMovedForSort() {
        const epsilon = 0.001;

        if (this.scene.gsplat.radialSorting) {
            // For radial sorting, only position changes matter
            const currentCameraPos = this.cameraNode.getPosition();
            const distance = this.lastSortCameraPos.distance(currentCameraPos);
            return distance > epsilon;
        }

        // For directional sorting, only forward direction changes matter
        if (Number.isFinite(this.lastSortCameraFwd.x)) {
            const currentCameraFwd = this.cameraNode.forward;
            const dot = Math.min(1, Math.max(-1, this.lastSortCameraFwd.dot(currentCameraFwd)));
            const angle = Math.acos(dot);
            return angle > epsilon;
        }

        // first run, force update to initialize last orientation
        return true;
    }

    /**
     * Updates the camera tracking state for color accumulation calculations.
     * Called after any render that updates colors (full or color-only).
     */
    updateColorCameraTracking() {
        this.lastColorUpdateCameraPos.copy(this.cameraNode.getPosition());
        this.lastColorUpdateCameraFwd.copy(this.cameraNode.forward);
    }

    /**
     * Determines the colorization mode for rendering based on debug flags.
     *
     * @returns {Array<number[]>|undefined} Color array for debug visualization, or undefined for normal rendering
     */
    getDebugColors() {
        if (this.scene.gsplat.colorizeColorUpdate) {
            _randomColorRaw ??= [];
            // Random color for this update pass - use same color for all LOD levels
            const r = Math.random();
            const g = Math.random();
            const b = Math.random();
            for (let i = 0; i < _lodColorsRaw.length; i++) {
                _randomColorRaw[i] ??= [0, 0, 0];
                _randomColorRaw[i][0] = r;
                _randomColorRaw[i][1] = g;
                _randomColorRaw[i][2] = b;
            }
            return _randomColorRaw;
        } else if (this.scene.gsplat.colorizeLod) {
            // LOD colors
            return _lodColorsRaw;
        }
        return undefined;
    }

    /**
     * Calculates camera movement deltas since last color update.
     * Updates and returns the shared _cameraDeltas object.
     *
     * @returns {{ rotationDelta: number, translationDelta: number }} Shared camera movement deltas object
     */
    calculateColorCameraDeltas() {
        _cameraDeltas.rotationDelta = 0;
        _cameraDeltas.translationDelta = 0;

        // Skip delta calculation on first frame (camera position not yet initialized)
        if (isFinite(this.lastColorUpdateCameraPos.x)) {
            // Calculate rotation delta in degrees using dot product
            const currentCameraFwd = this.cameraNode.forward;
            const dot = Math.min(1, Math.max(-1,
                this.lastColorUpdateCameraFwd.dot(currentCameraFwd)));
            _cameraDeltas.rotationDelta = Math.acos(dot) * math.RAD_TO_DEG;

            // Calculate translation delta in world units
            const currentCameraPos = this.cameraNode.getPosition();
            _cameraDeltas.translationDelta = this.lastColorUpdateCameraPos.distance(currentCameraPos);
        }

        return _cameraDeltas;
    }

    /**
     * Fires the frame:ready event with current sorting and loading state.
     */
    fireFrameReadyEvent() {
        const ready = this.sortedVersion === this.lastWorldStateVersion;

<<<<<<< HEAD
        // Check loader queue and octree instances' pending loads
        let loading = this.director.assetLoader.isLoading;
        if (!loading) {
            for (const [, inst] of this.octreeInstances) {
                loading ||= inst.hasPendingLoads;
            }
        }

        this.director.eventHandler.fire('frame:ready', this.cameraNode.camera, this.renderer.layer, ready, loading);
=======
        // Count total pending loads from octree instances (including environment)
        let loadingCount = 0;
        for (const [, inst] of this.octreeInstances) {
            loadingCount += inst.pendingLoadCount;
        }

        this.director.eventHandler.fire('frame:ready', this.cameraNode.camera, this.renderer.layer, ready, loadingCount);
>>>>>>> 7f8e7a23
    }

    update() {

        // apply any pending sorted results
        this.sorter.applyPendingSorted();

        // update viewport for renderer
        this.renderer.updateViewport(this.cameraNode);

        let fullUpdate = false;
        this.framesTillFullUpdate--;
        if (this.framesTillFullUpdate <= 0) {
            this.framesTillFullUpdate = 10;

            // if sorter can keep up
            if (this.sorter.jobsInFlight < 3) {
                fullUpdate = true;
            }
        }

        // when new octree instances are added, we need to evaluate their LOD immediately
        const hasNewInstances = this.hasNewOctreeInstances && this.sorter.jobsInFlight < 3;
        if (hasNewInstances) this.hasNewOctreeInstances = false;

        let anyInstanceNeedsLodUpdate = false;
        let anyOctreeMoved = false;
        let cameraMovedOrRotatedForLod = false;
        if (fullUpdate) {

            // process any pending / prefetch resource completions and collect LOD updates
            for (const [, inst] of this.octreeInstances) {

                const isDirty = inst.update(this.scene);
                this.layerPlacementsDirty ||= isDirty;

                const instNeeds = inst.consumeNeedsLodUpdate();
                anyInstanceNeedsLodUpdate ||= instNeeds;
            }

            // Validate that resources in use haven't been unexpectedly destroyed
            Debug.call(() => {
                const sortedState = this.worldStates.get(this.sortedVersion);
                if (sortedState) {
                    for (const splat of sortedState.splats) {
                        // Check if resource reference is null or undefined
                        if (!splat.resource) {
                            Debug.warn(`GSplatManager: Resource reference is null but still referenced in world state ${sortedState.version}`);
                        }
                    }
                }
            });

            // check if any octree instances have moved enough to require LOD update
            const threshold = this.scene.gsplat.lodUpdateDistance;
            for (const [, inst] of this.octreeInstances) {
                const moved = inst.testMoved(threshold);
                anyOctreeMoved ||= moved;
            }

            // check if camera has moved/rotated enough to require LOD update
            cameraMovedOrRotatedForLod = this.testCameraMovedForLod();
        }

        // check if camera has moved enough to require re-sorting
        if (this.testCameraMovedForSort()) {
            this.sortNeeded = true;
        }

        Debug.call(() => {
            for (const [, inst] of this.octreeInstances) {
                inst.debugRender(this.scene);
            }
        });

        // if parameters are dirty, rebuild world state
        if (this.scene.gsplat.dirty) {
            this.layerPlacementsDirty = true;
            this.renderer.updateOverdrawMode(this.scene.gsplat);
        }

        // when camera or octree need LOD evaluated, or params are dirty, or resources completed, or new instances added
        if (cameraMovedOrRotatedForLod || anyOctreeMoved || this.scene.gsplat.dirty || anyInstanceNeedsLodUpdate || hasNewInstances) {

            // update the previous position where LOD was evaluated for octree instances
            for (const [, inst] of this.octreeInstances) {
                inst.updateMoved();
            }

            // update last camera data when LOD was evaluated
            this.lastLodCameraPos.copy(this.cameraNode.getPosition());
            this.lastLodCameraFwd.copy(this.cameraNode.forward);

            // update LOD for all octree instances
            for (const [, inst] of this.octreeInstances) {
                inst.updateLod(this.cameraNode, this.scene.gsplat);
            }
        }

        // create new world state if needed
        this.updateWorldState();

        // update sorter with new world state
        const lastState = this.worldStates.get(this.lastWorldStateVersion);
        if (lastState) {

            if (!lastState.sortParametersSet) {
                lastState.sortParametersSet = true;

                const payload = this.prepareSortParameters(lastState);
                this.sorter.setSortParameters(payload);
            }

            // debug render world space bounds for all splats
            Debug.call(() => {
                if (this.scene.gsplat.debugAabbs) {
                    const tempAabb = new BoundingBox();
                    const scene = this.scene;
                    lastState.splats.forEach((splat) => {
                        tempAabb.setFromTransformedAabb(splat.aabb, splat.node.getWorldTransform());
                        scene.immediate.drawWireAlignedBox(tempAabb.getMin(), tempAabb.getMax(), _lodColors[splat.lodIndex], true, scene.defaultDrawLayer);
                    });
                }
            });

            // kick off sorting only if needed
            if (this.sortNeeded) {
                this.sort(lastState);
                this.sortNeeded = false;

                // Update camera tracking for next sort check
                this.lastSortCameraPos.copy(this.cameraNode.getPosition());
                this.lastSortCameraFwd.copy(this.cameraNode.forward);
            }
        }

        // re-render splats that have changed their transform this frame, using last sorted state
        const sortedState = this.worldStates.get(this.sortedVersion);
        if (sortedState) {

            // color update thresholds
            const { colorUpdateAngle, colorUpdateDistance, colorUpdateDistanceLodScale, colorUpdateAngleLodScale } = this.scene.gsplat;

            // Calculate camera movement deltas for color updates
            const { rotationDelta, translationDelta } = this.calculateColorCameraDeltas();

            // check each splat for full or color update
            sortedState.splats.forEach((splat) => {
                // Check if splat's transform changed (needs full update)
                if (splat.update()) {

                    _updatedSplats.push(splat);
                    // Reset accumulators for fully updated splats
                    splat.resetColorAccumulators(colorUpdateAngle, colorUpdateDistance);

                    // Splat moved, need to re-sort
                    this.sortNeeded = true;

                } else if (splat.hasSphericalHarmonics) {

                    // Otherwise, check if color needs updating (accumulator-based)
                    // Add this frame's camera movement to accumulators
                    splat.colorAccumulatedRotation += rotationDelta;
                    splat.colorAccumulatedTranslation += translationDelta;

                    // Apply LOD-based scaling to thresholds
                    const lodIndex = splat.lodIndex ?? 0;
                    const distThreshold = colorUpdateDistance * Math.pow(colorUpdateDistanceLodScale, lodIndex);
                    const angleThreshold = colorUpdateAngle * Math.pow(colorUpdateAngleLodScale, lodIndex);

                    // Trigger update if either threshold exceeded
                    if (splat.colorAccumulatedRotation >= angleThreshold ||
                        splat.colorAccumulatedTranslation >= distThreshold) {
                        _splatsNeedingColorUpdate.push(splat);
                        splat.resetColorAccumulators(angleThreshold, distThreshold);
                    }
                }
            });

            // Batch render all updated splats in a single render pass
            if (_updatedSplats.length > 0) {
                this.workBuffer.render(_updatedSplats, this.cameraNode, this.getDebugColors());
                _updatedSplats.length = 0;
            }

            // Batch render color updates for all splats that exceeded thresholds
            if (_splatsNeedingColorUpdate.length > 0) {
                this.workBuffer.renderColor(_splatsNeedingColorUpdate, this.cameraNode, this.getDebugColors());
                _splatsNeedingColorUpdate.length = 0;
            }

            // Update camera tracking once at the end of the frame
            this.updateColorCameraTracking();
        }

        // tick cooldowns once per frame per unique octree
        if (this.octreeInstances.size) {
            const cooldownTicks = this.scene.gsplat.cooldownTicks;
            for (const [, inst] of this.octreeInstances) {
                const octree = inst.octree;
                if (!tempOctreesTicked.has(octree)) {
                    tempOctreesTicked.add(octree);
                    octree.updateCooldownTick(cooldownTicks);
                }
            }
            tempOctreesTicked.clear();
        }

        // fire frame:ready event
        this.fireFrameReadyEvent();

        // return the number of visible splats for stats
        const { textureSize } = this.workBuffer;
        return textureSize * textureSize;
    }

    /**
     * Sorts the splats of the given world state.
     *
     * @param {GSplatWorldState} lastState - The last world state.
     */
    sort(lastState) {

        // Get camera's world-space properties
        const cameraNode = this.cameraNode;
        const cameraMat = cameraNode.getWorldTransform();
        cameraMat.getTranslation(cameraPosition);
        cameraMat.getZ(cameraDirection).normalize();

        const sorterRequest = [];
        lastState.splats.forEach((splat) => {
            const modelMat = splat.node.getWorldTransform();
            invModelMat.copy(modelMat).invert();

            // uniform scale
            const uniformScale = modelMat.getScale().x;

            // camera direction in splat's rotated space
            // transform by the full inverse matrix and then normalize, which cancels the (1/s) scaling factor
            const transformedDirection = invModelMat.transformVector(cameraDirection).normalize();

            // camera position in splat's local space (for circular sorting)
            const transformedPosition = invModelMat.transformPoint(cameraPosition);

            // world-space offset
            modelMat.getTranslation(translation);
            const offset = translation.sub(cameraPosition).dot(cameraDirection);


            // sorter parameters
            const aabbMin = splat.aabb.getMin();
            const aabbMax = splat.aabb.getMax();

            sorterRequest.push({
                transformedDirection,
                transformedPosition,
                offset,
                scale: uniformScale,
                modelMat: modelMat.data.slice(),
                aabbMin: [aabbMin.x, aabbMin.y, aabbMin.z],
                aabbMax: [aabbMax.x, aabbMax.y, aabbMax.z]
            });
        });

        this.sorter.setSortParams(sorterRequest, this.scene.gsplat.radialSorting);
    }

    /**
     * Prepares sort parameters data for the sorter worker.
     *
     * @param {GSplatWorldState} worldState - The world state containing all needed data.
     * @returns {object} - Data for sorter worker.
     */
    prepareSortParameters(worldState) {
        return {
            command: 'intervals',
            textureSize: worldState.textureSize,
            totalUsedPixels: worldState.totalUsedPixels,
            version: worldState.version,
            ids: worldState.splats.map(splat => splat.resource.id),
            lineStarts: worldState.splats.map(splat => splat.lineStart),
            padding: worldState.splats.map(splat => splat.padding),

            // TODO: consider storing this in typed array and transfer it to sorter worker
            intervals: worldState.splats.map(splat => splat.intervals)
        };
    }
}

export { GSplatManager };<|MERGE_RESOLUTION|>--- conflicted
+++ resolved
@@ -542,17 +542,6 @@
     fireFrameReadyEvent() {
         const ready = this.sortedVersion === this.lastWorldStateVersion;
 
-<<<<<<< HEAD
-        // Check loader queue and octree instances' pending loads
-        let loading = this.director.assetLoader.isLoading;
-        if (!loading) {
-            for (const [, inst] of this.octreeInstances) {
-                loading ||= inst.hasPendingLoads;
-            }
-        }
-
-        this.director.eventHandler.fire('frame:ready', this.cameraNode.camera, this.renderer.layer, ready, loading);
-=======
         // Count total pending loads from octree instances (including environment)
         let loadingCount = 0;
         for (const [, inst] of this.octreeInstances) {
@@ -560,7 +549,6 @@
         }
 
         this.director.eventHandler.fire('frame:ready', this.cameraNode.camera, this.renderer.layer, ready, loadingCount);
->>>>>>> 7f8e7a23
     }
 
     update() {
