--- conflicted
+++ resolved
@@ -41,23 +41,12 @@
     }
 
     /**
-<<<<<<< HEAD
-     * Returns true if any resources are currently loading or queued to load.
-     *
-     * @type {boolean}
-     * @abstract
-     */
-    get isLoading() {
-        Debug.error('GSplatAssetLoaderBase#isLoading: Not implemented');
-        return false;
-=======
      * Destroys the loader and cleans up any resources it holds.
      *
      * @abstract
      */
     destroy() {
         // Base implementation does nothing - subclasses should override if cleanup is needed
->>>>>>> 7f8e7a23
     }
 }
 
