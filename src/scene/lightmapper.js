--- conflicted
+++ resolved
@@ -483,11 +483,7 @@
      * @function
      * @name Lightmapper#bake
      * @description Generates and applies the lightmaps.
-<<<<<<< HEAD
-     * @param {Entity[]|null} nodes - An array of entities (with model components) to render
-=======
-     * @param {pc.Entity[]|null} nodes - An array of entities (with model or render components) to render
->>>>>>> 45a09671
+     * @param {Entity[]|null} nodes - An array of entities (with model or render components) to render
      * lightmaps for. If not supplied, the entire scene will be baked.
      * @param {number} [mode] - Baking mode. Can be:
      *
