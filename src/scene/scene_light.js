--- conflicted
+++ resolved
@@ -17,11 +17,8 @@
         this._attenuationStart = 10;
         this._attenuationEnd = 10;
         this._falloffMode = 0;
-<<<<<<< HEAD
         this._shadowWrite = pc.SHADOWWRITE_DEPTH;
-=======
         this.mask = 1;
->>>>>>> 509a5d44
 
         // Spot properties
         this._innerConeAngle = 40;
@@ -70,12 +67,9 @@
             clone.setAttenuationStart(this.getAttenuationStart());
             clone.setAttenuationEnd(this.getAttenuationEnd());
             clone.setFalloffMode(this.getFalloffMode());
-<<<<<<< HEAD
             clone.setShadowWrite(this.getShadowWrite());
-=======
             clone.shadowUpdateMode = this.shadowUpdateMode;
             clone.mask = this.mask;
->>>>>>> 509a5d44
 
             // Spot properties
             clone.setInnerConeAngle(this.getInnerConeAngle());
