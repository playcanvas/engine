Object.assign(pc, function () {

    // Global shadowmap resources
    var scaleShift = new pc.Mat4().mul2(
        new pc.Mat4().setTranslate(0.5, 0.5, 0.5),
        new pc.Mat4().setScale(0.5, 0.5, 0.5)
    );

    var opChanId = { r: 1, g: 2, b: 3, a: 4 };

    var pointLightRotations = [
        new pc.Quat().setFromEulerAngles(0, 90, 180),
        new pc.Quat().setFromEulerAngles(0, -90, 180),
        new pc.Quat().setFromEulerAngles(90, 0, 0),
        new pc.Quat().setFromEulerAngles(-90, 0, 0),
        new pc.Quat().setFromEulerAngles(0, 180, 180),
        new pc.Quat().setFromEulerAngles(0, 0, 180)
    ];

    var numShadowModes = 5;
    var shadowMapCache = [{}, {}, {}, {}, {}]; // must be a size of numShadowModes

    var directionalShadowEpsilon = 0.01;
    var pixelOffset = new Float32Array(2);
    var blurScissorRect = { x: 1, y: 1, z: 0, w: 0 };

    var shadowCamView = new pc.Mat4();
    var shadowCamViewProj = new pc.Mat4();
    var c2sc = new pc.Mat4();

    var viewInvMat = new pc.Mat4();
    var viewMat = new pc.Mat4();
    var viewMat3 = new pc.Mat3();
    var viewProjMat = new pc.Mat4();
    var projMat;

    var viewInvL = new pc.Mat4();
    var viewInvR = new pc.Mat4();
    var viewL = new pc.Mat4();
    var viewR = new pc.Mat4();
    var viewPosL = new pc.Vec3();
    var viewPosR = new pc.Vec3();
    var projL, projR;
    var viewMat3L = new pc.Mat4();
    var viewMat3R = new pc.Mat4();
    var viewProjMatL = new pc.Mat4();
    var viewProjMatR = new pc.Mat4();

    var worldMatX = new pc.Vec3();
    var worldMatY = new pc.Vec3();
    var worldMatZ = new pc.Vec3();

    var frustumDiagonal = new pc.Vec3();
    var tempSphere = { center: null, radius: 0 };
    var meshPos;
    var visibleSceneAabb = new pc.BoundingBox();
    var boneTextureSize = [0, 0];
    var boneTexture, instancingData, modelMatrix, normalMatrix;

    var shadowMapCubeCache = {};
    var maxBlurSize = 25;

    var keyA, keyB;

    // The 8 points of the camera frustum transformed to light space
    var frustumPoints = [];
    for (var fp = 0; fp < 8; fp++) {
        frustumPoints.push(new pc.Vec3());
    }

    function _getFrustumPoints(camera, farClip, points) {
        var nearClip = camera._nearClip;
        var fov = camera._fov * Math.PI / 180.0;
        var aspect = camera._aspect;
        var projection = camera._projection;

        var x, y;
        if (projection === pc.PROJECTION_PERSPECTIVE) {
            y = Math.tan(fov / 2.0) * nearClip;
        } else {
            y = camera._orthoHeight;
        }
        x = y * aspect;

        points[0].x = x;
        points[0].y = -y;
        points[0].z = -nearClip;
        points[1].x = x;
        points[1].y = y;
        points[1].z = -nearClip;
        points[2].x = -x;
        points[2].y = y;
        points[2].z = -nearClip;
        points[3].x = -x;
        points[3].y = -y;
        points[3].z = -nearClip;

        if (projection === pc.PROJECTION_PERSPECTIVE) {
            y = Math.tan(fov / 2.0) * farClip;
            x = y * aspect;
        }
        points[4].x = x;
        points[4].y = -y;
        points[4].z = -farClip;
        points[5].x = x;
        points[5].y = y;
        points[5].z = -farClip;
        points[6].x = -x;
        points[6].y = y;
        points[6].z = -farClip;
        points[7].x = -x;
        points[7].y = -y;
        points[7].z = -farClip;

        return points;
    }

    var _sceneAABB_LS = [
        new pc.Vec3(), new pc.Vec3(), new pc.Vec3(), new pc.Vec3(),
        new pc.Vec3(), new pc.Vec3(), new pc.Vec3(), new pc.Vec3()
    ];

    function _getZFromAABBSimple(w2sc, aabbMin, aabbMax, lcamMinX, lcamMaxX, lcamMinY, lcamMaxY) {
        _sceneAABB_LS[0].x = _sceneAABB_LS[1].x = _sceneAABB_LS[2].x = _sceneAABB_LS[3].x = aabbMin.x;
        _sceneAABB_LS[1].y = _sceneAABB_LS[3].y = _sceneAABB_LS[7].y = _sceneAABB_LS[5].y = aabbMin.y;
        _sceneAABB_LS[2].z = _sceneAABB_LS[3].z = _sceneAABB_LS[6].z = _sceneAABB_LS[7].z = aabbMin.z;
        _sceneAABB_LS[4].x = _sceneAABB_LS[5].x = _sceneAABB_LS[6].x = _sceneAABB_LS[7].x = aabbMax.x;
        _sceneAABB_LS[0].y = _sceneAABB_LS[2].y = _sceneAABB_LS[4].y = _sceneAABB_LS[6].y = aabbMax.y;
        _sceneAABB_LS[0].z = _sceneAABB_LS[1].z = _sceneAABB_LS[4].z = _sceneAABB_LS[5].z = aabbMax.z;

        var minz = 9999999999;
        var maxz = -9999999999;
        var z;

        for ( var i = 0; i < 8; ++i ) {
            w2sc.transformPoint( _sceneAABB_LS[i], _sceneAABB_LS[i] );
            z = _sceneAABB_LS[i].z;
            if (z < minz) minz = z;
            if (z > maxz) maxz = z;
        }

        return { min: minz, max: maxz };
    }

    // SHADOW MAPPING SUPPORT FUNCTIONS

    function getShadowFormat(device, shadowType) {
        if (shadowType === pc.SHADOW_VSM32) {
            return pc.PIXELFORMAT_RGBA32F;
        } else if (shadowType === pc.SHADOW_VSM16) {
            return pc.PIXELFORMAT_RGBA16F;
        } else if (shadowType === pc.SHADOW_PCF5) {
            return pc.PIXELFORMAT_DEPTH;
        } else if (shadowType === pc.SHADOW_PCF3 && device.webgl2) {
            return pc.PIXELFORMAT_DEPTH;
        }
        return pc.PIXELFORMAT_R8_G8_B8_A8;
    }

    function getShadowFiltering(device, shadowType) {
        if (shadowType === pc.SHADOW_PCF3 && !device.webgl2) {
            return pc.FILTER_NEAREST;
        } else if (shadowType === pc.SHADOW_VSM32) {
            return device.extTextureFloatLinear ? pc.FILTER_LINEAR : pc.FILTER_NEAREST;
        } else if (shadowType === pc.SHADOW_VSM16) {
            return device.extTextureHalfFloatLinear ? pc.FILTER_LINEAR : pc.FILTER_NEAREST;
        }
        return pc.FILTER_LINEAR;
    }

    function createShadowMap(device, width, height, shadowType) {
        var format = getShadowFormat(device, shadowType);
        var filter = getShadowFiltering(device, shadowType);

        var shadowMap = new pc.Texture(device, {
            // #ifdef PROFILER
            profilerHint: pc.TEXHINT_SHADOWMAP,
            // #endif
            format: format,
            width: width,
            height: height,
            mipmaps: false,
            minFilter: filter,
            magFilter: filter,
            addressU: pc.ADDRESS_CLAMP_TO_EDGE,
            addressV: pc.ADDRESS_CLAMP_TO_EDGE
        });
        shadowMap.name = 'shadowmap';

        if (shadowType === pc.SHADOW_PCF5 || (shadowType === pc.SHADOW_PCF3 && device.webgl2)) {
            shadowMap.compareOnRead = true;
            shadowMap.compareFunc = pc.FUNC_LESS;
            // depthbuffer only
            return new pc.RenderTarget({
                depthBuffer: shadowMap
            });
        }

        // encoded rgba depth
        return new pc.RenderTarget({
            colorBuffer: shadowMap,
            depth: true
        });
    }

    function createShadowCubeMap(device, size) {
        var cubemap = new pc.Texture(device, {
            // #ifdef PROFILER
            profilerHint: pc.TEXHINT_SHADOWMAP,
            // #endif
            format: pc.PIXELFORMAT_R8_G8_B8_A8,
            width: size,
            height: size,
            cubemap: true,
            mipmaps: false,
            minFilter: pc.FILTER_NEAREST,
            magFilter: pc.FILTER_NEAREST,
            addressU: pc.ADDRESS_CLAMP_TO_EDGE,
            addressV: pc.ADDRESS_CLAMP_TO_EDGE
        });
        cubemap.name = 'shadowcube';

        var targets = [];
        var target;
        for (var i = 0; i < 6; i++) {
            target = new pc.RenderTarget({
                colorBuffer: cubemap,
                face: i,
                depth: true
            });
            targets.push(target);
        }
        return targets;
    }

    function gauss(x, sigma) {
        return Math.exp(-(x * x) / (2.0 * sigma * sigma));
    }

    function gaussWeights(kernelSize) {
        if (kernelSize > maxBlurSize) kernelSize = maxBlurSize;
        var sigma = (kernelSize - 1) / (2 * 3);
        var i, values, sum, halfWidth;

        halfWidth = (kernelSize - 1) * 0.5;
        values = new Array(kernelSize);
        sum = 0.0;
        for (i = 0; i < kernelSize; ++i) {
            values[i] = gauss(i - halfWidth, sigma);
            sum += values[i];
        }

        for (i = 0; i < kernelSize; ++i) {
            values[i] /= sum;
        }
        return values;
    }

    function createShadowCamera(device, shadowType, type) {
        // We don't need to clear the color buffer if we're rendering a depth map
        var flags = pc.CLEARFLAG_DEPTH;
        var hwPcf = shadowType === pc.SHADOW_PCF5 || (shadowType === pc.SHADOW_PCF3 && device.webgl2);
        if (type === pc.LIGHTTYPE_POINT) hwPcf = false;
        if (!hwPcf) flags |= pc.CLEARFLAG_COLOR;
        var shadowCam = new pc.Camera();

        if (shadowType >= pc.SHADOW_VSM8 && shadowType <= pc.SHADOW_VSM32) {
            shadowCam.clearColor[0] = 0;
            shadowCam.clearColor[1] = 0;
            shadowCam.clearColor[2] = 0;
            shadowCam.clearColor[3] = 0;
        } else {
            shadowCam.clearColor[0] = 1;
            shadowCam.clearColor[1] = 1;
            shadowCam.clearColor[2] = 1;
            shadowCam.clearColor[3] = 1;
        }

        shadowCam.clearDepth = 1;
        shadowCam.clearFlags = flags;
        shadowCam.clearStencil = null;

        shadowCam._node = new pc.GraphNode();

        return shadowCam;
    }

    function getShadowMapFromCache(device, res, mode, layer) {
        if (!layer) layer = 0;
        var id = layer * 10000 + res;
        var shadowBuffer = shadowMapCache[mode][id];
        if (!shadowBuffer) {
            shadowBuffer = createShadowMap(device, res, res, mode ? mode : pc.SHADOW_PCF3);
            shadowMapCache[mode][id] = shadowBuffer;
        }
        return shadowBuffer;
    }

    function createShadowBuffer(device, light) {
        var shadowBuffer;
        if (light._type === pc.LIGHTTYPE_POINT) {
            if (light._shadowType > pc.SHADOW_PCF3) light._shadowType = pc.SHADOW_PCF3; // no VSM or HW PCF point lights yet
            if (light._cacheShadowMap) {
                shadowBuffer = shadowMapCubeCache[light._shadowResolution];
                if (!shadowBuffer) {
                    shadowBuffer = createShadowCubeMap(device, light._shadowResolution);
                    shadowMapCubeCache[light._shadowResolution] = shadowBuffer;
                }
            } else {
                shadowBuffer = createShadowCubeMap(device, light._shadowResolution);
            }
            light._shadowCamera.renderTarget = shadowBuffer[0];
            light._shadowCubeMap = shadowBuffer;

        } else {

            if (light._cacheShadowMap) {
                shadowBuffer = getShadowMapFromCache(device, light._shadowResolution, light._shadowType);
            } else {
                shadowBuffer = createShadowMap(device, light._shadowResolution, light._shadowResolution, light._shadowType);
            }

            light._shadowCamera.renderTarget = shadowBuffer;
        }
        light._isCachedShadowMap = light._cacheShadowMap;
    }

    function getDepthKey(meshInstance) {
        var material = meshInstance.material;
        var x = meshInstance.skinInstance ? 10 : 0;
        var y = 0;
        if (material.opacityMap) {
            var opChan = material.opacityMapChannel;
            if (opChan) {
                y = opChanId[opChan];
            }
        }
        return x + y;
    }

    /**
     * @private
     * @constructor
     * @name pc.ForwardRenderer
     * @classdesc The forward renderer render scene objects.
     * @description Creates a new forward renderer object.
     * @param {pc.GraphicsDevice} graphicsDevice The graphics device used by the renderer.
     */
    function ForwardRenderer(graphicsDevice) {
        this.device = graphicsDevice;
        var device = this.device;

        this._shadowDrawCalls = 0;
        this._forwardDrawCalls = 0;
        this._skinDrawCalls = 0;
        this._camerasRendered = 0;
        this._materialSwitches = 0;
        this._shadowMapUpdates = 0;
        this._shadowMapTime = 0;
        this._depthMapTime = 0;
        this._forwardTime = 0;
        this._cullTime = 0;
        this._sortTime = 0;
        this._skinTime = 0;
        this._morphTime = 0;
        this._instancingTime = 0;

        // Shaders
        var library = device.getProgramLibrary();
        this.library = library;

        // Uniforms
        var scope = device.scope;
        this.projId = scope.resolve('matrix_projection');
        this.viewId = scope.resolve('matrix_view');
        this.viewId3 = scope.resolve('matrix_view3');
        this.viewInvId = scope.resolve('matrix_viewInverse');
        this.viewProjId = scope.resolve('matrix_viewProjection');
        this.viewPos = new Float32Array(3);
        this.viewPosId = scope.resolve('view_position');
        this.nearClipId = scope.resolve('camera_near');
        this.farClipId = scope.resolve('camera_far');
        this.cameraParamsId = scope.resolve('camera_params');
        this.shadowMapLightRadiusId = scope.resolve('light_radius');

        this.fogColorId = scope.resolve('fog_color');
        this.fogStartId = scope.resolve('fog_start');
        this.fogEndId = scope.resolve('fog_end');
        this.fogDensityId = scope.resolve('fog_density');

        this.modelMatrixId = scope.resolve('matrix_model');
        this.normalMatrixId = scope.resolve('matrix_normal');
        this.poseMatrixId = scope.resolve('matrix_pose[0]');
        this.boneTextureId = scope.resolve('texture_poseMap');
        this.boneTextureSizeId = scope.resolve('texture_poseMapSize');

        this.alphaTestId = scope.resolve('alpha_ref');
        this.opacityMapId = scope.resolve('texture_opacityMap');

        this.ambientId = scope.resolve("light_globalAmbient");
        this.exposureId = scope.resolve("exposure");
        this.skyboxIntensityId = scope.resolve("skyboxIntensity");
        this.lightColorId = [];
        this.lightDir = [];
        this.lightDirId = [];
        this.lightShadowMapId = [];
        this.lightShadowMatrixId = [];
        this.lightShadowParamsId = [];
        this.lightShadowMatrixVsId = [];
        this.lightShadowParamsVsId = [];
        this.lightDirVs = [];
        this.lightDirVsId = [];
        this.lightRadiusId = [];
        this.lightPos = [];
        this.lightPosId = [];
        this.lightInAngleId = [];
        this.lightOutAngleId = [];
        this.lightPosVsId = [];
        this.lightCookieId = [];
        this.lightCookieIntId = [];
        this.lightCookieMatrixId = [];
        this.lightCookieOffsetId = [];

        this.depthMapId = scope.resolve('uDepthMap');
        this.screenSizeId = scope.resolve('uScreenSize');
        this._screenSize = new Float32Array(4);

        this.sourceId = scope.resolve("source");
        this.pixelOffsetId = scope.resolve("pixelOffset");
        this.weightId = scope.resolve("weight[0]");
        var chunks = pc.shaderChunks;
        this.blurVsmShaderCode = [chunks.blurVSMPS, "#define GAUSS\n" + chunks.blurVSMPS];
        var packed = "#define PACKED\n";
        this.blurPackedVsmShaderCode = [packed + this.blurVsmShaderCode[0], packed + this.blurVsmShaderCode[1]];
        this.blurVsmShader = [{}, {}];
        this.blurPackedVsmShader = [{}, {}];
        this.blurVsmWeights = {};

        this.polygonOffsetId = scope.resolve("polygonOffset");
        this.polygonOffset = new Float32Array(2);

        this.fogColor = new Float32Array(3);
        this.ambientColor = new Float32Array(3);
    }

    function mat3FromMat4(m3, m4) {
        m3.data[0] = m4.data[0];
        m3.data[1] = m4.data[1];
        m3.data[2] = m4.data[2];

        m3.data[3] = m4.data[4];
        m3.data[4] = m4.data[5];
        m3.data[5] = m4.data[6];

        m3.data[6] = m4.data[8];
        m3.data[7] = m4.data[9];
        m3.data[8] = m4.data[10];
    }

    Object.assign(ForwardRenderer.prototype, {

        sortCompare: function (drawCallA, drawCallB) {
            if (drawCallA.layer === drawCallB.layer) {
                if (drawCallA.drawOrder && drawCallB.drawOrder) {
                    return drawCallA.drawOrder - drawCallB.drawOrder;
                } else if (drawCallA.zdist && drawCallB.zdist) {
                    return drawCallB.zdist - drawCallA.zdist; // back to front
                } else if (drawCallA.zdist2 && drawCallB.zdist2) {
                    return drawCallA.zdist2 - drawCallB.zdist2; // front to back
                }
            }

            return drawCallB._key[pc.SORTKEY_FORWARD] - drawCallA._key[pc.SORTKEY_FORWARD];
        },

        sortCompareMesh: function (drawCallA, drawCallB) {
            if (drawCallA.layer === drawCallB.layer) {
                if (drawCallA.drawOrder && drawCallB.drawOrder) {
                    return drawCallA.drawOrder - drawCallB.drawOrder;
                } else if (drawCallA.zdist && drawCallB.zdist) {
                    return drawCallB.zdist - drawCallA.zdist; // back to front
                }
            }

            keyA = drawCallA._key[pc.SORTKEY_FORWARD];
            keyB = drawCallB._key[pc.SORTKEY_FORWARD];

            if (keyA === keyB && drawCallA.mesh && drawCallB.mesh) {
                return drawCallB.mesh.id - drawCallA.mesh.id;
            }

            return keyB - keyA;
        },

        depthSortCompare: function (drawCallA, drawCallB) {
            keyA = drawCallA._key[pc.SORTKEY_DEPTH];
            keyB = drawCallB._key[pc.SORTKEY_DEPTH];

            if (keyA === keyB && drawCallA.mesh && drawCallB.mesh) {
                return drawCallB.mesh.id - drawCallA.mesh.id;
            }

            return keyB - keyA;
        },

        lightCompare: function (lightA, lightB) {
            return lightA.key - lightB.key;
        },

        _isVisible: function (camera, meshInstance) {
            if (!meshInstance.visible) return false;

            // custom visibility method on MeshInstance
            if (meshInstance.isVisibleFunc) {
                return meshInstance.isVisibleFunc(camera);
            }

            meshPos = meshInstance.aabb.center;
            if (meshInstance._aabb._radiusVer !== meshInstance._aabbVer) {
                meshInstance._aabb._radius = meshInstance._aabb.halfExtents.length();
                meshInstance._aabb._radiusVer = meshInstance._aabbVer;
            }

            tempSphere.radius = meshInstance._aabb._radius;
            tempSphere.center = meshPos;

            return camera.frustum.containsSphere(tempSphere);
        },

        getShadowCamera: function (device, light) {
            var shadowCam = light._shadowCamera;
            var shadowBuffer;

            if (shadowCam === null) {
                shadowCam = light._shadowCamera = createShadowCamera(device, light._shadowType, light._type);
                createShadowBuffer(device, light);
            } else {
                shadowBuffer = shadowCam.renderTarget;
                if ((shadowBuffer.width !== light._shadowResolution) || (shadowBuffer.height !== light._shadowResolution)) {
                    createShadowBuffer(device, light);
                }
            }

            return shadowCam;
        },

        updateCameraFrustum: function (camera) {
            if (camera.vrDisplay && camera.vrDisplay.presenting) {
                projMat = camera.vrDisplay.combinedProj;
                var parent = camera._node.getParent();
                if (parent) {
                    viewMat.copy(parent.getWorldTransform()).mul(camera.vrDisplay.combinedViewInv).invert();
                } else {
                    viewMat.copy(camera.vrDisplay.combinedView);
                }
                viewInvMat.copy(viewMat).invert();
                this.viewInvId.setValue(viewInvMat.data);
                camera.frustum.update(projMat, viewMat);
                return;
            }

            projMat = camera.getProjectionMatrix();
            if (camera.overrideCalculateProjection) camera.calculateProjection(projMat, pc.VIEW_CENTER);

            if (camera.overrideCalculateTransform) {
                camera.calculateTransform(viewInvMat, pc.VIEW_CENTER);
            } else {
                var pos = camera._node.getPosition();
                var rot = camera._node.getRotation();
                viewInvMat.setTRS(pos, rot, pc.Vec3.ONE);
                this.viewInvId.setValue(viewInvMat.data);
            }
            viewMat.copy(viewInvMat).invert();

            camera.frustum.update(projMat, viewMat);
        },

        // make sure colorWrite is set to true to all channels, if you want to fully clear the target
        setCamera: function (camera, target, clear, cullBorder) {
            var vrDisplay = camera.vrDisplay;
            if (!vrDisplay || !vrDisplay.presenting) {
                // Projection Matrix
                projMat = camera.getProjectionMatrix();
                if (camera.overrideCalculateProjection) camera.calculateProjection(projMat, pc.VIEW_CENTER);
                this.projId.setValue(projMat.data);

                // ViewInverse Matrix
                if (camera.overrideCalculateTransform) {
                    camera.calculateTransform(viewInvMat, pc.VIEW_CENTER);
                } else {
                    var pos = camera._node.getPosition();
                    var rot = camera._node.getRotation();
                    viewInvMat.setTRS(pos, rot, pc.Vec3.ONE);
                }
                this.viewInvId.setValue(viewInvMat.data);

                // View Matrix
                viewMat.copy(viewInvMat).invert();
                this.viewId.setValue(viewMat.data);

                // View 3x3
                mat3FromMat4(viewMat3, viewMat);
                this.viewId3.setValue(viewMat3.data);

                // ViewProjection Matrix
                viewProjMat.mul2(projMat, viewMat);
                this.viewProjId.setValue(viewProjMat.data);

                // View Position (world space)
                var cameraPos = camera._node.getPosition();
                this.viewPos[0] = cameraPos.x;
                this.viewPos[1] = cameraPos.y;
                this.viewPos[2] = cameraPos.z;
                this.viewPosId.setValue(this.viewPos);

                camera.frustum.update(projMat, viewMat);
            } else {
                // Projection LR
                projL = vrDisplay.leftProj;
                projR = vrDisplay.rightProj;
                projMat = vrDisplay.combinedProj;
                if (camera.overrideCalculateProjection) {
                    camera.calculateProjection(projL, pc.VIEW_LEFT);
                    camera.calculateProjection(projR, pc.VIEW_RIGHT);
                    camera.calculateProjection(projMat, pc.VIEW_CENTER);
                }

                if (camera.overrideCalculateTransform) {
                    camera.calculateTransform(viewInvL, pc.VIEW_LEFT);
                    camera.calculateTransform(viewInvR, pc.VIEW_RIGHT);
                    camera.calculateTransform(viewInvMat, pc.VIEW_CENTER);
                    viewL.copy(viewInvL).invert();
                    viewR.copy(viewInvR).invert();
                    viewMat.copy(viewInvMat).invert();
                } else {
                    var parent = camera._node.getParent();
                    if (parent) {
                        var transform = parent.getWorldTransform();

                        // ViewInverse LR (parent)
                        viewInvL.mul2(transform, vrDisplay.leftViewInv);
                        viewInvR.mul2(transform, vrDisplay.rightViewInv);

                        // View LR (parent)
                        viewL.copy(viewInvL).invert();
                        viewR.copy(viewInvR).invert();

                        // Combined view (parent)
                        viewMat.copy(parent.getWorldTransform()).mul(vrDisplay.combinedViewInv).invert();
                    } else {
                        // ViewInverse LR
                        viewInvL.copy(vrDisplay.leftViewInv);
                        viewInvR.copy(vrDisplay.rightViewInv);

                        // View LR
                        viewL.copy(vrDisplay.leftView);
                        viewR.copy(vrDisplay.rightView);

                        // Combined view
                        viewMat.copy(vrDisplay.combinedView);
                    }
                }

                // View 3x3 LR
                mat3FromMat4(viewMat3L, viewL);
                mat3FromMat4(viewMat3R, viewR);

                // ViewProjection LR
                viewProjMatL.mul2(projL, viewL);
                viewProjMatR.mul2(projR, viewR);

                // View Position LR
                viewPosL.x = viewInvL.data[12];
                viewPosL.y = viewInvL.data[13];
                viewPosL.z = viewInvL.data[14];

                viewPosR.x = viewInvR.data[12];
                viewPosR.y = viewInvR.data[13];
                viewPosR.z = viewInvR.data[14];

                camera.frustum.update(projMat, viewMat);
            }

            // Near and far clip values
            this.nearClipId.setValue(camera._nearClip);
            this.farClipId.setValue(camera._farClip);
            this.cameraParamsId.setValue(camera._shaderParams);

            var device = this.device;
            device.setRenderTarget(target);
            device.updateBegin();

            var rect = camera.getRect();
            var pixelWidth = target ? target.width : device.width;
            var pixelHeight = target ? target.height : device.height;
            var x = Math.floor(rect.x * pixelWidth);
            var y = Math.floor(rect.y * pixelHeight);
            var w = Math.floor(rect.width * pixelWidth);
            var h = Math.floor(rect.height * pixelHeight);
            device.setViewport(x, y, w, h);
            device.setScissor(x, y, w, h);
            if (clear) device.clear(camera._clearOptions); // clear full RT

            rect = camera._scissorRect;
            x = Math.floor(rect.x * pixelWidth);
            y = Math.floor(rect.y * pixelHeight);
            w = Math.floor(rect.width * pixelWidth);
            h = Math.floor(rect.height * pixelHeight);
            device.setScissor(x, y, w, h);

            if (cullBorder) device.setScissor(1, 1, pixelWidth - 2, pixelHeight - 2); // optionally clip borders when rendering
        },

        dispatchGlobalLights: function (scene) {
            var i;
            this.mainLight = -1;

            this.ambientColor[0] = scene.ambientLight.r;
            this.ambientColor[1] = scene.ambientLight.g;
            this.ambientColor[2] = scene.ambientLight.b;
            if (scene.gammaCorrection) {
                for (i = 0; i < 3; i++) {
                    this.ambientColor[i] = Math.pow(this.ambientColor[i], 2.2);
                }
            }
            this.ambientId.setValue(this.ambientColor);
            this.exposureId.setValue(scene.exposure);
            if (scene.skyboxModel) this.skyboxIntensityId.setValue(scene.skyboxIntensity);
        },

        _resolveLight: function (scope, i) {
            var light = "light" + i;
            this.lightColorId[i] = scope.resolve(light + "_color");
            this.lightDir[i] = new Float32Array(3);
            this.lightDirId[i] = scope.resolve(light + "_direction");
            this.lightShadowMapId[i] = scope.resolve(light + "_shadowMap");
            this.lightShadowMatrixId[i] = scope.resolve(light + "_shadowMatrix");
            this.lightShadowParamsId[i] = scope.resolve(light + "_shadowParams");
            this.lightShadowMatrixVsId[i] = scope.resolve(light + "_shadowMatrixVS");
            this.lightShadowParamsVsId[i] = scope.resolve(light + "_shadowParamsVS");
            this.lightDirVs[i] = new Float32Array(3);
            this.lightDirVsId[i] = scope.resolve(light + "_directionVS");
            this.lightRadiusId[i] = scope.resolve(light + "_radius");
            this.lightPos[i] = new Float32Array(3);
            this.lightPosId[i] = scope.resolve(light + "_position");
            this.lightInAngleId[i] = scope.resolve(light + "_innerConeAngle");
            this.lightOutAngleId[i] = scope.resolve(light + "_outerConeAngle");
            this.lightPosVsId[i] = scope.resolve(light + "_positionVS");
            this.lightCookieId[i] = scope.resolve(light + "_cookie");
            this.lightCookieIntId[i] = scope.resolve(light + "_cookieIntensity");
            this.lightCookieMatrixId[i] = scope.resolve(light + "_cookieMatrix");
            this.lightCookieOffsetId[i] = scope.resolve(light + "_cookieOffset");
        },

        dispatchDirectLights: function (dirs, scene, mask) {
            var numDirs = dirs.length;
            var i;
            var directional, wtm;
            var cnt = 0;
            this.mainLight = -1;

            var scope = this.device.scope;

            for (i = 0; i < numDirs; i++) {
                if (!(dirs[i]._mask & mask)) continue;

                directional = dirs[i];
                wtm = directional._node.getWorldTransform();

                if (!this.lightColorId[cnt]) {
                    this._resolveLight(scope, cnt);
                }

                this.lightColorId[cnt].setValue(scene.gammaCorrection ? directional._linearFinalColor : directional._finalColor);

                // Directionals shine down the negative Y axis
                wtm.getY(directional._direction).scale(-1);
                directional._direction.normalize();
                this.lightDir[cnt][0] = directional._direction.x;
                this.lightDir[cnt][1] = directional._direction.y;
                this.lightDir[cnt][2] = directional._direction.z;
                this.lightDirId[cnt].setValue(this.lightDir[cnt]);

                if (directional.castShadows) {
                    var shadowMap = directional._isPcf && this.device.webgl2 ?
                        directional._shadowCamera.renderTarget.depthBuffer :
                        directional._shadowCamera.renderTarget.colorBuffer;

                    // make bias dependent on far plane because it's not constant for direct light
                    var bias;
                    if (directional._isVsm) {
                        bias = -0.00001 * 20;
                    } else {
                        bias = (directional.shadowBias / directional._shadowCamera._farClip) * 100;
                        if (!this.device.webgl2 && this.device.extStandardDerivatives) bias *= -100;
                    }
                    var normalBias = directional._isVsm ?
                        directional.vsmBias / (directional._shadowCamera._farClip / 7.0) :
                        directional._normalOffsetBias;

                    this.lightShadowMapId[cnt].setValue(shadowMap);
                    this.lightShadowMatrixId[cnt].setValue(directional._shadowMatrix.data);
                    var params = directional._rendererParams;
                    if (params.length !== 3) params.length = 3;
                    params[0] = directional._shadowResolution;
                    params[1] = normalBias;
                    params[2] = bias;
                    this.lightShadowParamsId[cnt].setValue(params);
                    if (this.mainLight < 0) {
                        this.lightShadowMatrixVsId[cnt].setValue(directional._shadowMatrix.data);
                        this.lightShadowParamsVsId[cnt].setValue(params);
                        directional._direction.normalize();
                        this.lightDirVs[cnt][0] = directional._direction.x;
                        this.lightDirVs[cnt][1] = directional._direction.y;
                        this.lightDirVs[cnt][2] = directional._direction.z;
                        this.lightDirVsId[cnt].setValue(this.lightDirVs[cnt]);
                        this.mainLight = i;
                    }
                }
                cnt++;
            }
            return cnt;
        },

        dispatchPointLight: function (scene, scope, point, cnt) {
            var wtm = point._node.getWorldTransform();

            if (!this.lightColorId[cnt]) {
                this._resolveLight(scope, cnt);
            }

            this.lightRadiusId[cnt].setValue(point.attenuationEnd);
            this.lightColorId[cnt].setValue(scene.gammaCorrection ? point._linearFinalColor : point._finalColor);
            wtm.getTranslation(point._position);
            this.lightPos[cnt][0] = point._position.x;
            this.lightPos[cnt][1] = point._position.y;
            this.lightPos[cnt][2] = point._position.z;
            this.lightPosId[cnt].setValue(this.lightPos[cnt]);

            if (point.castShadows) {
                var shadowMap = point._shadowCamera.renderTarget.colorBuffer;
                this.lightShadowMapId[cnt].setValue(shadowMap);
                var params = point._rendererParams;
                if (params.length !== 4) params.length = 4;
                params[0] = point._shadowResolution;
                params[1] = point._normalOffsetBias;
                params[2] = point.shadowBias;
                params[3] = 1.0 / point.attenuationEnd;
                this.lightShadowParamsId[cnt].setValue(params);
            }
            if (point._cookie) {
                this.lightCookieId[cnt].setValue(point._cookie);
                this.lightShadowMatrixId[cnt].setValue(wtm.data);
                this.lightCookieIntId[cnt].setValue(point.cookieIntensity);
            }
        },

        dispatchSpotLight: function (scene, scope, spot, cnt) {
            var wtm = spot._node.getWorldTransform();

            if (!this.lightColorId[cnt]) {
                this._resolveLight(scope, cnt);
            }

            this.lightInAngleId[cnt].setValue(spot._innerConeAngleCos);
            this.lightOutAngleId[cnt].setValue(spot._outerConeAngleCos);
            this.lightRadiusId[cnt].setValue(spot.attenuationEnd);
            this.lightColorId[cnt].setValue(scene.gammaCorrection ? spot._linearFinalColor : spot._finalColor);
            wtm.getTranslation(spot._position);
            this.lightPos[cnt][0] = spot._position.x;
            this.lightPos[cnt][1] = spot._position.y;
            this.lightPos[cnt][2] = spot._position.z;
            this.lightPosId[cnt].setValue(this.lightPos[cnt]);
            // Spots shine down the negative Y axis
            wtm.getY(spot._direction).scale(-1);
            spot._direction.normalize();
            this.lightDir[cnt][0] = spot._direction.x;
            this.lightDir[cnt][1] = spot._direction.y;
            this.lightDir[cnt][2] = spot._direction.z;
            this.lightDirId[cnt].setValue(this.lightDir[cnt]);

            if (spot.castShadows) {
                var bias;
                if (spot._isVsm) {
                    bias = -0.00001 * 20;
                } else {
                    bias = spot.shadowBias * 20; // approx remap from old bias values
                    if (!this.device.webgl2 && this.device.extStandardDerivatives) bias *= -100;
                }
                var normalBias = spot._isVsm ?
                    spot.vsmBias / (spot.attenuationEnd / 7.0) :
                    spot._normalOffsetBias;

                var shadowMap = spot._isPcf && this.device.webgl2 ?
                    spot._shadowCamera.renderTarget.depthBuffer :
                    spot._shadowCamera.renderTarget.colorBuffer;
                this.lightShadowMapId[cnt].setValue(shadowMap);
                this.lightShadowMatrixId[cnt].setValue(spot._shadowMatrix.data);
                var params = spot._rendererParams;
                if (params.length !== 4) params.length = 4;
                params[0] = spot._shadowResolution;
                params[1] = normalBias;
                params[2] = bias;
                params[3] = 1.0 / spot.attenuationEnd;
                this.lightShadowParamsId[cnt].setValue(params);
            }
            if (spot._cookie) {
                this.lightCookieId[cnt].setValue(spot._cookie);
                if (!spot.castShadows) {
                    var shadowCam = this.getShadowCamera(this.device, spot);
                    var shadowCamNode = shadowCam._node;

                    shadowCamNode.setPosition(spot._node.getPosition());
                    shadowCamNode.setRotation(spot._node.getRotation());
                    shadowCamNode.rotateLocal(-90, 0, 0);

                    shadowCam.projection = pc.PROJECTION_PERSPECTIVE;
                    shadowCam.aspectRatio = 1;
                    shadowCam.fov = spot._outerConeAngle * 2;

                    shadowCamView.setTRS(shadowCamNode.getPosition(), shadowCamNode.getRotation(), pc.Vec3.ONE).invert();
                    shadowCamViewProj.mul2(shadowCam.getProjectionMatrix(), shadowCamView);
                    spot._shadowMatrix.mul2(scaleShift, shadowCamViewProj);
                }
                this.lightShadowMatrixId[cnt].setValue(spot._shadowMatrix.data);
                this.lightCookieIntId[cnt].setValue(spot.cookieIntensity);
                if (spot._cookieTransform) {
                    spot._cookieTransformUniform[0] = spot._cookieTransform.x;
                    spot._cookieTransformUniform[1] = spot._cookieTransform.y;
                    spot._cookieTransformUniform[2] = spot._cookieTransform.z;
                    spot._cookieTransformUniform[3] = spot._cookieTransform.w;
                    this.lightCookieMatrixId[cnt].setValue(spot._cookieTransformUniform);
                    spot._cookieOffsetUniform[0] = spot._cookieOffset.x;
                    spot._cookieOffsetUniform[1] = spot._cookieOffset.y;
                    this.lightCookieOffsetId[cnt].setValue(spot._cookieOffsetUniform);
                }
            }
        },

        dispatchLocalLights: function (sortedLights, scene, mask, usedDirLights, staticLightList) {
            var i;
            var point, spot;

            var pnts = sortedLights[pc.LIGHTTYPE_POINT];
            var spts = sortedLights[pc.LIGHTTYPE_SPOT];

            var numDirs = usedDirLights;
            var numPnts = pnts.length;
            var numSpts = spts.length;
            var cnt = numDirs;

            var scope = this.device.scope;

            for (i = 0; i < numPnts; i++) {
                point = pnts[i];
                if (!(point._mask & mask)) continue;
                if (point.isStatic) continue;
                this.dispatchPointLight(scene, scope, point, cnt);
                cnt++;
            }

            var staticId = 0;
            if (staticLightList) {
                point = staticLightList[staticId];
                while (point && point._type === pc.LIGHTTYPE_POINT) {
                    this.dispatchPointLight(scene, scope, point, cnt);
                    cnt++;
                    staticId++;
                    point = staticLightList[staticId];
                }
            }

            for (i = 0; i < numSpts; i++) {
                spot = spts[i];
                if (!(spot._mask & mask)) continue;
                if (spot.isStatic) continue;
                this.dispatchSpotLight(scene, scope, spot, cnt);
                cnt++;
            }

            if (staticLightList) {
                spot = staticLightList[staticId];
                while (spot && spot._type === pc.LIGHTTYPE_SPOT) {
                    this.dispatchSpotLight(scene, scope, spot, cnt);
                    cnt++;
                    staticId++;
                    spot = staticLightList[staticId];
                }
            }
        },

        cull: function (camera, drawCalls, visibleList) {
            // #ifdef PROFILER
            var cullTime = pc.now();
            var numDrawCallsCulled = 0;
            // #endif

            var visibleLength = 0;
            var i, drawCall, visible;
            var drawCallsCount = drawCalls.length;

            var cullingMask = camera.cullingMask || 0xFFFFFFFF; // if missing assume camera's default value

            if (!camera.frustumCulling) {
                for (i = 0; i < drawCallsCount; i++) {
                    // need to copy array anyway because sorting will happen and it'll break original draw call order assumption
                    drawCall = drawCalls[i];
                    if (!drawCall.visible && !drawCall.command) continue;

                    // if the object's mask AND the camera's cullingMask is zero then the game object will be invisible from the camera
                    if (drawCall.mask && (drawCall.mask & cullingMask) === 0) continue;

                    visibleList[visibleLength] = drawCall;
                    visibleLength++;
                    drawCall.visibleThisFrame = true;
                }
                return visibleLength;
            }

            for (i = 0; i < drawCallsCount; i++) {
                drawCall = drawCalls[i];
                if (!drawCall.command) {
                    if (!drawCall.visible) continue; // use visible property to quickly hide/show meshInstances
                    visible = true;

                    // if the object's mask AND the camera's cullingMask is zero then the game object will be invisible from the camera
                    if (drawCall.mask && (drawCall.mask & cullingMask) === 0) continue;

                    if (drawCall.cull) {
                        visible = this._isVisible(camera, drawCall);
                        // #ifdef PROFILER
                        numDrawCallsCulled++;
                        // #endif
                    }

                    if (visible) {
                        visibleList[visibleLength] = drawCall;
                        visibleLength++;
                        drawCall.visibleThisFrame = true;
                    }
                } else {
                    visibleList[visibleLength] = drawCall;
                    visibleLength++;
                    drawCall.visibleThisFrame = true;
                }
            }

            // #ifdef PROFILER
            this._cullTime += pc.now() - cullTime;
            this._numDrawCallsCulled += numDrawCallsCulled;
            // #endif

            return visibleLength;
        },

        cullLights: function (camera, lights) {
            var i, light, type;
            for (i = 0; i < lights.length; i++) {
                light = lights[i];
                type = light._type;
                if (light.castShadows && light._enabled && light.shadowUpdateMode !== pc.SHADOWUPDATE_NONE) {
                    if (type !== pc.LIGHTTYPE_DIRECTIONAL) {
                        light.getBoundingSphere(tempSphere);
                        if (!camera.frustum.containsSphere(tempSphere)) continue;
                        light.visibleThisFrame = true;
                    }
                }
            }
        },

        updateCpuSkinMatrices: function (drawCalls) {
            var drawCallsCount = drawCalls.length;
            if (drawCallsCount === 0) return;

            // #ifdef PROFILER
            var skinTime = pc.now();
            // #endif

            var i, skin;
            for (i = 0; i < drawCallsCount; i++) {
                skin = drawCalls[i].skinInstance;
                if (skin) {
                    skin.updateMatrices(drawCalls[i].node);
                    skin._dirty = true;
                }
            }

            // #ifdef PROFILER
            this._skinTime += pc.now() - skinTime;
            // #endif
        },

        updateGpuSkinMatrices: function (drawCalls) {
            // #ifdef PROFILER
            var skinTime = pc.now();
            // #endif

            var i, skin;
            var drawCallsCount = drawCalls.length;
            for (i = 0; i < drawCallsCount; i++) {
                if (!drawCalls[i].visibleThisFrame) continue;
                skin = drawCalls[i].skinInstance;
                if (skin) {
                    if (skin._dirty) {
                        skin.updateMatrixPalette();
                        skin._dirty = false;
                    }
                }
            }

            // #ifdef PROFILER
            this._skinTime += pc.now() - skinTime;
            // #endif
        },

        updateMorphedBounds: function (drawCalls) {
            // #ifdef PROFILER
            var morphTime = pc.now();
            // #endif

            var i, morph;
            var drawCallsCount = drawCalls.length;
            for (i = 0; i < drawCallsCount; i++) {
                morph = drawCalls[i].morphInstance;
                if (morph && morph._dirty) {
                    morph.updateBounds(drawCalls[i].mesh);
                }
            }
            // #ifdef PROFILER
            this._morphTime += pc.now() - morphTime;
            // #endif
        },

        updateMorphing: function (drawCalls) {
            // #ifdef PROFILER
            var morphTime = pc.now();
            // #endif

            var i, morph;
            var drawCallsCount = drawCalls.length;
            for (i = 0; i < drawCallsCount; i++) {
                if (!drawCalls[i].visibleThisFrame) continue;
                morph = drawCalls[i].morphInstance;
                if (morph && morph._dirty) {
                    morph.update(drawCalls[i].mesh);
                    morph._dirty = false;
                }
            }
            // #ifdef PROFILER
            this._morphTime += pc.now() - morphTime;
            // #endif
        },

        setBaseConstants: function (device, material) {
            // Cull mode
            device.setCullMode(material.cull);
            // Alpha test
            if (material.opacityMap) {
                this.opacityMapId.setValue(material.opacityMap);
                this.alphaTestId.setValue(material.alphaTest);
            }
        },

        setSkinning: function (device, meshInstance, material) {
            if (meshInstance.skinInstance) {
                this._skinDrawCalls++;
                if (device.supportsBoneTextures) {
                    boneTexture = meshInstance.skinInstance.boneTexture;
                    this.boneTextureId.setValue(boneTexture);
                    boneTextureSize[0] = boneTexture.width;
                    boneTextureSize[1] = boneTexture.height;
                    this.boneTextureSizeId.setValue(boneTextureSize);
                } else {
                    this.poseMatrixId.setValue(meshInstance.skinInstance.matrixPalette);
                }
            }
        },

        drawInstance: function (device, meshInstance, mesh, style, normal) {
            instancingData = meshInstance.instancingData;
            if (instancingData) {
                this._instancedDrawCalls++;
                this._removedByInstancing += instancingData.count;
                device.setVertexBuffer(instancingData._buffer, 1, instancingData.offset);
                device.draw(mesh.primitive[style], instancingData.count);
                if (instancingData._buffer === pc._autoInstanceBuffer) {
                    meshInstance.instancingData = null;
                    return instancingData.count - 1;
                }
            } else {
                modelMatrix = meshInstance.node.worldTransform;
                this.modelMatrixId.setValue(modelMatrix.data);

                if (normal) {
                    normalMatrix = meshInstance.node.normalMatrix;
                    if (meshInstance.node._dirtyNormal) {
                        modelMatrix.invertTo3x3(normalMatrix);
                        normalMatrix.transpose();
                        meshInstance.node._dirtyNormal = false;
                    }
                    this.normalMatrixId.setValue(normalMatrix.data);
                }

                device.draw(mesh.primitive[style]);
                return 0;
            }
        },

        // used for stereo
        drawInstance2: function (device, meshInstance, mesh, style) {
            instancingData = meshInstance.instancingData;
            if (instancingData) {
                this._instancedDrawCalls++;
                this._removedByInstancing += instancingData.count;
                device.setVertexBuffer(instancingData._buffer, 1, instancingData.offset);
                device.draw(mesh.primitive[style], instancingData.count);
                if (instancingData._buffer === pc._autoInstanceBuffer) {
                    meshInstance.instancingData = null;
                    return instancingData.count - 1;
                }
            } else {
                // matrices are already set
                device.draw(mesh.primitive[style]);
                return 0;
            }
        },

        renderShadows: function (lights, cameraPass) {
            var device = this.device;
            // #ifdef PROFILER
            var shadowMapStartTime = pc.now();
            // #endif
            var i, j, light, shadowShader, type, shadowCam, shadowCamNode, pass, passes, shadowType, smode;
            var numInstances;
            var meshInstance, mesh, material;
            var style;
            var settings;
            var visibleList, visibleLength;

            var passFlag = 1 << pc.SHADER_SHADOW;
            var paramName, parameter, parameters;

            for (i = 0; i < lights.length; i++) {
                light = lights[i];
                type = light._type;

                if (!light.castShadows || !light._enabled) continue;

                if (!light._shadowCamera) {
                    this.getShadowCamera(device, light); // fix accessing non-existing shadow map/camera when the light was created/applied, but shadowmap was never initialized
                }

                if (light.shadowUpdateMode !== pc.SHADOWUPDATE_NONE && light.visibleThisFrame) {
                    var cameraPos;
                    shadowCam = this.getShadowCamera(device, light);
                    shadowCamNode = shadowCam._node;
                    pass = 0;
                    passes = 1;

                    if (type === pc.LIGHTTYPE_DIRECTIONAL) {
                        if (light._visibleLength[cameraPass] < 0) continue; // prevent light from rendering more than once for this camera
                        settings = light._visibleCameraSettings[cameraPass];
                        shadowCamNode.setPosition(settings.x, settings.y, settings.z);
                        shadowCam.orthoHeight = settings.orthoHeight;
                        shadowCam.farClip = settings.farClip;
                        pass = cameraPass;

                    } else if (type === pc.LIGHTTYPE_SPOT) {
                        cameraPos = shadowCamNode.getPosition();
                        this.viewPos[0] = cameraPos.x;
                        this.viewPos[1] = cameraPos.y;
                        this.viewPos[2] = cameraPos.z;
                        this.viewPosId.setValue(this.viewPos);
                        this.shadowMapLightRadiusId.setValue(light.attenuationEnd);

                    } else if (type === pc.LIGHTTYPE_POINT) {
                        cameraPos = shadowCamNode.getPosition();
                        this.viewPos[0] = cameraPos.x;
                        this.viewPos[1] = cameraPos.y;
                        this.viewPos[2] = cameraPos.z;
                        this.viewPosId.setValue(this.viewPos);
                        this.shadowMapLightRadiusId.setValue(light.attenuationEnd);
                        passes = 6;

                    }

                    if (type !== pc.LIGHTTYPE_POINT) {
                        shadowCamView.setTRS(shadowCamNode.getPosition(), shadowCamNode.getRotation(), pc.Vec3.ONE).invert();
                        shadowCamViewProj.mul2(shadowCam.getProjectionMatrix(), shadowCamView);
                        light._shadowMatrix.mul2(scaleShift, shadowCamViewProj);
                    }

                    if (device.webgl2) {
                        if (type === pc.LIGHTTYPE_POINT) {
                            device.setDepthBias(false);
                        } else {
                            device.setDepthBias(true);
                            device.setDepthBiasValues(light.shadowBias * -1000.0, light.shadowBias * -1000.0);
                        }
                    } else if (device.extStandardDerivatives) {
                        if (type === pc.LIGHTTYPE_POINT) {
                            this.polygonOffset[0] = 0;
                            this.polygonOffset[1] = 0;
                            this.polygonOffsetId.setValue(this.polygonOffset);
                        } else {
                            this.polygonOffset[0] = light.shadowBias * -1000.0;
                            this.polygonOffset[1] = light.shadowBias * -1000.0;
                            this.polygonOffsetId.setValue(this.polygonOffset);
                        }
                    }

                    if (light.shadowUpdateMode === pc.SHADOWUPDATE_THISFRAME) light.shadowUpdateMode = pc.SHADOWUPDATE_NONE;

                    this._shadowMapUpdates += passes;

                    // Set standard shadowmap states
                    device.setBlending(false);
                    device.setDepthWrite(true);
                    device.setDepthTest(true);
                    if (light._isPcf && device.webgl2 && type !== pc.LIGHTTYPE_POINT) {
                        device.setColorWrite(false, false, false, false);
                    } else {
                        device.setColorWrite(true, true, true, true);
                    }

                    if (pass) {
                        passes = pass + 1; // predefined single pass
                    } else {
                        pass = 0; // point light passes
                    }

                    while (pass < passes) {
                        if (type === pc.LIGHTTYPE_POINT) {
                            shadowCamNode.setRotation(pointLightRotations[pass]);
                            shadowCam.renderTarget = light._shadowCubeMap[pass];
                        }

                        this.setCamera(shadowCam, shadowCam.renderTarget, true, type !== pc.LIGHTTYPE_POINT);

                        visibleList = light._visibleList[pass];
                        visibleLength = light._visibleLength[pass];

                        // Sort shadow casters
                        shadowType = light._shadowType;
                        smode = shadowType + type * numShadowModes;

                        // Render
                        for (j = 0, numInstances = visibleLength; j < numInstances; j++) {
                            meshInstance = visibleList[j];
                            mesh = meshInstance.mesh;
                            material = meshInstance.material;

                            // set basic material states/parameters
                            this.setBaseConstants(device, material);
                            this.setSkinning(device, meshInstance, material);

                            if (material.dirty) {
                                material.updateUniforms();
                                material.dirty = false;
                            }

                            if (material.chunks) {
                                // Uniforms I (shadow): material
                                parameters = material.parameters;
                                for (paramName in parameters) {
                                    parameter = parameters[paramName];
                                    if (parameter.passFlags & passFlag) {
                                        if (!parameter.scopeId) {
                                            parameter.scopeId = device.scope.resolve(paramName);
                                        }
                                        parameter.scopeId.setValue(parameter.data);
                                    }
                                }
                                this.setCullMode(true, false, meshInstance);

                                // Uniforms II (shadow): meshInstance overrides
                                parameters = meshInstance.parameters;
                                for (paramName in parameters) {
                                    parameter = parameters[paramName];
                                    if (parameter.passFlags & passFlag) {
                                        if (!parameter.scopeId) {
                                            parameter.scopeId = device.scope.resolve(paramName);
                                        }
                                        parameter.scopeId.setValue(parameter.data);
                                    }
                                }
                            }

                            // set shader
                            shadowShader = meshInstance._shader[pc.SHADER_SHADOW + smode];
                            if (!shadowShader) {
                                this.updateShader(meshInstance, meshInstance._shaderDefs, null, pc.SHADER_SHADOW + smode);
                                shadowShader = meshInstance._shader[pc.SHADER_SHADOW + smode];
                                meshInstance._key[pc.SORTKEY_DEPTH] = getDepthKey(meshInstance);
                            }
                            device.setShader(shadowShader);
                            // set buffers
                            style = meshInstance.renderStyle;
                            device.setVertexBuffer((meshInstance.morphInstance && meshInstance.morphInstance._vertexBuffer) ?
                                meshInstance.morphInstance._vertexBuffer : mesh.vertexBuffer, 0);
                            device.setIndexBuffer(mesh.indexBuffer[style]);
                            // draw
                            j += this.drawInstance(device, meshInstance, mesh, style);
                            this._shadowDrawCalls++;
                        }
                        pass++;
                        if (type === pc.LIGHTTYPE_DIRECTIONAL) light._visibleLength[cameraPass] = -1; // prevent light from rendering more than once for this camera
                    } // end pass

                    if (light._isVsm) {
                        var filterSize = light._vsmBlurSize;
                        if (filterSize > 1) {
                            var origShadowMap = shadowCam.renderTarget;
                            var tempRt = getShadowMapFromCache(device, light._shadowResolution, light._shadowType, 1);

                            var isVsm8 = light._shadowType === pc.SHADOW_VSM8;
                            var blurMode = light.vsmBlurMode;
                            var blurShader = (isVsm8 ? this.blurPackedVsmShader : this.blurVsmShader)[blurMode][filterSize];
                            if (!blurShader) {
                                this.blurVsmWeights[filterSize] = gaussWeights(filterSize);

                                var blurVS = pc.shaderChunks.fullscreenQuadVS;
                                var blurFS = "#define SAMPLES " + filterSize + "\n";
                                if (isVsm8) {
                                    blurFS += this.blurPackedVsmShaderCode[blurMode];
                                } else {
                                    blurFS += this.blurVsmShaderCode[blurMode];
                                }
                                var blurShaderName = "blurVsm" + blurMode + "" + filterSize + "" + isVsm8;
                                blurShader = pc.shaderChunks.createShaderFromCode(this.device, blurVS, blurFS, blurShaderName);

                                if (isVsm8) {
                                    this.blurPackedVsmShader[blurMode][filterSize] = blurShader;
                                } else {
                                    this.blurVsmShader[blurMode][filterSize] = blurShader;
                                }
                            }

                            blurScissorRect.z = light._shadowResolution - 2;
                            blurScissorRect.w = blurScissorRect.z;

                            // Blur horizontal
                            this.sourceId.setValue(origShadowMap.colorBuffer);
                            pixelOffset[0] = 1 / light._shadowResolution;
                            pixelOffset[1] = 0;
                            this.pixelOffsetId.setValue(pixelOffset);
                            if (blurMode === pc.BLUR_GAUSSIAN) this.weightId.setValue(this.blurVsmWeights[filterSize]);
                            pc.drawQuadWithShader(device, tempRt, blurShader, null, blurScissorRect);

                            // Blur vertical
                            this.sourceId.setValue(tempRt.colorBuffer);
                            pixelOffset[1] = pixelOffset[0];
                            pixelOffset[0] = 0;
                            this.pixelOffsetId.setValue(pixelOffset);
                            pc.drawQuadWithShader(device, origShadowMap, blurShader, null, blurScissorRect);
                        }
                    }
                }
            }

            if (device.webgl2) {
                device.setDepthBias(false);
            } else if (device.extStandardDerivatives) {
                this.polygonOffset[0] = 0;
                this.polygonOffset[1] = 0;
                this.polygonOffsetId.setValue(this.polygonOffset);
            }

            // #ifdef PROFILER
            this._shadowMapTime += pc.now() - shadowMapStartTime;
            // #endif
        },

        updateShader: function (meshInstance, objDefs, staticLightList, pass, sortedLights) {
            meshInstance.material._scene = this.scene;
            meshInstance.material.updateShader(this.device, this.scene, objDefs, staticLightList, pass, sortedLights);
            meshInstance._shader[pass] = meshInstance.material.shader;
        },

        setCullMode: function (cullFaces, flip, drawCall) {
            var material = drawCall.material;
            var mode = pc.CULLFACE_NONE;
            if (cullFaces) {
                var flipFaces = 1;

                if (material.cull > pc.CULLFACE_NONE && material.cull < pc.CULLFACE_FRONTANDBACK) {
                    if (drawCall.flipFaces)
                        flipFaces *= -1;

                    if (flip)
                        flipFaces *= -1;

                    var wt = drawCall.node.worldTransform;
                    wt.getX(worldMatX);
                    wt.getY(worldMatY);
                    wt.getZ(worldMatZ);
                    worldMatX.cross(worldMatX, worldMatY);
                    if (worldMatX.dot(worldMatZ) < 0)
                        flipFaces *= -1;
                }

                if (flipFaces < 0) {
                    mode = material.cull === pc.CULLFACE_FRONT ? pc.CULLFACE_BACK : pc.CULLFACE_FRONT;
                } else {
                    mode = material.cull;
                }
            }
            this.device.setCullMode(mode);
        },

        renderForward: function (camera, drawCalls, drawCallsCount, sortedLights, pass, cullingMask, drawCallback, layer) {
            var device = this.device;
            var scene = this.scene;
            var vrDisplay = camera.vrDisplay;
            var passFlag = 1 << pass;

            var lightHash = layer ? layer._lightHash : 0;

            // #ifdef PROFILER
            var forwardStartTime = pc.now();
            // #endif

            var i, drawCall, mesh, material, objDefs, variantKey, lightMask, style, usedDirLights;
            var prevMaterial = null, prevObjDefs, prevLightMask, prevStatic;
            var paramName, parameter, parameters;
            var stencilFront, stencilBack;

            var halfWidth = device.width * 0.5;

            // Render the scene
            for (i = 0; i < drawCallsCount; i++) {

                drawCall = drawCalls[i];
                if (cullingMask && drawCall.mask && !(cullingMask & drawCall.mask)) continue; // apply visibility override

                if (drawCall.command) {
                    // We have a command
                    drawCall.command();
                } else {

                    // #ifdef PROFILER
                    if (camera === pc.skipRenderCamera) {
                        if (pc._skipRenderCounter >= pc.skipRenderAfter) continue;
                        pc._skipRenderCounter++;
                    }
                    if (layer) {
                        if (layer._skipRenderCounter >= layer.skipRenderAfter) continue;
                        layer._skipRenderCounter++;
                    }
                    // #endif

                    // We have a mesh instance
                    mesh = drawCall.mesh;
                    material = drawCall.material;
                    objDefs = drawCall._shaderDefs;
                    lightMask = drawCall.mask;

                    this.setSkinning(device, drawCall, material);

                    if (material && material === prevMaterial && objDefs !== prevObjDefs) {
                        prevMaterial = null; // force change shader if the object uses a different variant of the same material
                    }

                    if (drawCall.isStatic || prevStatic) {
                        prevMaterial = null;
                    }

                    if (material !== prevMaterial) {
                        this._materialSwitches++;

                        if (material.dirty) {
                            material.updateUniforms();
                            material.dirty = false;
                        }

                        if (!drawCall._shader[pass] || drawCall._shaderDefs !== objDefs || drawCall._lightHash !== lightHash) {
                            if (!drawCall.isStatic) {
                                variantKey = pass + "_" + objDefs + "_" + lightHash;
                                drawCall._shader[pass] = material.variants[variantKey];
                                if (!drawCall._shader[pass]) {
                                    this.updateShader(drawCall, objDefs, null, pass, sortedLights);
                                    material.variants[variantKey] = drawCall._shader[pass];
                                }
                            } else {
                                this.updateShader(drawCall, objDefs, drawCall._staticLightList, pass, sortedLights);
                            }
                            drawCall._shaderDefs = objDefs;
                            drawCall._lightHash = lightHash;
                        }

                        // #ifdef DEBUG
                        if (!device.setShader(drawCall._shader[pass])) {
                            console.error('Error in material "' + material.name + '" with flags ' + objDefs);
                            drawCall.material = scene.defaultMaterial;
                        }
                        // #else
                        device.setShader(drawCall._shader[pass]);
                        // #endif

                        // Uniforms I: material
                        parameters = material.parameters;
                        for (paramName in parameters) {
                            parameter = parameters[paramName];
                            if (parameter.passFlags & passFlag) {
                                if (!parameter.scopeId) {
                                    parameter.scopeId = device.scope.resolve(paramName);
                                }
                                parameter.scopeId.setValue(parameter.data);
                            }
                        }

                        if (!prevMaterial || lightMask !== prevLightMask) {
                            usedDirLights = this.dispatchDirectLights(sortedLights[pc.LIGHTTYPE_DIRECTIONAL], scene, lightMask);
                            this.dispatchLocalLights(sortedLights, scene, lightMask, usedDirLights, drawCall._staticLightList);
                        }

                        this.alphaTestId.setValue(material.alphaTest);

                        device.setBlending(material.blend);
                        if (material.blend) {
                            if (material.separateAlphaBlend) {
                                device.setBlendFunctionSeparate(material.blendSrc, material.blendDst, material.blendSrcAlpha, material.blendDstAlpha);
                                device.setBlendEquationSeparate(material.blendEquation, material.blendAlphaEquation);
                            } else {
                                device.setBlendFunction(material.blendSrc, material.blendDst);
                                device.setBlendEquation(material.blendEquation);
                            }
                        }
                        device.setColorWrite(material.redWrite, material.greenWrite, material.blueWrite, material.alphaWrite);
<<<<<<< HEAD
=======

                        if (camera._cullFaces) {
                            if (camera._flipFaces) {
                                device.setCullMode(material.cull > 0 ?
                                    (material.cull === pc.CULLFACE_FRONT ? pc.CULLFACE_BACK : pc.CULLFACE_FRONT) : 0);
                            } else {
                                device.setCullMode(material.cull);
                            }
                        } else {
                            device.setCullMode(pc.CULLFACE_NONE);
                        }
>>>>>>> 17026a26
                        device.setDepthWrite(material.depthWrite);
                        device.setDepthTest(material.depthTest);
                        device.setAlphaToCoverage(material.alphaToCoverage);

                        if (material.depthBias || material.slopeDepthBias) {
                            device.setDepthBias(true);
                            device.setDepthBiasValues(material.depthBias, material.slopeDepthBias);
                        } else {
                            device.setDepthBias(false);
                        }
                    }

                    this.setCullMode(camera._cullFaces, camera._flipFaces, drawCall);

                    stencilFront = drawCall.stencilFront || material.stencilFront;
                    stencilBack = drawCall.stencilBack || material.stencilBack;

                    if (stencilFront || stencilBack) {
                        device.setStencilTest(true);
                        if (stencilFront === stencilBack) {
                            // identical front/back stencil
                            device.setStencilFunc(stencilFront.func, stencilFront.ref, stencilFront.readMask);
                            device.setStencilOperation(stencilFront.fail, stencilFront.zfail, stencilFront.zpass, stencilFront.writeMask);
                        } else {
                            // separate
                            if (stencilFront) {
                                // set front
                                device.setStencilFuncFront(stencilFront.func, stencilFront.ref, stencilFront.readMask);
                                device.setStencilOperationFront(stencilFront.fail, stencilFront.zfail, stencilFront.zpass, stencilFront.writeMask);
                            } else {
                                // default front
                                device.setStencilFuncFront(pc.FUNC_ALWAYS, 0, 0xFF);
                                device.setStencilOperationFront(pc.STENCILOP_KEEP, pc.STENCILOP_KEEP, pc.STENCILOP_KEEPP, 0xFF);
                            }
                            if (stencilBack) {
                                // set back
                                device.setStencilFuncBack(stencilBack.func, stencilBack.ref, stencilBack.readMask);
                                device.setStencilOperationBack(stencilBack.fail, stencilBack.zfail, stencilBack.zpass, stencilBack.writeMask);
                            } else {
                                // default back
                                device.setStencilFuncBack(pc.FUNC_ALWAYS, 0, 0xFF);
                                device.setStencilOperationBack(pc.STENCILOP_KEEP, pc.STENCILOP_KEEP, pc.STENCILOP_KEEP, 0xFF);
                            }
                        }
                    } else {
                        device.setStencilTest(false);
                    }

                    // Uniforms II: meshInstance overrides
                    parameters = drawCall.parameters;
                    for (paramName in parameters) {
                        parameter = parameters[paramName];
                        if (parameter.passFlags & passFlag) {
                            if (!parameter.scopeId) {
                                parameter.scopeId = device.scope.resolve(paramName);
                            }
                            parameter.scopeId.setValue(parameter.data);
                        }
                    }

                    device.setVertexBuffer((drawCall.morphInstance && drawCall.morphInstance._vertexBuffer) ?
                        drawCall.morphInstance._vertexBuffer : mesh.vertexBuffer, 0);
                    style = drawCall.renderStyle;
                    device.setIndexBuffer(mesh.indexBuffer[style]);

                    if (drawCallback) {
                        drawCallback(drawCall, i);
                    }

                    if (vrDisplay && vrDisplay.presenting) {
                        // Left
                        device.setViewport(0, 0, halfWidth, device.height);
                        this.projId.setValue(projL.data);
                        this.viewInvId.setValue(viewInvL.data);
                        this.viewId.setValue(viewL.data);
                        this.viewId3.setValue(viewMat3L.data);
                        this.viewProjId.setValue(viewProjMatL.data);
                        this.viewPos[0] = viewPosL.x;
                        this.viewPos[1] = viewPosL.y;
                        this.viewPos[2] = viewPosL.z;
                        this.viewPosId.setValue(this.viewPos);
                        i += this.drawInstance(device, drawCall, mesh, style, true);
                        this._forwardDrawCalls++;

                        // Right
                        device.setViewport(halfWidth, 0, halfWidth, device.height);
                        this.projId.setValue(projR.data);
                        this.viewInvId.setValue(viewInvR.data);
                        this.viewId.setValue(viewR.data);
                        this.viewId3.setValue(viewMat3R.data);
                        this.viewProjId.setValue(viewProjMatR.data);
                        this.viewPos[0] = viewPosR.x;
                        this.viewPos[1] = viewPosR.y;
                        this.viewPos[2] = viewPosR.z;
                        this.viewPosId.setValue(this.viewPos);
                        i += this.drawInstance2(device, drawCall, mesh, style);
                        this._forwardDrawCalls++;
                    } else {
                        i += this.drawInstance(device, drawCall, mesh, style, true);
                        this._forwardDrawCalls++;
                    }

                    // Unset meshInstance overrides back to material values if next draw call will use the same material
                    if (i < drawCallsCount - 1 && drawCalls[i + 1].material === material) {
                        for (paramName in parameters) {
                            parameter = material.parameters[paramName];
                            if (parameter) {
                                if (!parameter.scopeId) {
                                    parameter.scopeId = device.scope.resolve(paramName);
                                }
                                parameter.scopeId.setValue(parameter.data);
                            }
                        }
                    }

                    prevMaterial = material;
                    prevObjDefs = objDefs;
                    prevLightMask = lightMask;
                    prevStatic = drawCall.isStatic;
                }
            }
            device.updateEnd();

            // #ifdef PROFILER
            this._forwardTime += pc.now() - forwardStartTime;
            // #endif
        },

        setupInstancing: function (device) {
            if (!pc._instanceVertexFormat) {
                var formatDesc = [
                    { semantic: pc.SEMANTIC_TEXCOORD2, components: 4, type: pc.TYPE_FLOAT32 },
                    { semantic: pc.SEMANTIC_TEXCOORD3, components: 4, type: pc.TYPE_FLOAT32 },
                    { semantic: pc.SEMANTIC_TEXCOORD4, components: 4, type: pc.TYPE_FLOAT32 },
                    { semantic: pc.SEMANTIC_TEXCOORD5, components: 4, type: pc.TYPE_FLOAT32 }
                ];
                pc._instanceVertexFormat = new pc.VertexFormat(device, formatDesc);
            }
            if (device.enableAutoInstancing) {
                if (!pc._autoInstanceBuffer) {
                    pc._autoInstanceBuffer = new pc.VertexBuffer(device, pc._instanceVertexFormat, device.autoInstancingMaxObjects, pc.BUFFER_DYNAMIC);
                    pc._autoInstanceBufferData = new Float32Array(pc._autoInstanceBuffer.lock());
                }
            }
        },

        revertStaticMeshes: function (meshInstances) {
            var i;
            var drawCalls = meshInstances;
            var drawCallsCount = drawCalls.length;
            var drawCall;
            var newDrawCalls = [];

            var prevStaticSource;
            for (i = 0; i < drawCallsCount; i++) {
                drawCall = drawCalls[i];
                if (drawCall._staticSource) {
                    if (drawCall._staticSource !== prevStaticSource) {
                        newDrawCalls.push(drawCall._staticSource);
                        prevStaticSource = drawCall._staticSource;
                    }
                } else {
                    newDrawCalls.push(drawCall);
                }
            }

            // Set array to new
            meshInstances.length = newDrawCalls.length;
            for (i = 0; i < newDrawCalls.length; i++) {
                meshInstances[i] = newDrawCalls[i];
            }
        },

        prepareStaticMeshes: function (meshInstances, lights) {
            // #ifdef PROFILER
            var prepareTime = pc.now();
            var searchTime = 0;
            var subSearchTime = 0;
            var triAabbTime = 0;
            var subTriAabbTime = 0;
            var writeMeshTime = 0;
            var subWriteMeshTime = 0;
            var combineTime = 0;
            var subCombineTime = 0;
            // #endif

            var i, j, k, v, s, index;

            var device = this.device;
            var scene = this.scene;
            var drawCalls = meshInstances;
            var drawCallsCount = drawCalls.length;
            var drawCall, light;

            var newDrawCalls = [];
            var mesh;
            var indices, verts, numTris, elems, vertSize, offsetP, baseIndex;
            var _x, _y, _z;
            var minx, miny, minz, maxx, maxy, maxz;
            var minv, maxv;
            var minVec = new pc.Vec3();
            var maxVec = new pc.Vec3();
            var localLightBounds = new pc.BoundingBox();
            var invMatrix = new pc.Mat4();
            var triLightComb = [];
            var triLightCombUsed;
            var indexBuffer, vertexBuffer;
            var combIndices, combIbName, combIb;
            var lightTypePass;
            var lightAabb = [];
            var aabb;
            var triBounds = [];
            var staticLights = [];
            var bit;
            var lht;
            for (i = 0; i < drawCallsCount; i++) {
                drawCall = drawCalls[i];
                if (!drawCall.isStatic) {
                    newDrawCalls.push(drawCall);
                } else {
                    aabb = drawCall.aabb;
                    staticLights.length = 0;
                    for (lightTypePass = pc.LIGHTTYPE_POINT; lightTypePass <= pc.LIGHTTYPE_SPOT; lightTypePass++) {
                        for (j = 0; j < lights.length; j++) {
                            light = lights[j];
                            if (light._type !== lightTypePass) continue;
                            if (light._enabled) {
                                if (light._mask & drawCall.mask) {
                                    if (light.isStatic) {
                                        if (!lightAabb[j]) {
                                            lightAabb[j] = new pc.BoundingBox();
                                            // light.getBoundingBox(lightAabb[j]); // box from sphere seems to give better granularity
                                            light._node.getWorldTransform();
                                            light.getBoundingSphere(tempSphere);
                                            lightAabb[j].center.copy(tempSphere.center);
                                            lightAabb[j].halfExtents.x = tempSphere.radius;
                                            lightAabb[j].halfExtents.y = tempSphere.radius;
                                            lightAabb[j].halfExtents.z = tempSphere.radius;
                                        }
                                        if (!lightAabb[j].intersects(aabb)) continue;
                                        staticLights.push(j);
                                    }
                                }
                            }
                        }
                    }

                    if (staticLights.length === 0) {
                        newDrawCalls.push(drawCall);
                        continue;
                    }

                    mesh = drawCall.mesh;
                    vertexBuffer = mesh.vertexBuffer;
                    indexBuffer = mesh.indexBuffer[drawCall.renderStyle];
                    indices = indexBuffer.bytesPerIndex === 2 ? new Uint16Array(indexBuffer.lock()) : new Uint32Array(indexBuffer.lock());
                    numTris = mesh.primitive[drawCall.renderStyle].count / 3;
                    baseIndex = mesh.primitive[drawCall.renderStyle].base;
                    elems = vertexBuffer.format.elements;
                    vertSize = vertexBuffer.format.size / 4; // / 4 because float
                    verts = new Float32Array(vertexBuffer.storage);

                    for (k = 0; k < elems.length; k++) {
                        if (elems[k].name === pc.SEMANTIC_POSITION) {
                            offsetP = elems[k].offset / 4; // / 4 because float
                        }
                    }

                    // #ifdef PROFILER
                    subTriAabbTime = pc.now();
                    // #endif

                    triLightComb.length = numTris;
                    for (k = 0; k < numTris; k++) {
                        // triLightComb[k] = ""; // uncomment to remove 32 lights limit
                        triLightComb[k] = 0; // comment to remove 32 lights limit
                    }
                    triLightCombUsed = false;

                    triBounds.length = numTris * 6;
                    for (k = 0; k < numTris; k++) {
                        minx = Number.MAX_VALUE;
                        miny = Number.MAX_VALUE;
                        minz = Number.MAX_VALUE;
                        maxx = -Number.MAX_VALUE;
                        maxy = -Number.MAX_VALUE;
                        maxz = -Number.MAX_VALUE;
                        for (v = 0; v < 3; v++) {
                            index = indices[k * 3 + v + baseIndex];
                            index = index * vertSize + offsetP;
                            _x = verts[index];
                            _y = verts[index + 1];
                            _z = verts[index + 2];
                            if (_x < minx) minx = _x;
                            if (_y < miny) miny = _y;
                            if (_z < minz) minz = _z;
                            if (_x > maxx) maxx = _x;
                            if (_y > maxy) maxy = _y;
                            if (_z > maxz) maxz = _z;
                        }
                        index = k * 6;
                        triBounds[index] = minx;
                        triBounds[index + 1] = miny;
                        triBounds[index + 2] = minz;
                        triBounds[index + 3] = maxx;
                        triBounds[index + 4] = maxy;
                        triBounds[index + 5] = maxz;
                    }
                    // #ifdef PROFILER
                    triAabbTime += pc.now() - subTriAabbTime;
                    // #endif

                    // #ifdef PROFILER
                    subSearchTime = pc.now();
                    // #endif
                    for (s = 0; s < staticLights.length; s++) {
                        j = staticLights[s];
                        light = lights[j];

                        invMatrix.copy(drawCall.node.worldTransform).invert();
                        localLightBounds.setFromTransformedAabb(lightAabb[j], invMatrix);
                        minv = localLightBounds.getMin();
                        maxv = localLightBounds.getMax();
                        bit = 1 << s;

                        for (k = 0; k < numTris; k++) {
                            index = k * 6;
                            if ((triBounds[index] <= maxv.x) && (triBounds[index + 3] >= minv.x) &&
                                (triBounds[index + 1] <= maxv.y) && (triBounds[index + 4] >= minv.y) &&
                                (triBounds[index + 2] <= maxv.z) && (triBounds[index + 5] >= minv.z)) {

                                // triLightComb[k] += j + "_";  // uncomment to remove 32 lights limit
                                triLightComb[k] |= bit; // comment to remove 32 lights limit
                                triLightCombUsed = true;
                            }
                        }
                    }
                    // #ifdef PROFILER
                    searchTime += pc.now() - subSearchTime;
                    // #endif

                    if (triLightCombUsed) {

                        // #ifdef PROFILER
                        subCombineTime = pc.now();
                        // #endif

                        combIndices = {};
                        for (k = 0; k < numTris; k++) {
                            j = k * 3 + baseIndex; // can go beyond 0xFFFF if base was non-zero?
                            combIbName = triLightComb[k];
                            if (!combIndices[combIbName]) combIndices[combIbName] = [];
                            combIb = combIndices[combIbName];
                            combIb.push(indices[j]);
                            combIb.push(indices[j + 1]);
                            combIb.push(indices[j + 2]);
                        }

                        // #ifdef PROFILER
                        combineTime += pc.now() - subCombineTime;
                        // #endif

                        // #ifdef PROFILER
                        subWriteMeshTime = pc.now();
                        // #endif

                        for (combIbName in combIndices) {
                            combIb = combIndices[combIbName];
                            var ib = new pc.IndexBuffer(device, indexBuffer.format, combIb.length, indexBuffer.usage);
                            var ib2 = ib.bytesPerIndex === 2 ? new Uint16Array(ib.lock()) : new Uint32Array(ib.lock());
                            ib2.set(combIb);
                            ib.unlock();

                            minx = Number.MAX_VALUE;
                            miny = Number.MAX_VALUE;
                            minz = Number.MAX_VALUE;
                            maxx = -Number.MAX_VALUE;
                            maxy = -Number.MAX_VALUE;
                            maxz = -Number.MAX_VALUE;
                            for (k = 0; k < combIb.length; k++) {
                                index = combIb[k];
                                _x = verts[index * vertSize + offsetP];
                                _y = verts[index * vertSize + offsetP + 1];
                                _z = verts[index * vertSize + offsetP + 2];
                                if (_x < minx) minx = _x;
                                if (_y < miny) miny = _y;
                                if (_z < minz) minz = _z;
                                if (_x > maxx) maxx = _x;
                                if (_y > maxy) maxy = _y;
                                if (_z > maxz) maxz = _z;
                            }
                            minVec.set(minx, miny, minz);
                            maxVec.set(maxx, maxy, maxz);
                            var chunkAabb = new pc.BoundingBox();
                            chunkAabb.setMinMax(minVec, maxVec);

                            var mesh2 = new pc.Mesh();
                            mesh2.vertexBuffer = vertexBuffer;
                            mesh2.indexBuffer[0] = ib;
                            mesh2.primitive[0].type = pc.PRIMITIVE_TRIANGLES;
                            mesh2.primitive[0].base = 0;
                            mesh2.primitive[0].count = combIb.length;
                            mesh2.primitive[0].indexed = true;
                            mesh2.aabb = chunkAabb;

                            var instance = new pc.MeshInstance(drawCall.node, mesh2, drawCall.material);
                            instance.isStatic = drawCall.isStatic;
                            instance.visible = drawCall.visible;
                            instance.layer = drawCall.layer;
                            instance.castShadow = drawCall.castShadow;
                            instance._receiveShadow = drawCall._receiveShadow;
                            instance.cull = drawCall.cull;
                            instance.pick = drawCall.pick;
                            instance.mask = drawCall.mask;
                            instance.parameters = drawCall.parameters;
                            instance._shaderDefs = drawCall._shaderDefs;
                            instance._staticSource = drawCall;

                            if (drawCall._staticLightList) {
                                instance._staticLightList = drawCall._staticLightList; // add forced assigned lights
                            } else {
                                instance._staticLightList = [];
                            }

                            // uncomment to remove 32 lights limit
                            // var lnames = combIbName.split("_");
                            // lnames.length = lnames.length - 1;
                            // for(k = 0; k < lnames.length; k++) {
                            //     instance._staticLightList[k] = lights[parseInt(lnames[k])];
                            // }

                            // comment to remove 32 lights limit
                            for (k = 0; k < staticLights.length; k++) {
                                bit = 1 << k;
                                if (combIbName & bit) {
                                    lht = lights[staticLights[k]];
                                    if (instance._staticLightList.indexOf(lht) < 0) {
                                        instance._staticLightList.push(lht);
                                    }
                                }
                            }

                            instance._staticLightList.sort(this.lightCompare);

                            newDrawCalls.push(instance);
                        }

                        // #ifdef PROFILER
                        writeMeshTime += pc.now() - subWriteMeshTime;
                        // #endif
                    } else {
                        newDrawCalls.push(drawCall);
                    }
                }
            }
            // Set array to new
            meshInstances.length = newDrawCalls.length;
            for (i = 0; i < newDrawCalls.length; i++) {
                meshInstances[i] = newDrawCalls[i];
            }
            // #ifdef PROFILER
            scene._stats.lastStaticPrepareFullTime = pc.now() - prepareTime;
            scene._stats.lastStaticPrepareSearchTime = searchTime;
            scene._stats.lastStaticPrepareWriteTime = writeMeshTime;
            scene._stats.lastStaticPrepareTriAabbTime = triAabbTime;
            scene._stats.lastStaticPrepareCombineTime = combineTime;
            // #endif
        },

        updateShaders: function (drawCalls) {
            // #ifdef PROFILER
            var time = pc.now();
            // #endif

            var i;
            // Collect materials
            var materials = [];
            for (i = 0; i < drawCalls.length; i++) {
                var drawCall = drawCalls[i];
                if (drawCall.material !== undefined) {
                    if (materials.indexOf(drawCall.material) === -1) {
                        materials.push(drawCall.material);
                    }
                }
            }
            // Clear material shaders
            for (i = 0; i < materials.length; i++) {
                var mat = materials[i];
                if (mat.updateShader !== pc.Material.prototype.updateShader) {
                    mat.clearVariants();
                    mat.shader = null;
                }
            }

            // #ifdef PROFILER
            this.scene._stats.updateShadersTime += pc.now() - time;
            // #endif
        },

        updateLitShaders: function (drawCalls) {
            // #ifdef PROFILER
            var time = pc.now();
            // #endif

            for (var i = 0; i < drawCalls.length; i++) {
                var drawCall = drawCalls[i];
                if (drawCall.material !== undefined) {
                    var mat = drawCall.material;
                    if (mat.updateShader !== pc.Material.prototype.updateShader) {
                        if (mat.useLighting === false || (mat.emitter && !mat.emitter.lighting)) {
                            // skip unlit standard and particles materials
                            continue;
                        }
                        mat.clearVariants();
                        mat.shader = null;
                    }
                }
            }

            // #ifdef PROFILER
            this.scene._stats.updateShadersTime += pc.now() - time;
            // #endif
        },

        beginFrame: function (comp) {
            var device = this.device;
            var scene = this.scene;
            var meshInstances = comp._meshInstances;
            var lights = comp._lights;

            if (scene.updateSkybox) {
                scene._updateSkybox(device);
                scene.updateSkybox = false;
            }

            // Update shaders if needed
            // all mesh instances (TODO: ideally can update less if only lighting changed)
            if (scene.updateShaders) {
                this.updateShaders(meshInstances);
                scene.updateShaders = false;
                scene.updateLitShaders = false;
                scene._shaderVersion++;
            } else if (scene.updateLitShaders) {
                this.updateLitShaders(meshInstances);
                scene.updateLitShaders = false;
                scene._shaderVersion++;
            }

            // Update all skin matrices to properly cull skinned objects (but don't update rendering data yet)
            this.updateCpuSkinMatrices(meshInstances);
            this.updateMorphedBounds(meshInstances);

            var i;
            var len = meshInstances.length;
            for (i = 0; i < len; i++) {
                meshInstances[i].visibleThisFrame = false;
            }

            len = lights.length;
            for (i = 0; i < len; i++) {
                lights[i].visibleThisFrame = lights[i]._type === pc.LIGHTTYPE_DIRECTIONAL;
            }
        },

        beginLayers: function (comp) {
            var scene = this.scene;
            var len = comp.layerList.length;
            var layer;
            var i, j;
            var shaderVersion = this.scene._shaderVersion;
            for (i = 0; i < len; i++) {
                comp.layerList[i]._postRenderCounter = 0;
            }
            var transparent;
            for (i = 0; i < len; i++) {
                layer = comp.layerList[i];
                layer._shaderVersion = shaderVersion;
                // #ifdef PROFILER
                layer._skipRenderCounter = 0;
                layer._forwardDrawCalls = 0;
                layer._shadowDrawCalls = 0;
                layer._renderTime = 0;
                // #endif

                layer._preRenderCalledForCameras = 0;
                layer._postRenderCalledForCameras = 0;
                transparent = comp.subLayerList[i];
                if (transparent) {
                    layer._postRenderCounter |= 2;
                } else {
                    layer._postRenderCounter |= 1;
                }
                layer._postRenderCounterMax = layer._postRenderCounter;

                for (j = 0; j < layer.cameras.length; j++) {
                    // Create visible arrays for every camera inside each layer if not present
                    if (!layer.instances.visibleOpaque[j]) layer.instances.visibleOpaque[j] = new pc.VisibleInstanceList();
                    if (!layer.instances.visibleTransparent[j]) layer.instances.visibleTransparent[j] = new pc.VisibleInstanceList();
                    // Mark visible arrays as not processed yet
                    layer.instances.visibleOpaque[j].done = false;
                    layer.instances.visibleTransparent[j].done = false;
                }

                // remove visible lists if cameras have been removed, remove one per frame
                if (layer.cameras.length < layer.instances.visibleOpaque.length) {
                    layer.instances.visibleOpaque.splice(layer.cameras.length, 1);
                }

                if (layer.cameras.length < layer.instances.visibleTransparent.length) {
                    layer.instances.visibleTransparent.splice(layer.cameras.length, 1);
                }

                // Generate static lighting for meshes in this layer if needed
                if (layer._needsStaticPrepare && layer._staticLightHash) {
                    // TODO: reuse with the same staticLightHash
                    if (layer._staticPrepareDone) {
                        this.revertStaticMeshes(layer.opaqueMeshInstances);
                        this.revertStaticMeshes(layer.transparentMeshInstances);
                    }
                    this.prepareStaticMeshes(layer.opaqueMeshInstances, layer._lights);
                    this.prepareStaticMeshes(layer.transparentMeshInstances, layer._lights);
                    comp._dirty = true;
                    scene.updateShaders = true;
                    layer._needsStaticPrepare = false;
                    layer._staticPrepareDone = true;
                }
            }
        },

        cullLocalShadowmap: function (light, drawCalls) {
            var i, type, shadowCam, shadowCamNode, passes, pass, numInstances, meshInstance, visibleList, vlen, visible;
            var lightNode;
            type = light._type;
            if (type === pc.LIGHTTYPE_DIRECTIONAL) return;
            light.visibleThisFrame = true; // force light visibility if function was manually called

            shadowCam = this.getShadowCamera(this.device, light);

            shadowCam.projection = pc.PROJECTION_PERSPECTIVE;
            shadowCam.nearClip = light.attenuationEnd / 1000;
            shadowCam.farClip = light.attenuationEnd;
            shadowCam.aspectRatio = 1;
            if (type === pc.LIGHTTYPE_SPOT) {
                shadowCam.fov = light._outerConeAngle * 2;
                passes = 1;
            } else {
                shadowCam.fov = 90;
                passes = 6;
            }
            shadowCamNode = shadowCam._node;
            lightNode = light._node;
            shadowCamNode.setPosition(lightNode.getPosition());
            if (type === pc.LIGHTTYPE_SPOT) {
                shadowCamNode.setRotation(lightNode.getRotation());
                shadowCamNode.rotateLocal(-90, 0, 0); // Camera's look down negative Z, and directional lights point down negative Y // TODO: remove eulers
            }

            for (pass = 0; pass < passes; pass++) {

                if (type === pc.LIGHTTYPE_POINT) {
                    shadowCamNode.setRotation(pointLightRotations[pass]);
                    shadowCam.renderTarget = light._shadowCubeMap[pass];
                }

                this.updateCameraFrustum(shadowCam);

                visibleList = light._visibleList[pass];
                if (!visibleList) {
                    visibleList = light._visibleList[pass] = [];
                }
                light._visibleLength[pass] = 0;
                vlen = 0;
                for (i = 0, numInstances = drawCalls.length; i < numInstances; i++) {
                    meshInstance = drawCalls[i];
                    visible = true;
                    if (meshInstance.cull) {
                        visible = this._isVisible(shadowCam, meshInstance);
                    }
                    if (visible) {
                        visibleList[vlen] = meshInstance;
                        vlen++;
                        meshInstance.visibleThisFrame = true;
                    }
                }
                light._visibleLength[pass] = vlen;

                if (visibleList.length !== vlen) {
                    visibleList.length = vlen;
                }
                visibleList.sort(this.depthSortCompare); // sort shadowmap drawcalls here, not in render
            }
        },


        cullDirectionalShadowmap: function (light, drawCalls, camera, pass) {
            var i, shadowCam, shadowCamNode, lightNode, frustumSize, vlen, visibleList;
            var unitPerTexel, delta, p;
            var minx, miny, minz, maxx, maxy, maxz, centerx, centery;
            var visible, numInstances;
            var meshInstance;
            var emptyAabb;
            var drawCallAabb;
            var device = this.device;
            light.visibleThisFrame = true; // force light visibility if function was manually called

            shadowCam = this.getShadowCamera(device, light);
            shadowCamNode = shadowCam._node;
            lightNode = light._node;

            shadowCamNode.setPosition(lightNode.getPosition());
            shadowCamNode.setRotation(lightNode.getRotation());
            shadowCamNode.rotateLocal(-90, 0, 0); // Camera's look down negative Z, and directional lights point down negative Y

            // Positioning directional light frustum I
            // Construct light's orthographic frustum around camera frustum
            // Use very large near/far planes this time

            // 1. Get the frustum of the camera
            _getFrustumPoints(camera, light.shadowDistance || camera._farClip, frustumPoints);

            // 2. Figure out the maximum diagonal of the frustum in light's projected space.
            frustumSize = frustumDiagonal.sub2( frustumPoints[0], frustumPoints[6] ).length();
            frustumSize = Math.max( frustumSize, frustumDiagonal.sub2( frustumPoints[4], frustumPoints[6] ).length() );

            // 3. Transform the 8 corners of the camera frustum into the shadow camera's view space
            shadowCamView.copy( shadowCamNode.getWorldTransform() ).invert();
            c2sc.copy( shadowCamView ).mul( camera._node.worldTransform );
            for (i = 0; i < 8; i++) {
                c2sc.transformPoint(frustumPoints[i], frustumPoints[i]);
            }

            // 4. Come up with a bounding box (in light-space) by calculating the min
            // and max X, Y, and Z values from your 8 light-space frustum coordinates.
            minx = miny = minz = 1000000;
            maxx = maxy = maxz = -1000000;
            for (i = 0; i < 8; i++) {
                p = frustumPoints[i];
                if (p.x < minx) minx = p.x;
                if (p.x > maxx) maxx = p.x;
                if (p.y < miny) miny = p.y;
                if (p.y > maxy) maxy = p.y;
                if (p.z < minz) minz = p.z;
                if (p.z > maxz) maxz = p.z;
            }

            // 5. Enlarge the light's frustum so that the frustum will be the same size
            // no matter how the view frustum moves.
            // And also snap the frustum to align with shadow texel. ( Avoid shadow shimmering )
            unitPerTexel = frustumSize / light._shadowResolution;
            delta = (frustumSize - (maxx - minx)) * 0.5;
            minx = Math.floor( (minx - delta) / unitPerTexel ) * unitPerTexel;
            delta = (frustumSize - (maxy - miny)) * 0.5;
            miny = Math.floor( (miny - delta) / unitPerTexel ) * unitPerTexel;
            maxx = minx + frustumSize;
            maxy = miny + frustumSize;

            // 6. Use your min and max values to create an off-center orthographic projection.
            centerx = (maxx + minx) * 0.5;
            centery = (maxy + miny) * 0.5;
            shadowCamNode.translateLocal(centerx, centery, 100000);

            shadowCam.projection = pc.PROJECTION_ORTHOGRAPHIC;
            shadowCam.nearClip = 0;
            shadowCam.farClip = 200000;
            shadowCam.aspectRatio = 1; // The light's frustum is a cuboid.
            shadowCam.orthoHeight = frustumSize * 0.5;

            this.updateCameraFrustum(shadowCam);

            // Cull shadow casters and find their AABB
            emptyAabb = true;
            visibleList = light._visibleList[pass];
            if (!visibleList) {
                visibleList = light._visibleList[pass] = [];
            }
            vlen = light._visibleLength[pass] = 0;

            for (i = 0, numInstances = drawCalls.length; i < numInstances; i++) {
                meshInstance = drawCalls[i];
                visible = true;
                if (meshInstance.cull) {
                    visible = this._isVisible(shadowCam, meshInstance);
                }
                if (visible) {
                    visibleList[vlen] = meshInstance;
                    vlen++;
                    meshInstance.visibleThisFrame = true;

                    drawCallAabb = meshInstance.aabb;
                    if (emptyAabb) {
                        visibleSceneAabb.copy(drawCallAabb);
                        emptyAabb = false;
                    } else {
                        visibleSceneAabb.add(drawCallAabb);
                    }
                }
            }
            light._visibleLength[pass] = vlen;

            if (visibleList.length !== vlen) {
                visibleList.length = vlen;
            }
            visibleList.sort(this.depthSortCompare); // sort shadowmap drawcalls here, not in render

            // Positioning directional light frustum II
            // Fit clipping planes tightly around visible shadow casters

            // 1. Calculate minz/maxz based on casters' AABB
            var z = _getZFromAABBSimple( shadowCamView, visibleSceneAabb.getMin(), visibleSceneAabb.getMax(), minx, maxx, miny, maxy );

            // Always use the scene's aabb's Z value
            // Otherwise object between the light and the frustum won't cast shadow.
            maxz = z.max;
            if (z.min > minz) minz = z.min;

            // 2. Fix projection
            shadowCamNode.setPosition(lightNode.getPosition());
            shadowCamNode.translateLocal(centerx, centery, maxz + directionalShadowEpsilon);
            shadowCam.farClip = maxz - minz;

            // Save projection variables to use in rendering later
            var settings = light._visibleCameraSettings[pass];
            if (!settings) {
                settings = light._visibleCameraSettings[pass] = {};
            }
            var lpos = shadowCamNode.getPosition();
            settings.x = lpos.x;
            settings.y = lpos.y;
            settings.z = lpos.z;
            settings.orthoHeight = shadowCam.orthoHeight;
            settings.farClip = shadowCam.farClip;
        },


        gpuUpdate: function (drawCalls) {
            // skip everything with visibleThisFrame === false
            this.updateGpuSkinMatrices(drawCalls);
            this.updateMorphing(drawCalls);
        },

        clearView: function (camera, target, options) {
            camera = camera.camera;
            var device = this.device;
            device.setRenderTarget(target);
            device.updateBegin();

            device.setColorWrite(true, true, true, true);
            device.setDepthWrite(true);

            var rect = camera.getRect();
            var pixelWidth = target ? target.width : device.width;
            var pixelHeight = target ? target.height : device.height;
            var x = Math.floor(rect.x * pixelWidth);
            var y = Math.floor(rect.y * pixelHeight);
            var w = Math.floor(rect.width * pixelWidth);
            var h = Math.floor(rect.height * pixelHeight);
            device.setViewport(x, y, w, h);
            device.setScissor(x, y, w, h);

            device.clear(options ? options : camera._clearOptions); // clear full RT
        },

        setSceneConstants: function () {
            var i;
            var device = this.device;
            var scene = this.scene;

            // Set up ambient/exposure
            this.dispatchGlobalLights(scene);

            // Set up the fog
            if (scene.fog !== pc.FOG_NONE) {
                this.fogColor[0] = scene.fogColor.r;
                this.fogColor[1] = scene.fogColor.g;
                this.fogColor[2] = scene.fogColor.b;
                if (scene.gammaCorrection) {
                    for (i = 0; i < 3; i++) {
                        this.fogColor[i] = Math.pow(this.fogColor[i], 2.2);
                    }
                }
                this.fogColorId.setValue(this.fogColor);
                if (scene.fog === pc.FOG_LINEAR) {
                    this.fogStartId.setValue(scene.fogStart);
                    this.fogEndId.setValue(scene.fogEnd);
                } else {
                    this.fogDensityId.setValue(scene.fogDensity);
                }
            }

            // Set up screen size // should be RT size?
            this._screenSize[0] = device.width;
            this._screenSize[1] = device.height;
            this._screenSize[2] = 1 / device.width;
            this._screenSize[3] = 1 / device.height;
            this.screenSizeId.setValue(this._screenSize);
        },

        renderComposition: function (comp) {
            var device = this.device;
            var camera;
            var renderedRt = comp._renderedRt;
            var renderedByCam = comp._renderedByCam;
            var renderedLayer = comp._renderedLayer;
            var i, layer, transparent, cameras, j, rt, k, processedThisCamera, processedThisCameraAndLayer, processedThisCameraAndRt;

            this.beginLayers(comp);

            // Update static layer data, if something's changed
            var updated = comp._update();
            if (updated & pc.COMPUPDATED_LIGHTS) {
                this.scene.updateLitShaders = true;
            }

            // #ifdef PROFILER
            if (updated & pc.COMPUPDATED_LIGHTS || !this.scene._statsUpdated) {
                var stats = this.scene._stats;
                stats.lights = comp._lights.length;
                stats.dynamicLights = 0;
                stats.bakedLights = 0;
                var l;
                for (i = 0; i < stats.lights; i++) {
                    l = comp._lights[i];
                    if (l._enabled) {
                        if ((l._mask & pc.MASK_DYNAMIC) || (l._mask & pc.MASK_BAKED)) { // if affects dynamic or baked objects in real-time
                            stats.dynamicLights++;
                        }
                        if (l._mask & pc.MASK_LIGHTMAP) { // if baked into lightmaps
                            stats.bakedLights++;
                        }
                    }
                }
            }
            if (updated & pc.COMPUPDATED_INSTANCES || !this.scene._statsUpdated) {
                this.scene._stats.meshInstances = comp._meshInstances.length;
            }
            this.scene._statsUpdated = true;
            // #endif

            // Single per-frame calculations
            this.beginFrame(comp);
            this.setSceneConstants();

            // Camera culling (once for each camera + layer)
            // Also applies meshInstance.visible and camera.cullingMask
            var renderedLength = 0;
            var objects, drawCalls, visible;
            for (i = 0; i < comp.layerList.length; i++) {
                layer = comp.layerList[i];
                if (!layer.enabled || !comp.subLayerEnabled[i]) continue;
                transparent = comp.subLayerList[i];
                objects = layer.instances;

                cameras = layer.cameras;
                for (j = 0; j < cameras.length; j++) {
                    camera = cameras[j];
                    if (!camera) continue;
                    camera.frameBegin(layer.renderTarget);
                    drawCalls = transparent ? layer.transparentMeshInstances : layer.opaqueMeshInstances;

                    processedThisCamera = false;
                    processedThisCameraAndLayer = false;
                    for (k = 0; k < renderedLength; k++) {
                        if (renderedByCam[k] === camera) {
                            processedThisCamera = true;
                            if (renderedLayer[k] === layer) {
                                processedThisCameraAndLayer = true;
                                break;
                            }
                        }
                    }
                    if (!processedThisCamera) {
                        this.updateCameraFrustum(camera.camera); // update camera frustum once
                        this._camerasRendered++;
                    }
                    if (!processedThisCameraAndLayer) {
                        // cull each layer's lights once with each camera
                        // lights aren't collected anywhere, but marked as visible
                        this.cullLights(camera.camera, layer._lights);
                    }
                    if (!processedThisCamera || !processedThisCameraAndLayer) {
                        renderedByCam[renderedLength] = camera;
                        renderedLayer[renderedLength] = layer;
                        renderedLength++;
                    }

                    // cull mesh instances
                    // collected into layer arrays
                    // shared objects are only culled once
                    visible = transparent ? objects.visibleTransparent[j] : objects.visibleOpaque[j];
                    if (!visible.done) {
                        if (layer.onPreCull) {
                            layer.onPreCull(j);
                        }

                        visible.length = this.cull(camera.camera, drawCalls, visible.list);
                        visible.done = true;

                        if (layer.onPostCull) {
                            layer.onPostCull(j);
                        }

                    }

                    camera.frameEnd();
                }
            }

            // Shadowmap culling for directional and visible local lights
            // collected into light._visibleList
            // objects are also globally marked as visible
            // Also sets up local shadow camera matrices
            var light, casters;

            // Local lights
            // culled once for the whole frame

            // #ifdef PROFILER
            var cullTime = pc.now();
            // #endif

            for (i = 0; i < comp._lights.length; i++) {
                light = comp._lights[i];
                if (!light.visibleThisFrame) continue;
                if (light._type === pc.LIGHTTYPE_DIRECTIONAL) continue;
                if (!light.castShadows || !light._enabled || light.shadowUpdateMode === pc.SHADOWUPDATE_NONE) continue;
                casters = comp._lightShadowCasters[i];
                this.cullLocalShadowmap(light, casters);
            }

            // Directional lights
            // culled once for each camera
            renderedLength = 0;
            var globalLightCounter = -1;
            for (i = 0; i < comp._lights.length; i++) {
                light = comp._lights[i];
                if (light._type !== pc.LIGHTTYPE_DIRECTIONAL) continue;
                globalLightCounter++;
                if (!light.castShadows || !light._enabled || light.shadowUpdateMode === pc.SHADOWUPDATE_NONE) continue;
                casters = comp._lightShadowCasters[i];
                cameras = comp._globalLightCameras[globalLightCounter];
                for (j = 0; j < cameras.length; j++) {
                    this.cullDirectionalShadowmap(light, casters, cameras[j].camera, comp._globalLightCameraIds[globalLightCounter][j]);
                }
            }

            // #ifdef PROFILER
            this._cullTime += pc.now() - cullTime;
            // #endif

            // Can call script callbacks here and tell which objects are visible

            // GPU update for all visible objects
            this.gpuUpdate(comp._meshInstances);

            // Shadow render for all local visible culled lights
            this.renderShadows(comp._sortedLights[pc.LIGHTTYPE_SPOT]);
            this.renderShadows(comp._sortedLights[pc.LIGHTTYPE_POINT]);

            // Rendering
            renderedLength = 0;
            var cameraPass;
            var sortTime, draws, drawTime;
            for (i = 0; i < comp._renderList.length; i++) {
                layer = comp.layerList[comp._renderList[i]];
                if (!layer.enabled || !comp.subLayerEnabled[comp._renderList[i]]) continue;
                objects = layer.instances;
                transparent = comp.subLayerList[comp._renderList[i]];
                cameraPass = comp._renderListCamera[i];
                camera = layer.cameras[cameraPass];

                // #ifdef PROFILER
                drawTime = pc.now();
                // #endif

                if (camera) camera.frameBegin(layer.renderTarget);

                // Call prerender callback if there's one
                if (!transparent && layer.onPreRenderOpaque) {
                    layer.onPreRenderOpaque(cameraPass);
                } else if (transparent && layer.onPreRenderTransparent) {
                    layer.onPreRenderTransparent(cameraPass);
                }

                // Called for the first sublayer and for every camera
                if (!(layer._preRenderCalledForCameras & (1 << cameraPass))) {
                    if (layer.onPreRender) layer.onPreRender(cameraPass);
                    layer._preRenderCalledForCameras |= 1 << cameraPass;
                    if (layer.overrideClear) {
                        this.clearView(camera, layer.renderTarget, layer._clearOptions);
                    }
                }

                if (camera) {
                    // Each camera must only clear each render target once
                    rt = layer.renderTarget;
                    processedThisCameraAndRt = false;
                    for (k = 0; k < renderedLength; k++) {
                        if (renderedRt[k] === rt && renderedByCam[k] === camera) {
                            processedThisCameraAndRt = true;
                            break;
                        }
                    }

                    if (!processedThisCameraAndRt) {
                        // clear once per camera + RT
                        if (!layer.overrideClear) this.clearView(camera, layer.renderTarget); // TODO: deprecate camera.renderTarget?
                        renderedRt[renderedLength] = rt;
                        renderedByCam[renderedLength] = camera;
                        renderedLength++;
                    }

                    // Render directional shadows once for each camera (will reject more than 1 attempt in this function)

                    // #ifdef PROFILER
                    draws = this._shadowDrawCalls;
                    // #endif
                    this.renderShadows(layer._sortedLights[pc.LIGHTTYPE_DIRECTIONAL], cameraPass);
                    // #ifdef PROFILER
                    layer._shadowDrawCalls += this._shadowDrawCalls - draws;
                    // #endif

                    // #ifdef PROFILER
                    sortTime = pc.now();
                    // #endif

                    layer._sortVisible(transparent, camera.node, cameraPass);

                     // #ifdef PROFILER
                    this._sortTime += pc.now() - sortTime;
                     // #endif

                    visible = transparent ? objects.visibleTransparent[cameraPass] : objects.visibleOpaque[cameraPass];

                    // Set the not very clever global variable which is only useful when there's just one camera
                    this.scene._activeCamera = camera.camera;

                    // Set camera shader constants, viewport, scissor, render target
                    this.setCamera(camera.camera, layer.renderTarget);

                    // #ifdef PROFILER
                    draws = this._forwardDrawCalls;
                    // #endif
                    this.renderForward(camera.camera,
                                       visible.list,
                                       visible.length,
                                       layer._sortedLights,
                                       layer.shaderPass,
                                       layer.cullingMask,
                                       layer.onDrawCall,
                                       layer);
                    // #ifdef PROFILER
                    layer._forwardDrawCalls += this._forwardDrawCalls - draws;
                    // #endif

                    // Revert temp frame stuff
                    device.setColorWrite(true, true, true, true);
                    device.setStencilTest(false); // don't leak stencil state
                    device.setAlphaToCoverage(false); // don't leak a2c state
                    device.setDepthBias(false);

                    camera.frameEnd();
                }

                // Call postrender callback if there's one
                if (!transparent && layer.onPostRenderOpaque) {
                    layer.onPostRenderOpaque(cameraPass);
                } else if (transparent && layer.onPostRenderTransparent) {
                    layer.onPostRenderTransparent(cameraPass);
                }
                if (layer.onPostRender && !(layer._postRenderCalledForCameras & (1 << cameraPass))) {
                    layer._postRenderCounter &= ~(transparent ? 2 : 1);
                    if (layer._postRenderCounter === 0) {
                        layer.onPostRender(cameraPass);
                        layer._postRenderCalledForCameras |= 1 << cameraPass;
                        layer._postRenderCounter = layer._postRenderCounterMax;
                    }
                }

               // #ifdef PROFILER
                layer._renderTime += pc.now() - drawTime;
                // #endif
            }
        }
    });

    return {
        ForwardRenderer: ForwardRenderer,
        gaussWeights: gaussWeights
    };
}());
<|MERGE_RESOLUTION|>--- conflicted
+++ resolved
@@ -1627,20 +1627,6 @@
                             }
                         }
                         device.setColorWrite(material.redWrite, material.greenWrite, material.blueWrite, material.alphaWrite);
-<<<<<<< HEAD
-=======
-
-                        if (camera._cullFaces) {
-                            if (camera._flipFaces) {
-                                device.setCullMode(material.cull > 0 ?
-                                    (material.cull === pc.CULLFACE_FRONT ? pc.CULLFACE_BACK : pc.CULLFACE_FRONT) : 0);
-                            } else {
-                                device.setCullMode(material.cull);
-                            }
-                        } else {
-                            device.setCullMode(pc.CULLFACE_NONE);
-                        }
->>>>>>> 17026a26
                         device.setDepthWrite(material.depthWrite);
                         device.setDepthTest(material.depthTest);
                         device.setAlphaToCoverage(material.alphaToCoverage);
@@ -2830,4 +2816,4 @@
         ForwardRenderer: ForwardRenderer,
         gaussWeights: gaussWeights
     };
-}());
+}());