import { now } from  '../core/time.js';

import { Color } from '../core/color.js';

import { Mat3 } from '../math/mat3.js';
import { Mat4 } from '../math/mat4.js';
import { Quat } from '../math/quat.js';
import { Vec3 } from '../math/vec3.js';
import { math } from '../math/math.js';

import { BoundingBox } from '../shape/bounding-box.js';

import {
    ADDRESS_CLAMP_TO_EDGE,
    BUFFER_DYNAMIC,
    CLEARFLAG_COLOR, CLEARFLAG_DEPTH, CLEARFLAG_STENCIL,
    CULLFACE_BACK, CULLFACE_FRONT, CULLFACE_FRONTANDBACK, CULLFACE_NONE,
    FILTER_LINEAR, FILTER_NEAREST,
    FUNC_ALWAYS, FUNC_LESS, FUNC_LESSEQUAL,
    PIXELFORMAT_DEPTH, PIXELFORMAT_R8_G8_B8_A8, PIXELFORMAT_RGBA16F, PIXELFORMAT_RGBA32F,
    PRIMITIVE_TRIANGLES,
    SEMANTIC_ATTR, SEMANTIC_POSITION,
    STENCILOP_KEEP,
<<<<<<< HEAD
    TEXHINT_SHADOWMAP,
    TEXTURETYPE_DEFAULT
} from '../graphics/graphics.js';
=======
    TEXHINT_SHADOWMAP
} from '../graphics/constants.js';
>>>>>>> 1157dc57
import { createShaderFromCode } from '../graphics/program-lib/utils.js';
import { drawQuadWithShader } from '../graphics/simple-post-effect.js';
import { shaderChunks } from '../graphics/program-lib/chunks/chunks.js';
import { IndexBuffer } from '../graphics/index-buffer.js';
import { RenderTarget } from '../graphics/render-target.js';
import { Texture } from '../graphics/texture.js';
import { VertexBuffer } from '../graphics/vertex-buffer.js';
import { VertexFormat } from '../graphics/vertex-format.js';

import {
    BLUR_GAUSSIAN,
    COMPUPDATED_INSTANCES, COMPUPDATED_LIGHTS,
    FOG_NONE, FOG_LINEAR,
    LIGHTTYPE_DIRECTIONAL, LIGHTTYPE_OMNI, LIGHTTYPE_SPOT,
    LIGHTSHAPE_PUNCTUAL,
    MASK_BAKED, MASK_DYNAMIC, MASK_LIGHTMAP,
    PROJECTION_ORTHOGRAPHIC, PROJECTION_PERSPECTIVE,
    SHADER_SHADOW,
    SHADOW_PCF3, SHADOW_PCF5, SHADOW_VSM8, SHADOW_VSM16, SHADOW_VSM32,
    SHADOWUPDATE_NONE, SHADOWUPDATE_THISFRAME,
    SORTKEY_DEPTH, SORTKEY_FORWARD,
    VIEW_CENTER, VIEW_LEFT, VIEW_RIGHT
} from './constants.js';
import { Camera } from './camera.js';
import { GraphNode } from './graph-node.js';
import { Material } from './materials/material.js';
import { Mesh } from './mesh.js';
import { MeshInstance } from './mesh-instance.js';
import { VisibleInstanceList } from './layer.js';

// Global shadowmap resources
var scaleShift = new Mat4().mul2(
    new Mat4().setTranslate(0.5, 0.5, 0.5),
    new Mat4().setScale(0.5, 0.5, 0.5)
);

var opChanId = { r: 1, g: 2, b: 3, a: 4 };

var pointLightRotations = [
    new Quat().setFromEulerAngles(0, 90, 180),
    new Quat().setFromEulerAngles(0, -90, 180),
    new Quat().setFromEulerAngles(90, 0, 0),
    new Quat().setFromEulerAngles(-90, 0, 0),
    new Quat().setFromEulerAngles(0, 180, 180),
    new Quat().setFromEulerAngles(0, 0, 180)
];

var numShadowModes = 5;
var shadowMapCache = [{}, {}, {}, {}, {}]; // must be a size of numShadowModes

var directionalShadowEpsilon = 0.01;
var pixelOffset = new Float32Array(2);
var blurScissorRect = { x: 1, y: 1, z: 0, w: 0 };

var shadowCamView = new Mat4();
var shadowCamViewProj = new Mat4();
var c2sc = new Mat4();

var viewInvMat = new Mat4();
var viewMat = new Mat4();
var viewMat3 = new Mat3();
var viewProjMat = new Mat4();
var projMat;

var viewInvL = new Mat4();
var viewInvR = new Mat4();
var viewL = new Mat4();
var viewR = new Mat4();
var viewPosL = new Vec3();
var viewPosR = new Vec3();
var projL, projR;
var viewMat3L = new Mat3();
var viewMat3R = new Mat3();
var viewProjMatL = new Mat4();
var viewProjMatR = new Mat4();

var worldMatX = new Vec3();
var worldMatY = new Vec3();
var worldMatZ = new Vec3();

var frustumDiagonal = new Vec3();
var tempSphere = { center: null, radius: 0 };
var visibleSceneAabb = new BoundingBox();
var boneTextureSize = [0, 0, 0, 0];
var boneTexture, instancingData, modelMatrix, normalMatrix;

var shadowMapCubeCache = {};
var maxBlurSize = 25;

var keyA, keyB;

var _autoInstanceBuffer = null;
var skipRenderCamera = null;
var _skipRenderCounter = 0;
var skipRenderAfter = 0;

var _skinUpdateIndex = 0;

var _tempMaterialSet = new Set();


// The 8 points of the camera frustum transformed to light space
var frustumPoints = [];
for (var fp = 0; fp < 8; fp++) {
    frustumPoints.push(new Vec3());
}

function _getFrustumPoints(camera, farClip, points) {
    var nearClip = camera._nearClip;
    var fov = camera._fov * Math.PI / 180.0;
    var aspect = camera._aspectRatio;
    var projection = camera._projection;

    var x, y;
    if (projection === PROJECTION_PERSPECTIVE) {
        y = Math.tan(fov / 2.0) * nearClip;
    } else {
        y = camera._orthoHeight;
    }
    x = y * aspect;

    points[0].x = x;
    points[0].y = -y;
    points[0].z = -nearClip;
    points[1].x = x;
    points[1].y = y;
    points[1].z = -nearClip;
    points[2].x = -x;
    points[2].y = y;
    points[2].z = -nearClip;
    points[3].x = -x;
    points[3].y = -y;
    points[3].z = -nearClip;

    if (projection === PROJECTION_PERSPECTIVE) {
        y = Math.tan(fov / 2.0) * farClip;
        x = y * aspect;
    }
    points[4].x = x;
    points[4].y = -y;
    points[4].z = -farClip;
    points[5].x = x;
    points[5].y = y;
    points[5].z = -farClip;
    points[6].x = -x;
    points[6].y = y;
    points[6].z = -farClip;
    points[7].x = -x;
    points[7].y = -y;
    points[7].z = -farClip;

    return points;
}

var _sceneAABB_LS = [
    new Vec3(), new Vec3(), new Vec3(), new Vec3(),
    new Vec3(), new Vec3(), new Vec3(), new Vec3()
];

function _getZFromAABBSimple(w2sc, aabbMin, aabbMax, lcamMinX, lcamMaxX, lcamMinY, lcamMaxY) {
    _sceneAABB_LS[0].x = _sceneAABB_LS[1].x = _sceneAABB_LS[2].x = _sceneAABB_LS[3].x = aabbMin.x;
    _sceneAABB_LS[1].y = _sceneAABB_LS[3].y = _sceneAABB_LS[7].y = _sceneAABB_LS[5].y = aabbMin.y;
    _sceneAABB_LS[2].z = _sceneAABB_LS[3].z = _sceneAABB_LS[6].z = _sceneAABB_LS[7].z = aabbMin.z;
    _sceneAABB_LS[4].x = _sceneAABB_LS[5].x = _sceneAABB_LS[6].x = _sceneAABB_LS[7].x = aabbMax.x;
    _sceneAABB_LS[0].y = _sceneAABB_LS[2].y = _sceneAABB_LS[4].y = _sceneAABB_LS[6].y = aabbMax.y;
    _sceneAABB_LS[0].z = _sceneAABB_LS[1].z = _sceneAABB_LS[4].z = _sceneAABB_LS[5].z = aabbMax.z;

    var minz = 9999999999;
    var maxz = -9999999999;
    var z;

    for ( var i = 0; i < 8; ++i ) {
        w2sc.transformPoint( _sceneAABB_LS[i], _sceneAABB_LS[i] );
        z = _sceneAABB_LS[i].z;
        if (z < minz) minz = z;
        if (z > maxz) maxz = z;
    }

    return { min: minz, max: maxz };
}

// SHADOW MAPPING SUPPORT FUNCTIONS

function getShadowFormat(device, shadowType) {
    if (shadowType === SHADOW_VSM32) {
        return PIXELFORMAT_RGBA32F;
    } else if (shadowType === SHADOW_VSM16) {
        return PIXELFORMAT_RGBA16F;
    } else if (shadowType === SHADOW_PCF5) {
        return PIXELFORMAT_DEPTH;
    } else if (shadowType === SHADOW_PCF3 && device.webgl2) {
        return PIXELFORMAT_DEPTH;
    }
    return PIXELFORMAT_R8_G8_B8_A8;
}

function getShadowFiltering(device, shadowType) {
    if (shadowType === SHADOW_PCF3 && !device.webgl2) {
        return FILTER_NEAREST;
    } else if (shadowType === SHADOW_VSM32) {
        return device.extTextureFloatLinear ? FILTER_LINEAR : FILTER_NEAREST;
    } else if (shadowType === SHADOW_VSM16) {
        return device.extTextureHalfFloatLinear ? FILTER_LINEAR : FILTER_NEAREST;
    }
    return FILTER_LINEAR;
}

function createShadowMap(device, width, height, shadowType) {
    var format = getShadowFormat(device, shadowType);
    var filter = getShadowFiltering(device, shadowType);

    var shadowMap = new Texture(device, {
        // #ifdef PROFILER
        profilerHint: TEXHINT_SHADOWMAP,
        // #endif
        format: format,
        width: width,
        height: height,
        mipmaps: false,
        minFilter: filter,
        magFilter: filter,
        addressU: ADDRESS_CLAMP_TO_EDGE,
        addressV: ADDRESS_CLAMP_TO_EDGE
    });
    shadowMap.name = 'shadowmap';

    if (shadowType === SHADOW_PCF5 || (shadowType === SHADOW_PCF3 && device.webgl2)) {
        shadowMap.compareOnRead = true;
        shadowMap.compareFunc = FUNC_LESS;
        // depthbuffer only
        return new RenderTarget({
            depthBuffer: shadowMap
        });
    }

    // encoded rgba depth
    return new RenderTarget({
        colorBuffer: shadowMap,
        depth: true
    });
}

function createShadowCubeMap(device, size) {
    var cubemap = new Texture(device, {
        // #ifdef PROFILER
        profilerHint: TEXHINT_SHADOWMAP,
        // #endif
        format: PIXELFORMAT_R8_G8_B8_A8,
        width: size,
        height: size,
        cubemap: true,
        mipmaps: false,
        minFilter: FILTER_NEAREST,
        magFilter: FILTER_NEAREST,
        addressU: ADDRESS_CLAMP_TO_EDGE,
        addressV: ADDRESS_CLAMP_TO_EDGE
    });
    cubemap.name = 'shadowcube';

    var targets = [];
    var target;
    for (var i = 0; i < 6; i++) {
        target = new RenderTarget({
            colorBuffer: cubemap,
            face: i,
            depth: true
        });
        targets.push(target);
    }
    return targets;
}

function gauss(x, sigma) {
    return Math.exp(-(x * x) / (2.0 * sigma * sigma));
}

function gaussWeights(kernelSize) {
    if (kernelSize > maxBlurSize) kernelSize = maxBlurSize;
    var sigma = (kernelSize - 1) / (2 * 3);
    var i, values, sum, halfWidth;

    halfWidth = (kernelSize - 1) * 0.5;
    values = new Array(kernelSize);
    sum = 0.0;
    for (i = 0; i < kernelSize; ++i) {
        values[i] = gauss(i - halfWidth, sigma);
        sum += values[i];
    }

    for (i = 0; i < kernelSize; ++i) {
        values[i] /= sum;
    }
    return values;
}

function createShadowCamera(device, shadowType, type) {
    // We don't need to clear the color buffer if we're rendering a depth map
    var hwPcf = shadowType === SHADOW_PCF5 || (shadowType === SHADOW_PCF3 && device.webgl2);
    if (type === LIGHTTYPE_OMNI) {
        hwPcf = false;
    }

    var shadowCam = new Camera();

    if (shadowType >= SHADOW_VSM8 && shadowType <= SHADOW_VSM32) {
        shadowCam.clearColor = new Color(0, 0, 0, 0);
    } else {
        shadowCam.clearColor = new Color(1, 1, 1, 1);
    }

    shadowCam.clearColorBuffer = !hwPcf;
    shadowCam.clearDepthBuffer = true;
    shadowCam.clearStencilBuffer = false;

    shadowCam.node = new GraphNode();

    return shadowCam;
}

function getShadowMapFromCache(device, res, mode, layer = 0) {
    var id = layer * 10000 + res;
    var shadowBuffer = shadowMapCache[mode][id];
    if (!shadowBuffer) {
        shadowBuffer = createShadowMap(device, res, res, mode ? mode : SHADOW_PCF3);
        shadowMapCache[mode][id] = shadowBuffer;
    }
    return shadowBuffer;
}

function createShadowBuffer(device, light) {
    var shadowBuffer;
    if (light._type === LIGHTTYPE_OMNI) {
        if (light._shadowType > SHADOW_PCF3) light._shadowType = SHADOW_PCF3; // no VSM or HW PCF omni lights yet
        if (light._cacheShadowMap) {
            shadowBuffer = shadowMapCubeCache[light._shadowResolution];
            if (!shadowBuffer) {
                shadowBuffer = createShadowCubeMap(device, light._shadowResolution);
                shadowMapCubeCache[light._shadowResolution] = shadowBuffer;
            }
        } else {
            shadowBuffer = createShadowCubeMap(device, light._shadowResolution);
        }
        light._shadowCamera.renderTarget = shadowBuffer[0];
        light._shadowCubeMap = shadowBuffer;

    } else {

        if (light._cacheShadowMap) {
            shadowBuffer = getShadowMapFromCache(device, light._shadowResolution, light._shadowType);
        } else {
            shadowBuffer = createShadowMap(device, light._shadowResolution, light._shadowResolution, light._shadowType);
        }

        light._shadowCamera.renderTarget = shadowBuffer;
    }
    light._isCachedShadowMap = light._cacheShadowMap;
}

function getDepthKey(meshInstance) {
    var material = meshInstance.material;
    var x = meshInstance.skinInstance ? 10 : 0;
    var y = 0;
    if (material.opacityMap) {
        var opChan = material.opacityMapChannel;
        if (opChan) {
            y = opChanId[opChan];
        }
    }
    return x + y;
}

/**
 * @class
 * @name pc.ForwardRenderer
 * @classdesc The forward renderer render scene objects.
 * @description Creates a new forward renderer object.
 * @param {pc.GraphicsDevice} graphicsDevice - The graphics device used by the renderer.
 */
<<<<<<< HEAD
function ForwardRenderer(graphicsDevice) {
    this.device = graphicsDevice;
    var device = this.device;

    this._shadowDrawCalls = 0;
    this._forwardDrawCalls = 0;
    this._skinDrawCalls = 0;
    this._camerasRendered = 0;
    this._materialSwitches = 0;
    this._shadowMapUpdates = 0;
    this._shadowMapTime = 0;
    this._depthMapTime = 0;
    this._forwardTime = 0;
    this._cullTime = 0;
    this._sortTime = 0;
    this._skinTime = 0;
    this._morphTime = 0;
    this._instancingTime = 0;
    this._layerCompositionUpdateTime = 0;

    // Shaders
    var library = device.getProgramLibrary();
    this.library = library;

    // Uniforms
    var scope = device.scope;
    this.projId = scope.resolve('matrix_projection');
    this.projSkyboxId = scope.resolve('matrix_projectionSkybox');
    this.viewId = scope.resolve('matrix_view');
    this.viewId3 = scope.resolve('matrix_view3');
    this.viewInvId = scope.resolve('matrix_viewInverse');
    this.viewProjId = scope.resolve('matrix_viewProjection');
    this.viewPos = new Float32Array(3);
    this.viewPosId = scope.resolve('view_position');
    this.nearClipId = scope.resolve('camera_near');
    this.farClipId = scope.resolve('camera_far');
    this.cameraParamsId = scope.resolve('camera_params');
    this.shadowMapLightRadiusId = scope.resolve('light_radius');

    this.fogColorId = scope.resolve('fog_color');
    this.fogStartId = scope.resolve('fog_start');
    this.fogEndId = scope.resolve('fog_end');
    this.fogDensityId = scope.resolve('fog_density');

    this.modelMatrixId = scope.resolve('matrix_model');
    this.normalMatrixId = scope.resolve('matrix_normal');
    this.poseMatrixId = scope.resolve('matrix_pose[0]');
    this.boneTextureId = scope.resolve('texture_poseMap');
    this.boneTextureSizeId = scope.resolve('texture_poseMapSize');

    this.morphWeightsA = scope.resolve('morph_weights_a');
    this.morphWeightsB = scope.resolve('morph_weights_b');
    this.morphPositionTex = scope.resolve('morphPositionTex');
    this.morphNormalTex = scope.resolve('morphNormalTex');
    this.morphTexParams = scope.resolve('morph_tex_params');

    this.alphaTestId = scope.resolve('alpha_ref');
    this.opacityMapId = scope.resolve('texture_opacityMap');

    this.ambientId = scope.resolve("light_globalAmbient");
    this.exposureId = scope.resolve("exposure");
    this.skyboxIntensityId = scope.resolve("skyboxIntensity");
    this.lightColorId = [];
    this.lightDir = [];
    this.lightDirId = [];
    this.lightShadowMapId = [];
    this.lightShadowMatrixId = [];
    this.lightShadowParamsId = [];
    this.lightShadowMatrixVsId = [];
    this.lightShadowParamsVsId = [];
    this.lightDirVs = [];
    this.lightDirVsId = [];
    this.lightRadiusId = [];
    this.lightPos = [];
    this.lightPosId = [];
    this.lightWidth = [];
    this.lightWidthId = [];
    this.lightHeight = [];
    this.lightHeightId = [];
    this.lightInAngleId = [];
    this.lightOutAngleId = [];
    this.lightPosVsId = [];
    this.lightCookieId = [];
    this.lightCookieIntId = [];
    this.lightCookieMatrixId = [];
    this.lightCookieOffsetId = [];

    this.depthMapId = scope.resolve('uDepthMap');
    this.screenSizeId = scope.resolve('uScreenSize');
    this._screenSize = new Float32Array(4);

    this.sourceId = scope.resolve("source");
    this.pixelOffsetId = scope.resolve("pixelOffset");
    this.weightId = scope.resolve("weight[0]");
    this.blurVsmShaderCode = [shaderChunks.blurVSMPS, "#define GAUSS\n" + shaderChunks.blurVSMPS];
    var packed = "#define PACKED\n";
    this.blurPackedVsmShaderCode = [packed + this.blurVsmShaderCode[0], packed + this.blurVsmShaderCode[1]];
    this.blurVsmShader = [{}, {}];
    this.blurPackedVsmShader = [{}, {}];
    this.blurVsmWeights = {};

    this.twoSidedLightingNegScaleFactorId = scope.resolve("twoSidedLightingNegScaleFactor");

    this.polygonOffsetId = scope.resolve("polygonOffset");
    this.polygonOffset = new Float32Array(2);

    this.fogColor = new Float32Array(3);
    this.ambientColor = new Float32Array(3);

    this.cameraParams = new Float32Array(4);

    // placeholder texture for area light LUTs
    this._createAreaLightPlaceholderLuts();
}

function mat3FromMat4(m3, m4) {
    m3.data[0] = m4.data[0];
    m3.data[1] = m4.data[1];
    m3.data[2] = m4.data[2];

    m3.data[3] = m4.data[4];
    m3.data[4] = m4.data[5];
    m3.data[5] = m4.data[6];

    m3.data[6] = m4.data[8];
    m3.data[7] = m4.data[9];
    m3.data[8] = m4.data[10];
}
=======
class ForwardRenderer {
    constructor(graphicsDevice) {
        this.device = graphicsDevice;
        var device = this.device;
>>>>>>> 1157dc57

        this._shadowDrawCalls = 0;
        this._forwardDrawCalls = 0;
        this._skinDrawCalls = 0;
        this._camerasRendered = 0;
        this._materialSwitches = 0;
        this._shadowMapUpdates = 0;
        this._shadowMapTime = 0;
        this._depthMapTime = 0;
        this._forwardTime = 0;
        this._cullTime = 0;
        this._sortTime = 0;
        this._skinTime = 0;
        this._morphTime = 0;
        this._instancingTime = 0;
        this._layerCompositionUpdateTime = 0;

        // Shaders
        var library = device.getProgramLibrary();
        this.library = library;

        // Uniforms
        var scope = device.scope;
        this.projId = scope.resolve('matrix_projection');
        this.projSkyboxId = scope.resolve('matrix_projectionSkybox');
        this.viewId = scope.resolve('matrix_view');
        this.viewId3 = scope.resolve('matrix_view3');
        this.viewInvId = scope.resolve('matrix_viewInverse');
        this.viewProjId = scope.resolve('matrix_viewProjection');
        this.viewPos = new Float32Array(3);
        this.viewPosId = scope.resolve('view_position');
        this.nearClipId = scope.resolve('camera_near');
        this.farClipId = scope.resolve('camera_far');
        this.cameraParamsId = scope.resolve('camera_params');
        this.shadowMapLightRadiusId = scope.resolve('light_radius');

        this.fogColorId = scope.resolve('fog_color');
        this.fogStartId = scope.resolve('fog_start');
        this.fogEndId = scope.resolve('fog_end');
        this.fogDensityId = scope.resolve('fog_density');

        this.modelMatrixId = scope.resolve('matrix_model');
        this.normalMatrixId = scope.resolve('matrix_normal');
        this.poseMatrixId = scope.resolve('matrix_pose[0]');
        this.boneTextureId = scope.resolve('texture_poseMap');
        this.boneTextureSizeId = scope.resolve('texture_poseMapSize');

        this.morphWeightsA = scope.resolve('morph_weights_a');
        this.morphWeightsB = scope.resolve('morph_weights_b');
        this.morphPositionTex = scope.resolve('morphPositionTex');
        this.morphNormalTex = scope.resolve('morphNormalTex');
        this.morphTexParams = scope.resolve('morph_tex_params');

        this.alphaTestId = scope.resolve('alpha_ref');
        this.opacityMapId = scope.resolve('texture_opacityMap');

        this.ambientId = scope.resolve("light_globalAmbient");
        this.exposureId = scope.resolve("exposure");
        this.skyboxIntensityId = scope.resolve("skyboxIntensity");
        this.lightColorId = [];
        this.lightDir = [];
        this.lightDirId = [];
        this.lightShadowMapId = [];
        this.lightShadowMatrixId = [];
        this.lightShadowParamsId = [];
        this.lightShadowMatrixVsId = [];
        this.lightShadowParamsVsId = [];
        this.lightDirVs = [];
        this.lightDirVsId = [];
        this.lightRadiusId = [];
        this.lightPos = [];
        this.lightPosId = [];
        this.lightWidth = [];
        this.lightWidthId = [];
        this.lightHeight = [];
        this.lightHeightId = [];
        this.lightInAngleId = [];
        this.lightOutAngleId = [];
        this.lightPosVsId = [];
        this.lightCookieId = [];
        this.lightCookieIntId = [];
        this.lightCookieMatrixId = [];
        this.lightCookieOffsetId = [];

        this.depthMapId = scope.resolve('uDepthMap');
        this.screenSizeId = scope.resolve('uScreenSize');
        this._screenSize = new Float32Array(4);

        this.sourceId = scope.resolve("source");
        this.pixelOffsetId = scope.resolve("pixelOffset");
        this.weightId = scope.resolve("weight[0]");
        this.blurVsmShaderCode = [shaderChunks.blurVSMPS, "#define GAUSS\n" + shaderChunks.blurVSMPS];
        var packed = "#define PACKED\n";
        this.blurPackedVsmShaderCode = [packed + this.blurVsmShaderCode[0], packed + this.blurVsmShaderCode[1]];
        this.blurVsmShader = [{}, {}];
        this.blurPackedVsmShader = [{}, {}];
        this.blurVsmWeights = {};

        this.twoSidedLightingNegScaleFactorId = scope.resolve("twoSidedLightingNegScaleFactor");

        this.polygonOffsetId = scope.resolve("polygonOffset");
        this.polygonOffset = new Float32Array(2);

        this.fogColor = new Float32Array(3);
        this.ambientColor = new Float32Array(3);

        this.cameraParams = new Float32Array(4);
    }

    sortCompare(drawCallA, drawCallB) {
        if (drawCallA.layer === drawCallB.layer) {
            if (drawCallA.drawOrder && drawCallB.drawOrder) {
                return drawCallA.drawOrder - drawCallB.drawOrder;
            } else if (drawCallA.zdist && drawCallB.zdist) {
                return drawCallB.zdist - drawCallA.zdist; // back to front
            } else if (drawCallA.zdist2 && drawCallB.zdist2) {
                return drawCallA.zdist2 - drawCallB.zdist2; // front to back
            }
        }

        return drawCallB._key[SORTKEY_FORWARD] - drawCallA._key[SORTKEY_FORWARD];
    }

    sortCompareMesh(drawCallA, drawCallB) {
        if (drawCallA.layer === drawCallB.layer) {
            if (drawCallA.drawOrder && drawCallB.drawOrder) {
                return drawCallA.drawOrder - drawCallB.drawOrder;
            } else if (drawCallA.zdist && drawCallB.zdist) {
                return drawCallB.zdist - drawCallA.zdist; // back to front
            }
        }

        keyA = drawCallA._key[SORTKEY_FORWARD];
        keyB = drawCallB._key[SORTKEY_FORWARD];

        if (keyA === keyB && drawCallA.mesh && drawCallB.mesh) {
            return drawCallB.mesh.id - drawCallA.mesh.id;
        }

        return keyB - keyA;
    }

    depthSortCompare(drawCallA, drawCallB) {
        keyA = drawCallA._key[SORTKEY_DEPTH];
        keyB = drawCallB._key[SORTKEY_DEPTH];

        if (keyA === keyB && drawCallA.mesh && drawCallB.mesh) {
            return drawCallB.mesh.id - drawCallA.mesh.id;
        }

        return keyB - keyA;
    }

    lightCompare(lightA, lightB) {
        return lightA.key - lightB.key;
    }

    getShadowCamera(device, light) {
        var shadowCam = light._shadowCamera;
        var shadowBuffer;

        if (shadowCam === null) {
            shadowCam = light._shadowCamera = createShadowCamera(device, light._shadowType, light._type);
            createShadowBuffer(device, light);
        } else {
            shadowBuffer = shadowCam.renderTarget;
            if ((shadowBuffer.width !== light._shadowResolution) || (shadowBuffer.height !== light._shadowResolution)) {
                createShadowBuffer(device, light);
            }
        }

        return shadowCam;
    }

    updateCameraFrustum(camera) {
        if (camera.vrDisplay && camera.vrDisplay.presenting) {
            projMat = camera.vrDisplay.combinedProj;
            var parent = camera._node.parent;
            if (parent) {
                viewMat.copy(parent.getWorldTransform()).mul(camera.vrDisplay.combinedViewInv).invert();
            } else {
                viewMat.copy(camera.vrDisplay.combinedView);
            }
            viewInvMat.copy(viewMat).invert();
            this.viewInvId.setValue(viewInvMat.data);
            viewProjMat.mul2(projMat, viewMat);
            camera.frustum.setFromMat4(viewProjMat);
        } else if (camera.xr && camera.xr.views.length) {
            // calculate frustum based on XR view
            var view = camera.xr.views[0];
            viewProjMat.mul2(view.projMat, view.viewOffMat);
            camera.frustum.setFromMat4(viewProjMat);
            return;
        }

        projMat = camera.projectionMatrix;
        if (camera.calculateProjection) {
            camera.calculateProjection(projMat, VIEW_CENTER);
        }

        if (camera.calculateTransform) {
            camera.calculateTransform(viewInvMat, VIEW_CENTER);
        } else {
            var pos = camera._node.getPosition();
            var rot = camera._node.getRotation();
            viewInvMat.setTRS(pos, rot, Vec3.ONE);
            this.viewInvId.setValue(viewInvMat.data);
        }
        viewMat.copy(viewInvMat).invert();

        viewProjMat.mul2(projMat, viewMat);
        camera.frustum.setFromMat4(viewProjMat);
    }

    // make sure colorWrite is set to true to all channels, if you want to fully clear the target
    setCamera(camera, target, clear, cullBorder) {
        var vrDisplay = camera.vrDisplay;
        var parent, transform;

        if (vrDisplay && vrDisplay.presenting) {
            // Projection LR
            projL = vrDisplay.leftProj;
            projR = vrDisplay.rightProj;
            projMat = vrDisplay.combinedProj;
            if (camera.calculateProjection) {
                camera.calculateProjection(projL, VIEW_LEFT);
                camera.calculateProjection(projR, VIEW_RIGHT);
                camera.calculateProjection(projMat, VIEW_CENTER);
            }

            if (camera.calculateTransform) {
                camera.calculateTransform(viewInvL, VIEW_LEFT);
                camera.calculateTransform(viewInvR, VIEW_RIGHT);
                camera.calculateTransform(viewInvMat, VIEW_CENTER);
                viewL.copy(viewInvL).invert();
                viewR.copy(viewInvR).invert();
                viewMat.copy(viewInvMat).invert();
            } else {
                parent = camera._node.parent;
                if (parent) {
                    transform = parent.getWorldTransform();

                    // ViewInverse LR (parent)
                    viewInvL.mul2(transform, vrDisplay.leftViewInv);
                    viewInvR.mul2(transform, vrDisplay.rightViewInv);

                    // View LR (parent)
                    viewL.copy(viewInvL).invert();
                    viewR.copy(viewInvR).invert();

                    // Combined view (parent)
                    viewMat.copy(parent.getWorldTransform()).mul(vrDisplay.combinedViewInv).invert();
                } else {
                    // ViewInverse LR
                    viewInvL.copy(vrDisplay.leftViewInv);
                    viewInvR.copy(vrDisplay.rightViewInv);

                    // View LR
                    viewL.copy(vrDisplay.leftView);
                    viewR.copy(vrDisplay.rightView);

                    // Combined view
                    viewMat.copy(vrDisplay.combinedView);
                }
            }

            // View 3x3 LR
            viewMat3L.setFromMat4(viewL);
            viewMat3R.setFromMat4(viewR);

            // ViewProjection LR
            viewProjMatL.mul2(projL, viewL);
            viewProjMatR.mul2(projR, viewR);

            // View Position LR
            viewPosL.x = viewInvL.data[12];
            viewPosL.y = viewInvL.data[13];
            viewPosL.z = viewInvL.data[14];

            viewPosR.x = viewInvR.data[12];
            viewPosR.y = viewInvR.data[13];
            viewPosR.z = viewInvR.data[14];

            viewProjMat.mul2(projMat, viewMat);
            camera.frustum.setFromMat4(viewProjMat);
        } else if (camera.xr && camera.xr.session) {
            parent = camera._node.parent;
            if (parent) transform = parent.getWorldTransform();

            var views = camera.xr.views;

            for (var v = 0; v < views.length; v++) {
                var view = views[v];

                if (parent) {
                    view.viewInvOffMat.mul2(transform, view.viewInvMat);
                    view.viewOffMat.copy(view.viewInvOffMat).invert();
                } else {
                    view.viewInvOffMat.copy(view.viewInvMat);
                    view.viewOffMat.copy(view.viewMat);
                }

                view.viewMat3.setFromMat4(view.viewOffMat);
                view.projViewOffMat.mul2(view.projMat, view.viewOffMat);

                view.position[0] = view.viewInvOffMat.data[12];
                view.position[1] = view.viewInvOffMat.data[13];
                view.position[2] = view.viewInvOffMat.data[14];

                camera.frustum.setFromMat4(view.projViewOffMat);
            }
        } else {
            // Projection Matrix
            projMat = camera.projectionMatrix;
            if (camera.calculateProjection) {
                camera.calculateProjection(projMat, VIEW_CENTER);
            }
            this.projId.setValue(projMat.data);

            // Skybox Projection Matrix
            this.projSkyboxId.setValue(camera.getProjectionMatrixSkybox().data);

            // ViewInverse Matrix
            if (camera.calculateTransform) {
                camera.calculateTransform(viewInvMat, VIEW_CENTER);
            } else {
                var pos = camera._node.getPosition();
                var rot = camera._node.getRotation();
                viewInvMat.setTRS(pos, rot, Vec3.ONE);
            }
            this.viewInvId.setValue(viewInvMat.data);

            // View Matrix
            viewMat.copy(viewInvMat).invert();
            this.viewId.setValue(viewMat.data);

            // View 3x3
            viewMat3.setFromMat4(viewMat);
            this.viewId3.setValue(viewMat3.data);

            // ViewProjection Matrix
            viewProjMat.mul2(projMat, viewMat);
            this.viewProjId.setValue(viewProjMat.data);

            // View Position (world space)
            var cameraPos = camera._node.getPosition();
            this.viewPos[0] = cameraPos.x;
            this.viewPos[1] = cameraPos.y;
            this.viewPos[2] = cameraPos.z;

            this.viewPosId.setValue(this.viewPos);

            camera.frustum.setFromMat4(viewProjMat);
        }

        // Near and far clip values
        this.nearClipId.setValue(camera._nearClip);
        this.farClipId.setValue(camera._farClip);

        var n = camera._nearClip;
        var f = camera._farClip;
        this.cameraParams[0] = 1 / f;
        this.cameraParams[1] = f;
        this.cameraParams[2] = (1 - f / n) * 0.5;
        this.cameraParams[3] = (1 + f / n) * 0.5;
        this.cameraParamsId.setValue(this.cameraParams);

        this.clearView(camera, target, clear, false);

        var device = this.device;
        var pixelWidth = target ? target.width : device.width;
        var pixelHeight = target ? target.height : device.height;

        var scissorRect = camera.scissorRect;
        var x = Math.floor(scissorRect.x * pixelWidth);
        var y = Math.floor(scissorRect.y * pixelHeight);
        var w = Math.floor(scissorRect.z * pixelWidth);
        var h = Math.floor(scissorRect.w * pixelHeight);
        device.setScissor(x, y, w, h);

        if (cullBorder) device.setScissor(1, 1, pixelWidth - 2, pixelHeight - 2); // optionally clip borders when rendering
    }

    clearView(camera, target, clear, forceWrite, options) {
        var device = this.device;
        device.setRenderTarget(target);
        device.updateBegin();

        if (forceWrite) {
            device.setColorWrite(true, true, true, true);
            device.setDepthWrite(true);
        }

        var rect = camera.rect;
        var pixelWidth = target ? target.width : device.width;
        var pixelHeight = target ? target.height : device.height;
        var x = Math.floor(rect.x * pixelWidth);
        var y = Math.floor(rect.y * pixelHeight);
        var w = Math.floor(rect.z * pixelWidth);
        var h = Math.floor(rect.w * pixelHeight);
        device.setViewport(x, y, w, h);
        device.setScissor(x, y, w, h);

        if (clear) {
            // use camera clear options if any
            if (!options)
                options = camera._clearOptions;

            device.clear(options ? options : {
                color: [camera._clearColor.r, camera._clearColor.g, camera._clearColor.b, camera._clearColor.a],
                depth: camera._clearDepth,
                flags: (camera._clearColorBuffer ? CLEARFLAG_COLOR : 0) |
                       (camera._clearDepthBuffer ? CLEARFLAG_DEPTH : 0) |
                       (camera._clearStencilBuffer ? CLEARFLAG_STENCIL : 0),
                stencil: camera._clearStencil
            }); // clear full RT
        }
    }

<<<<<<< HEAD
    // placeholder LUT textures for area light
    _createAreaLightPlaceholderLuts: function () {
        var placeholderLutTex =  new Texture(this.device, {
            width: 2,
            height: 2,
            format: PIXELFORMAT_R8_G8_B8_A8
        });
        placeholderLutTex.name = 'placeholder';

        var pixels = placeholderLutTex.lock();
        for (var i = 0; i < 4; i++) {
            for (var c = 0; c < 4; c++) {
                pixels[i * 4 + c] = 0;
            }
        }
        placeholderLutTex.unlock();

        this.device.scope.resolve('areaLightsLutTex1').setValue(placeholderLutTex);
        this.device.scope.resolve('areaLightsLutTex2').setValue(placeholderLutTex);
    },

    // creates LUT texture used by area lights
    _uploadAreaLightLuts: function (resource) {

        var versions = new Int16Array(resource, 32768 * 4, 2);

        this._areaLightLuts = {
            data1: new Float32Array(resource, 0, 16384),
            data2: new Float32Array(resource, 16384 * 4, 16384),
            majorVersion: versions[0],
            minorVersion: versions[1]
        };

        function createTexture(device, data, format) {
            var tex = new Texture(device, {
                width: 64,
                height: 64,
                format: format,
                addressU: ADDRESS_CLAMP_TO_EDGE,
                addressV: ADDRESS_CLAMP_TO_EDGE,
                type: TEXTURETYPE_DEFAULT,
                magFilter: FILTER_LINEAR,
                minFilter: FILTER_NEAREST,
                anisotropy: 1
            });

            tex.lock().set(data);
            tex.unlock();
            tex.upload();

            return tex;
        }

        function offsetScale(data, offset, scale) {

            var count = data.length;
            var ret = new Float32Array(count);
            for (var i = 0; i < count; i++) {
                var n = i % 4;
                ret[i] = (data[i] + offset[n]) * scale[n];
            }
            return ret;
        }

        function convertToHalfFloat(data) {

            var count = data.length;
            var ret = new Uint16Array(count);
            var float2Half = math.float2Half;
            for (var i = 0; i < count; i++) {
                ret[i] = float2Half(data[i]);
            }

            return ret;
        }

        function convertToUint(data){

            var count = data.length;
            var ret = new Uint8ClampedArray(count);
            for (var i = 0; i < count; i++) {
                ret[i] = data[i] * 255;
            }

            return ret;
        }

        // create texture if not already
        var luts = this._areaLightLuts;
        if (luts && !luts.ready) {
            if (luts.majorVersion !== 0 || luts.minorVersion !== 1) {
                console.warn(`areaLightData version: ${luts.version} is not yet supported!`);
            }

            luts.ready = true;
            var device = this.device;
            var data1, data2;
            var format = device.areaLightLutFormat;

            // pick format for lut texture
            if (format === PIXELFORMAT_RGBA32F) {

                // float
                data1 = luts.data1;
                data2 = luts.data2;

            } else if (format === PIXELFORMAT_RGBA16F) {

                // half float
                data1 = convertToHalfFloat(luts.data1);
                data2 = convertToHalfFloat(luts.data2);

            } else {

                // low precision format
                // offset and scale to avoid clipping and increase precision - this is undone in the shader

                var o1 = [0.0, 0.2976, 0.01381, 0.0];
                var s1 = [0.999, 3.08737, 1.6546, 0.603249];

                var o2 = [-0.306897, 0.0, 0.0, 0.0];
                var s2 = [1.442787, 1.0, 1.0, 1.0];

                data1 = convertToUint(offsetScale(luts.data1, o1, s1));
                data2 = convertToUint(offsetScale(luts.data2, o2, s2));

            }

            var tex1 = createTexture(device, data1, format);
            var tex2 = createTexture(device, data2, format);

            // assign to scope variables
            device.scope.resolve('areaLightsLutTex1').setValue(tex1);
            device.scope.resolve('areaLightsLutTex2').setValue(tex2);
        }
    },

    dispatchGlobalLights: function (scene) {
=======
    dispatchGlobalLights(scene) {
>>>>>>> 1157dc57
        var i;
        this.mainLight = -1;

        this.ambientColor[0] = scene.ambientLight.r;
        this.ambientColor[1] = scene.ambientLight.g;
        this.ambientColor[2] = scene.ambientLight.b;
        if (scene.gammaCorrection) {
            for (i = 0; i < 3; i++) {
                this.ambientColor[i] = Math.pow(this.ambientColor[i], 2.2);
            }
        }
        this.ambientId.setValue(this.ambientColor);
        this.exposureId.setValue(scene.exposure);
        if (scene.skyboxModel) this.skyboxIntensityId.setValue(scene.skyboxIntensity);
    }

    _resolveLight(scope, i) {
        var light = "light" + i;
        this.lightColorId[i] = scope.resolve(light + "_color");
        this.lightDir[i] = new Float32Array(3);
        this.lightDirId[i] = scope.resolve(light + "_direction");
        this.lightShadowMapId[i] = scope.resolve(light + "_shadowMap");
        this.lightShadowMatrixId[i] = scope.resolve(light + "_shadowMatrix");
        this.lightShadowParamsId[i] = scope.resolve(light + "_shadowParams");
        this.lightShadowMatrixVsId[i] = scope.resolve(light + "_shadowMatrixVS");
        this.lightShadowParamsVsId[i] = scope.resolve(light + "_shadowParamsVS");
        this.lightDirVs[i] = new Float32Array(3);
        this.lightDirVsId[i] = scope.resolve(light + "_directionVS");
        this.lightRadiusId[i] = scope.resolve(light + "_radius");
        this.lightPos[i] = new Float32Array(3);
        this.lightPosId[i] = scope.resolve(light + "_position");
        this.lightWidth[i] = new Float32Array(3);
        this.lightWidthId[i] = scope.resolve(light + "_halfWidth");
        this.lightHeight[i] = new Float32Array(3);
        this.lightHeightId[i] = scope.resolve(light + "_halfHeight");
        this.lightInAngleId[i] = scope.resolve(light + "_innerConeAngle");
        this.lightOutAngleId[i] = scope.resolve(light + "_outerConeAngle");
        this.lightPosVsId[i] = scope.resolve(light + "_positionVS");
        this.lightCookieId[i] = scope.resolve(light + "_cookie");
        this.lightCookieIntId[i] = scope.resolve(light + "_cookieIntensity");
        this.lightCookieMatrixId[i] = scope.resolve(light + "_cookieMatrix");
        this.lightCookieOffsetId[i] = scope.resolve(light + "_cookieOffset");
    }

    setLTCDirectionallLight(wtm, cnt, dir, campos, far) {
        this.lightPos[cnt][0] = campos.x - dir.x * far;
        this.lightPos[cnt][1] = campos.y - dir.y * far;
        this.lightPos[cnt][2] = campos.z - dir.z * far;
        this.lightPosId[cnt].setValue(this.lightPos[cnt]);

        var hWidth = wtm.transformVector(new Vec3(-0.5, 0, 0));
        this.lightWidth[cnt][0] = hWidth.x * far;
        this.lightWidth[cnt][1] = hWidth.y * far;
        this.lightWidth[cnt][2] = hWidth.z * far;
        this.lightWidthId[cnt].setValue(this.lightWidth[cnt]);

        var hHeight = wtm.transformVector(new Vec3(0, 0, 0.5));
        this.lightHeight[cnt][0] = hHeight.x * far;
        this.lightHeight[cnt][1] = hHeight.y * far;
        this.lightHeight[cnt][2] = hHeight.z * far;
        this.lightHeightId[cnt].setValue(this.lightHeight[cnt]);
    }

    dispatchDirectLights(dirs, scene, mask, camera) {
        var numDirs = dirs.length;
        var i;
        var directional, wtm;
        var cnt = 0;
        this.mainLight = -1;

        var scope = this.device.scope;

        for (i = 0; i < numDirs; i++) {
            if (!(dirs[i].mask & mask)) continue;

            directional = dirs[i];
            wtm = directional._node.getWorldTransform();

            if (!this.lightColorId[cnt]) {
                this._resolveLight(scope, cnt);
            }

            this.lightColorId[cnt].setValue(scene.gammaCorrection ? directional._linearFinalColor : directional._finalColor);

            // Directionals shine down the negative Y axis
            wtm.getY(directional._direction).scale(-1);
            directional._direction.normalize();
            this.lightDir[cnt][0] = directional._direction.x;
            this.lightDir[cnt][1] = directional._direction.y;
            this.lightDir[cnt][2] = directional._direction.z;
            this.lightDirId[cnt].setValue(this.lightDir[cnt]);

            if (directional.shape !== LIGHTSHAPE_PUNCTUAL) {
                // non-punctual shape - NB directional area light specular is approximated by putting the area light at the far clip
                this.setLTCDirectionallLight(wtm, cnt, directional._direction, camera._node.getPosition(), camera.farClip);
            }

            if (directional.castShadows) {
                var shadowMap = directional._isPcf && this.device.webgl2 ?
                    directional._shadowCamera.renderTarget.depthBuffer :
                    directional._shadowCamera.renderTarget.colorBuffer;

                // make bias dependent on far plane because it's not constant for direct light
                var bias;
                if (directional._isVsm) {
                    bias = -0.00001 * 20;
                } else {
                    bias = (directional.shadowBias / directional._shadowCamera._farClip) * 100;
                    if (!this.device.webgl2 && this.device.extStandardDerivatives) bias *= -100;
                }
                var normalBias = directional._isVsm ?
                    directional.vsmBias / (directional._shadowCamera._farClip / 7.0) :
                    directional._normalOffsetBias;

                this.lightShadowMapId[cnt].setValue(shadowMap);
                this.lightShadowMatrixId[cnt].setValue(directional._shadowMatrix.data);
                var params = directional._rendererParams;
                if (params.length !== 3) params.length = 3;
                params[0] = directional._shadowResolution;
                params[1] = normalBias;
                params[2] = bias;
                this.lightShadowParamsId[cnt].setValue(params);
                if (this.mainLight < 0) {
                    this.lightShadowMatrixVsId[cnt].setValue(directional._shadowMatrix.data);
                    this.lightShadowParamsVsId[cnt].setValue(params);
                    directional._direction.normalize();
                    this.lightDirVs[cnt][0] = directional._direction.x;
                    this.lightDirVs[cnt][1] = directional._direction.y;
                    this.lightDirVs[cnt][2] = directional._direction.z;
                    this.lightDirVsId[cnt].setValue(this.lightDirVs[cnt]);
                    this.mainLight = i;
                }
            }
            cnt++;
        }
        return cnt;
    }

    setLTCPositionalLight(wtm, cnt) {
        var hWidth = wtm.transformVector(new Vec3(-0.5, 0, 0));
        this.lightWidth[cnt][0] = hWidth.x;
        this.lightWidth[cnt][1] = hWidth.y;
        this.lightWidth[cnt][2] = hWidth.z;
        this.lightWidthId[cnt].setValue(this.lightWidth[cnt]);

        var hHeight = wtm.transformVector(new Vec3(0, 0, 0.5));
        this.lightHeight[cnt][0] = hHeight.x;
        this.lightHeight[cnt][1] = hHeight.y;
        this.lightHeight[cnt][2] = hHeight.z;
        this.lightHeightId[cnt].setValue(this.lightHeight[cnt]);
    }

    dispatchOmniLight(scene, scope, omni, cnt) {
        var wtm = omni._node.getWorldTransform();

        if (!this.lightColorId[cnt]) {
            this._resolveLight(scope, cnt);
        }

        this.lightRadiusId[cnt].setValue(omni.attenuationEnd);
        this.lightColorId[cnt].setValue(scene.gammaCorrection ? omni._linearFinalColor : omni._finalColor);
        wtm.getTranslation(omni._position);
        this.lightPos[cnt][0] = omni._position.x;
        this.lightPos[cnt][1] = omni._position.y;
        this.lightPos[cnt][2] = omni._position.z;
        this.lightPosId[cnt].setValue(this.lightPos[cnt]);

        if (omni.shape !== LIGHTSHAPE_PUNCTUAL) {
            // non-punctual shape
            this.setLTCPositionalLight(wtm, cnt);
        }

        if (omni.castShadows) {
            var shadowMap = omni._shadowCamera.renderTarget.colorBuffer;
            this.lightShadowMapId[cnt].setValue(shadowMap);
            var params = omni._rendererParams;
            if (params.length !== 4) params.length = 4;
            params[0] = omni._shadowResolution;
            params[1] = omni._normalOffsetBias;
            params[2] = omni.shadowBias;
            params[3] = 1.0 / omni.attenuationEnd;
            this.lightShadowParamsId[cnt].setValue(params);
        }
        if (omni._cookie) {
            this.lightCookieId[cnt].setValue(omni._cookie);
            this.lightShadowMatrixId[cnt].setValue(wtm.data);
            this.lightCookieIntId[cnt].setValue(omni.cookieIntensity);
        }
    }

    dispatchSpotLight(scene, scope, spot, cnt) {
        var wtm = spot._node.getWorldTransform();

        if (!this.lightColorId[cnt]) {
            this._resolveLight(scope, cnt);
        }

        this.lightInAngleId[cnt].setValue(spot._innerConeAngleCos);
        this.lightOutAngleId[cnt].setValue(spot._outerConeAngleCos);
        this.lightRadiusId[cnt].setValue(spot.attenuationEnd);
        this.lightColorId[cnt].setValue(scene.gammaCorrection ? spot._linearFinalColor : spot._finalColor);
        wtm.getTranslation(spot._position);
        this.lightPos[cnt][0] = spot._position.x;
        this.lightPos[cnt][1] = spot._position.y;
        this.lightPos[cnt][2] = spot._position.z;
        this.lightPosId[cnt].setValue(this.lightPos[cnt]);

        if (spot.shape !== LIGHTSHAPE_PUNCTUAL) {
            // non-punctual shape
            this.setLTCPositionalLight(wtm, cnt);
        }

        // Spots shine down the negative Y axis
        wtm.getY(spot._direction).scale(-1);
        spot._direction.normalize();
        this.lightDir[cnt][0] = spot._direction.x;
        this.lightDir[cnt][1] = spot._direction.y;
        this.lightDir[cnt][2] = spot._direction.z;
        this.lightDirId[cnt].setValue(this.lightDir[cnt]);

        if (spot.castShadows) {
            var bias;
            if (spot._isVsm) {
                bias = -0.00001 * 20;
            } else {
                bias = spot.shadowBias * 20; // approx remap from old bias values
                if (!this.device.webgl2 && this.device.extStandardDerivatives) bias *= -100;
            }
            var normalBias = spot._isVsm ?
                spot.vsmBias / (spot.attenuationEnd / 7.0) :
                spot._normalOffsetBias;

            var shadowMap = spot._isPcf && this.device.webgl2 ?
                spot._shadowCamera.renderTarget.depthBuffer :
                spot._shadowCamera.renderTarget.colorBuffer;
            this.lightShadowMapId[cnt].setValue(shadowMap);
            this.lightShadowMatrixId[cnt].setValue(spot._shadowMatrix.data);
            var params = spot._rendererParams;
            if (params.length !== 4) params.length = 4;
            params[0] = spot._shadowResolution;
            params[1] = normalBias;
            params[2] = bias;
            params[3] = 1.0 / spot.attenuationEnd;
            this.lightShadowParamsId[cnt].setValue(params);
        }
        if (spot._cookie) {
            this.lightCookieId[cnt].setValue(spot._cookie);
            if (!spot.castShadows) {
                var shadowCam = this.getShadowCamera(this.device, spot);
                var shadowCamNode = shadowCam._node;

                shadowCamNode.setPosition(spot._node.getPosition());
                shadowCamNode.setRotation(spot._node.getRotation());
                shadowCamNode.rotateLocal(-90, 0, 0);

                shadowCam.projection = PROJECTION_PERSPECTIVE;
                shadowCam.aspectRatio = 1;
                shadowCam.fov = spot._outerConeAngle * 2;

                shadowCamView.setTRS(shadowCamNode.getPosition(), shadowCamNode.getRotation(), Vec3.ONE).invert();
                shadowCamViewProj.mul2(shadowCam.projectionMatrix, shadowCamView);
                spot._shadowMatrix.mul2(scaleShift, shadowCamViewProj);
            }
            this.lightShadowMatrixId[cnt].setValue(spot._shadowMatrix.data);
            this.lightCookieIntId[cnt].setValue(spot.cookieIntensity);
            if (spot._cookieTransform) {
                spot._cookieTransformUniform[0] = spot._cookieTransform.x;
                spot._cookieTransformUniform[1] = spot._cookieTransform.y;
                spot._cookieTransformUniform[2] = spot._cookieTransform.z;
                spot._cookieTransformUniform[3] = spot._cookieTransform.w;
                this.lightCookieMatrixId[cnt].setValue(spot._cookieTransformUniform);
                spot._cookieOffsetUniform[0] = spot._cookieOffset.x;
                spot._cookieOffsetUniform[1] = spot._cookieOffset.y;
                this.lightCookieOffsetId[cnt].setValue(spot._cookieOffsetUniform);
            }
        }
    }

    dispatchLocalLights(sortedLights, scene, mask, usedDirLights, staticLightList) {
        var i;
        var omni, spot;

        var omnis = sortedLights[LIGHTTYPE_OMNI];
        var spts = sortedLights[LIGHTTYPE_SPOT];

        var numDirs = usedDirLights;
        var numOmnis = omnis.length;
        var numSpts = spts.length;
        var cnt = numDirs;

        var scope = this.device.scope;

        for (i = 0; i < numOmnis; i++) {
            omni = omnis[i];
            if (!(omni.mask & mask)) continue;
            if (omni.isStatic) continue;
            this.dispatchOmniLight(scene, scope, omni, cnt);
            cnt++;
        }

        var staticId = 0;
        if (staticLightList) {
            omni = staticLightList[staticId];
            while (omni && omni._type === LIGHTTYPE_OMNI) {
                this.dispatchOmniLight(scene, scope, omni, cnt);
                cnt++;
                staticId++;
                omni = staticLightList[staticId];
            }
        }

        for (i = 0; i < numSpts; i++) {
            spot = spts[i];
            if (!(spot.mask & mask)) continue;
            if (spot.isStatic) continue;
            this.dispatchSpotLight(scene, scope, spot, cnt);
            cnt++;
        }

        if (staticLightList) {
            spot = staticLightList[staticId];
            while (spot && spot._type === LIGHTTYPE_SPOT) {
                this.dispatchSpotLight(scene, scope, spot, cnt);
                cnt++;
                staticId++;
                spot = staticLightList[staticId];
            }
        }
    }

    cull(camera, drawCalls, visibleList) {
        // #ifdef PROFILER
        var cullTime = now();
        var numDrawCallsCulled = 0;
        // #endif

        var visibleLength = 0;
        var i, drawCall, visible;
        var drawCallsCount = drawCalls.length;

        var cullingMask = camera.cullingMask || 0xFFFFFFFF; // if missing assume camera's default value

        if (!camera.frustumCulling) {
            for (i = 0; i < drawCallsCount; i++) {
                // need to copy array anyway because sorting will happen and it'll break original draw call order assumption
                drawCall = drawCalls[i];
                if (!drawCall.visible && !drawCall.command) continue;

                // if the object's mask AND the camera's cullingMask is zero then the game object will be invisible from the camera
                if (drawCall.mask && (drawCall.mask & cullingMask) === 0) continue;

                visibleList[visibleLength] = drawCall;
                visibleLength++;
                drawCall.visibleThisFrame = true;
            }
            return visibleLength;
        }

        for (i = 0; i < drawCallsCount; i++) {
            drawCall = drawCalls[i];
            if (!drawCall.command) {
                if (!drawCall.visible) continue; // use visible property to quickly hide/show meshInstances
                visible = true;

                // if the object's mask AND the camera's cullingMask is zero then the game object will be invisible from the camera
                if (drawCall.mask && (drawCall.mask & cullingMask) === 0) continue;

                if (drawCall.cull) {
                    visible = drawCall._isVisible(camera);
                    // #ifdef PROFILER
                    numDrawCallsCulled++;
                    // #endif
                }

                if (visible) {
                    visibleList[visibleLength] = drawCall;
                    visibleLength++;
                    drawCall.visibleThisFrame = true;
                }
            } else {
                visibleList[visibleLength] = drawCall;
                visibleLength++;
                drawCall.visibleThisFrame = true;
            }
        }

        // #ifdef PROFILER
        this._cullTime += now() - cullTime;
        this._numDrawCallsCulled += numDrawCallsCulled;
        // #endif

        return visibleLength;
    }

    cullLights(camera, lights) {
        var i, light;
        for (i = 0; i < lights.length; i++) {
            light = lights[i];
            if (light.castShadows && light.enabled && light.shadowUpdateMode !== SHADOWUPDATE_NONE) {
                if (light._type !== LIGHTTYPE_DIRECTIONAL) {
                    light.getBoundingSphere(tempSphere);
                    if (camera.frustum.containsSphere(tempSphere)) {
                        light.visibleThisFrame = true;
                    }
                }
            }
        }
    }

    updateCpuSkinMatrices(drawCalls) {

        _skinUpdateIndex++;

        var drawCallsCount = drawCalls.length;
        if (drawCallsCount === 0) return;

        // #ifdef PROFILER
        var skinTime = now();
        // #endif

        var i, si;
        for (i = 0; i < drawCallsCount; i++) {
            si = drawCalls[i].skinInstance;
            if (si) {
                si.updateMatrices(drawCalls[i].node, _skinUpdateIndex);
                si._dirty = true;
            }
        }

        // #ifdef PROFILER
        this._skinTime += now() - skinTime;
        // #endif
    }

    updateGpuSkinMatrices(drawCalls) {
        // #ifdef PROFILER
        var skinTime = now();
        // #endif

        var i, skin;
        var drawCallsCount = drawCalls.length;
        for (i = 0; i < drawCallsCount; i++) {
            if (!drawCalls[i].visibleThisFrame) continue;
            skin = drawCalls[i].skinInstance;
            if (skin) {
                if (skin._dirty) {
                    skin.updateMatrixPalette(drawCalls[i].node, _skinUpdateIndex);
                    skin._dirty = false;
                }
            }
        }

        // #ifdef PROFILER
        this._skinTime += now() - skinTime;
        // #endif
    }

    updateMorphing(drawCalls) {
        // #ifdef PROFILER
        var morphTime = now();
        // #endif

        var i, morphInst;
        var drawCallsCount = drawCalls.length;
        for (i = 0; i < drawCallsCount; i++) {
            morphInst = drawCalls[i].morphInstance;
            if (morphInst && morphInst._dirty && drawCalls[i].visibleThisFrame) {
                morphInst.update();
            }
        }
        // #ifdef PROFILER
        this._morphTime += now() - morphTime;
        // #endif
    }

    setBaseConstants(device, material) {
        // Cull mode
        device.setCullMode(material.cull);
        // Alpha test
        if (material.opacityMap) {
            this.opacityMapId.setValue(material.opacityMap);
            this.alphaTestId.setValue(material.alphaTest);
        }
    }

    setSkinning(device, meshInstance, material) {
        if (meshInstance.skinInstance) {
            this._skinDrawCalls++;
            if (device.supportsBoneTextures) {
                boneTexture = meshInstance.skinInstance.boneTexture;
                this.boneTextureId.setValue(boneTexture);
                boneTextureSize[0] = boneTexture.width;
                boneTextureSize[1] = boneTexture.height;
                boneTextureSize[2] = 1.0 / boneTexture.width;
                boneTextureSize[3] = 1.0 / boneTexture.height;
                this.boneTextureSizeId.setValue(boneTextureSize);
            } else {
                this.poseMatrixId.setValue(meshInstance.skinInstance.matrixPalette);
            }
        }
    }

    // returns number of extra draw calls to skip - used to skip auto instanced meshes draw calls. by default return 0 to not skip any additional draw calls
    drawInstance(device, meshInstance, mesh, style, normal) {
        instancingData = meshInstance.instancingData;
        if (instancingData) {
            if (instancingData.count > 0) {
                this._instancedDrawCalls++;
                device.setVertexBuffer(instancingData.vertexBuffer);
                device.draw(mesh.primitive[style], instancingData.count);
                if (instancingData.vertexBuffer === _autoInstanceBuffer) {
                    this._removedByInstancing += instancingData.count;
                    meshInstance.instancingData = null;
                    return instancingData.count - 1;
                }
            }
        } else {
            modelMatrix = meshInstance.node.worldTransform;
            this.modelMatrixId.setValue(modelMatrix.data);

            if (normal) {
                normalMatrix = meshInstance.node.normalMatrix;
                if (meshInstance.node._dirtyNormal) {
                    modelMatrix.invertTo3x3(normalMatrix);
                    normalMatrix.transpose();
                    meshInstance.node._dirtyNormal = false;
                }
                this.normalMatrixId.setValue(normalMatrix.data);
            }

            device.draw(mesh.primitive[style]);
        }
        return 0;
    }

    // used for stereo
    drawInstance2(device, meshInstance, mesh, style) {
        instancingData = meshInstance.instancingData;
        if (instancingData) {
            if (instancingData.count > 0) {
                this._instancedDrawCalls++;
                device.draw(mesh.primitive[style], instancingData.count, true);
                if (instancingData.vertexBuffer === _autoInstanceBuffer) {
                    this._removedByInstancing += instancingData.count;
                    meshInstance.instancingData = null;
                    return instancingData.count - 1;
                }
            }
        } else {
            // matrices are already set
            device.draw(mesh.primitive[style], undefined, true);
        }
        return 0;
    }

    renderShadows(lights, cameraPass) {
        var device = this.device;
        device.grabPassAvailable = false;

        // #ifdef PROFILER
        var shadowMapStartTime = now();
        // #endif

        var i, j, light, shadowShader, type, shadowCam, shadowCamNode, pass, passes, shadowType, smode;
        var numInstances;
        var meshInstance, mesh, material;
        var style;
        var settings;
        var visibleList, visibleLength;
        var passFlag = 1 << SHADER_SHADOW;

        for (i = 0; i < lights.length; i++) {
            light = lights[i];
            type = light._type;

            if (!light.castShadows || !light.enabled) continue;

            if (!light._shadowCamera) {
                this.getShadowCamera(device, light); // fix accessing non-existing shadow map/camera when the light was created/applied, but shadowmap was never initialized
            }

            if (light.shadowUpdateMode !== SHADOWUPDATE_NONE && light.visibleThisFrame) {
                var cameraPos;
                shadowCam = this.getShadowCamera(device, light);
                shadowCamNode = shadowCam._node;
                pass = 0;
                passes = 1;

                if (type === LIGHTTYPE_DIRECTIONAL) {
                    if (light._visibleLength[cameraPass] < 0) continue; // prevent light from rendering more than once for this camera
                    settings = light._visibleCameraSettings[cameraPass];
                    shadowCamNode.setPosition(settings.x, settings.y, settings.z);
                    shadowCam.orthoHeight = settings.orthoHeight;
                    shadowCam.farClip = settings.farClip;
                    pass = cameraPass;

                } else if (type === LIGHTTYPE_SPOT) {
                    cameraPos = shadowCamNode.getPosition();
                    this.viewPos[0] = cameraPos.x;
                    this.viewPos[1] = cameraPos.y;
                    this.viewPos[2] = cameraPos.z;
                    this.viewPosId.setValue(this.viewPos);
                    this.shadowMapLightRadiusId.setValue(light.attenuationEnd);

                } else if (type === LIGHTTYPE_OMNI) {
                    cameraPos = shadowCamNode.getPosition();
                    this.viewPos[0] = cameraPos.x;
                    this.viewPos[1] = cameraPos.y;
                    this.viewPos[2] = cameraPos.z;
                    this.viewPosId.setValue(this.viewPos);
                    this.shadowMapLightRadiusId.setValue(light.attenuationEnd);
                    passes = 6;

                }

                // #ifdef DEBUG
                this.device.pushMarker("SHADOW " + light._node.name);
                // #endif

                if (type !== LIGHTTYPE_OMNI) {
                    shadowCamView.setTRS(shadowCamNode.getPosition(), shadowCamNode.getRotation(), Vec3.ONE).invert();
                    shadowCamViewProj.mul2(shadowCam.projectionMatrix, shadowCamView);
                    light._shadowMatrix.mul2(scaleShift, shadowCamViewProj);
                }

                if (device.webgl2) {
                    if (type === LIGHTTYPE_OMNI) {
                        device.setDepthBias(false);
                    } else {
                        device.setDepthBias(true);
                        device.setDepthBiasValues(light.shadowBias * -1000.0, light.shadowBias * -1000.0);
                    }
                } else if (device.extStandardDerivatives) {
                    if (type === LIGHTTYPE_OMNI) {
                        this.polygonOffset[0] = 0;
                        this.polygonOffset[1] = 0;
                        this.polygonOffsetId.setValue(this.polygonOffset);
                    } else {
                        this.polygonOffset[0] = light.shadowBias * -1000.0;
                        this.polygonOffset[1] = light.shadowBias * -1000.0;
                        this.polygonOffsetId.setValue(this.polygonOffset);
                    }
                }

                if (light.shadowUpdateMode === SHADOWUPDATE_THISFRAME) light.shadowUpdateMode = SHADOWUPDATE_NONE;

                this._shadowMapUpdates += passes;

                // Set standard shadowmap states
                device.setBlending(false);
                device.setDepthWrite(true);
                device.setDepthTest(true);
                if (light._isPcf && device.webgl2 && type !== LIGHTTYPE_OMNI) {
                    device.setColorWrite(false, false, false, false);
                } else {
                    device.setColorWrite(true, true, true, true);
                }

                if (pass) {
                    passes = pass + 1; // predefined single pass
                } else {
                    pass = 0; // omni light passes
                }

                while (pass < passes) {

                    // #ifdef DEBUG
                    var doPopMarker = false;
                    if (passes > 1) {
                        this.device.pushMarker("PASS " + pass);
                        doPopMarker = true;
                    }
                    // #endif

                    if (type === LIGHTTYPE_OMNI) {
                        shadowCamNode.setRotation(pointLightRotations[pass]);
                        shadowCam.renderTarget = light._shadowCubeMap[pass];
                    }

                    this.setCamera(shadowCam, shadowCam.renderTarget, true, type !== LIGHTTYPE_OMNI);

                    visibleList = light._visibleList[pass];
                    visibleLength = light._visibleLength[pass];

                    // Sort shadow casters
                    shadowType = light._shadowType;
                    smode = shadowType + type * numShadowModes;

                    // Render
                    for (j = 0, numInstances = visibleLength; j < numInstances; j++) {
                        meshInstance = visibleList[j];
                        mesh = meshInstance.mesh;
                        material = meshInstance.material;

                        // set basic material states/parameters
                        this.setBaseConstants(device, material);
                        this.setSkinning(device, meshInstance, material);

                        if (material.dirty) {
                            material.updateUniforms();
                            material.dirty = false;
                        }

                        if (material.chunks) {

                            this.setCullMode(true, false, meshInstance);

                            // Uniforms I (shadow): material
                            material.setParameters(device);

                            // Uniforms II (shadow): meshInstance overrides
                            meshInstance.setParameters(device, passFlag);
                        }

                        // set shader
                        shadowShader = meshInstance._shader[SHADER_SHADOW + smode];
                        if (!shadowShader) {
                            this.updateShader(meshInstance, meshInstance._shaderDefs, null, SHADER_SHADOW + smode);
                            shadowShader = meshInstance._shader[SHADER_SHADOW + smode];
                            meshInstance._key[SORTKEY_DEPTH] = getDepthKey(meshInstance);
                        }
                        device.setShader(shadowShader);
                        // set buffers
                        style = meshInstance.renderStyle;

                        this.setVertexBuffers(device, mesh);
                        this.setMorphing(device, meshInstance.morphInstance);

                        device.setIndexBuffer(mesh.indexBuffer[style]);
                        // draw
                        j += this.drawInstance(device, meshInstance, mesh, style);
                        this._shadowDrawCalls++;
                    }
                    pass++;
                    if (type === LIGHTTYPE_DIRECTIONAL) light._visibleLength[cameraPass] = -1; // prevent light from rendering more than once for this camera

                    // #ifdef DEBUG
                    if (doPopMarker)
                        this.device.popMarker();
                    // #endif

                } // end pass

                if (light._isVsm) {

                    // #ifdef DEBUG
                    this.device.pushMarker("VSM");
                    // #endif

                    var filterSize = light._vsmBlurSize;
                    if (filterSize > 1) {
                        var origShadowMap = shadowCam.renderTarget;
                        var tempRt = getShadowMapFromCache(device, light._shadowResolution, light._shadowType, 1);

                        var isVsm8 = light._shadowType === SHADOW_VSM8;
                        var blurMode = light.vsmBlurMode;
                        var blurShader = (isVsm8 ? this.blurPackedVsmShader : this.blurVsmShader)[blurMode][filterSize];
                        if (!blurShader) {
                            this.blurVsmWeights[filterSize] = gaussWeights(filterSize);

                            var blurVS = shaderChunks.fullscreenQuadVS;
                            var blurFS = "#define SAMPLES " + filterSize + "\n";
                            if (isVsm8) {
                                blurFS += this.blurPackedVsmShaderCode[blurMode];
                            } else {
                                blurFS += this.blurVsmShaderCode[blurMode];
                            }
                            var blurShaderName = "blurVsm" + blurMode + "" + filterSize + "" + isVsm8;
                            blurShader = createShaderFromCode(this.device, blurVS, blurFS, blurShaderName);

                            if (isVsm8) {
                                this.blurPackedVsmShader[blurMode][filterSize] = blurShader;
                            } else {
                                this.blurVsmShader[blurMode][filterSize] = blurShader;
                            }
                        }

                        blurScissorRect.z = light._shadowResolution - 2;
                        blurScissorRect.w = blurScissorRect.z;

                        // Blur horizontal
                        this.sourceId.setValue(origShadowMap.colorBuffer);
                        pixelOffset[0] = 1 / light._shadowResolution;
                        pixelOffset[1] = 0;
                        this.pixelOffsetId.setValue(pixelOffset);
                        if (blurMode === BLUR_GAUSSIAN) this.weightId.setValue(this.blurVsmWeights[filterSize]);
                        drawQuadWithShader(device, tempRt, blurShader, null, blurScissorRect);

                        // Blur vertical
                        this.sourceId.setValue(tempRt.colorBuffer);
                        pixelOffset[1] = pixelOffset[0];
                        pixelOffset[0] = 0;
                        this.pixelOffsetId.setValue(pixelOffset);
                        drawQuadWithShader(device, origShadowMap, blurShader, null, blurScissorRect);
                    }

                    // #ifdef DEBUG
                    this.device.popMarker();
                    // #endif
                }

                // #ifdef DEBUG
                this.device.popMarker();
                // #endif
            }
        }

        if (device.webgl2) {
            device.setDepthBias(false);
        } else if (device.extStandardDerivatives) {
            this.polygonOffset[0] = 0;
            this.polygonOffset[1] = 0;
            this.polygonOffsetId.setValue(this.polygonOffset);
        }

        device.grabPassAvailable = true;

        // #ifdef PROFILER
        this._shadowMapTime += now() - shadowMapStartTime;
        // #endif
    }

    updateShader(meshInstance, objDefs, staticLightList, pass, sortedLights) {
        meshInstance.material._scene = this.scene;

        // if material has dirtyBlend set, notify scene here
        if (meshInstance.material._dirtyBlend) {
            this.scene.layers._dirtyBlend = true;
        }

        meshInstance.material.updateShader(this.device, this.scene, objDefs, staticLightList, pass, sortedLights);
        meshInstance._shader[pass] = meshInstance.material.shader;
    }

    setCullMode(cullFaces, flip, drawCall) {
        var material = drawCall.material;
        var mode = CULLFACE_NONE;
        if (cullFaces) {
            var flipFaces = 1;

            if (material.cull > CULLFACE_NONE && material.cull < CULLFACE_FRONTANDBACK) {
                if (drawCall.flipFaces)
                    flipFaces *= -1;

                if (flip)
                    flipFaces *= -1;

                var wt = drawCall.node.worldTransform;
                wt.getX(worldMatX);
                wt.getY(worldMatY);
                wt.getZ(worldMatZ);
                worldMatX.cross(worldMatX, worldMatY);
                if (worldMatX.dot(worldMatZ) < 0) {
                    flipFaces *= -1;
                }
            }

            if (flipFaces < 0) {
                mode = material.cull === CULLFACE_FRONT ? CULLFACE_BACK : CULLFACE_FRONT;
            } else {
                mode = material.cull;
            }
        }
        this.device.setCullMode(mode);

        if (mode === CULLFACE_NONE && material.cull === CULLFACE_NONE) {
            var wt2 = drawCall.node.worldTransform;
            wt2.getX(worldMatX);
            wt2.getY(worldMatY);
            wt2.getZ(worldMatZ);
            worldMatX.cross(worldMatX, worldMatY);
            if (worldMatX.dot(worldMatZ) < 0) {
                this.twoSidedLightingNegScaleFactorId.setValue(-1.0);
            } else {
                this.twoSidedLightingNegScaleFactorId.setValue(1.0);
            }
        }
    }

    setVertexBuffers(device, mesh) {

        // main vertex buffer
        device.setVertexBuffer(mesh.vertexBuffer);
    }

    setMorphing(device, morphInstance) {

        if (morphInstance) {

            if (morphInstance.morph.useTextureMorph) {

                // vertex buffer with vertex ids
                device.setVertexBuffer(morphInstance.morph.vertexBufferIds);

                // textures
                this.morphPositionTex.setValue(morphInstance.texturePositions);
                this.morphNormalTex.setValue(morphInstance.textureNormals);

                // texture params
                this.morphTexParams.setValue(morphInstance._textureParams);

            } else {    // vertex attributes based morphing

                var vb, semantic;
                for (var t = 0; t < morphInstance._activeVertexBuffers.length; t++) {

                    vb = morphInstance._activeVertexBuffers[t];
                    if (vb) {

                        // patch semantic for the buffer to current ATTR slot (using ATTR8 - ATTR15 range)
                        semantic = SEMANTIC_ATTR + (t + 8);
                        vb.format.elements[0].name = semantic;
                        vb.format.elements[0].scopeId = device.scope.resolve(semantic);
                        vb.format.update();

                        device.setVertexBuffer(vb);
                    }
                }

                // set all 8 weights
                this.morphWeightsA.setValue(morphInstance._shaderMorphWeightsA);
                this.morphWeightsB.setValue(morphInstance._shaderMorphWeightsB);
            }
        }
    }

    renderForward(camera, drawCalls, drawCallsCount, sortedLights, pass, cullingMask, drawCallback, layer) {
        var device = this.device;
        var scene = this.scene;
        var vrDisplay = camera.vrDisplay;
        var lightHash = layer ? layer._lightHash : 0;

        var passFlag = 1 << pass;

        // #ifdef PROFILER
        var forwardStartTime = now();
        // #endif

        var i, drawCall, mesh, material, objDefs, variantKey, lightMask, style, usedDirLights;
        var prevMaterial = null, prevObjDefs, prevLightMask, prevStatic;
        var stencilFront, stencilBack;

        var halfWidth = device.width * 0.5;

        // Render the scene
        for (i = 0; i < drawCallsCount; i++) {

            drawCall = drawCalls[i];
            if (cullingMask && drawCall.mask && !(cullingMask & drawCall.mask)) continue; // apply visibility override

            if (drawCall.command) {
                // We have a command
                drawCall.command();
            } else {

                // #ifdef PROFILER
                if (camera === skipRenderCamera) {
                    if (_skipRenderCounter >= skipRenderAfter) continue;
                    _skipRenderCounter++;
                }
                if (layer) {
                    if (layer._skipRenderCounter >= layer.skipRenderAfter) continue;
                    layer._skipRenderCounter++;
                }
                // #endif

                // We have a mesh instance
                mesh = drawCall.mesh;
                material = drawCall.material;
                objDefs = drawCall._shaderDefs;
                lightMask = drawCall.mask;

                this.setSkinning(device, drawCall, material);

                if (material && material === prevMaterial && objDefs !== prevObjDefs) {
                    prevMaterial = null; // force change shader if the object uses a different variant of the same material
                }

                if (drawCall.isStatic || prevStatic) {
                    prevMaterial = null;
                }

                if (material !== prevMaterial) {
                    this._materialSwitches++;

                    if (material.dirty) {
                        material.updateUniforms();
                        material.dirty = false;
                    }

                    if (!drawCall._shader[pass] || drawCall._shaderDefs !== objDefs || drawCall._lightHash !== lightHash) {
                        if (!drawCall.isStatic) {
                            variantKey = pass + "_" + objDefs + "_" + lightHash;
                            drawCall._shader[pass] = material.variants[variantKey];
                            if (!drawCall._shader[pass]) {
                                this.updateShader(drawCall, objDefs, null, pass, sortedLights);
                                material.variants[variantKey] = drawCall._shader[pass];
                            }
                        } else {
                            this.updateShader(drawCall, objDefs, drawCall._staticLightList, pass, sortedLights);
                        }
                        drawCall._shaderDefs = objDefs;
                        drawCall._lightHash = lightHash;
                    }

                    if (! drawCall._shader[pass].failed && ! device.setShader(drawCall._shader[pass])) {
                        // #ifdef DEBUG
                        console.error('Error in material "' + material.name + '" with flags ' + objDefs);
                        // #endif
                        drawCall._shader[pass].failed = true;
                    }

                    // Uniforms I: material
                    material.setParameters(device);

                    if (!prevMaterial || lightMask !== prevLightMask) {
                        usedDirLights = this.dispatchDirectLights(sortedLights[LIGHTTYPE_DIRECTIONAL], scene, lightMask, camera);
                        this.dispatchLocalLights(sortedLights, scene, lightMask, usedDirLights, drawCall._staticLightList);
                    }

                    this.alphaTestId.setValue(material.alphaTest);

                    device.setBlending(material.blend);
                    if (material.blend) {
                        if (material.separateAlphaBlend) {
                            device.setBlendFunctionSeparate(material.blendSrc, material.blendDst, material.blendSrcAlpha, material.blendDstAlpha);
                            device.setBlendEquationSeparate(material.blendEquation, material.blendAlphaEquation);
                        } else {
                            device.setBlendFunction(material.blendSrc, material.blendDst);
                            device.setBlendEquation(material.blendEquation);
                        }
                    }
                    device.setColorWrite(material.redWrite, material.greenWrite, material.blueWrite, material.alphaWrite);
                    device.setDepthWrite(material.depthWrite);

                    // this fixes the case where the user wishes to turn off depth testing but wants to write depth
                    if (material.depthWrite && !material.depthTest){
                        device.setDepthFunc(FUNC_ALWAYS);
                        device.setDepthTest(true);
                    } else {
                        device.setDepthFunc(FUNC_LESSEQUAL);
                        device.setDepthTest(material.depthTest);
                    }

                    device.setAlphaToCoverage(material.alphaToCoverage);

                    if (material.depthBias || material.slopeDepthBias) {
                        device.setDepthBias(true);
                        device.setDepthBiasValues(material.depthBias, material.slopeDepthBias);
                    } else {
                        device.setDepthBias(false);
                    }
                }

                this.setCullMode(camera._cullFaces, camera._flipFaces, drawCall);

                stencilFront = drawCall.stencilFront || material.stencilFront;
                stencilBack = drawCall.stencilBack || material.stencilBack;

                if (stencilFront || stencilBack) {
                    device.setStencilTest(true);
                    if (stencilFront === stencilBack) {
                        // identical front/back stencil
                        device.setStencilFunc(stencilFront.func, stencilFront.ref, stencilFront.readMask);
                        device.setStencilOperation(stencilFront.fail, stencilFront.zfail, stencilFront.zpass, stencilFront.writeMask);
                    } else {
                        // separate
                        if (stencilFront) {
                            // set front
                            device.setStencilFuncFront(stencilFront.func, stencilFront.ref, stencilFront.readMask);
                            device.setStencilOperationFront(stencilFront.fail, stencilFront.zfail, stencilFront.zpass, stencilFront.writeMask);
                        } else {
                            // default front
                            device.setStencilFuncFront(FUNC_ALWAYS, 0, 0xFF);
                            device.setStencilOperationFront(STENCILOP_KEEP, STENCILOP_KEEP, STENCILOP_KEEP, 0xFF);
                        }
                        if (stencilBack) {
                            // set back
                            device.setStencilFuncBack(stencilBack.func, stencilBack.ref, stencilBack.readMask);
                            device.setStencilOperationBack(stencilBack.fail, stencilBack.zfail, stencilBack.zpass, stencilBack.writeMask);
                        } else {
                            // default back
                            device.setStencilFuncBack(FUNC_ALWAYS, 0, 0xFF);
                            device.setStencilOperationBack(STENCILOP_KEEP, STENCILOP_KEEP, STENCILOP_KEEP, 0xFF);
                        }
                    }
                } else {
                    device.setStencilTest(false);
                }

                // Uniforms II: meshInstance overrides
                drawCall.setParameters(device, passFlag);

                this.setVertexBuffers(device, mesh);
                this.setMorphing(device, drawCall.morphInstance);

                style = drawCall.renderStyle;
                device.setIndexBuffer(mesh.indexBuffer[style]);

                if (drawCallback) {
                    drawCallback(drawCall, i);
                }

                if (vrDisplay && vrDisplay.presenting) {
                    // Left
                    device.setViewport(0, 0, halfWidth, device.height);
                    this.projId.setValue(projL.data);
                    this.projSkyboxId.setValue(projL.data);
                    this.viewInvId.setValue(viewInvL.data);
                    this.viewId.setValue(viewL.data);
                    this.viewId3.setValue(viewMat3L.data);
                    this.viewProjId.setValue(viewProjMatL.data);
                    this.viewPos[0] = viewPosL.x;
                    this.viewPos[1] = viewPosL.y;
                    this.viewPos[2] = viewPosL.z;
                    this.viewPosId.setValue(this.viewPos);
                    i += this.drawInstance(device, drawCall, mesh, style, true);
                    this._forwardDrawCalls++;

                    // Right
                    device.setViewport(halfWidth, 0, halfWidth, device.height);
                    this.projId.setValue(projR.data);
                    this.projSkyboxId.setValue(projR.data);
                    this.viewInvId.setValue(viewInvR.data);
                    this.viewId.setValue(viewR.data);
                    this.viewId3.setValue(viewMat3R.data);
                    this.viewProjId.setValue(viewProjMatR.data);
                    this.viewPos[0] = viewPosR.x;
                    this.viewPos[1] = viewPosR.y;
                    this.viewPos[2] = viewPosR.z;
                    this.viewPosId.setValue(this.viewPos);
                    i += this.drawInstance2(device, drawCall, mesh, style);
                    this._forwardDrawCalls++;
                } else if (camera.xr && camera.xr.session && camera.xr.views.length) {
                    var views = camera.xr.views;

                    for (var v = 0; v < views.length; v++) {
                        var view = views[v];

                        device.setViewport(view.viewport.x, view.viewport.y, view.viewport.z, view.viewport.w);

                        this.projId.setValue(view.projMat.data);
                        this.projSkyboxId.setValue(view.projMat.data);
                        this.viewId.setValue(view.viewOffMat.data);
                        this.viewInvId.setValue(view.viewInvOffMat.data);
                        this.viewId3.setValue(view.viewMat3.data);
                        this.viewProjId.setValue(view.projViewOffMat.data);
                        this.viewPosId.setValue(view.position);

                        if (v === 0) {
                            i += this.drawInstance(device, drawCall, mesh, style, true);
                        } else {
                            i += this.drawInstance2(device, drawCall, mesh, style);
                        }

                        this._forwardDrawCalls++;
                    }
                } else {
                    i += this.drawInstance(device, drawCall, mesh, style, true);
                    this._forwardDrawCalls++;
                }

                // Unset meshInstance overrides back to material values if next draw call will use the same material
                if (i < drawCallsCount - 1 && drawCalls[i + 1].material === material) {
                    material.setParameters(device, drawCall.parameters);
                }

                prevMaterial = material;
                prevObjDefs = objDefs;
                prevLightMask = lightMask;
                prevStatic = drawCall.isStatic;
            }
        }
        device.updateEnd();

        // #ifdef PROFILER
        this._forwardTime += now() - forwardStartTime;
        // #endif
    }

    setupInstancing(device) {
        if (device.enableAutoInstancing) {
            if (!_autoInstanceBuffer) {
                _autoInstanceBuffer = new VertexBuffer(device, VertexFormat.defaultInstancingFormat, device.autoInstancingMaxObjects, BUFFER_DYNAMIC);
            }
        }
    }

    revertStaticMeshes(meshInstances) {
        var i;
        var drawCalls = meshInstances;
        var drawCallsCount = drawCalls.length;
        var drawCall;
        var newDrawCalls = [];

        var prevStaticSource;
        for (i = 0; i < drawCallsCount; i++) {
            drawCall = drawCalls[i];
            if (drawCall._staticSource) {
                if (drawCall._staticSource !== prevStaticSource) {
                    newDrawCalls.push(drawCall._staticSource);
                    prevStaticSource = drawCall._staticSource;
                }
            } else {
                newDrawCalls.push(drawCall);
            }
        }

        // Set array to new
        meshInstances.length = newDrawCalls.length;
        for (i = 0; i < newDrawCalls.length; i++) {
            meshInstances[i] = newDrawCalls[i];
        }
    }

    prepareStaticMeshes(meshInstances, lights) {
        // #ifdef PROFILER
        var prepareTime = now();
        var searchTime = 0;
        var subSearchTime = 0;
        var triAabbTime = 0;
        var subTriAabbTime = 0;
        var writeMeshTime = 0;
        var subWriteMeshTime = 0;
        var combineTime = 0;
        var subCombineTime = 0;
        // #endif

        var i, j, k, v, s, index;

        var device = this.device;
        var scene = this.scene;
        var drawCalls = meshInstances;
        var drawCallsCount = drawCalls.length;
        var drawCall, light;

        var newDrawCalls = [];
        var mesh;
        var indices, verts, numTris, elems, vertSize, offsetP, baseIndex;
        var _x, _y, _z;
        var minx, miny, minz, maxx, maxy, maxz;
        var minv, maxv;
        var minVec = new Vec3();
        var maxVec = new Vec3();
        var localLightBounds = new BoundingBox();
        var invMatrix = new Mat4();
        var triLightComb = [];
        var triLightCombUsed;
        var indexBuffer, vertexBuffer;
        var combIndices, combIbName, combIb;
        var lightTypePass;
        var lightAabb = [];
        var aabb;
        var triBounds = [];
        var staticLights = [];
        var bit;
        var lht;
        for (i = 0; i < drawCallsCount; i++) {
            drawCall = drawCalls[i];
            if (!drawCall.isStatic) {
                newDrawCalls.push(drawCall);
            } else {
                aabb = drawCall.aabb;
                staticLights.length = 0;
                for (lightTypePass = LIGHTTYPE_OMNI; lightTypePass <= LIGHTTYPE_SPOT; lightTypePass++) {
                    for (j = 0; j < lights.length; j++) {
                        light = lights[j];
                        if (light._type !== lightTypePass) continue;
                        if (light.enabled) {
                            if (light.mask & drawCall.mask) {
                                if (light.isStatic) {
                                    if (!lightAabb[j]) {
                                        lightAabb[j] = new BoundingBox();
                                        // light.getBoundingBox(lightAabb[j]); // box from sphere seems to give better granularity
                                        light._node.getWorldTransform();
                                        light.getBoundingSphere(tempSphere);
                                        lightAabb[j].center.copy(tempSphere.center);
                                        lightAabb[j].halfExtents.x = tempSphere.radius;
                                        lightAabb[j].halfExtents.y = tempSphere.radius;
                                        lightAabb[j].halfExtents.z = tempSphere.radius;
                                    }
                                    if (!lightAabb[j].intersects(aabb)) continue;
                                    staticLights.push(j);
                                }
                            }
                        }
                    }
                }

                if (staticLights.length === 0) {
                    newDrawCalls.push(drawCall);
                    continue;
                }

                mesh = drawCall.mesh;
                vertexBuffer = mesh.vertexBuffer;
                indexBuffer = mesh.indexBuffer[drawCall.renderStyle];
                indices = indexBuffer.bytesPerIndex === 2 ? new Uint16Array(indexBuffer.lock()) : new Uint32Array(indexBuffer.lock());
                numTris = mesh.primitive[drawCall.renderStyle].count / 3;
                baseIndex = mesh.primitive[drawCall.renderStyle].base;
                elems = vertexBuffer.format.elements;
                vertSize = vertexBuffer.format.size / 4; // / 4 because float
                verts = new Float32Array(vertexBuffer.storage);

                for (k = 0; k < elems.length; k++) {
                    if (elems[k].name === SEMANTIC_POSITION) {
                        offsetP = elems[k].offset / 4; // / 4 because float
                    }
                }

                // #ifdef PROFILER
                subTriAabbTime = now();
                // #endif

                triLightComb.length = numTris;
                for (k = 0; k < numTris; k++) {
                    // triLightComb[k] = ""; // uncomment to remove 32 lights limit
                    triLightComb[k] = 0; // comment to remove 32 lights limit
                }
                triLightCombUsed = false;

                triBounds.length = numTris * 6;
                for (k = 0; k < numTris; k++) {
                    minx = Number.MAX_VALUE;
                    miny = Number.MAX_VALUE;
                    minz = Number.MAX_VALUE;
                    maxx = -Number.MAX_VALUE;
                    maxy = -Number.MAX_VALUE;
                    maxz = -Number.MAX_VALUE;
                    for (v = 0; v < 3; v++) {
                        index = indices[k * 3 + v + baseIndex];
                        index = index * vertSize + offsetP;
                        _x = verts[index];
                        _y = verts[index + 1];
                        _z = verts[index + 2];
                        if (_x < minx) minx = _x;
                        if (_y < miny) miny = _y;
                        if (_z < minz) minz = _z;
                        if (_x > maxx) maxx = _x;
                        if (_y > maxy) maxy = _y;
                        if (_z > maxz) maxz = _z;
                    }
                    index = k * 6;
                    triBounds[index] = minx;
                    triBounds[index + 1] = miny;
                    triBounds[index + 2] = minz;
                    triBounds[index + 3] = maxx;
                    triBounds[index + 4] = maxy;
                    triBounds[index + 5] = maxz;
                }
                // #ifdef PROFILER
                triAabbTime += now() - subTriAabbTime;
                // #endif

                // #ifdef PROFILER
                subSearchTime = now();
                // #endif
                for (s = 0; s < staticLights.length; s++) {
                    j = staticLights[s];
                    light = lights[j];

                    invMatrix.copy(drawCall.node.worldTransform).invert();
                    localLightBounds.setFromTransformedAabb(lightAabb[j], invMatrix);
                    minv = localLightBounds.getMin();
                    maxv = localLightBounds.getMax();
                    bit = 1 << s;

                    for (k = 0; k < numTris; k++) {
                        index = k * 6;
                        if ((triBounds[index] <= maxv.x) && (triBounds[index + 3] >= minv.x) &&
                            (triBounds[index + 1] <= maxv.y) && (triBounds[index + 4] >= minv.y) &&
                            (triBounds[index + 2] <= maxv.z) && (triBounds[index + 5] >= minv.z)) {

                            // triLightComb[k] += j + "_";  // uncomment to remove 32 lights limit
                            triLightComb[k] |= bit; // comment to remove 32 lights limit
                            triLightCombUsed = true;
                        }
                    }
                }
                // #ifdef PROFILER
                searchTime += now() - subSearchTime;
                // #endif

                if (triLightCombUsed) {

                    // #ifdef PROFILER
                    subCombineTime = now();
                    // #endif

                    combIndices = {};
                    for (k = 0; k < numTris; k++) {
                        j = k * 3 + baseIndex; // can go beyond 0xFFFF if base was non-zero?
                        combIbName = triLightComb[k];
                        if (!combIndices[combIbName]) combIndices[combIbName] = [];
                        combIb = combIndices[combIbName];
                        combIb.push(indices[j]);
                        combIb.push(indices[j + 1]);
                        combIb.push(indices[j + 2]);
                    }

                    // #ifdef PROFILER
                    combineTime += now() - subCombineTime;
                    // #endif

                    // #ifdef PROFILER
                    subWriteMeshTime = now();
                    // #endif

                    for (combIbName in combIndices) {
                        combIb = combIndices[combIbName];
                        var ib = new IndexBuffer(device, indexBuffer.format, combIb.length, indexBuffer.usage);
                        var ib2 = ib.bytesPerIndex === 2 ? new Uint16Array(ib.lock()) : new Uint32Array(ib.lock());
                        ib2.set(combIb);
                        ib.unlock();

                        minx = Number.MAX_VALUE;
                        miny = Number.MAX_VALUE;
                        minz = Number.MAX_VALUE;
                        maxx = -Number.MAX_VALUE;
                        maxy = -Number.MAX_VALUE;
                        maxz = -Number.MAX_VALUE;
                        for (k = 0; k < combIb.length; k++) {
                            index = combIb[k];
                            _x = verts[index * vertSize + offsetP];
                            _y = verts[index * vertSize + offsetP + 1];
                            _z = verts[index * vertSize + offsetP + 2];
                            if (_x < minx) minx = _x;
                            if (_y < miny) miny = _y;
                            if (_z < minz) minz = _z;
                            if (_x > maxx) maxx = _x;
                            if (_y > maxy) maxy = _y;
                            if (_z > maxz) maxz = _z;
                        }
                        minVec.set(minx, miny, minz);
                        maxVec.set(maxx, maxy, maxz);
                        var chunkAabb = new BoundingBox();
                        chunkAabb.setMinMax(minVec, maxVec);

                        var mesh2 = new Mesh(device);
                        mesh2.vertexBuffer = vertexBuffer;
                        mesh2.indexBuffer[0] = ib;
                        mesh2.primitive[0].type = PRIMITIVE_TRIANGLES;
                        mesh2.primitive[0].base = 0;
                        mesh2.primitive[0].count = combIb.length;
                        mesh2.primitive[0].indexed = true;
                        mesh2.aabb = chunkAabb;

                        var instance = new MeshInstance(drawCall.node, mesh2, drawCall.material);
                        instance.isStatic = drawCall.isStatic;
                        instance.visible = drawCall.visible;
                        instance.layer = drawCall.layer;
                        instance.castShadow = drawCall.castShadow;
                        instance._receiveShadow = drawCall._receiveShadow;
                        instance.cull = drawCall.cull;
                        instance.pick = drawCall.pick;
                        instance.mask = drawCall.mask;
                        instance.parameters = drawCall.parameters;
                        instance._shaderDefs = drawCall._shaderDefs;
                        instance._staticSource = drawCall;

                        if (drawCall._staticLightList) {
                            instance._staticLightList = drawCall._staticLightList; // add forced assigned lights
                        } else {
                            instance._staticLightList = [];
                        }

                        // uncomment to remove 32 lights limit
                        // var lnames = combIbName.split("_");
                        // lnames.length = lnames.length - 1;
                        // for(k = 0; k < lnames.length; k++) {
                        //     instance._staticLightList[k] = lights[parseInt(lnames[k])];
                        // }

                        // comment to remove 32 lights limit
                        for (k = 0; k < staticLights.length; k++) {
                            bit = 1 << k;
                            if (combIbName & bit) {
                                lht = lights[staticLights[k]];
                                if (instance._staticLightList.indexOf(lht) < 0) {
                                    instance._staticLightList.push(lht);
                                }
                            }
                        }

                        instance._staticLightList.sort(this.lightCompare);

                        newDrawCalls.push(instance);
                    }

                    // #ifdef PROFILER
                    writeMeshTime += now() - subWriteMeshTime;
                    // #endif
                } else {
                    newDrawCalls.push(drawCall);
                }
            }
        }
        // Set array to new
        meshInstances.length = newDrawCalls.length;
        for (i = 0; i < newDrawCalls.length; i++) {
            meshInstances[i] = newDrawCalls[i];
        }
        // #ifdef PROFILER
        scene._stats.lastStaticPrepareFullTime = now() - prepareTime;
        scene._stats.lastStaticPrepareSearchTime = searchTime;
        scene._stats.lastStaticPrepareWriteTime = writeMeshTime;
        scene._stats.lastStaticPrepareTriAabbTime = triAabbTime;
        scene._stats.lastStaticPrepareCombineTime = combineTime;
        // #endif
    }

    updateShaders(drawCalls) {
        var mat, count = drawCalls.length;
        for (var i = 0; i < count; i++) {
            mat = drawCalls[i].material;
            if (mat) {
                // material not processed yet
                if (!_tempMaterialSet.has(mat)) {
                    _tempMaterialSet.add(mat);

                    if (mat.updateShader !== Material.prototype.updateShader) {
                        mat.clearVariants();
                        mat.shader = null;
                    }
                }
            }
        }

        // keep temp set empty
        _tempMaterialSet.clear();
    }

    updateLitShaders(drawCalls) {
        var mat, count = drawCalls.length;
        for (var i = 0; i < count; i++) {
            mat = drawCalls[i].material;
            if (mat) {
                // material not processed yet
                if (!_tempMaterialSet.has(mat)) {
                    _tempMaterialSet.add(mat);

                    if (mat.updateShader !== Material.prototype.updateShader) {

                        // only process lit materials
                        if (mat.useLighting && (!mat.emitter || mat.emitter.lighting)) {
                            mat.clearVariants();
                            mat.shader = null;
                        }
                    }
                }
            }
        }

        // keep temp set empty
        _tempMaterialSet.clear();
    }

    beginFrame(comp) {
        var scene = this.scene;
        var meshInstances = comp._meshInstances;
        var lights = comp._lights;

        // Update shaders if needed
        // all mesh instances (TODO: ideally can update less if only lighting changed)
        if (scene.updateShaders) {
            this.updateShaders(meshInstances);
            scene.updateShaders = false;
            scene.updateLitShaders = false;
            scene._shaderVersion++;
        } else if (scene.updateLitShaders) {
            this.updateLitShaders(meshInstances);
            scene.updateLitShaders = false;
            scene._shaderVersion++;
        }

        // Update all skin matrices to properly cull skinned objects (but don't update rendering data yet)
        this.updateCpuSkinMatrices(meshInstances);

        var i;
        var len = meshInstances.length;
        for (i = 0; i < len; i++) {
            meshInstances[i].visibleThisFrame = false;
        }

        len = lights.length;
        for (i = 0; i < len; i++) {
            lights[i].visibleThisFrame = lights[i]._type === LIGHTTYPE_DIRECTIONAL;
        }
    }

    beginLayers(comp) {
        var scene = this.scene;
        var len = comp.layerList.length;
        var layer;
        var i, j;
        var shaderVersion = this.scene._shaderVersion;
        for (i = 0; i < len; i++) {
            comp.layerList[i]._postRenderCounter = 0;
        }
        var transparent;
        for (i = 0; i < len; i++) {
            layer = comp.layerList[i];
            layer._shaderVersion = shaderVersion;
            // #ifdef PROFILER
            layer._skipRenderCounter = 0;
            layer._forwardDrawCalls = 0;
            layer._shadowDrawCalls = 0;
            layer._renderTime = 0;
            // #endif

            layer._preRenderCalledForCameras = 0;
            layer._postRenderCalledForCameras = 0;
            transparent = comp.subLayerList[i];
            if (transparent) {
                layer._postRenderCounter |= 2;
            } else {
                layer._postRenderCounter |= 1;
            }
            layer._postRenderCounterMax = layer._postRenderCounter;

            for (j = 0; j < layer.cameras.length; j++) {
                // Create visible arrays for every camera inside each layer if not present
                if (!layer.instances.visibleOpaque[j]) layer.instances.visibleOpaque[j] = new VisibleInstanceList();
                if (!layer.instances.visibleTransparent[j]) layer.instances.visibleTransparent[j] = new VisibleInstanceList();
                // Mark visible arrays as not processed yet
                layer.instances.visibleOpaque[j].done = false;
                layer.instances.visibleTransparent[j].done = false;
            }

            // remove visible lists if cameras have been removed, remove one per frame
            if (layer.cameras.length < layer.instances.visibleOpaque.length) {
                layer.instances.visibleOpaque.splice(layer.cameras.length, 1);
            }

            if (layer.cameras.length < layer.instances.visibleTransparent.length) {
                layer.instances.visibleTransparent.splice(layer.cameras.length, 1);
            }

            // Generate static lighting for meshes in this layer if needed
            if (layer._needsStaticPrepare && layer._staticLightHash) {
                // TODO: reuse with the same staticLightHash
                if (layer._staticPrepareDone) {
                    this.revertStaticMeshes(layer.opaqueMeshInstances);
                    this.revertStaticMeshes(layer.transparentMeshInstances);
                }
                this.prepareStaticMeshes(layer.opaqueMeshInstances, layer._lights);
                this.prepareStaticMeshes(layer.transparentMeshInstances, layer._lights);
                comp._dirty = true;
                scene.updateShaders = true;
                layer._needsStaticPrepare = false;
                layer._staticPrepareDone = true;
            }
        }
    }

    cullLocalShadowmap(light, drawCalls) {
        var i, type, shadowCam, shadowCamNode, passes, pass, numInstances, meshInstance, visibleList, vlen, visible;
        var lightNode;
        type = light._type;
        if (type === LIGHTTYPE_DIRECTIONAL) return;
        light.visibleThisFrame = true; // force light visibility if function was manually called

        shadowCam = this.getShadowCamera(this.device, light);

        shadowCam.projection = PROJECTION_PERSPECTIVE;
        shadowCam.nearClip = light.attenuationEnd / 1000;
        shadowCam.farClip = light.attenuationEnd;
        shadowCam.aspectRatio = 1;
        if (type === LIGHTTYPE_SPOT) {
            shadowCam.fov = light._outerConeAngle * 2;
            passes = 1;
        } else {
            shadowCam.fov = 90;
            passes = 6;
        }
        shadowCamNode = shadowCam._node;
        lightNode = light._node;
        shadowCamNode.setPosition(lightNode.getPosition());
        if (type === LIGHTTYPE_SPOT) {
            shadowCamNode.setRotation(lightNode.getRotation());
            shadowCamNode.rotateLocal(-90, 0, 0); // Camera's look down negative Z, and directional lights point down negative Y // TODO: remove eulers
        }

        for (pass = 0; pass < passes; pass++) {
            if (type === LIGHTTYPE_OMNI) {
                shadowCamNode.setRotation(pointLightRotations[pass]);
                shadowCam.renderTarget = light._shadowCubeMap[pass];
            }

            this.updateCameraFrustum(shadowCam);

            visibleList = light._visibleList[pass];
            if (!visibleList) {
                visibleList = light._visibleList[pass] = [];
            }
            light._visibleLength[pass] = 0;
            vlen = 0;
            for (i = 0, numInstances = drawCalls.length; i < numInstances; i++) {
                meshInstance = drawCalls[i];
                visible = true;
                if (meshInstance.cull) {
                    visible = meshInstance._isVisible(shadowCam);
                }
                if (visible) {
                    visibleList[vlen] = meshInstance;
                    vlen++;
                    meshInstance.visibleThisFrame = true;
                }
            }
            light._visibleLength[pass] = vlen;

            if (visibleList.length !== vlen) {
                visibleList.length = vlen;
            }
            visibleList.sort(this.depthSortCompare); // sort shadowmap drawcalls here, not in render
        }
    }

    cullDirectionalShadowmap(light, drawCalls, camera, pass) {
        var i, shadowCam, shadowCamNode, lightNode, frustumSize, vlen, visibleList;
        var unitPerTexel, delta, p;
        var minx, miny, minz, maxx, maxy, maxz, centerx, centery;
        var visible, numInstances;
        var meshInstance;
        var emptyAabb;
        var drawCallAabb;
        var device = this.device;
        light.visibleThisFrame = true; // force light visibility if function was manually called

        shadowCam = this.getShadowCamera(device, light);
        shadowCamNode = shadowCam._node;
        lightNode = light._node;

        shadowCamNode.setPosition(lightNode.getPosition());
        shadowCamNode.setRotation(lightNode.getRotation());
        shadowCamNode.rotateLocal(-90, 0, 0); // Camera's look down negative Z, and directional lights point down negative Y

        // Positioning directional light frustum I
        // Construct light's orthographic frustum around camera frustum
        // Use very large near/far planes this time

        // 1. Get the frustum of the camera
        _getFrustumPoints(camera, light.shadowDistance || camera._farClip, frustumPoints);

        // 2. Figure out the maximum diagonal of the frustum in light's projected space.
        frustumSize = frustumDiagonal.sub2( frustumPoints[0], frustumPoints[6] ).length();
        frustumSize = Math.max( frustumSize, frustumDiagonal.sub2( frustumPoints[4], frustumPoints[6] ).length() );

        // 3. Transform the 8 corners of the camera frustum into the shadow camera's view space
        shadowCamView.copy( shadowCamNode.getWorldTransform() ).invert();
        c2sc.copy( shadowCamView ).mul( camera._node.getWorldTransform() );
        for (i = 0; i < 8; i++) {
            c2sc.transformPoint(frustumPoints[i], frustumPoints[i]);
        }

        // 4. Come up with a bounding box (in light-space) by calculating the min
        // and max X, Y, and Z values from your 8 light-space frustum coordinates.
        minx = miny = minz = 1000000;
        maxx = maxy = maxz = -1000000;
        for (i = 0; i < 8; i++) {
            p = frustumPoints[i];
            if (p.x < minx) minx = p.x;
            if (p.x > maxx) maxx = p.x;
            if (p.y < miny) miny = p.y;
            if (p.y > maxy) maxy = p.y;
            if (p.z < minz) minz = p.z;
            if (p.z > maxz) maxz = p.z;
        }

        // 5. Enlarge the light's frustum so that the frustum will be the same size
        // no matter how the view frustum moves.
        // And also snap the frustum to align with shadow texel. ( Avoid shadow shimmering )
        unitPerTexel = frustumSize / light._shadowResolution;
        delta = (frustumSize - (maxx - minx)) * 0.5;
        minx = Math.floor( (minx - delta) / unitPerTexel ) * unitPerTexel;
        delta = (frustumSize - (maxy - miny)) * 0.5;
        miny = Math.floor( (miny - delta) / unitPerTexel ) * unitPerTexel;
        maxx = minx + frustumSize;
        maxy = miny + frustumSize;

        // 6. Use your min and max values to create an off-center orthographic projection.
        centerx = (maxx + minx) * 0.5;
        centery = (maxy + miny) * 0.5;
        shadowCamNode.translateLocal(centerx, centery, 100000);

        shadowCam.projection = PROJECTION_ORTHOGRAPHIC;
        shadowCam.nearClip = 0;
        shadowCam.farClip = 200000;
        shadowCam.aspectRatio = 1; // The light's frustum is a cuboid.
        shadowCam.orthoHeight = frustumSize * 0.5;

        this.updateCameraFrustum(shadowCam);

        // Cull shadow casters and find their AABB
        emptyAabb = true;
        visibleList = light._visibleList[pass];
        if (!visibleList) {
            visibleList = light._visibleList[pass] = [];
        }
        vlen = light._visibleLength[pass] = 0;

        for (i = 0, numInstances = drawCalls.length; i < numInstances; i++) {
            meshInstance = drawCalls[i];
            visible = true;
            if (meshInstance.cull) {
                visible = meshInstance._isVisible(shadowCam);
            }
            if (visible) {
                visibleList[vlen] = meshInstance;
                vlen++;
                meshInstance.visibleThisFrame = true;

                drawCallAabb = meshInstance.aabb;
                if (emptyAabb) {
                    visibleSceneAabb.copy(drawCallAabb);
                    emptyAabb = false;
                } else {
                    visibleSceneAabb.add(drawCallAabb);
                }
            }
        }
        light._visibleLength[pass] = vlen;

        if (visibleList.length !== vlen) {
            visibleList.length = vlen;
        }
        visibleList.sort(this.depthSortCompare); // sort shadowmap drawcalls here, not in render

        // Positioning directional light frustum II
        // Fit clipping planes tightly around visible shadow casters

        // 1. Calculate minz/maxz based on casters' AABB
        var z = _getZFromAABBSimple( shadowCamView, visibleSceneAabb.getMin(), visibleSceneAabb.getMax(), minx, maxx, miny, maxy );

        // Always use the scene's aabb's Z value
        // Otherwise object between the light and the frustum won't cast shadow.
        maxz = z.max;
        if (z.min > minz) minz = z.min;

        // 2. Fix projection
        shadowCamNode.setPosition(lightNode.getPosition());
        shadowCamNode.translateLocal(centerx, centery, maxz + directionalShadowEpsilon);
        shadowCam.farClip = maxz - minz;

        // Save projection variables to use in rendering later
        var settings = light._visibleCameraSettings[pass];
        if (!settings) {
            settings = light._visibleCameraSettings[pass] = {};
        }
        var lpos = shadowCamNode.getPosition();
        settings.x = lpos.x;
        settings.y = lpos.y;
        settings.z = lpos.z;
        settings.orthoHeight = shadowCam.orthoHeight;
        settings.farClip = shadowCam.farClip;
    }

    gpuUpdate(drawCalls) {
        // skip everything with visibleThisFrame === false
        this.updateGpuSkinMatrices(drawCalls);
        this.updateMorphing(drawCalls);
    }

    setSceneConstants() {
        var i;
        var device = this.device;
        var scene = this.scene;

        // Set up ambient/exposure
        this.dispatchGlobalLights(scene);

        // Set up the fog
        if (scene.fog !== FOG_NONE) {
            this.fogColor[0] = scene.fogColor.r;
            this.fogColor[1] = scene.fogColor.g;
            this.fogColor[2] = scene.fogColor.b;
            if (scene.gammaCorrection) {
                for (i = 0; i < 3; i++) {
                    this.fogColor[i] = Math.pow(this.fogColor[i], 2.2);
                }
            }
            this.fogColorId.setValue(this.fogColor);
            if (scene.fog === FOG_LINEAR) {
                this.fogStartId.setValue(scene.fogStart);
                this.fogEndId.setValue(scene.fogEnd);
            } else {
                this.fogDensityId.setValue(scene.fogDensity);
            }
        }

        // Set up screen size // should be RT size?
        this._screenSize[0] = device.width;
        this._screenSize[1] = device.height;
        this._screenSize[2] = 1 / device.width;
        this._screenSize[3] = 1 / device.height;
        this.screenSizeId.setValue(this._screenSize);
    }

    updateLightStats(comp, compUpdatedFlags) {

        // #ifdef PROFILER
        if (compUpdatedFlags & COMPUPDATED_LIGHTS || !this.scene._statsUpdated) {
            var stats = this.scene._stats;
            stats.lights = comp._lights.length;
            stats.dynamicLights = 0;
            stats.bakedLights = 0;
            var l;
            for (var i = 0; i < stats.lights; i++) {
                l = comp._lights[i];
                if (l.enabled) {
                    if ((l.mask & MASK_DYNAMIC) || (l.mask & MASK_BAKED)) { // if affects dynamic or baked objects in real-time
                        stats.dynamicLights++;
                    }
                    if (l.mask & MASK_LIGHTMAP) { // if baked into lightmaps
                        stats.bakedLights++;
                    }
                }
            }
        }

        if (compUpdatedFlags & COMPUPDATED_INSTANCES || !this.scene._statsUpdated) {
            this.scene._stats.meshInstances = comp._meshInstances.length;
        }

        this.scene._statsUpdated = true;
        // #endif
    }

    renderComposition(comp) {
        var device = this.device;
        var camera;
        var renderedRt = comp._renderedRt;
        var renderedByCam = comp._renderedByCam;
        var renderedLayer = comp._renderedLayer;
        var renderAction, renderActions = comp._renderActions;
        var i, layer, layerIndex, transparent, rt, k, processedThisCamera, processedThisCameraAndLayer, processedThisCameraAndRt;

        // update the skybox, since this might change _meshInstances
        if (this.scene.updateSkybox) {
            this.scene._updateSkybox(device);
            this.scene.updateSkybox = false;
        }

        this.beginLayers(comp);

        // #ifdef PROFILER
        var layerCompositionUpdateTime = now();
        // #endif

        // Update static layer data, if something's changed
        var updated = comp._update();
        if (updated & COMPUPDATED_LIGHTS) {
            this.scene.updateLitShaders = true;
        }

        // #ifdef PROFILER
        this._layerCompositionUpdateTime += now() - layerCompositionUpdateTime;
        // #endif

        this.updateLightStats(comp, updated);

        // Single per-frame calculations
        this.beginFrame(comp);
        this.setSceneConstants();

        // Camera culling (once for each camera + layer)
        // Also applies meshInstance.visible and camera.cullingMask
        var renderedLength = 0;
        var cameraPass;
        var objects, drawCalls, visible;

        for (i = 0; i < renderActions.length; i++) {
            renderAction = renderActions[i];

            // layer
            layerIndex = renderAction.layerIndex;
            layer = comp.layerList[layerIndex];
            if (!layer.enabled || !comp.subLayerEnabled[layerIndex]) continue;
            transparent = comp.subLayerList[layerIndex];

            // camera
            cameraPass = renderAction.cameraIndex;
            camera = layer.cameras[cameraPass];
            if (!camera) continue;
            camera.frameBegin(renderAction.renderTarget);

            // find out if this is first time the camera is used, and first time camera-layer combination is used
            processedThisCamera = false;
            processedThisCameraAndLayer = false;
            for (k = 0; k < renderedLength; k++) {
                if (renderedByCam[k] === camera) {
                    processedThisCamera = true;
                    if (renderedLayer[k] === layer) {
                        processedThisCameraAndLayer = true;
                        break;
                    }
                }
            }

            // update camera frustum once
            if (!processedThisCamera) {
                this.updateCameraFrustum(camera.camera);
                this._camerasRendered++;
            }

            // cull each layer's non-directional lights once with each camera
            // lights aren't collected anywhere, but marked as visible
            if (!processedThisCameraAndLayer) {
                this.cullLights(camera.camera, layer._lights);
            }

            // record camera / layer used
            if (!processedThisCamera || !processedThisCameraAndLayer) {
                renderedByCam[renderedLength] = camera;
                renderedLayer[renderedLength] = layer;
                renderedLength++;
            }

            // cull mesh instances
            objects = layer.instances;

            // collect them into layer arrays
            visible = transparent ? objects.visibleTransparent[cameraPass] : objects.visibleOpaque[cameraPass];

            // shared objects are only culled once
            if (!visible.done) {

                if (layer.onPreCull) {
                    layer.onPreCull(cameraPass);
                }

                drawCalls = transparent ? layer.transparentMeshInstances : layer.opaqueMeshInstances;
                visible.length = this.cull(camera.camera, drawCalls, visible.list);
                visible.done = true;

                if (layer.onPostCull) {
                    layer.onPostCull(cameraPass);
                }
            }

            camera.frameEnd();
        }

        // Shadowmap culling for directional and visible local lights
        // collected into light._visibleList
        // objects are also globally marked as visible
        // Also sets up local shadow camera matrices
        var light, casters;

        // #ifdef PROFILER
        var cullTime = now();
        // #endif

        // Local light casters - culled once for the whole frame
        for (i = 0; i < comp._lights.length; i++) {
            light = comp._lights[i];
            if (!light.visibleThisFrame) continue;
            if (light._type === LIGHTTYPE_DIRECTIONAL) continue;
            if (!light.castShadows || !light.enabled || light.shadowUpdateMode === SHADOWUPDATE_NONE) continue;
            casters = comp._lightShadowCasters[i];
            this.cullLocalShadowmap(light, casters);
        }

        // Directional light casters - culled once for each camera
        var globalLightCounter = -1;
        for (i = 0; i < comp._lights.length; i++) {
            light = comp._lights[i];
            if (light._type !== LIGHTTYPE_DIRECTIONAL) continue;
            globalLightCounter++;
            if (!light.castShadows || !light.enabled || light.shadowUpdateMode === SHADOWUPDATE_NONE) continue;
            casters = comp._lightShadowCasters[i];
            let cameras = comp._globalLightCameras[globalLightCounter];
            for (let j = 0; j < cameras.length; j++) {
                this.cullDirectionalShadowmap(light, casters, cameras[j].camera, comp._globalLightCameraIds[globalLightCounter][j]);
            }
        }

        // #ifdef PROFILER
        this._cullTime += now() - cullTime;
        // #endif

        // Can call script callbacks here and tell which objects are visible

        // GPU update for all visible objects
        this.gpuUpdate(comp._meshInstances);

        // Shadow render for all local visible culled lights
        this.renderShadows(comp._splitLights[LIGHTTYPE_SPOT]);
        this.renderShadows(comp._splitLights[LIGHTTYPE_OMNI]);

        // Rendering
        renderedLength = 0;
        var sortTime, draws, drawTime;
        for (i = 0; i < renderActions.length; i++) {
            renderAction = renderActions[i];

            // layer
            layerIndex = renderAction.layerIndex;
            layer = comp.layerList[layerIndex];
            if (!layer.enabled || !comp.subLayerEnabled[layerIndex]) continue;
            transparent = comp.subLayerList[layerIndex];

            cameraPass = renderAction.cameraIndex;
            camera = layer.cameras[cameraPass];

            // #ifdef DEBUG
            this.device.pushMarker(layer.name);
            this.device.pushMarker(camera ? camera.entity.name : "noname");
            // #endif

            // #ifdef PROFILER
            drawTime = now();
            // #endif

            if (camera) camera.frameBegin(renderAction.renderTarget);

            // Call prerender callback if there's one
            if (!transparent && layer.onPreRenderOpaque) {
                layer.onPreRenderOpaque(cameraPass);
            } else if (transparent && layer.onPreRenderTransparent) {
                layer.onPreRenderTransparent(cameraPass);
            }

            // Called for the first sublayer and for every camera
            if (!(layer._preRenderCalledForCameras & (1 << cameraPass))) {
                if (layer.onPreRender) layer.onPreRender(cameraPass);
                layer._preRenderCalledForCameras |= 1 << cameraPass;
                if (layer.overrideClear) {
                    this.clearView(camera.camera, renderAction.renderTarget, true, true, layer._clearOptions);
                }
            }

            if (camera) {
                // Each camera must only clear each render target once
                rt = renderAction.renderTarget;
                processedThisCameraAndRt = false;
                for (k = 0; k < renderedLength; k++) {
                    if (renderedRt[k] === rt && renderedByCam[k] === camera) {
                        processedThisCameraAndRt = true;
                        break;
                    }
                }

                if (!processedThisCameraAndRt) {
                    // clear once per camera + RT
                    if (!layer.overrideClear) {
                        this.clearView(camera.camera, renderAction.renderTarget, true, true);
                    }
                    renderedRt[renderedLength] = rt;
                    renderedByCam[renderedLength] = camera;
                    renderedLength++;
                }


                // #ifdef PROFILER
                draws = this._shadowDrawCalls;
                // #endif

                // Render directional shadows once for each camera (will reject more than 1 attempt in this function)
                this.renderShadows(layer._splitLights[LIGHTTYPE_DIRECTIONAL], cameraPass);

                // #ifdef PROFILER
                layer._shadowDrawCalls += this._shadowDrawCalls - draws;
                // #endif

                // #ifdef PROFILER
                sortTime = now();
                // #endif

                layer._sortVisible(transparent, camera.camera.node, cameraPass);

                 // #ifdef PROFILER
                this._sortTime += now() - sortTime;
                 // #endif

                objects = layer.instances;
                visible = transparent ? objects.visibleTransparent[cameraPass] : objects.visibleOpaque[cameraPass];

                // Set the not very clever global variable which is only useful when there's just one camera
                this.scene._activeCamera = camera.camera;

                // Set camera shader constants, viewport, scissor, render target
                this.setCamera(camera.camera, renderAction.renderTarget);

                // #ifdef PROFILER
                draws = this._forwardDrawCalls;
                // #endif
                this.renderForward(camera.camera,
                                   visible.list,
                                   visible.length,
                                   layer._splitLights,
                                   layer.shaderPass,
                                   layer.cullingMask,
                                   layer.onDrawCall,
                                   layer);
                // #ifdef PROFILER
                layer._forwardDrawCalls += this._forwardDrawCalls - draws;
                // #endif

                // Revert temp frame stuff
                device.setColorWrite(true, true, true, true);
                device.setStencilTest(false); // don't leak stencil state
                device.setAlphaToCoverage(false); // don't leak a2c state
                device.setDepthBias(false);

                camera.frameEnd();
            }

            // Call postrender callback if there's one
            if (!transparent && layer.onPostRenderOpaque) {
                layer.onPostRenderOpaque(cameraPass);
            } else if (transparent && layer.onPostRenderTransparent) {
                layer.onPostRenderTransparent(cameraPass);
            }
            if (layer.onPostRender && !(layer._postRenderCalledForCameras & (1 << cameraPass))) {
                layer._postRenderCounter &= ~(transparent ? 2 : 1);
                if (layer._postRenderCounter === 0) {
                    layer.onPostRender(cameraPass);
                    layer._postRenderCalledForCameras |= 1 << cameraPass;
                    layer._postRenderCounter = layer._postRenderCounterMax;
                }
            }

            // #ifdef DEBUG
            this.device.popMarker();
            this.device.popMarker();
            // #endif

            // #ifdef PROFILER
            layer._renderTime += now() - drawTime;
            // #endif
        }
    }
}

export { ForwardRenderer };<|MERGE_RESOLUTION|>--- conflicted
+++ resolved
@@ -21,14 +21,9 @@
     PRIMITIVE_TRIANGLES,
     SEMANTIC_ATTR, SEMANTIC_POSITION,
     STENCILOP_KEEP,
-<<<<<<< HEAD
     TEXHINT_SHADOWMAP,
     TEXTURETYPE_DEFAULT
-} from '../graphics/graphics.js';
-=======
-    TEXHINT_SHADOWMAP
 } from '../graphics/constants.js';
->>>>>>> 1157dc57
 import { createShaderFromCode } from '../graphics/program-lib/utils.js';
 import { drawQuadWithShader } from '../graphics/simple-post-effect.js';
 import { shaderChunks } from '../graphics/program-lib/chunks/chunks.js';
@@ -407,141 +402,10 @@
  * @description Creates a new forward renderer object.
  * @param {pc.GraphicsDevice} graphicsDevice - The graphics device used by the renderer.
  */
-<<<<<<< HEAD
-function ForwardRenderer(graphicsDevice) {
-    this.device = graphicsDevice;
-    var device = this.device;
-
-    this._shadowDrawCalls = 0;
-    this._forwardDrawCalls = 0;
-    this._skinDrawCalls = 0;
-    this._camerasRendered = 0;
-    this._materialSwitches = 0;
-    this._shadowMapUpdates = 0;
-    this._shadowMapTime = 0;
-    this._depthMapTime = 0;
-    this._forwardTime = 0;
-    this._cullTime = 0;
-    this._sortTime = 0;
-    this._skinTime = 0;
-    this._morphTime = 0;
-    this._instancingTime = 0;
-    this._layerCompositionUpdateTime = 0;
-
-    // Shaders
-    var library = device.getProgramLibrary();
-    this.library = library;
-
-    // Uniforms
-    var scope = device.scope;
-    this.projId = scope.resolve('matrix_projection');
-    this.projSkyboxId = scope.resolve('matrix_projectionSkybox');
-    this.viewId = scope.resolve('matrix_view');
-    this.viewId3 = scope.resolve('matrix_view3');
-    this.viewInvId = scope.resolve('matrix_viewInverse');
-    this.viewProjId = scope.resolve('matrix_viewProjection');
-    this.viewPos = new Float32Array(3);
-    this.viewPosId = scope.resolve('view_position');
-    this.nearClipId = scope.resolve('camera_near');
-    this.farClipId = scope.resolve('camera_far');
-    this.cameraParamsId = scope.resolve('camera_params');
-    this.shadowMapLightRadiusId = scope.resolve('light_radius');
-
-    this.fogColorId = scope.resolve('fog_color');
-    this.fogStartId = scope.resolve('fog_start');
-    this.fogEndId = scope.resolve('fog_end');
-    this.fogDensityId = scope.resolve('fog_density');
-
-    this.modelMatrixId = scope.resolve('matrix_model');
-    this.normalMatrixId = scope.resolve('matrix_normal');
-    this.poseMatrixId = scope.resolve('matrix_pose[0]');
-    this.boneTextureId = scope.resolve('texture_poseMap');
-    this.boneTextureSizeId = scope.resolve('texture_poseMapSize');
-
-    this.morphWeightsA = scope.resolve('morph_weights_a');
-    this.morphWeightsB = scope.resolve('morph_weights_b');
-    this.morphPositionTex = scope.resolve('morphPositionTex');
-    this.morphNormalTex = scope.resolve('morphNormalTex');
-    this.morphTexParams = scope.resolve('morph_tex_params');
-
-    this.alphaTestId = scope.resolve('alpha_ref');
-    this.opacityMapId = scope.resolve('texture_opacityMap');
-
-    this.ambientId = scope.resolve("light_globalAmbient");
-    this.exposureId = scope.resolve("exposure");
-    this.skyboxIntensityId = scope.resolve("skyboxIntensity");
-    this.lightColorId = [];
-    this.lightDir = [];
-    this.lightDirId = [];
-    this.lightShadowMapId = [];
-    this.lightShadowMatrixId = [];
-    this.lightShadowParamsId = [];
-    this.lightShadowMatrixVsId = [];
-    this.lightShadowParamsVsId = [];
-    this.lightDirVs = [];
-    this.lightDirVsId = [];
-    this.lightRadiusId = [];
-    this.lightPos = [];
-    this.lightPosId = [];
-    this.lightWidth = [];
-    this.lightWidthId = [];
-    this.lightHeight = [];
-    this.lightHeightId = [];
-    this.lightInAngleId = [];
-    this.lightOutAngleId = [];
-    this.lightPosVsId = [];
-    this.lightCookieId = [];
-    this.lightCookieIntId = [];
-    this.lightCookieMatrixId = [];
-    this.lightCookieOffsetId = [];
-
-    this.depthMapId = scope.resolve('uDepthMap');
-    this.screenSizeId = scope.resolve('uScreenSize');
-    this._screenSize = new Float32Array(4);
-
-    this.sourceId = scope.resolve("source");
-    this.pixelOffsetId = scope.resolve("pixelOffset");
-    this.weightId = scope.resolve("weight[0]");
-    this.blurVsmShaderCode = [shaderChunks.blurVSMPS, "#define GAUSS\n" + shaderChunks.blurVSMPS];
-    var packed = "#define PACKED\n";
-    this.blurPackedVsmShaderCode = [packed + this.blurVsmShaderCode[0], packed + this.blurVsmShaderCode[1]];
-    this.blurVsmShader = [{}, {}];
-    this.blurPackedVsmShader = [{}, {}];
-    this.blurVsmWeights = {};
-
-    this.twoSidedLightingNegScaleFactorId = scope.resolve("twoSidedLightingNegScaleFactor");
-
-    this.polygonOffsetId = scope.resolve("polygonOffset");
-    this.polygonOffset = new Float32Array(2);
-
-    this.fogColor = new Float32Array(3);
-    this.ambientColor = new Float32Array(3);
-
-    this.cameraParams = new Float32Array(4);
-
-    // placeholder texture for area light LUTs
-    this._createAreaLightPlaceholderLuts();
-}
-
-function mat3FromMat4(m3, m4) {
-    m3.data[0] = m4.data[0];
-    m3.data[1] = m4.data[1];
-    m3.data[2] = m4.data[2];
-
-    m3.data[3] = m4.data[4];
-    m3.data[4] = m4.data[5];
-    m3.data[5] = m4.data[6];
-
-    m3.data[6] = m4.data[8];
-    m3.data[7] = m4.data[9];
-    m3.data[8] = m4.data[10];
-}
-=======
 class ForwardRenderer {
     constructor(graphicsDevice) {
         this.device = graphicsDevice;
         var device = this.device;
->>>>>>> 1157dc57
 
         this._shadowDrawCalls = 0;
         this._forwardDrawCalls = 0;
@@ -651,6 +515,9 @@
         this.cameraParams = new Float32Array(4);
     }
 
+    // placeholder texture for area light LUTs
+    this._createAreaLightPlaceholderLuts();
+
     sortCompare(drawCallA, drawCallB) {
         if (drawCallA.layer === drawCallB.layer) {
             if (drawCallA.drawOrder && drawCallB.drawOrder) {
@@ -961,9 +828,8 @@
         }
     }
 
-<<<<<<< HEAD
     // placeholder LUT textures for area light
-    _createAreaLightPlaceholderLuts: function () {
+    _createAreaLightPlaceholderLuts() {
         var placeholderLutTex =  new Texture(this.device, {
             width: 2,
             height: 2,
@@ -981,10 +847,10 @@
 
         this.device.scope.resolve('areaLightsLutTex1').setValue(placeholderLutTex);
         this.device.scope.resolve('areaLightsLutTex2').setValue(placeholderLutTex);
-    },
+    }
 
     // creates LUT texture used by area lights
-    _uploadAreaLightLuts: function (resource) {
+    _uploadAreaLightLuts(resource) {
 
         var versions = new Int16Array(resource, 32768 * 4, 2);
 
@@ -1097,12 +963,9 @@
             device.scope.resolve('areaLightsLutTex1').setValue(tex1);
             device.scope.resolve('areaLightsLutTex2').setValue(tex2);
         }
-    },
-
-    dispatchGlobalLights: function (scene) {
-=======
+    }
+
     dispatchGlobalLights(scene) {
->>>>>>> 1157dc57
         var i;
         this.mainLight = -1;
 
