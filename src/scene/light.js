--- conflicted
+++ resolved
@@ -67,10 +67,7 @@
 
         // depth range compensation for PCSS with directional lights
         this.depthRangeCompensation = 0;
-<<<<<<< HEAD
-=======
         this.projectionCompensation = 0;
->>>>>>> 8dbb3d8f
 
         // face index, value is based on light type:
         // - spot: always 0
