import { Color } from '../../math/color.js';
import { Vec2 } from '../../math/vec2.js';
import { Quat } from '../../math/quat.js';
import { math } from '../../math/math.js';

import { _matTex2D, standard } from '../../graphics/program-lib/programs/standard.js';
import { EnvLighting } from '../../graphics/env-lighting.js';

import {
    CUBEPROJ_BOX, CUBEPROJ_NONE,
    DETAILMODE_MUL,
    FRESNEL_SCHLICK,
    SHADER_FORWARDHDR, SHADER_PICK,
    SPECOCC_AO,
    SPECULAR_BLINN, SPECULAR_PHONG
} from '../constants.js';
import { Material } from './material.js';
import { StandardMaterialOptionsBuilder } from './standard-material-options-builder.js';

import { standardMaterialCubemapParameters, standardMaterialTextureParameters } from './standard-material-parameters.js';

// properties that get created on a standard material
const _props = {};

// special uniform functions on a standard material
const _uniforms = {};

// temporary set of params
let _params = new Set();

/**
 * A Standard material is the main, general purpose material that is most often used for rendering.
 * It can approximate a wide variety of surface types and can simulate dynamic reflected light.
 * Most maps can use 3 types of input values in any combination: constant (color or number), mesh
 * vertex colors and a texture. All enabled inputs are multiplied together.
 *
 * @property {Color} ambient The ambient color of the material. This color value is 3-component
 * (RGB), where each component is between 0 and 1.
 * @property {Color} diffuse The diffuse color of the material. This color value is 3-component
 * (RGB), where each component is between 0 and 1. Defines basic surface color (aka albedo).
 * @property {boolean} diffuseTint Multiply main (primary) diffuse map and/or diffuse vertex color
 * by the constant diffuse value.
 * @property {Texture|null} diffuseMap The main (primary) diffuse map of the material (default is
 * null).
 * @property {number} diffuseMapUv Main (primary) diffuse map UV channel.
 * @property {Vec2} diffuseMapTiling Controls the 2D tiling of the main (primary) diffuse map.
 * @property {Vec2} diffuseMapOffset Controls the 2D offset of the main (primary) diffuse map. Each
 * component is between 0 and 1.
 * @property {number} diffuseMapRotation Controls the 2D rotation (in degrees) of the main
 * (primary) diffuse map.
 * @property {string} diffuseMapChannel Color channels of the main (primary) diffuse map to use.
 * Can be "r", "g", "b", "a", "rgb" or any swizzled combination.
 * @property {boolean} diffuseVertexColor Use mesh vertex colors for diffuse. If diffuseMap or are
 * diffuseTint are set, they'll be multiplied by vertex colors.
 * @property {string} diffuseVertexColorChannel Vertex color channels to use for diffuse. Can be
 * "r", "g", "b", "a", "rgb" or any swizzled combination.
 * @property {Texture|null} diffuseDetailMap The detail (secondary) diffuse map of the material
 * (default is null). Will only be used if main (primary) diffuse map is non-null.
 * @property {number} diffuseDetailMapUv Detail (secondary) diffuse map UV channel.
 * @property {Vec2} diffuseDetailMapTiling Controls the 2D tiling of the detail (secondary) diffuse
 * map.
 * @property {Vec2} diffuseDetailMapOffset Controls the 2D offset of the detail (secondary) diffuse
 * map. Each component is between 0 and 1.
 * @property {number} diffuseDetailMapRotation Controls the 2D rotation (in degrees) of the main
 * (secondary) diffuse map.
 * @property {string} diffuseDetailMapChannel Color channels of the detail (secondary) diffuse map
 * to use. Can be "r", "g", "b", "a", "rgb" or any swizzled combination.
 * @property {string} diffuseDetailMode Determines how the main (primary) and detail (secondary)
 * diffuse maps are blended together. Can be:
 *
 * - {@link DETAILMODE_MUL}: Multiply together the primary and secondary colors.
 * - {@link DETAILMODE_ADD}: Add together the primary and secondary colors.
 * - {@link DETAILMODE_SCREEN}: Softer version of {@link DETAILMODE_ADD}.
 * - {@link DETAILMODE_OVERLAY}: Multiplies or screens the colors, depending on the primary color.
 * - {@link DETAILMODE_MIN}: Select whichever of the primary and secondary colors is darker,
 * component-wise.
 * - {@link DETAILMODE_MAX}: Select whichever of the primary and secondary colors is lighter,
 * component-wise.
 *
 * Defaults to {@link DETAILMODE_MUL}.
 * @property {Color} specular The specular color of the material. This color value is 3-component
 * (RGB), where each component is between 0 and 1. Defines surface reflection/specular color.
 * Affects specular intensity and tint.
 * @property {boolean} specularTint Multiply specular map and/or specular vertex color by the
 * constant specular value.
 * @property {Texture|null} specularMap The specular map of the material (default is null).
 * @property {number} specularMapUv Specular map UV channel.
 * @property {Vec2} specularMapTiling Controls the 2D tiling of the specular map.
 * @property {Vec2} specularMapOffset Controls the 2D offset of the specular map. Each component is
 * between 0 and 1.
 * @property {number} specularMapRotation Controls the 2D rotation (in degrees) of the specular map.
 * @property {string} specularMapChannel Color channels of the specular map to use. Can be "r", "g",
 * "b", "a", "rgb" or any swizzled combination.
 * @property {boolean} specularVertexColor Use mesh vertex colors for specular. If specularMap or
 * are specularTint are set, they'll be multiplied by vertex colors.
 * @property {string} specularVertexColorChannel Vertex color channels to use for specular. Can be
 * "r", "g", "b", "a", "rgb" or any swizzled combination.
 * @property {boolean} enableGGXSpecular Enables GGX specular. Also enables
 * {@link StandardMaterial#anisotropy}  parameter to set material anisotropy.
 * @property {number} anisotropy Defines amount of anisotropy. Requires
 * {@link StandardMaterial#enableGGXSpecular} is set to true.
 *
 * - When anisotropy == 0, specular is isotropic.
 * - When anisotropy < 0, anisotropy direction aligns with the tangent, and specular anisotropy
 * increases as the anisotropy value decreases to minimum of -1.
 * - When anisotropy > 0, anisotropy direction aligns with the bi-normal, and specular anisotropy
 * increases as anisotropy value increases to maximum of 1.
 *
 * @property {number} clearCoat Defines intensity of clear coat layer from 0 to 1. Clear coat layer
 * is disabled when clearCoat == 0. Default value is 0 (disabled).
 * @property {Texture|null} clearCoatMap Monochrome clear coat intensity map (default is null). If
 * specified, will be multiplied by normalized 'clearCoat' value and/or vertex colors.
 * @property {number} clearCoatMapUv Clear coat intensity map UV channel.
 * @property {Vec2} clearCoatMapTiling Controls the 2D tiling of the clear coat intensity map.
 * @property {Vec2} clearCoatMapOffset Controls the 2D offset of the clear coat intensity map. Each
 * component is between 0 and 1.
 * @property {number} clearCoatMapRotation Controls the 2D rotation (in degrees) of the clear coat
 * intensity map.
 * @property {string} clearCoatMapChannel Color channel of the clear coat intensity map to use. Can
 * be "r", "g", "b" or "a".
 * @property {boolean} clearCoatVertexColor Use mesh vertex colors for clear coat intensity. If
 * clearCoatMap is set, it'll be multiplied by vertex colors.
 * @property {string} clearCoatVertexColorChannel Vertex color channel to use for clear coat
 * intensity. Can be "r", "g", "b" or "a".
 * @property {number} clearCoatGlossiness Defines the clear coat glossiness of the clear coat layer
 * from 0 (rough) to 1 (mirror).
 * @property {Texture|null} clearCoatGlossMap Monochrome clear coat glossiness map (default is
 * null). If specified, will be multiplied by normalized 'clearCoatGlossiness' value and/or vertex
 * colors.
 * @property {number} clearCoatGlossMapUv Clear coat gloss map UV channel.
 * @property {Vec2} clearCoatGlossMapTiling Controls the 2D tiling of the clear coat gloss map.
 * @property {Vec2} clearCoatGlossMapOffset Controls the 2D offset of the clear coat gloss map.
 * Each component is between 0 and 1.
 * @property {number} clearCoatGlossMapRotation Controls the 2D rotation (in degrees) of the clear
 * coat gloss map.
 * @property {string} clearCoatGlossMapChannel Color channel of the clear coat gloss map to use.
 * Can be "r", "g", "b" or "a".
 * @property {boolean} clearCoatGlossVertexColor Use mesh vertex colors for clear coat glossiness.
 * If clearCoatGlossMap is set, it'll be multiplied by vertex colors.
 * @property {string} clearCoatGlossVertexColorChannel Vertex color channel to use for clear coat
 * glossiness. Can be "r", "g", "b" or "a".
 * @property {Texture|null} clearCoatNormalMap The clear coat normal map of the material (default
 * is null). The texture must contains normalized, tangent space normals.
 * @property {number} clearCoatNormalMapUv Clear coat normal map UV channel.
 * @property {Vec2} clearCoatNormalMapTiling Controls the 2D tiling of the main clear coat normal
 * map.
 * @property {Vec2} clearCoatNormalMapOffset Controls the 2D offset of the main clear coat normal
 * map. Each component is between 0 and 1.
 * @property {number} clearCoatNormalMapRotation Controls the 2D rotation (in degrees) of the main
 * clear coat map.
 * @property {number} clearCoatBumpiness The bumpiness of the clear coat layer. This value scales
 * the assigned main clear coat normal map. It should be normally between 0 (no bump mapping) and 1
 * (full bump mapping), but can be set to e.g. 2 to give even more pronounced bump effect.
 * @property {boolean} useMetalness Use metalness properties instead of specular. When enabled,
 * diffuse colors also affect specular instead of the dedicated specular map. This can be used as
 * alternative to specular color to save space. With metaless == 0, the pixel is assumed to be
 * dielectric, and diffuse color is used as normal. With metaless == 1, the pixel is fully
 * metallic, and diffuse color is used as specular color instead.
 * @property {number} metalness Defines how much the surface is metallic. From 0 (dielectric) to 1
 * (metal).
 * @property {Texture|null} metalnessMap Monochrome metalness map (default is null).
 * @property {number} metalnessMapUv Metalness map UV channel.
 * @property {Vec2} metalnessMapTiling Controls the 2D tiling of the metalness map.
 * @property {Vec2} metalnessMapOffset Controls the 2D offset of the metalness map. Each component
 * is between 0 and 1.
 * @property {number} metalnessMapRotation Controls the 2D rotation (in degrees) of the metalness
 * map.
 * @property {string} metalnessMapChannel Color channel of the metalness map to use. Can be "r",
 * "g", "b" or "a".
 * @property {boolean} metalnessVertexColor Use mesh vertex colors for metalness. If metalnessMap
 * is set, it'll be multiplied by vertex colors.
 * @property {string} metalnessVertexColorChannel Vertex color channel to use for metalness. Can be
 * "r", "g", "b" or "a".
 * @property {number} shininess Defines glossiness of the material from 0 (rough) to 100 (shiny
 * mirror). A higher shininess value results in a more focused specular highlight. Glossiness map/
 * vertex colors are always multiplied by this value (normalized to 0 - 1 range), or it is used
 * directly as constant output.
 * @property {Texture|null} glossMap Glossiness map (default is null). If specified, will be
 * multiplied by normalized 'shininess' value and/or vertex colors.
 * @property {number} glossMapUv Gloss map UV channel.
 * @property {string} glossMapChannel Color channel of the gloss map to use. Can be "r", "g", "b"
 * or "a".
 * @property {Vec2} glossMapTiling Controls the 2D tiling of the gloss map.
 * @property {Vec2} glossMapOffset Controls the 2D offset of the gloss map. Each component is
 * between 0 and 1.
 * @property {number} glossMapRotation Controls the 2D rotation (in degrees) of the gloss map.
 * @property {boolean} glossVertexColor Use mesh vertex colors for glossiness. If glossMap is set,
 * it'll be multiplied by vertex colors.
 * @property {string} glossVertexColorChannel Vertex color channel to use for glossiness. Can be
 * "r", "g", "b" or "a".
 * @property {number} refraction Defines the visibility of refraction. Material can refract the
 * same cube map as used for reflections.
 * @property {number} refractionIndex Defines the index of refraction, i.e. The amount of
 * distortion. The value is calculated as (outerIor / surfaceIor), where inputs are measured
 * indices of refraction, the one around the object and the one of its own surface. In most
 * situations outer medium is air, so outerIor will be approximately 1. Then you only need to do
 * (1.0 / surfaceIor).
 * @property {Color} emissive The emissive color of the material. This color value is 3-component
 * (RGB), where each component is between 0 and 1.
 * @property {boolean} emissiveTint Multiply emissive map and/or emissive vertex color by the
 * constant emissive value.
 * @property {Texture|null} emissiveMap The emissive map of the material (default is null). Can be
 * HDR.
 * @property {number} emissiveIntensity Emissive color multiplier.
 * @property {number} emissiveMapUv Emissive map UV channel.
 * @property {Vec2} emissiveMapTiling Controls the 2D tiling of the emissive map.
 * @property {Vec2} emissiveMapOffset Controls the 2D offset of the emissive map. Each component is
 * between 0 and 1.
 * @property {number} emissiveMapRotation Controls the 2D rotation (in degrees) of the emissive
 * map.
 * @property {string} emissiveMapChannel Color channels of the emissive map to use. Can be "r",
 * "g", "b", "a", "rgb" or any swizzled combination.
 * @property {boolean} emissiveVertexColor Use mesh vertex colors for emission. If emissiveMap or
 * emissiveTint are set, they'll be multiplied by vertex colors.
 * @property {string} emissiveVertexColorChannel Vertex color channels to use for emission. Can be
 * "r", "g", "b", "a", "rgb" or any swizzled combination.
 * @property {number} opacity The opacity of the material. This value can be between 0 and 1, where
 * 0 is fully transparent and 1 is fully opaque. If you want the material to be semi-transparent
 * you also need to set the {@link Material#blendType} to {@link BLEND_NORMAL},
 * {@link BLEND_ADDITIVE} or any other mode. Also note that for most semi-transparent objects you
 * want {@link Material#depthWrite} to be false, otherwise they can fully occlude objects behind
 * them.
 * @property {Texture|null} opacityMap The opacity map of the material (default is null).
 * @property {number} opacityMapUv Opacity map UV channel.
 * @property {string} opacityMapChannel Color channel of the opacity map to use. Can be "r", "g",
 * "b" or "a".
 * @property {Vec2} opacityMapTiling Controls the 2D tiling of the opacity map.
 * @property {Vec2} opacityMapOffset Controls the 2D offset of the opacity map. Each component is
 * between 0 and 1.
 * @property {number} opacityMapRotation Controls the 2D rotation (in degrees) of the opacity map.
 * @property {boolean} opacityVertexColor Use mesh vertex colors for opacity. If opacityMap is set,
 * it'll be multiplied by vertex colors.
 * @property {string} opacityVertexColorChannel Vertex color channels to use for opacity. Can be
 * "r", "g", "b" or "a".
 * @property {boolean} opacityFadesSpecular used to specify whether specular and reflections are
 * faded out using {@link StandardMaterial#opacity}. Default is true. When set to false use
 * {@link Material#alphaFade} to fade out materials.
 * @property {number} alphaFade used to fade out materials when
 * {@link StandardMaterial#opacityFadesSpecular} is set to false.
 * @property {Texture|null} normalMap The main (primary) normal map of the material (default is
 * null). The texture must contains normalized, tangent space normals.
 * @property {number} normalMapUv Main (primary) normal map UV channel.
 * @property {Vec2} normalMapTiling Controls the 2D tiling of the main (primary) normal map.
 * @property {Vec2} normalMapOffset Controls the 2D offset of the main (primary) normal map. Each
 * component is between 0 and 1.
 * @property {number} normalMapRotation Controls the 2D rotation (in degrees) of the main (primary)
 * normal map.
 * @property {number} bumpiness The bumpiness of the material. This value scales the assigned main
 * (primary) normal map. It should be normally between 0 (no bump mapping) and 1 (full bump
 * mapping), but can be set to e.g. 2 to give even more pronounced bump effect.
 * @property {Texture|null} normalDetailMap The detail (secondary) normal map of the material
 * (default is null). Will only be used if main (primary) normal map is non-null.
 * @property {number} normalDetailMapUv Detail (secondary) normal map UV channel.
 * @property {Vec2} normalDetailMapTiling Controls the 2D tiling of the detail (secondary) normal
 * map.
 * @property {Vec2} normalDetailMapOffset Controls the 2D offset of the detail (secondary) normal
 * map. Each component is between 0 and 1.
 * @property {number} normalDetailMapRotation Controls the 2D rotation (in degrees) of the detail
 * (secondary) normal map.
 * @property {number} normalDetailMapBumpiness The bumpiness of the material. This value scales the
 * assigned detail (secondary) normal map. It should be normally between 0 (no bump mapping) and 1
 * (full bump mapping), but can be set to e.g. 2 to give even more pronounced bump effect.
 * @property {Texture|null} heightMap The height map of the material (default is null). Used for a
 * view-dependent parallax effect. The texture must represent the height of the surface where
 * darker pixels are lower and lighter pixels are higher. It is recommended to use it together with
 * a normal map.
 * @property {number} heightMapUv Height map UV channel.
 * @property {string} heightMapChannel Color channel of the height map to use. Can be "r", "g", "b"
 * or "a".
 * @property {Vec2} heightMapTiling Controls the 2D tiling of the height map.
 * @property {Vec2} heightMapOffset Controls the 2D offset of the height map. Each component is
 * between 0 and 1.
 * @property {number} heightMapRotation Controls the 2D rotation (in degrees) of the height map.
 * @property {number} heightMapFactor Height map multiplier. Affects the strength of the parallax
 * effect.
 * @property {Texture|null} sphereMap The spherical environment map of the material (default is
 * null). Affects reflections.
 * @property {Texture|null} cubeMap The cubic environment map of the material (default is null).
 * Overrides sphereMap. Affects reflections. If cubemap is prefiltered, will also affect ambient
 * color.
 * @property {number} cubeMapProjection The type of projection applied to the cubeMap property:
 * - {@link CUBEPROJ_NONE}: The cube map is treated as if it is infinitely far away.
 * - {@link CUBEPROJ_BOX}: Box-projection based on a world space axis-aligned bounding box.
 * Defaults to {@link CUBEPROJ_NONE}.
 * @property {BoundingBox} cubeMapProjectionBox The world space axis-aligned bounding box defining
 * the box-projection used for the cubeMap property. Only used when cubeMapProjection is set to
 * {@link CUBEPROJ_BOX}.
 * @property {number} reflectivity Environment map intensity.
 * @property {Texture|null} lightMap A custom lightmap of the material (default is null). Lightmaps
 * are textures that contain pre-rendered lighting. Can be HDR.
 * @property {number} lightMapUv Lightmap UV channel
 * @property {string} lightMapChannel Color channels of the lightmap to use. Can be "r", "g", "b",
 * "a", "rgb" or any swizzled combination.
 * @property {Vec2} lightMapTiling Controls the 2D tiling of the lightmap.
 * @property {Vec2} lightMapOffset Controls the 2D offset of the lightmap. Each component is
 * between 0 and 1.
 * @property {number} lightMapRotation Controls the 2D rotation (in degrees) of the lightmap.
 * @property {boolean} lightVertexColor Use baked vertex lighting. If lightMap is set, it'll be
 * multiplied by vertex colors.
 * @property {string} lightVertexColorChannel Vertex color channels to use for baked lighting. Can
 * be "r", "g", "b", "a", "rgb" or any swizzled combination.
 * @property {boolean} ambientTint Enables scene ambient multiplication by material ambient color.
 * @property {Texture|null} aoMap Baked ambient occlusion (AO) map (default is null). Modulates
 * ambient color.
 * @property {number} aoMapUv AO map UV channel
 * @property {string} aoMapChannel Color channel of the AO map to use. Can be "r", "g", "b" or "a".
 * @property {Vec2} aoMapTiling Controls the 2D tiling of the AO map.
 * @property {Vec2} aoMapOffset Controls the 2D offset of the AO map. Each component is between 0
 * and 1.
 * @property {number} aoMapRotation Controls the 2D rotation (in degrees) of the AO map.
 * @property {boolean} aoVertexColor Use mesh vertex colors for AO. If aoMap is set, it'll be
 * multiplied by vertex colors.
 * @property {string} aoVertexColorChannel Vertex color channels to use for AO. Can be "r", "g",
 * "b" or "a".
 * @property {number} occludeSpecular Uses ambient occlusion to darken specular/reflection. It's a
 * hack, because real specular occlusion is view-dependent. However, it can be better than nothing.
 *
 * - {@link SPECOCC_NONE}: No specular occlusion
 * - {@link SPECOCC_AO}: Use AO directly to occlude specular.
 * - {@link SPECOCC_GLOSSDEPENDENT}: Modify AO based on material glossiness/view angle to occlude
 * specular.
 *
 * @property {number} occludeSpecularIntensity Controls visibility of specular occlusion.
 * @property {number} occludeDirect Tells if AO should darken directional lighting.
 *
 * @property {boolean} specularAntialias Enables Toksvig AA for mipmapped normal maps with
 * specular.
 * @property {boolean} conserveEnergy Defines how diffuse and specular components are combined when
 * Fresnel is on. It is recommended that you leave this option enabled, although you may want to
 * disable it in case when all reflection comes only from a few light sources, and you don't use an
 * environment map, therefore having mostly black reflection.
 * @property {number} shadingModel Defines the shading model.
 * - {@link SPECULAR_PHONG}: Phong without energy conservation. You should only use it as a
 * backwards compatibility with older projects.
 * - {@link SPECULAR_BLINN}: Energy-conserving Blinn-Phong.
 * @property {number} fresnelModel Defines the formula used for Fresnel effect.
 * As a side-effect, enabling any Fresnel model changes the way diffuse and reflection components
 * are combined. When Fresnel is off, legacy non energy-conserving combining is used. When it is
 * on, combining behavior is defined by conserveEnergy parameter.
 *
 * - {@link FRESNEL_NONE}: No Fresnel.
 * - {@link FRESNEL_SCHLICK}: Schlick's approximation of Fresnel (recommended). Parameterized by
 * specular color.
 *
 * @property {boolean} useFog Apply fogging (as configured in scene settings)
 * @property {boolean} useLighting Apply lighting
 * @property {boolean} useSkybox Apply scene skybox as prefiltered environment map
 * @property {boolean} useGammaTonemap Apply gamma correction and tonemapping (as configured in
 * scene settings).
 * @property {boolean} pixelSnap Align vertices to pixel co-ordinates when rendering. Useful for
 * pixel perfect 2D graphics.
 * @property {boolean} twoSidedLighting Calculate proper normals (and therefore lighting) on
 * backfaces.
 * @property {object} chunks Object containing custom shader chunks that will replace default ones.
 * @property {callbacks.UpdateShader} onUpdateShader A custom function that will be called after
 * all shader generator properties are collected and before shader code is generated. This function
 * will receive an object with shader generator settings (based on current material and scene
 * properties), that you can change and then return. Returned value will be used instead. This is
 * mostly useful when rendering the same set of objects, but with different shader variations based
 * on the same material. For example, you may wish to render a depth or normal pass using textures
 * assigned to the material, a reflection pass with simpler shaders and so on. Properties of the
 * object passed into this function are:
 *
 * - pass: value of {@link Layer#shaderPass} of the Layer being rendered.
 * - chunks: Object containing custom shader chunks that will replace default ones.
 * - customFragmentShader: Completely replace fragment shader with this code.
 * - forceUv1: if UV1 (second set of texture coordinates) is required in the shader. Will be
 * declared as "vUv1" and passed to the fragment shader.
 * - fog: the type of fog being applied in the shader. See {@link Scene#fog} for the list of
 * possible values.
 * - gamma: the type of gamma correction being applied in the shader. See
 * {@link Scene#gammaCorrection} for the list of possible values.
 * - toneMap: the type of tone mapping being applied in the shader. See {@link Scene#toneMapping}
 * for the list of possible values.
 * - ambientTint: the value of {@link StandardMaterial#ambientTint}.
 * - specularAntialias: the value of {@link StandardMaterial#specularAntialias}.
 * - conserveEnergy: the value of {@link StandardMaterial#conserveEnergy}.
 * - occludeSpecular: the value of {@link StandardMaterial#occludeSpecular}.
 * - occludeDirect: the value of {@link StandardMaterial#occludeDirect}.
 * - shadingModel: the value of {@link StandardMaterial#shadingModel}.
 * - fresnelModel: the value of {@link StandardMaterial#fresnelModel}.
 * - cubeMapProjection: the value of {@link StandardMaterial#cubeMapProjection}.
 * - useMetalness: the value of {@link StandardMaterial#useMetalness}.
 * - blendType: the value of {@link Material#blendType}.
 * - twoSidedLighting: the value of {@link Material#twoSidedLighting}.
 * - diffuseTint: defines if {@link StandardMaterial#diffuse} constant should affect diffuse color.
 * - specularTint: defines if {@link StandardMaterial#specular} constant should affect specular
 * color.
 * - metalnessTint: defines if {@link StandardMaterial#metalness} constant should affect metalness
 * value.
 * - glossTint: defines if {@link StandardMaterial#shininess} constant should affect glossiness
 * value.
 * - emissiveTint: defines if {@link StandardMaterial#emissive} constant should affect emission
 * value.
 * - opacityTint: defines if {@link StandardMaterial#opacity} constant should affect opacity value.
 * - occludeSpecularFloat: defines if {@link StandardMaterial#occludeSpecularIntensity} constant
 * should affect specular occlusion.
 * - alphaTest: enable alpha testing. See {@link Material#alphaTest}.
 * - alphaToCoverage: enable alpha to coverage. See {@link Material#alphaToCoverage}.
 * - opacityFadesSpecular: enable specular fade. See {@link Material#opacityFadesSpecular}.
 * - alphaFade: fade value. See {@link Material#alphaFade}.
 * - sphereMap: if {@link StandardMaterial#sphereMap} is used.
 * - cubeMap: if {@link StandardMaterial#cubeMap} is used.
<<<<<<< HEAD
 * - dpAtlas: if dual-paraboloid reflection is used. Dual paraboloid reflections replace
 * prefiltered cubemaps on certain platform (mostly Android) for performance reasons.
 * - ambientSH: if ambient spherical harmonics are used. Ambient SH replace prefiltered cubemap
 * ambient on certain platform (mostly Android) for performance reasons.
=======
 * - ambientSH: if ambient spherical harmonics are used. Ambient SH replace prefiltered cubemap ambient on certain platform (mostly Android) for performance reasons.
>>>>>>> 002bdef6
 * - useSpecular: if any specular or reflections are needed at all.
 * - fixSeams: if cubemaps require seam fixing (see {@link Texture#options.fixCubemapSeams}).
<<<<<<< HEAD
 * - prefilteredCubemap: if prefiltered cubemaps are used.
 * - emissiveFormat: how emissiveMap must be sampled. This value is based on
 * {@link Texture#options.rgbm} and {@link Texture#options.format}. Possible values are:
=======
 * - emissiveFormat: how emissiveMap must be sampled. This value is based on {@link Texture#options.rgbm} and {@link Texture#options.format}. Possible values are:
>>>>>>> 002bdef6
 *   - 0: sRGB texture
 *   - 1: RGBM-encoded HDR texture
 *   - 2: Simple read (no conversion from sRGB)
 * - lightMapFormat: how lightMap must be sampled. This value is based on
 * {@link Texture#options.rgbm} and {@link Texture#options.format}. Possible values are:
 *   - 0: sRGB texture
 *   - 1: RGBM-encoded HDR texture
 *   - 2: Simple read (no conversion from sRGB)
 * - useRgbm: if decodeRGBM() function is needed in the shader at all.
 * - packedNormal: if normal map contains X in RGB, Y in Alpha, and Z must be reconstructed.
 * - forceFragmentPrecision: Override fragment shader numeric precision. Can be "lowp", "mediump",
 * "highp" or null to use default.
 * - fastTbn: Use slightly cheaper normal mapping code (skip tangent space normalization). Can look
 * buggy sometimes.
 * - refraction: if refraction is used.
 * - skyboxIntensity: if reflected skybox intensity should be modulated.
 * - useCubeMapRotation: if cube map rotation is enabled.
<<<<<<< HEAD
 * - useRightHandedCubeMap: if the cube map uses a right-handed coordinate system. The convention
 * for pre-generated cubemaps is left-handed.
 * - useTexCubeLod: if textureCubeLodEXT function should be used to read prefiltered cubemaps.
 * Usually true of iOS, false on other devices due to quality/performance balance.
 * - useInstancing: if hardware instancing compatible shader should be generated. Transform is read
 * from per-instance {@link VertexBuffer} instead of shader's uniforms.
 * - useMorphPosition: if morphing code should be generated to morph positions.
 * - useMorphNormal: if morphing code should be generated to morph normals.
 * @augments Material
=======
 * - useInstancing: if hardware instancing compatible shader should be generated. Transform is read from per-instance {@link VertexBuffer} instead of shader's uniforms.
 * - useMorphPosition: if morphing code should be generated to morph positions.
 * - useMorphNormal: if morphing code should be generated to morph normals.
 * - reflectionSource: one of "envAtlas", "cubeMap", "sphereMap"
 * - reflectionEncoding: one of null, "rgbm", "rgbe", "linear", "srgb"
 * - ambientSource: one of "ambientSH", "envAtlas", "constant"
 * - ambientEncoding: one of null, "rgbm", "rgbe", "linear", "srgb"
 * @example
 * // Create a new Standard material
 * var material = new pc.StandardMaterial();
 *
 * // Update the material's diffuse and specular properties
 * material.diffuse.set(1, 0, 0);
 * material.specular.set(1, 1, 1);
 *
 * // Notify the material that it has been modified
 * material.update();
 * @example
 * // Create a new Standard material
 * var material = new pc.StandardMaterial();
 *
 * // Assign a texture to the diffuse slot
 * material.diffuseMap = texture;
 *
 * // Use the alpha channel of the texture for alpha testing with a reference value of 0.5
 * material.opacityMap = texture;
 * material.alphaTest = 0.5;
 *
 * // Notify the material that it has been modified
 * material.update();
>>>>>>> 002bdef6
 */
class StandardMaterial extends Material {
    static TEXTURE_PARAMETERS = standardMaterialTextureParameters;

    static CUBEMAP_PARAMETERS = standardMaterialCubemapParameters;

    /**
     * Create a new StandardMaterial instance.
     *
     * @example
     * // Create a new Standard material
     * var material = new pc.StandardMaterial();
     *
     * // Update the material's diffuse and specular properties
     * material.diffuse.set(1, 0, 0);
     * material.specular.set(1, 1, 1);
     *
     * // Notify the material that it has been modified
     * material.update();
     * @example
     * // Create a new Standard material
     * var material = new pc.StandardMaterial();
     *
     * // Assign a texture to the diffuse slot
     * material.diffuseMap = texture;
     *
     * // Use the alpha channel of the texture for alpha testing with a reference value of 0.5
     * material.opacityMap = texture;
     * material.alphaTest = 0.5;
     *
     * // Notify the material that it has been modified
     * material.update();
     */
    constructor() {
        super();

        this._dirtyShader = true;

        // storage for texture and cubemap asset references
        this._assetReferences = {};
        this._validator = null;

        this._activeParams = new Set();
        this._activeLightingParams = new Set();

        this.shaderOptBuilder = new StandardMaterialOptionsBuilder();

        this.reset();
    }

    reset() {
        // set default values
        Object.keys(_props).forEach((name) => {
            this[`_${name}`] = _props[name].value();
        });

        this._chunks = { };
        this._uniformCache = { };
    }

    /**
     * @function
     * @name StandardMaterial#clone
     * @description Duplicates a Standard material. All properties are duplicated except textures
     * where only the references are copied.
     * @returns {StandardMaterial} A cloned Standard material.
     */
    clone() {
        const clone = new StandardMaterial();

        this._cloneInternal(clone);

        // set properties
        Object.keys(_props).forEach((k) => {
            clone[k] = this[k];
        });

        // clone chunks
        for (const p in this._chunks) {
            if (this._chunks.hasOwnProperty(p))
                clone._chunks[p] = this._chunks[p];
        }

        return clone;
    }

    _setParameter(name, value) {
        _params.add(name);
        this.setParameter(name, value);
    }

    _setParameters(parameters) {
        parameters.forEach((v) => {
            this._setParameter(v.name, v.value);
        });
    }

    _processParameters(paramsName) {
        const prevParams = this[paramsName];
        prevParams.forEach((param) => {
            if (!_params.has(param)) {
                delete this.parameters[param];
            }
        });

        this[paramsName] = _params;
        _params = prevParams;
        _params.clear();
    }

    _updateMap(p) {
        const mname = p + "Map";
        const map = this[mname];
        if (map) {
            this._setParameter("texture_" + mname, map);

            const tname = mname + "Transform";
            const uniform = this.getUniform(tname);
            if (uniform) {
                this._setParameters(uniform);
            }
        }
    }

    // allocate a uniform if it doesn't already exist in the uniform cache
    _allocUniform(name, allocFunc) {
        let uniform = this._uniformCache[name];
        if (!uniform) {
            uniform = allocFunc();
            this._uniformCache[name] = uniform;
        }
        return uniform;
    }

    getUniform(name, device, scene) {
        return _uniforms[name](this, device, scene);
    }

    updateUniforms(device, scene) {
        const getUniform = (name) => {
            return this.getUniform(name, device, scene);
        };

        this._setParameter('material_ambient', getUniform('ambient'));

        if (!this.diffuseMap || this.diffuseTint) {
            this._setParameter('material_diffuse', getUniform('diffuse'));
        }

        if (!this.useMetalness) {
            if (!this.specularMap || this.specularTint) {
                this._setParameter('material_specular', getUniform('specular'));
            }
        } else {
            if (!this.metalnessMap || this.metalness < 1) {
                this._setParameter('material_metalness', this.metalness);
            }
        }

        if (this.enableGGXSpecular) {
            this._setParameter('material_anisotropy', this.anisotropy);
        }

        if (this.clearCoat > 0) {
            this._setParameter('material_clearCoat', this.clearCoat);
            this._setParameter('material_clearCoatGlossiness', this.clearCoatGlossiness);
            this._setParameter('material_clearCoatReflectivity', this.clearCoat); // for now don't separate this
            this._setParameter('material_clearCoatBumpiness', this.clearCoatBumpiness);
        }

        this._setParameter("material_shininess", getUniform('shininess'));

        if (!this.emissiveMap || this.emissiveTint) {
            this._setParameter('material_emissive', getUniform('emissive'));
        }
        if (this.emissiveIntensity !== 1) {
            this._setParameter('material_emissiveIntensity', this.emissiveIntensity);
        }

        if (this.refraction > 0) {
            this._setParameter('material_refraction', this.refraction);
            this._setParameter('material_refractionIndex', this.refractionIndex);
        }

        this._setParameter('material_opacity', this.opacity);

        if (this.opacityFadesSpecular === false) {
            this._setParameter('material_alphaFade', this.alphaFade);
        }

        if (this.occludeSpecular) {
            this._setParameter('material_occludeSpecularIntensity', this.occludeSpecularIntensity);
        }

        if (this.cubeMapProjection === CUBEPROJ_BOX) {
            this._setParameter(getUniform("cubeMapProjectionBox"));
        }

        for (const p in _matTex2D) {
            this._updateMap(p);
        }

        if (this.ambientSH) {
            this._setParameter('ambientSH[0]', this.ambientSH);
        }

        if (this.normalMap) {
            this._setParameter('material_bumpiness', this.bumpiness);
        }

        if (this.normalMap && this.normalDetailMap) {
            this._setParameter('material_normalDetailMapBumpiness', this.normalDetailMapBumpiness);
        }

        if (this.heightMap) {
            this._setParameter('material_heightMapFactor', getUniform('heightMapFactor'));
        }

        if (this.cubeMap) {
            this._setParameter('texture_cubeMap', this.cubeMap);
        }

        if (this.sphereMap) {
            this._setParameter('texture_sphereMap', this.sphereMap);
        }
        this._setParameter('material_reflectivity', this.reflectivity);

        // remove unused params
        this._processParameters('_activeParams');

        if (this._dirtyShader) {
            this.shader = null;
            this.clearVariants();
        }
    }

    updateEnvUniforms(device, scene) {
        const envAtlas = this.envAtlas || (this.useSkybox ? scene.envAtlas : null);
        if (envAtlas) {
            this._setParameter('texture_envAtlas', envAtlas);

            if (this.useSkybox && !scene.skyboxRotation.equals(Quat.IDENTITY) && scene._skyboxRotationMat3) {
                this._setParameter('cubeMapRotationMatrix', scene._skyboxRotationMat3.data);
            }
        }
        this._processParameters('_activeLightingParams');
    }

    updateShader(device, scene, objDefs, staticLightList, pass, sortedLights) {
        // update prefiltered lighting data
        this.updateEnvUniforms(device, scene);

        // Minimal options for Depth and Shadow passes
        const minimalOptions = pass > SHADER_FORWARDHDR && pass <= SHADER_PICK;
        let options = minimalOptions ? standard.optionsContextMin : standard.optionsContext;

        if (minimalOptions)
            this.shaderOptBuilder.updateMinRef(options, device, scene, this, objDefs, staticLightList, pass, sortedLights);
        else
            this.shaderOptBuilder.updateRef(options, device, scene, this, objDefs, staticLightList, pass, sortedLights);

        if (this.onUpdateShader) {
            options = this.onUpdateShader(options);
        }

        const library = device.getProgramLibrary();
        this.shader = library.getProgram('standard', options);

        if (!objDefs) {
            this.clearVariants();
            this.variants[0] = this.shader;
        }

        this._dirtyShader = false;
    }

    /**
     * @function
     * @name StandardMaterial#destroy
     * @description Removes this material from the scene and possibly frees up memory from its shaders (if there are no other materials using it).
     */
    destroy() {
        // unbind (texture) asset references
        for (const asset in this._assetReferences) {
            this._assetReferences[asset]._unbind();
        }
        this._assetReferences = null;
        this._validator = null;

        super.destroy();
    }
}

// define a uniform get function
const defineUniform = (name, getUniformFunc) => {
    _uniforms[name] = getUniformFunc;
};

const definePropInternal = (name, constructorFunc, setterFunc, getterFunc) => {
    Object.defineProperty(StandardMaterial.prototype, name, {
        get: getterFunc || function () {
            return this[`_${name}`];
        },
        set: setterFunc
    });

    _props[name] = {
        value: constructorFunc
    };
};

// define a simple value property (float, string etc)
const defineValueProp = (prop) => {
    const internalName = `_${prop.name}`;
    const dirtyShaderFunc = prop.dirtyShaderFunc || (() => true);

    const setterFunc = function (value) {
        const oldValue = this[internalName];
        if (oldValue !== value) {
            this._dirtyShader = this._dirtyShader || dirtyShaderFunc(oldValue, value);
            this[internalName] = value;
        }
    };

    definePropInternal(prop.name, () => prop.defaultValue, setterFunc, prop.getterFunc);
};

// define an aggregate property (color, vec3 etc)
const defineAggProp = (prop) => {
    const internalName = `_${prop.name}`;
    const dirtyShaderFunc = prop.dirtyShaderFunc || (() => true);

    const setterFunc = function (value) {
        const oldValue = this[internalName];
        if (!oldValue.equals(value)) {
            this._dirtyShader = this._dirtyShader || dirtyShaderFunc(oldValue, value);
            this[internalName] = oldValue.copy(value);
        }
    };

    definePropInternal(prop.name, () => prop.defaultValue.clone(), setterFunc, prop.getterFunc);
};

// define either a value or aggregate property
const defineProp = (prop) => {
    return prop.defaultValue && prop.defaultValue.clone ? defineAggProp(prop) : defineValueProp(prop);
};

function _defineTex2D(name, uv, channels, defChannel, vertexColor, detailMode) {
    // store texture name
    _matTex2D[name] = channels;

    defineProp({
        name: `${name}Map`,
        defaultValue: null,
        dirtyShaderFunc: (oldValue, newValue) => {
            return !!oldValue !== !!newValue ||
                oldValue && (oldValue.type !== newValue.type ||
                             oldValue.fixCubemapSeams !== newValue.fixCubemapSeams ||
                             oldValue.format !== newValue.format);
        }
    });

    defineProp({
        name: `${name}MapTiling`,
        defaultValue: new Vec2(1, 1)
    });

    defineProp({
        name: `${name}MapOffset`,
        defaultValue: new Vec2(0, 0)
    });

    defineProp({
        name: `${name}MapRotation`,
        defaultValue: 0
    });

    defineProp({
        name: `${name}MapUv`,
        defaultValue: uv
    });

    if (channels > 0) {
        defineProp({
            name: `${name}MapChannel`,
            defaultValue: defChannel ? defChannel : (channels > 1 ? "rgb" : "g")
        });
    }

    if (vertexColor) {
        defineProp({
            name: `${name}VertexColor`,
            defaultValue: false
        });

        if (channels > 0) {
            defineProp({
                name: `${name}VertexColorChannel`,
                defaultValue: defChannel ? defChannel : (channels > 1 ? "rgb" : "g")
            });
        }
    }

    if (detailMode) {
        defineProp({
            name: `${name}Mode`,
            defaultValue: DETAILMODE_MUL
        });
    }

    // construct the transform uniform
    const mapTiling = `${name}MapTiling`;
    const mapOffset = `${name}MapOffset`;
    const mapRotation = `${name}MapRotation`;
    const mapTransform = `${name}MapTransform`;
    defineUniform(mapTransform, (material, device, scene) => {
        const tiling = material[mapTiling];
        const offset = material[mapOffset];
        const rotation = material[mapRotation];

        if (tiling.x === 1 && tiling.y === 1 &&
            offset.x === 0 && offset.y === 0 &&
            rotation === 0) {
            return null;
        }

        const uniform = material._allocUniform(mapTransform, () => {
            return [{
                name: `texture_${mapTransform}0`,
                value: new Float32Array(3)
            }, {
                name: `texture_${mapTransform}1`,
                value: new Float32Array(3)
            }];
        });

        const cr = Math.cos(rotation * math.DEG_TO_RAD);
        const sr = Math.sin(rotation * math.DEG_TO_RAD);

        const uniform0 = uniform[0].value;
        uniform0[0] = cr * tiling.x;
        uniform0[1] = -sr * tiling.y;
        uniform0[2] = offset.x;

        const uniform1 = uniform[1].value;
        uniform1[0] = sr * tiling.x;
        uniform1[1] = cr * tiling.y;
        uniform1[2] = 1.0 - tiling.y - offset.y;

        return uniform;
    });
}

function _defineColor(name, defaultValue) {
    defineProp({
        name: name,
        defaultValue: defaultValue,
        getterFunc: function () {
            // HACK: since we can't detect whether a user is going to set a color property
            // after calling this getter (i.e doing material.ambient.r = 0.5) we must assume
            // the worst and flag the shader as dirty.
            // This means currently animating a material colour is horribly slow.
            this._dirtyShader = true;
            return this[`_${name}`];
        }
    });

    defineUniform(name, (material, device, scene) => {
        const uniform = material._allocUniform(name, () => new Float32Array(3));
        const color = material[name];
        const gamma = material.useGammaTonemap && scene.gammaCorrection;

        if (gamma) {
            uniform[0] = Math.pow(color.r, 2.2);
            uniform[1] = Math.pow(color.g, 2.2);
            uniform[2] = Math.pow(color.b, 2.2);
        } else {
            uniform[0] = color.r;
            uniform[1] = color.g;
            uniform[2] = color.b;
        }

        return uniform;
    });
}

function _defineFloat(name, defaultValue, getUniformFunc) {
    defineProp({
        name: name,
        defaultValue: defaultValue,
        dirtyShaderFunc: (oldValue, newValue) => {
            // This is not always optimal and will sometimes trigger redundant shader
            // recompilation. However, no number property on a standard material
            // triggers a shader recompile if the previous and current values both
            // have a fractional part.
            return (oldValue === 0 || oldValue === 1) !== (newValue === 0 || newValue === 1);
        }
    });

    defineUniform(name, getUniformFunc);
}

function _defineObject(name, getUniformFunc) {
    defineProp({
        name: name,
        defaultValue: null,
        dirtyShaderFunc: (oldValue, newValue) => {
            return !!oldValue === !!newValue;
        }
    });

    defineUniform(name, getUniformFunc);
}

function _defineAlias(newName, oldName) {
    Object.defineProperty(StandardMaterial.prototype, oldName, {
        get: function () {
            return this[newName];
        },
        set: function (value) {
            this[newName] = value;
        }
    });
}

function _defineChunks() {
    Object.defineProperty(StandardMaterial.prototype, "chunks", {
        get: function () {
            this._dirtyShader = true;
            return this._chunks;
        },
        set: function (value) {
            this._dirtyShader = true;
            this._chunks = value;
        }
    });
}

function _defineFlag(name, defaultValue) {
    defineProp({
        name: name,
        defaultValue: defaultValue
    });
}

function _defineMaterialProps() {
    _defineColor("ambient", new Color(0.7, 0.7, 0.7));
    _defineColor("diffuse", new Color(1, 1, 1));
    _defineColor("specular", new Color(0, 0, 0));
    _defineColor("emissive", new Color(0, 0, 0));
    _defineFloat("emissiveIntensity", 1);

    _defineFloat("shininess", 25, (material, device, scene) => {
        // Shininess is 0-100 value which is actually a 0-1 glossiness value.
        return material.shadingModel === SPECULAR_PHONG ?
            // legacy: expand back to specular power
            Math.pow(2, material.shininess * 0.01 * 11) :
            material.shininess * 0.01;
    });
    _defineFloat("heightMapFactor", 1, (material, device, scene) => {
        return material.heightMapFactor * 0.025;
    });
    _defineFloat("opacity", 1);
    _defineFloat("alphaFade", 1);
    _defineFloat("alphaTest", 0);       // NOTE: overwrites Material.alphaTest
    _defineFloat("bumpiness", 1);
    _defineFloat("normalDetailMapBumpiness", 1);
    _defineFloat("reflectivity", 1);
    _defineFloat("occludeSpecularIntensity", 1);
    _defineFloat("refraction", 0);
    _defineFloat("refractionIndex", 1.0 / 1.5); // approx. (air ior / glass ior)
    _defineFloat("metalness", 1);
    _defineFloat("anisotropy", 0);
    _defineFloat("clearCoat", 0);
    _defineFloat("clearCoatGlossiness", 1);
    _defineFloat("clearCoatBumpiness", 1);
    _defineFloat("aoUvSet", 0, null); // legacy

    _defineObject("ambientSH");

    _defineObject("cubeMapProjectionBox", (material, device, scene) => {
        const uniform = material._allocUniform('cubeMapProjectionBox', () => {
            return [{
                name: 'envBoxMin',
                value: new Float32Array(3)
            }, {
                name: 'envBoxMax',
                value: new Float32Array(3)
            }];
        });

        const bboxMin = material.cubeMapProjectionBox.getMin();
        const minUniform = uniform[0].value;
        minUniform[0] = bboxMin.x;
        minUniform[1] = bboxMin.y;
        minUniform[2] = bboxMin.z;

        const bboxMax = material.cubeMapProjectionBox.getMax();
        const maxUniform = uniform[1].value;
        maxUniform[0] = bboxMax.x;
        maxUniform[1] = bboxMax.y;
        maxUniform[2] = bboxMax.z;

        return uniform;
    });

    _defineChunks();

    _defineFlag("ambientTint", false);
    _defineFlag("diffuseTint", false);
    _defineFlag("specularTint", false);
    _defineFlag("emissiveTint", false);
    _defineFlag("fastTbn", false);
    _defineFlag("specularAntialias", false);
    _defineFlag("useMetalness", false);
    _defineFlag("enableGGXSpecular", false);
    _defineFlag("occludeDirect", false);
    _defineFlag("normalizeNormalMap", true);
    _defineFlag("conserveEnergy", true);
    _defineFlag("opacityFadesSpecular", true);
    _defineFlag("occludeSpecular", SPECOCC_AO);
    _defineFlag("shadingModel", SPECULAR_BLINN);
    _defineFlag("fresnelModel", FRESNEL_SCHLICK); // NOTE: this has been made to match the default shading model (to fix a bug)
    _defineFlag("cubeMapProjection", CUBEPROJ_NONE);
    _defineFlag("customFragmentShader", null);
    _defineFlag("forceFragmentPrecision", null);
    _defineFlag("useFog", true);
    _defineFlag("useLighting", true);
    _defineFlag("useGammaTonemap", true);
    _defineFlag("useSkybox", true);
    _defineFlag("forceUv1", false);
    _defineFlag("pixelSnap", false);
    _defineFlag("twoSidedLighting", false);
    _defineFlag("nineSlicedMode", undefined); // NOTE: this used to be SPRITE_RENDERMODE_SLICED but was undefined pre-Rollup

    _defineTex2D("diffuse", 0, 3, "", true);
    _defineTex2D("specular", 0, 3, "", true);
    _defineTex2D("emissive", 0, 3, "", true);
    _defineTex2D("normal", 0, -1, "", false);
    _defineTex2D("metalness", 0, 1, "", true);
    _defineTex2D("gloss", 0, 1, "", true);
    _defineTex2D("opacity", 0, 1, "a", true);
    _defineTex2D("height", 0, 1, "", false);
    _defineTex2D("ao", 0, 1, "", true);
    _defineTex2D("light", 1, 3, "", true);
    _defineTex2D("msdf", 0, 3, "", false);
    _defineTex2D("diffuseDetail", 0, 3, "", false, true);
    _defineTex2D("normalDetail", 0, -1, "", false);
    _defineTex2D("clearCoat", 0, 1, "", true);
    _defineTex2D("clearCoatGloss", 0, 1, "", true);
    _defineTex2D("clearCoatNormal", 0, -1, "", false);

    _defineObject("cubeMap");
    _defineObject("sphereMap");
    _defineObject("envAtlas");

    _defineAlias("diffuseTint", "diffuseMapTint");
    _defineAlias("specularTint", "specularMapTint");
    _defineAlias("emissiveTint", "emissiveMapTint");
    _defineAlias("aoVertexColor", "aoMapVertexColor");
    _defineAlias("diffuseVertexColor", "diffuseMapVertexColor");
    _defineAlias("specularVertexColor", "specularMapVertexColor");
    _defineAlias("emissiveVertexColor", "emissiveMapVertexColor");
    _defineAlias("metalnessVertexColor", "metalnessMapVertexColor");
    _defineAlias("glossVertexColor", "glossMapVertexColor");
    _defineAlias("opacityVertexColor", "opacityMapVertexColor");
    _defineAlias("lightVertexColor", "lightMapVertexColor");

    // prefiltered cubemap getter
    const getterFunc = function () {
        return this._prefilteredCubemaps;
    };

    // prefiltered cubemap setter
    const setterFunc = function (value) {
        const cubemaps = this._prefilteredCubemaps;

        value = value || [];

        let changed = false;
        let complete = true;
        for (let i = 0; i < 6; ++i) {
            const v = value[i] || null;
            if (cubemaps[i] !== v) {
                cubemaps[i] = v;
                changed = true;
            }
            complete = complete && (!!cubemaps[i]);
        }

        if (changed) {
            if (complete) {
                this.envAtlas = EnvLighting.generatePrefilteredAtlas(cubemaps, {
                    target: this.envAtlas
                });
            } else {
                if (this.envAtlas) {
                    this.envAtlas.destroy();
                    this.envAtlas = null;
                }
            }
            this._dirtyShader = true;
        }
    };

    const empty = [null, null, null, null, null, null];

    definePropInternal("prefilteredCubemaps", () => empty.slice(), setterFunc, getterFunc);
}

_defineMaterialProps();

export { StandardMaterial };<|MERGE_RESOLUTION|>--- conflicted
+++ resolved
@@ -401,23 +401,12 @@
  * - alphaFade: fade value. See {@link Material#alphaFade}.
  * - sphereMap: if {@link StandardMaterial#sphereMap} is used.
  * - cubeMap: if {@link StandardMaterial#cubeMap} is used.
-<<<<<<< HEAD
- * - dpAtlas: if dual-paraboloid reflection is used. Dual paraboloid reflections replace
- * prefiltered cubemaps on certain platform (mostly Android) for performance reasons.
  * - ambientSH: if ambient spherical harmonics are used. Ambient SH replace prefiltered cubemap
  * ambient on certain platform (mostly Android) for performance reasons.
-=======
- * - ambientSH: if ambient spherical harmonics are used. Ambient SH replace prefiltered cubemap ambient on certain platform (mostly Android) for performance reasons.
->>>>>>> 002bdef6
  * - useSpecular: if any specular or reflections are needed at all.
  * - fixSeams: if cubemaps require seam fixing (see {@link Texture#options.fixCubemapSeams}).
-<<<<<<< HEAD
- * - prefilteredCubemap: if prefiltered cubemaps are used.
  * - emissiveFormat: how emissiveMap must be sampled. This value is based on
  * {@link Texture#options.rgbm} and {@link Texture#options.format}. Possible values are:
-=======
- * - emissiveFormat: how emissiveMap must be sampled. This value is based on {@link Texture#options.rgbm} and {@link Texture#options.format}. Possible values are:
->>>>>>> 002bdef6
  *   - 0: sRGB texture
  *   - 1: RGBM-encoded HDR texture
  *   - 2: Simple read (no conversion from sRGB)
@@ -435,24 +424,15 @@
  * - refraction: if refraction is used.
  * - skyboxIntensity: if reflected skybox intensity should be modulated.
  * - useCubeMapRotation: if cube map rotation is enabled.
-<<<<<<< HEAD
- * - useRightHandedCubeMap: if the cube map uses a right-handed coordinate system. The convention
- * for pre-generated cubemaps is left-handed.
- * - useTexCubeLod: if textureCubeLodEXT function should be used to read prefiltered cubemaps.
- * Usually true of iOS, false on other devices due to quality/performance balance.
  * - useInstancing: if hardware instancing compatible shader should be generated. Transform is read
  * from per-instance {@link VertexBuffer} instead of shader's uniforms.
- * - useMorphPosition: if morphing code should be generated to morph positions.
- * - useMorphNormal: if morphing code should be generated to morph normals.
- * @augments Material
-=======
- * - useInstancing: if hardware instancing compatible shader should be generated. Transform is read from per-instance {@link VertexBuffer} instead of shader's uniforms.
  * - useMorphPosition: if morphing code should be generated to morph positions.
  * - useMorphNormal: if morphing code should be generated to morph normals.
  * - reflectionSource: one of "envAtlas", "cubeMap", "sphereMap"
  * - reflectionEncoding: one of null, "rgbm", "rgbe", "linear", "srgb"
  * - ambientSource: one of "ambientSH", "envAtlas", "constant"
  * - ambientEncoding: one of null, "rgbm", "rgbe", "linear", "srgb"
+ * @augments Material
  * @example
  * // Create a new Standard material
  * var material = new pc.StandardMaterial();
@@ -476,7 +456,6 @@
  *
  * // Notify the material that it has been modified
  * material.update();
->>>>>>> 002bdef6
  */
 class StandardMaterial extends Material {
     static TEXTURE_PARAMETERS = standardMaterialTextureParameters;
