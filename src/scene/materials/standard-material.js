import { Debug } from '../../core/debug.js';
import { Color } from '../../core/math/color.js';
import { math } from '../../core/math/math.js';
import { Vec2 } from '../../core/math/vec2.js';
import { ShaderProcessorOptions } from '../../platform/graphics/shader-processor-options.js';
import {
    CUBEPROJ_BOX, CUBEPROJ_NONE,
    DETAILMODE_MUL,
    DITHER_NONE,
    FRESNEL_SCHLICK,
    SHADER_DEPTH, SHADER_PICK,
    SHADER_PREPASS_VELOCITY,
    SPECOCC_AO
} from '../constants.js';
import { ShaderPass } from '../shader-pass.js';
import { EnvLighting } from '../graphics/env-lighting.js';
import { getProgramLibrary } from '../shader-lib/get-program-library.js';
import { _matTex2D, standard } from '../shader-lib/programs/standard.js';
import { Material } from './material.js';
import { StandardMaterialOptionsBuilder } from './standard-material-options-builder.js';
import { standardMaterialCubemapParameters, standardMaterialTextureParameters } from './standard-material-parameters.js';
import { DebugGraphics } from '../../platform/graphics/debug-graphics.js';

/**
 * @import { BoundingBox } from '../../core/shape/bounding-box.js'
 * @import { StandardMaterialOptions } from './standard-material-options.js'
 * @import { Texture } from '../../platform/graphics/texture.js'
 */

// properties that get created on a standard material
const _props = {};

// special uniform functions on a standard material
const _uniforms = {};

// temporary set of params
let _params = new Set();

const _tempColor = new Color();

/**
 * Callback used by {@link StandardMaterial#onUpdateShader}.
 *
 * @callback UpdateShaderCallback
 * @param {StandardMaterialOptions} options - An object with shader generator settings (based on current
 * material and scene properties), that you can change and then return. Properties of the object passed
 * into this function are documented in {@link StandardMaterial}. Also contains a member named litOptions
 * which holds some of the options only used by the lit shader backend {@link LitShaderOptions}.
 * @returns {StandardMaterialOptions} Returned settings will be used by the shader.
 */

/**
 * A Standard material is the main, general purpose material that is most often used for rendering.
 * It can approximate a wide variety of surface types and can simulate dynamic reflected light.
 * Most maps can use 3 types of input values in any combination: constant (color or number), mesh
 * vertex colors and a texture. All enabled inputs are multiplied together.
 *
 * @property {Color} ambient The ambient color of the material. This color value is 3-component
 * (RGB), where each component is between 0 and 1.
 * @property {Color} diffuse The diffuse color of the material. This color value is 3-component
 * (RGB), where each component is between 0 and 1. Defines basic surface color (aka albedo).
 * @property {Texture|null} diffuseMap The main (primary) diffuse map of the material (default is
 * null).
 * @property {number} diffuseMapUv Main (primary) diffuse map UV channel.
 * @property {Vec2} diffuseMapTiling Controls the 2D tiling of the main (primary) diffuse map.
 * @property {Vec2} diffuseMapOffset Controls the 2D offset of the main (primary) diffuse map. Each
 * component is between 0 and 1.
 * @property {number} diffuseMapRotation Controls the 2D rotation (in degrees) of the main
 * (primary) diffuse map.
 * @property {string} diffuseMapChannel Color channels of the main (primary) diffuse map to use.
 * Can be "r", "g", "b", "a", "rgb" or any swizzled combination.
 * @property {boolean} diffuseVertexColor Multiply diffuse by the mesh vertex colors.
 * @property {string} diffuseVertexColorChannel Vertex color channels to use for diffuse. Can be
 * "r", "g", "b", "a", "rgb" or any swizzled combination.
 * @property {Texture|null} diffuseDetailMap The detail (secondary) diffuse map of the material
 * (default is null). Will only be used if main (primary) diffuse map is non-null.
 * @property {number} diffuseDetailMapUv Detail (secondary) diffuse map UV channel.
 * @property {Vec2} diffuseDetailMapTiling Controls the 2D tiling of the detail (secondary) diffuse
 * map.
 * @property {Vec2} diffuseDetailMapOffset Controls the 2D offset of the detail (secondary) diffuse
 * map. Each component is between 0 and 1.
 * @property {number} diffuseDetailMapRotation Controls the 2D rotation (in degrees) of the main
 * (secondary) diffuse map.
 * @property {string} diffuseDetailMapChannel Color channels of the detail (secondary) diffuse map
 * to use. Can be "r", "g", "b", "a", "rgb" or any swizzled combination.
 * @property {string} diffuseDetailMode Determines how the main (primary) and detail (secondary)
 * diffuse maps are blended together. Can be:
 *
 * - {@link DETAILMODE_MUL}: Multiply together the primary and secondary colors.
 * - {@link DETAILMODE_ADD}: Add together the primary and secondary colors.
 * - {@link DETAILMODE_SCREEN}: Softer version of {@link DETAILMODE_ADD}.
 * - {@link DETAILMODE_OVERLAY}: Multiplies or screens the colors, depending on the primary color.
 * - {@link DETAILMODE_MIN}: Select whichever of the primary and secondary colors is darker,
 * component-wise.
 * - {@link DETAILMODE_MAX}: Select whichever of the primary and secondary colors is lighter,
 * component-wise.
 *
 * Defaults to {@link DETAILMODE_MUL}.
 * @property {Color} specular The specular color of the material. This color value is 3-component
 * (RGB), where each component is between 0 and 1. Defines surface reflection/specular color.
 * Affects specular intensity and tint.
 * @property {boolean} specularTint Multiply specular map and/or specular vertex color by the
 * constant specular value.
 * @property {Texture|null} specularMap The specular map of the material (default is null).
 * @property {number} specularMapUv Specular map UV channel.
 * @property {Vec2} specularMapTiling Controls the 2D tiling of the specular map.
 * @property {Vec2} specularMapOffset Controls the 2D offset of the specular map. Each component is
 * between 0 and 1.
 * @property {number} specularMapRotation Controls the 2D rotation (in degrees) of the specular map.
 * @property {string} specularMapChannel Color channels of the specular map to use. Can be "r", "g",
 * "b", "a", "rgb" or any swizzled combination.
 * @property {boolean} specularVertexColor Use mesh vertex colors for specular. If specularMap or
 * are specularTint are set, they'll be multiplied by vertex colors.
 * @property {string} specularVertexColorChannel Vertex color channels to use for specular. Can be
 * "r", "g", "b", "a", "rgb" or any swizzled combination.
 * @property {boolean} specularityFactorTint Multiply specularity factor map and/or specular vertex color by the
 * constant specular value.
 * @property {number} specularityFactor The factor of specular intensity, used to weight the fresnel and specularity. Default is 1.0.
 * @property {Texture|null} specularityFactorMap The factor of specularity as a texture (default is
 * null).
 * @property {number} specularityFactorMapUv Specularity factor map UV channel.
 * @property {Vec2} specularityFactorMapTiling Controls the 2D tiling of the specularity factor map.
 * @property {Vec2} specularityFactorMapOffset Controls the 2D offset of the specularity factor map. Each component is
 * between 0 and 1.
 * @property {number} specularityFactorMapRotation Controls the 2D rotation (in degrees) of the specularity factor map.
 * @property {string} specularityFactorMapChannel The channel used by the specularity factor texture to sample from (default is 'a').
 * @property {boolean} specularityFactorVertexColor Use mesh vertex colors for specularity factor. If specularityFactorMap or
 * are specularityFactorTint are set, they'll be multiplied by vertex colors.
 * @property {string} specularityFactorVertexColorChannel Vertex color channels to use for specularity factor. Can be
 * "r", "g", "b", "a", "rgb" or any swizzled combination.
 * @property {boolean} enableGGXSpecular Enables GGX specular. Also enables
 * {@link StandardMaterial#anisotropy}  parameter to set material anisotropy.
 * @property {number} anisotropy Defines amount of anisotropy. Requires
 * {@link StandardMaterial#enableGGXSpecular} is set to true.
 *
 * - When anisotropy == 0, specular is isotropic.
 * - When anisotropy < 0, anisotropy direction aligns with the tangent, and specular anisotropy
 * increases as the anisotropy value decreases to minimum of -1.
 * - When anisotropy > 0, anisotropy direction aligns with the bi-normal, and specular anisotropy
 * increases as anisotropy value increases to maximum of 1.
 *
 * @property {number} clearCoat Defines intensity of clearcoat layer from 0 to 1. Clearcoat layer
 * is disabled when clearCoat == 0. Default value is 0 (disabled).
 * @property {Texture|null} clearCoatMap Monochrome clearcoat intensity map (default is null). If
 * specified, will be multiplied by normalized 'clearCoat' value and/or vertex colors.
 * @property {number} clearCoatMapUv Clearcoat intensity map UV channel.
 * @property {Vec2} clearCoatMapTiling Controls the 2D tiling of the clearcoat intensity map.
 * @property {Vec2} clearCoatMapOffset Controls the 2D offset of the clearcoat intensity map. Each
 * component is between 0 and 1.
 * @property {number} clearCoatMapRotation Controls the 2D rotation (in degrees) of the clearcoat
 * intensity map.
 * @property {string} clearCoatMapChannel Color channel of the clearcoat intensity map to use. Can
 * be "r", "g", "b" or "a".
 * @property {boolean} clearCoatVertexColor Use mesh vertex colors for clearcoat intensity. If
 * clearCoatMap is set, it'll be multiplied by vertex colors.
 * @property {string} clearCoatVertexColorChannel Vertex color channel to use for clearcoat
 * intensity. Can be "r", "g", "b" or "a".
 * @property {number} clearCoatGloss Defines the clearcoat glossiness of the clearcoat layer
 * from 0 (rough) to 1 (mirror).
 * @property {boolean} clearCoatGlossInvert Invert the clearcoat gloss component (default is false).
 * Enabling this flag results in material treating the clear coat gloss members as roughness.
 * @property {Texture|null} clearCoatGlossMap Monochrome clearcoat glossiness map (default is
 * null). If specified, will be multiplied by normalized 'clearCoatGloss' value and/or vertex
 * colors.
 * @property {number} clearCoatGlossMapUv Clearcoat gloss map UV channel.
 * @property {Vec2} clearCoatGlossMapTiling Controls the 2D tiling of the clearcoat gloss map.
 * @property {Vec2} clearCoatGlossMapOffset Controls the 2D offset of the clearcoat gloss map.
 * Each component is between 0 and 1.
 * @property {number} clearCoatGlossMapRotation Controls the 2D rotation (in degrees) of the clear
 * coat gloss map.
 * @property {string} clearCoatGlossMapChannel Color channel of the clearcoat gloss map to use.
 * Can be "r", "g", "b" or "a".
 * @property {boolean} clearCoatGlossVertexColor Use mesh vertex colors for clearcoat glossiness.
 * If clearCoatGlossMap is set, it'll be multiplied by vertex colors.
 * @property {string} clearCoatGlossVertexColorChannel Vertex color channel to use for clearcoat
 * glossiness. Can be "r", "g", "b" or "a".
 * @property {Texture|null} clearCoatNormalMap The clearcoat normal map of the material (default is
 * null). The texture must contains normalized, tangent space normals.
 * @property {number} clearCoatNormalMapUv Clearcoat normal map UV channel.
 * @property {Vec2} clearCoatNormalMapTiling Controls the 2D tiling of the main clearcoat normal
 * map.
 * @property {Vec2} clearCoatNormalMapOffset Controls the 2D offset of the main clearcoat normal
 * map. Each component is between 0 and 1.
 * @property {number} clearCoatNormalMapRotation Controls the 2D rotation (in degrees) of the main
 * clearcoat map.
 * @property {number} clearCoatBumpiness The bumpiness of the clearcoat layer. This value scales
 * the assigned main clearcoat normal map. It should be normally between 0 (no bump mapping) and 1
 * (full bump mapping), but can be set to e.g. 2 to give even more pronounced bump effect.
 * @property {boolean} useIridescence Enable thin-film iridescence.
 * @property {Texture|null} iridescenceMap The per-pixel iridescence intensity. Only used when
 * useIridescence is enabled.
 * @property {number} iridescenceMapUv Iridescence map UV channel.
 * @property {Vec2} iridescenceMapTiling Controls the 2D tiling of the iridescence map.
 * @property {Vec2} iridescenceMapOffset Controls the 2D offset of the iridescence map. Each component is
 * between 0 and 1.
 * @property {number} iridescenceMapRotation Controls the 2D rotation (in degrees) of the iridescence
 * map.
 * @property {string} iridescenceMapChannel Color channels of the iridescence map to use. Can be "r",
 * "g", "b" or "a".
 * @property {Texture|null} iridescenceThicknessMap The per-pixel iridescence thickness. Defines a
 * gradient weight between iridescenceThicknessMin and iridescenceThicknessMax. Only used when
 * useIridescence is enabled.
 * @property {number} iridescenceThicknessMapUv Iridescence thickness map UV channel.
 * @property {Vec2} iridescenceThicknessMapTiling Controls the 2D tiling of the iridescence
 * thickness map.
 * @property {Vec2} iridescenceThicknessMapOffset Controls the 2D offset of the iridescence
 * thickness map. Each component is between 0 and 1.
 * @property {number} iridescenceThicknessMapRotation Controls the 2D rotation (in degrees)
 * of the iridescence map.
 * @property {string} iridescenceThicknessMapChannel Color channels of the iridescence thickness
 * map to use. Can be "r", "g", "b" or "a".
 * @property {number} iridescenceThicknessMin The minimum thickness for the iridescence layer.
 * Only used when an iridescence thickness map is used. The unit is in nm.
 * @property {number} iridescenceThicknessMax The maximum thickness for the iridescence layer.
 * Used as the 'base' thickness when no iridescence thickness map is defined. The unit is in nm.
 * @property {number} iridescenceRefractionIndex The index of refraction of the iridescent
 * thin-film. Affects the color phase shift as described here:
 * https://github.com/KhronosGroup/glTF/tree/main/extensions/2.0/Khronos/KHR_materials_iridescence
 * @property {boolean} useMetalness Use metalness properties instead of specular. When enabled,
 * diffuse colors also affect specular instead of the dedicated specular map. This can be used as
 * alternative to specular color to save space. With metalness == 0, the pixel is assumed to be
 * dielectric, and diffuse color is used as normal. With metalness == 1, the pixel is fully
 * metallic, and diffuse color is used as specular color instead.
 * @property {boolean} useMetalnessSpecularColor When metalness is enabled, use the
 * specular map to apply color tint to specular reflections.
 * at direct angles.
 * @property {number} metalness Defines how much the surface is metallic. From 0 (dielectric) to 1
 * (metal).
 * @property {Texture|null} metalnessMap Monochrome metalness map (default is null).
 * @property {number} metalnessMapUv Metalness map UV channel.
 * @property {Vec2} metalnessMapTiling Controls the 2D tiling of the metalness map.
 * @property {Vec2} metalnessMapOffset Controls the 2D offset of the metalness map. Each component
 * is between 0 and 1.
 * @property {number} metalnessMapRotation Controls the 2D rotation (in degrees) of the metalness
 * map.
 * @property {string} metalnessMapChannel Color channel of the metalness map to use. Can be "r",
 * "g", "b" or "a".
 * @property {boolean} metalnessVertexColor Use mesh vertex colors for metalness. If metalnessMap
 * is set, it'll be multiplied by vertex colors.
 * @property {string} metalnessVertexColorChannel Vertex color channel to use for metalness. Can be
 * "r", "g", "b" or "a".
 * @property {number} gloss Defines the glossiness of the material from 0 (rough) to 1 (shiny).
 * @property {Texture|null} glossMap Gloss map (default is null). If specified, will be multiplied
 * by normalized gloss value and/or vertex colors.
 * @property {boolean} glossInvert Invert the gloss component (default is false). Enabling this
 * flag results in material treating the gloss members as roughness.
 * @property {number} glossMapUv Gloss map UV channel.
 * @property {string} glossMapChannel Color channel of the gloss map to use. Can be "r", "g", "b"
 * or "a".
 * @property {Vec2} glossMapTiling Controls the 2D tiling of the gloss map.
 * @property {Vec2} glossMapOffset Controls the 2D offset of the gloss map. Each component is
 * between 0 and 1.
 * @property {number} glossMapRotation Controls the 2D rotation (in degrees) of the gloss map.
 * @property {boolean} glossVertexColor Use mesh vertex colors for glossiness. If glossMap is set,
 * it'll be multiplied by vertex colors.
 * @property {string} glossVertexColorChannel Vertex color channel to use for glossiness. Can be
 * "r", "g", "b" or "a".
 * @property {number} refraction Defines the visibility of refraction. Material can refract the
 * same cube map as used for reflections.
 * @property {Texture|null} refractionMap The map of the refraction visibility.
 * @property {number} refractionMapUv Refraction map UV channel.
 * @property {Vec2} refractionMapTiling Controls the 2D tiling of the refraction map.
 * @property {Vec2} refractionMapOffset Controls the 2D offset of the refraction map. Each component
 * is between 0 and 1.
 * @property {number} refractionMapRotation Controls the 2D rotation (in degrees) of the emissive
 * map.
 * @property {string} refractionMapChannel Color channels of the refraction map to use. Can be "r",
 * "g", "b", "a", "rgb" or any swizzled combination.
 * @property {boolean} refractionVertexColor Use mesh vertex colors for refraction. If
 * refraction map is set, it will be be multiplied by vertex colors.
 * @property {boolean} refractionVertexColorChannel Vertex color channel to use for refraction.
 * Can be "r", "g", "b" or "a".
 * @property {number} refractionIndex Defines the index of refraction, i.e. The amount of
 * distortion. The value is calculated as (outerIor / surfaceIor), where inputs are measured
 * indices of refraction, the one around the object and the one of its own surface. In most
 * situations outer medium is air, so outerIor will be approximately 1. Then you only need to do
 * (1.0 / surfaceIor).
 * @property {number} dispersion The strength of the angular separation of colors (chromatic
 * aberration) transmitting through a volume. Defaults to 0, which is equivalent to no dispersion.
 * @property {boolean} useDynamicRefraction Enables higher quality refractions using the grab pass
 * instead of pre-computed cube maps for refractions.
 * @property {number} thickness The thickness of the medium, only used when useDynamicRefraction
 * is enabled. The unit is in base units, and scales with the size of the object.
 * @property {Texture|null} thicknessMap The per-pixel thickness of the medium, only used when
 * useDynamicRefraction is enabled.
 * @property {number} thicknessMapUv Thickness map UV channel.
 * @property {Vec2} thicknessMapTiling Controls the 2D tiling of the thickness map.
 * @property {Vec2} thicknessMapOffset Controls the 2D offset of the thickness map. Each component is
 * between 0 and 1.
 * @property {number} thicknessMapRotation Controls the 2D rotation (in degrees) of the thickness
 * map.
 * @property {string} thicknessMapChannel Color channels of the thickness map to use. Can be "r",
 * "g", "b" or "a".
 * @property {boolean} thicknessVertexColor Use mesh vertex colors for thickness. If
 * thickness map is set, it will be be multiplied by vertex colors.
 * @property {Color} attenuation The attenuation color for refractive materials, only used when
 * useDynamicRefraction is enabled.
 * @property {number} attenuationDistance The distance defining the absorption rate of light
 * within the medium. Only used when useDynamicRefraction is enabled.
 * @property {Color} emissive The emissive color of the material. This color value is 3-component
 * (RGB), where each component is between 0 and 1.
 * @property {Texture|null} emissiveMap The emissive map of the material (default is null). Can be
 * HDR. When the emissive map is applied, the emissive color is multiplied by the texel color in the
 * map. Since the emissive color is black by default, the emissive map won't be visible unless the
 * emissive color is changed.
 * @property {number} emissiveIntensity Emissive color multiplier.
 * @property {number} emissiveMapUv Emissive map UV channel.
 * @property {Vec2} emissiveMapTiling Controls the 2D tiling of the emissive map.
 * @property {Vec2} emissiveMapOffset Controls the 2D offset of the emissive map. Each component is
 * between 0 and 1.
 * @property {number} emissiveMapRotation Controls the 2D rotation (in degrees) of the emissive
 * map.
 * @property {string} emissiveMapChannel Color channels of the emissive map to use. Can be "r",
 * "g", "b", "a", "rgb" or any swizzled combination.
 * @property {boolean} emissiveVertexColor Use mesh vertex colors for emission. If emissiveMap or
 * emissive are set, they'll be multiplied by vertex colors.
 * @property {string} emissiveVertexColorChannel Vertex color channels to use for emission. Can be
 * "r", "g", "b", "a", "rgb" or any swizzled combination.
 * @property {boolean} useSheen Toggle sheen specular effect on/off.
 * @property {Color} sheen The specular color of the sheen (fabric) microfiber structure.
 * This color value is 3-component (RGB), where each component is between 0 and 1.
 * @property {Texture|null} sheenMap The sheen microstructure color map of the material (default is
 * null).
 * @property {number} sheenMapUv Sheen map UV channel.
 * @property {Vec2} sheenMapTiling Controls the 2D tiling of the sheen map.
 * @property {Vec2} sheenMapOffset Controls the 2D offset of the sheen map. Each component is
 * between 0 and 1.
 * @property {number} sheenMapRotation Controls the 2D rotation (in degrees) of the sheen
 * map.
 * @property {string} sheenMapChannel Color channels of the sheen map to use. Can be "r",
 * "g", "b", "a", "rgb" or any swizzled combination.
 * @property {boolean} sheenVertexColor Use mesh vertex colors for sheen. If sheen map or
 * sheen tint are set, they'll be multiplied by vertex colors.
 * @property {number} sheenGloss The glossiness of the sheen (fabric) microfiber structure.
 * This color value is a single value between 0 and 1.
 * @property {boolean} sheenGlossInvert Invert the sheen gloss component (default is false).
 * Enabling this flag results in material treating the sheen gloss members as roughness.
 * @property {boolean} sheenGlossTint Multiply sheen glossiness map and/or sheen glossiness vertex
 * value by the scalar sheen glossiness value.
 * @property {Texture|null} sheenGlossMap The sheen glossiness microstructure color map of the
 * material (default is null).
 * @property {number} sheenGlossMapUv Sheen map UV channel.
 * @property {Vec2} sheenGlossMapTiling Controls the 2D tiling of the sheen glossiness map.
 * @property {Vec2} sheenGlossMapOffset Controls the 2D offset of the sheen glossiness map.
 * Each component is between 0 and 1.
 * @property {number} sheenGlossMapRotation Controls the 2D rotation (in degrees) of the sheen
 * glossiness map.
 * @property {string} sheenGlossMapChannel Color channels of the sheen glossiness map to use.
 * Can be "r", "g", "b", "a", "rgb" or any swizzled combination.
 * @property {boolean} sheenGlossVertexColor Use mesh vertex colors for sheen glossiness.
 * If sheen glossiness map or sheen glossiness tint are set, they'll be multiplied by vertex colors.
 * @property {string} sheenGlossVertexColorChannel Vertex color channels to use for sheen glossiness.
 * Can be "r", "g", "b" or "a".
 * @property {number} opacity The opacity of the material. This value can be between 0 and 1, where
 * 0 is fully transparent and 1 is fully opaque. If you want the material to be semi-transparent
 * you also need to set the {@link Material#blendType} to {@link BLEND_NORMAL},
 * {@link BLEND_ADDITIVE} or any other mode. Also note that for most semi-transparent objects you
 * want {@link Material#depthWrite} to be false, otherwise they can fully occlude objects behind
 * them.
 * @property {Texture|null} opacityMap The opacity map of the material (default is null).
 * @property {number} opacityMapUv Opacity map UV channel.
 * @property {string} opacityMapChannel Color channel of the opacity map to use. Can be "r", "g",
 * "b" or "a".
 * @property {Vec2} opacityMapTiling Controls the 2D tiling of the opacity map.
 * @property {Vec2} opacityMapOffset Controls the 2D offset of the opacity map. Each component is
 * between 0 and 1.
 * @property {number} opacityMapRotation Controls the 2D rotation (in degrees) of the opacity map.
 * @property {boolean} opacityVertexColor Use mesh vertex colors for opacity. If opacityMap is set,
 * it'll be multiplied by vertex colors.
 * @property {string} opacityVertexColorChannel Vertex color channels to use for opacity. Can be
 * "r", "g", "b" or "a".
 * @property {boolean} opacityFadesSpecular Used to specify whether specular and reflections are
 * faded out using {@link StandardMaterial#opacity}. Default is true. When set to false use
 * {@link Material#alphaFade} to fade out materials.
 * @property {string} opacityDither Used to specify whether opacity is dithered, which allows
 * transparency without alpha blending. Can be:
 *
 * - {@link DITHER_NONE}: Opacity dithering is disabled.
 * - {@link DITHER_BAYER8}: Opacity is dithered using a Bayer 8 matrix.
 * - {@link DITHER_BLUENOISE}: Opacity is dithered using a blue noise.
 * - {@link DITHER_IGNNOISE}: Opacity is dithered using an interleaved gradient noise.
 *
 * Defaults to {@link DITHER_NONE}.
 * @property {boolean} opacityShadowDither Used to specify whether shadow opacity is dithered, which
 * allows shadow transparency without alpha blending.  Can be:
 *
 * - {@link DITHER_NONE}: Opacity dithering is disabled.
 * - {@link DITHER_BAYER8}: Opacity is dithered using a Bayer 8 matrix.
 * - {@link DITHER_BLUENOISE}: Opacity is dithered using a blue noise.
 * - {@link DITHER_IGNNOISE}: Opacity is dithered using an interleaved gradient noise.
 *
 * Defaults to {@link DITHER_NONE}.
 * @property {number} alphaFade Used to fade out materials when
 * {@link StandardMaterial#opacityFadesSpecular} is set to false.
 * @property {Texture|null} normalMap The main (primary) normal map of the material (default is
 * null). The texture must contains normalized, tangent space normals.
 * @property {number} normalMapUv Main (primary) normal map UV channel.
 * @property {Vec2} normalMapTiling Controls the 2D tiling of the main (primary) normal map.
 * @property {Vec2} normalMapOffset Controls the 2D offset of the main (primary) normal map. Each
 * component is between 0 and 1.
 * @property {number} normalMapRotation Controls the 2D rotation (in degrees) of the main (primary)
 * normal map.
 * @property {number} bumpiness The bumpiness of the material. This value scales the assigned main
 * (primary) normal map. It should be normally between 0 (no bump mapping) and 1 (full bump
 * mapping), but can be set to e.g. 2 to give even more pronounced bump effect.
 * @property {Texture|null} normalDetailMap The detail (secondary) normal map of the material
 * (default is null). Will only be used if main (primary) normal map is non-null.
 * @property {number} normalDetailMapUv Detail (secondary) normal map UV channel.
 * @property {Vec2} normalDetailMapTiling Controls the 2D tiling of the detail (secondary) normal
 * map.
 * @property {Vec2} normalDetailMapOffset Controls the 2D offset of the detail (secondary) normal
 * map. Each component is between 0 and 1.
 * @property {number} normalDetailMapRotation Controls the 2D rotation (in degrees) of the detail
 * (secondary) normal map.
 * @property {number} normalDetailMapBumpiness The bumpiness of the material. This value scales the
 * assigned detail (secondary) normal map. It should be normally between 0 (no bump mapping) and 1
 * (full bump mapping), but can be set to e.g. 2 to give even more pronounced bump effect.
 * @property {Texture|null} heightMap The height map of the material (default is null). Used for a
 * view-dependent parallax effect. The texture must represent the height of the surface where
 * darker pixels are lower and lighter pixels are higher. It is recommended to use it together with
 * a normal map.
 * @property {number} heightMapUv Height map UV channel.
 * @property {string} heightMapChannel Color channel of the height map to use. Can be "r", "g", "b"
 * or "a".
 * @property {Vec2} heightMapTiling Controls the 2D tiling of the height map.
 * @property {Vec2} heightMapOffset Controls the 2D offset of the height map. Each component is
 * between 0 and 1.
 * @property {number} heightMapRotation Controls the 2D rotation (in degrees) of the height map.
 * @property {number} heightMapFactor Height map multiplier. Affects the strength of the parallax
 * effect.
 * @property {Texture|null} envAtlas The prefiltered environment lighting atlas (default is null).
 * This setting overrides cubeMap and sphereMap and will replace the scene lighting environment.
 * @property {Texture|null} cubeMap The cubic environment map of the material (default is null).
 * This setting overrides sphereMap and will replace the scene lighting environment.
 * @property {Texture|null} sphereMap The spherical environment map of the material (default is
 * null). This will replace the scene lighting environment.
 * @property {number} cubeMapProjection The type of projection applied to the cubeMap property:
 * - {@link CUBEPROJ_NONE}: The cube map is treated as if it is infinitely far away.
 * - {@link CUBEPROJ_BOX}: Box-projection based on a world space axis-aligned bounding box.
 * Defaults to {@link CUBEPROJ_NONE}.
 * @property {BoundingBox} cubeMapProjectionBox The world space axis-aligned bounding box
 * defining the box-projection used for the cubeMap property. Only used when cubeMapProjection is
 * set to {@link CUBEPROJ_BOX}.
 * @property {number} reflectivity Environment map intensity.
 * @property {Texture|null} lightMap A custom lightmap of the material (default is null). Lightmaps
 * are textures that contain pre-rendered lighting. Can be HDR.
 * @property {number} lightMapUv Lightmap UV channel
 * @property {string} lightMapChannel Color channels of the lightmap to use. Can be "r", "g", "b",
 * "a", "rgb" or any swizzled combination.
 * @property {Vec2} lightMapTiling Controls the 2D tiling of the lightmap.
 * @property {Vec2} lightMapOffset Controls the 2D offset of the lightmap. Each component is
 * between 0 and 1.
 * @property {number} lightMapRotation Controls the 2D rotation (in degrees) of the lightmap.
 * @property {boolean} lightVertexColor Use baked vertex lighting. If lightMap is set, it'll be
 * multiplied by vertex colors.
 * @property {string} lightVertexColorChannel Vertex color channels to use for baked lighting. Can
 * be "r", "g", "b", "a", "rgb" or any swizzled combination.
 * @property {Texture|null} aoMap The main (primary) baked ambient occlusion (AO) map (default is
 * null). Modulates ambient color.
 * @property {number} aoMapUv Main (primary) AO map UV channel
 * @property {string} aoMapChannel Color channel of the main (primary) AO map to use. Can be "r", "g", "b" or "a".
 * @property {Vec2} aoMapTiling Controls the 2D tiling of the main (primary) AO map.
 * @property {Vec2} aoMapOffset Controls the 2D offset of the main (primary) AO map. Each component is between 0
 * and 1.
 * @property {number} aoMapRotation Controls the 2D rotation (in degrees) of the main (primary) AO map.
 * @property {boolean} aoVertexColor Use mesh vertex colors for AO. If aoMap is set, it'll be
 * multiplied by vertex colors.
 * @property {string} aoVertexColorChannel Vertex color channels to use for AO. Can be "r", "g",
 * "b" or "a".
 * @property {Texture|null} aoDetailMap The detail (secondary) baked ambient occlusion (AO) map of
 * the material (default is null). Will only be used if main (primary) ao map is non-null.
 * @property {number} aoDetailMapUv Detail (secondary) AO map UV channel.
 * @property {Vec2} aoDetailMapTiling Controls the 2D tiling of the detail (secondary) AO map.
 * @property {Vec2} aoDetailMapOffset Controls the 2D offset of the detail (secondary) AO map. Each
 * component is between 0 and 1.
 * @property {number} aoDetailMapRotation Controls the 2D rotation (in degrees) of the detail
 * (secondary) AO map.
 * @property {string} aoDetailMapChannel Color channels of the detail (secondary) AO map to use.
 * Can be "r", "g", "b" or "a" (default is "g").
 * @property {string} aoDetailMode Determines how the main (primary) and detail (secondary)
 * AO maps are blended together. Can be:
 *
 * - {@link DETAILMODE_MUL}: Multiply together the primary and secondary colors.
 * - {@link DETAILMODE_ADD}: Add together the primary and secondary colors.
 * - {@link DETAILMODE_SCREEN}: Softer version of {@link DETAILMODE_ADD}.
 * - {@link DETAILMODE_OVERLAY}: Multiplies or screens the colors, depending on the primary color.
 * - {@link DETAILMODE_MIN}: Select whichever of the primary and secondary colors is darker,
 * component-wise.
 * - {@link DETAILMODE_MAX}: Select whichever of the primary and secondary colors is lighter,
 * component-wise.
 *
 * Defaults to {@link DETAILMODE_MUL}.
 * @property {number} occludeSpecular Uses ambient occlusion to darken specular/reflection. It's a
 * hack, because real specular occlusion is view-dependent. However, it can be better than nothing.
 *
 * - {@link SPECOCC_NONE}: No specular occlusion
 * - {@link SPECOCC_AO}: Use AO directly to occlude specular.
 * - {@link SPECOCC_GLOSSDEPENDENT}: Modify AO based on material glossiness/view angle to occlude
 * specular.
 *
 * @property {number} occludeSpecularIntensity Controls visibility of specular occlusion.
 * @property {boolean} occludeDirect Tells if AO should darken directional lighting. Defaults to
 * false.
 * @property {number} fresnelModel Defines the formula used for Fresnel effect.
 * As a side-effect, enabling any Fresnel model changes the way diffuse and reflection components
 * are combined. When Fresnel is off, legacy non energy-conserving combining is used. When it is
 * on, combining behavior is energy-conserving.
 *
 * - {@link FRESNEL_NONE}: No Fresnel.
 * - {@link FRESNEL_SCHLICK}: Schlick's approximation of Fresnel (recommended). Parameterized by
 * specular color.
 *
 * @property {boolean} useFog Apply fogging (as configured in scene settings)
 * @property {boolean} useLighting Apply lighting
 * @property {boolean} useSkybox Apply scene skybox as prefiltered environment map
 * @property {boolean} useTonemap Apply tonemapping (as configured in {@link Scene#rendering} or
 * {@link CameraComponent.rendering}). Defaults to true.
 * @property {boolean} pixelSnap Align vertices to pixel coordinates when rendering. Useful for
 * pixel perfect 2D graphics.
 * @property {boolean} twoSidedLighting Calculate proper normals (and therefore lighting) on
 * backfaces.
 * @property {UpdateShaderCallback} onUpdateShader A custom function that will be called after all
 * shader generator properties are collected and before shader code is generated. This function
 * will receive an object with shader generator settings (based on current material and scene
 * properties), that you can change and then return. Returned value will be used instead. This is
 * mostly useful when rendering the same set of objects, but with different shader variations based
 * on the same material. For example, you may wish to render a depth or normal pass using textures
 * assigned to the material, a reflection pass with simpler shaders and so on. These properties are
 * split into two sections, generic standard material options and lit options. Properties of the
 * standard material options are {@link StandardMaterialOptions} and the options for the lit options
 * are {@link LitShaderOptions}.
 *
 * @category Graphics
 */
class StandardMaterial extends Material {
    static TEXTURE_PARAMETERS = standardMaterialTextureParameters;

    static CUBEMAP_PARAMETERS = standardMaterialCubemapParameters;

    userAttributes = new Map();

    /**
     * Create a new StandardMaterial instance.
     *
     * @example
     * // Create a new Standard material
     * const material = new pc.StandardMaterial();
     *
     * // Update the material's diffuse and specular properties
     * material.diffuse.set(1, 0, 0);
     * material.specular.set(1, 1, 1);
     *
     * // Notify the material that it has been modified
     * material.update();
     * @example
     * // Create a new Standard material
     * const material = new pc.StandardMaterial();
     *
     * // Assign a texture to the diffuse slot
     * material.diffuseMap = texture;
     *
     * // Use the alpha channel of the texture for alpha testing with a reference value of 0.5
     * material.opacityMap = texture;
     * material.alphaTest = 0.5;
     *
     * // Notify the material that it has been modified
     * material.update();
     */
    constructor() {
        super();

        this._dirtyShader = true;

        // storage for texture and cubemap asset references
        this._assetReferences = {};

        this._activeParams = new Set();
        this._activeLightingParams = new Set();

        this.shaderOptBuilder = new StandardMaterialOptionsBuilder();

        this.reset();
    }

    reset() {
        // set default values
        Object.keys(_props).forEach((name) => {
            this[`_${name}`] = _props[name].value();
        });

        /**
         * @type {Object<string, string>}
         * @private
         */
        this._chunks = { };
        this._uniformCache = { };
    }

    set shader(shader) {
        Debug.warn('StandardMaterial#shader property is not implemented, and should not be used.');
    }

    get shader() {
        Debug.warn('StandardMaterial#shader property is not implemented, and should not be used.');
        return null;
    }

    /**
     * Object containing custom shader chunks that will replace default ones.
     *
     * @type {Object<string, string>}
     */
    set chunks(value) {
        this._dirtyShader = true;
        this._chunks = value;
    }

    get chunks() {
        this._dirtyShader = true;
        return this._chunks;
    }

    /**
     * Copy a `StandardMaterial`.
     *
     * @param {StandardMaterial} source - The material to copy from.
     * @returns {StandardMaterial} The destination material.
     */
    copy(source) {
        super.copy(source);

        // set properties
        Object.keys(_props).forEach((k) => {
            this[k] = source[k];
        });

        // clone chunks
        for (const p in source._chunks) {
            if (source._chunks.hasOwnProperty(p))
                this._chunks[p] = source._chunks[p];
        }

        return this;
    }

    /**
     * Sets a vertex shader attribute on a material.
     *
     * @param {string} name - The name of the parameter to set.
     * @param {string} semantic - Semantic to map the vertex data. Must match with the semantic set
     * on vertex stream of the mesh.
     * @example
     * mesh.setVertexStream(pc.SEMANTIC_ATTR15, offset, 3);
     * material.setAttribute('offset', pc.SEMANTIC_ATTR15);
     */
    setAttribute(name, semantic) {
        this.userAttributes.set(semantic, name);
    }

    _setParameter(name, value) {
        _params.add(name);
        this.setParameter(name, value);
    }

    _setParameters(parameters) {
        parameters.forEach((v) => {
            this._setParameter(v.name, v.value);
        });
    }

    _processParameters(paramsName) {
        const prevParams = this[paramsName];
        prevParams.forEach((param) => {
            if (!_params.has(param)) {
                delete this.parameters[param];
            }
        });

        this[paramsName] = _params;
        _params = prevParams;
        _params.clear();
    }

    _updateMap(p) {
        const mname = p + 'Map';
        const map = this[mname];
        if (map) {
            this._setParameter('texture_' + mname, map);

            const tname = mname + 'Transform';
            const uniform = this.getUniform(tname);
            if (uniform) {
                this._setParameters(uniform);
            }
        }
    }

    // allocate a uniform if it doesn't already exist in the uniform cache
    _allocUniform(name, allocFunc) {
        let uniform = this._uniformCache[name];
        if (!uniform) {
            uniform = allocFunc();
            this._uniformCache[name] = uniform;
        }
        return uniform;
    }

    getUniform(name, device, scene) {
        return _uniforms[name](this, device, scene);
    }

    updateUniforms(device, scene) {
        const getUniform = (name) => {
            return this.getUniform(name, device, scene);
        };

        this._setParameter('material_ambient', getUniform('ambient'));
        this._setParameter('material_diffuse', getUniform('diffuse'));

        if (this.useMetalness) {
            if (!this.metalnessMap || this.metalness < 1) {
                this._setParameter('material_metalness', this.metalness);
            }
            if (!this.specularMap || this.specularTint) {
                this._setParameter('material_specular', getUniform('specular'));
            }
            if (!this.specularityFactorMap || this.specularityFactorTint) {
                this._setParameter('material_specularityFactor', this.specularityFactor);
            }

            this._setParameter('material_sheen', getUniform('sheen'));

            if (!this.sheenGlossMap || this.sheenGlossTint) {
                this._setParameter('material_sheenGloss', this.sheenGloss);
            }

            this._setParameter('material_refractionIndex', this.refractionIndex);
        } else {
            if (!this.specularMap || this.specularTint) {
                this._setParameter('material_specular', getUniform('specular'));
            }
        }

        if (this.enableGGXSpecular) {
            this._setParameter('material_anisotropy', this.anisotropy);
        }

        if (this.clearCoat > 0) {
            this._setParameter('material_clearCoat', this.clearCoat);
            this._setParameter('material_clearCoatGloss', this.clearCoatGloss);
            this._setParameter('material_clearCoatBumpiness', this.clearCoatBumpiness);
        }

        this._setParameter('material_gloss', this.gloss);

        Debug.call(() => {
            if (this.emissiveMap && this.emissive.r === 0 && this.emissive.g === 0 && this.emissive.b === 0) {
                Debug.warnOnce(`Emissive map is set but emissive color is black, making the map invisible. Set emissive color to white to make the map visible. Rendering [${DebugGraphics.toString()}]`, this);
            }
        });

        this._setParameter('material_emissive', getUniform('emissive'));
        this._setParameter('material_emissiveIntensity', this.emissiveIntensity);

        if (this.refraction > 0) {
            this._setParameter('material_refraction', this.refraction);
        }

        if (this.dispersion > 0) {
            this._setParameter('material_dispersion', this.dispersion);
        }

        if (this.useDynamicRefraction) {
            this._setParameter('material_thickness', this.thickness);
            this._setParameter('material_attenuation', getUniform('attenuation'));
            this._setParameter('material_invAttenuationDistance', this.attenuationDistance === 0 ? 0 : 1.0 / this.attenuationDistance);
        }

        if (this.useIridescence) {
            this._setParameter('material_iridescence', this.iridescence);
            this._setParameter('material_iridescenceRefractionIndex', this.iridescenceRefractionIndex);
            this._setParameter('material_iridescenceThicknessMin', this.iridescenceThicknessMin);
            this._setParameter('material_iridescenceThicknessMax', this.iridescenceThicknessMax);
        }

        this._setParameter('material_opacity', this.opacity);

        if (this.opacityFadesSpecular === false) {
            this._setParameter('material_alphaFade', this.alphaFade);
        }

        if (this.occludeSpecular) {
            this._setParameter('material_occludeSpecularIntensity', this.occludeSpecularIntensity);
        }

        if (this.cubeMapProjection === CUBEPROJ_BOX) {
            this._setParameter(getUniform('cubeMapProjectionBox'));
        }

        for (const p in _matTex2D) {
            this._updateMap(p);
        }

        if (this.ambientSH) {
            this._setParameter('ambientSH[0]', this.ambientSH);
        }

        if (this.normalMap) {
            this._setParameter('material_bumpiness', this.bumpiness);
        }

        if (this.normalMap && this.normalDetailMap) {
            this._setParameter('material_normalDetailMapBumpiness', this.normalDetailMapBumpiness);
        }

        if (this.heightMap) {
            this._setParameter('material_heightMapFactor', getUniform('heightMapFactor'));
        }

        // set overridden environment textures
        if (this.envAtlas && this.cubeMap) {
            this._setParameter('texture_envAtlas', this.envAtlas);
            this._setParameter('texture_cubeMap', this.cubeMap);
        } else if (this.envAtlas) {
            this._setParameter('texture_envAtlas', this.envAtlas);
        } else if (this.cubeMap) {
            this._setParameter('texture_cubeMap', this.cubeMap);
        } else if (this.sphereMap) {
            this._setParameter('texture_sphereMap', this.sphereMap);
        }

        this._setParameter('material_reflectivity', this.reflectivity);

        // remove unused params
        this._processParameters('_activeParams');

        if (this._dirtyShader) {
            this.clearVariants();
        }
    }

    updateEnvUniforms(device, scene) {
        const hasLocalEnvOverride = this.envAtlas || this.cubeMap || this.sphereMap;

        if (!hasLocalEnvOverride && this.useSkybox) {
            if (scene.envAtlas && scene.skybox) {
                this._setParameter('texture_envAtlas', scene.envAtlas);
                this._setParameter('texture_cubeMap', scene.skybox);
            } else if (scene.envAtlas) {
                this._setParameter('texture_envAtlas', scene.envAtlas);
            } else if (scene.skybox) {
                this._setParameter('texture_cubeMap', scene.skybox);
            }
        }

        this._processParameters('_activeLightingParams');
    }

    getShaderVariant(device, scene, objDefs, renderParams, pass, sortedLights, viewUniformFormat, viewBindGroupFormat, vertexFormat) {

        // update prefiltered lighting data
        this.updateEnvUniforms(device, scene);

        // Minimal options for Depth, Shadow and Prepass passes
        const shaderPassInfo = ShaderPass.get(device).getByIndex(pass);
        const minimalOptions = pass === SHADER_DEPTH || pass === SHADER_PICK || pass === SHADER_PREPASS_VELOCITY || shaderPassInfo.isShadow;
        let options = minimalOptions ? standard.optionsContextMin : standard.optionsContext;

        if (minimalOptions)
            this.shaderOptBuilder.updateMinRef(options, scene, this, objDefs, pass, sortedLights);
        else
            this.shaderOptBuilder.updateRef(options, scene, renderParams, this, objDefs, pass, sortedLights);

        // execute user callback to modify the options
        if (this.onUpdateShader) {
            options = this.onUpdateShader(options);
        }

        const processingOptions = new ShaderProcessorOptions(viewUniformFormat, viewBindGroupFormat, vertexFormat);

        const library = getProgramLibrary(device);
        library.register('standard', standard);
        const shader = library.getProgram('standard', options, processingOptions, this.userId);

        this._dirtyShader = false;
        return shader;
    }

    /**
     * Removes this material from the scene and possibly frees up memory from its shaders (if there
     * are no other materials using it).
     */
    destroy() {
        // unbind (texture) asset references
        for (const asset in this._assetReferences) {
            this._assetReferences[asset]._unbind();
        }
        this._assetReferences = null;

        super.destroy();
    }
}

// define a uniform get function
const defineUniform = (name, getUniformFunc) => {
    _uniforms[name] = getUniformFunc;
};

const definePropInternal = (name, constructorFunc, setterFunc, getterFunc) => {
    Object.defineProperty(StandardMaterial.prototype, name, {
        get: getterFunc || function () {
            return this[`_${name}`];
        },
        set: setterFunc
    });

    _props[name] = {
        value: constructorFunc
    };
};

// define a simple value property (float, string etc)
const defineValueProp = (prop) => {
    const internalName = `_${prop.name}`;
    const dirtyShaderFunc = prop.dirtyShaderFunc || (() => true);

    const setterFunc = function (value) {
        const oldValue = this[internalName];
        if (oldValue !== value) {
            this._dirtyShader = this._dirtyShader || dirtyShaderFunc(oldValue, value);
            this[internalName] = value;
        }
    };

    definePropInternal(prop.name, () => prop.defaultValue, setterFunc, prop.getterFunc);
};

// define an aggregate property (color, vec3 etc)
const defineAggProp = (prop) => {
    const internalName = `_${prop.name}`;
    const dirtyShaderFunc = prop.dirtyShaderFunc || (() => true);

    const setterFunc = function (value) {
        const oldValue = this[internalName];
        if (!oldValue.equals(value)) {
            this._dirtyShader = this._dirtyShader || dirtyShaderFunc(oldValue, value);
            this[internalName] = oldValue.copy(value);
        }
    };

    definePropInternal(prop.name, () => prop.defaultValue.clone(), setterFunc, prop.getterFunc);
};

// define either a value or aggregate property
const defineProp = (prop) => {
    return prop.defaultValue && prop.defaultValue.clone ? defineAggProp(prop) : defineValueProp(prop);
};

function _defineTex2D(name, channel = "rgb", vertexColor = true, uv = 0) {
    // store texture name
    _matTex2D[name] = channel.length || -1;

    defineProp({
        name: `${name}Map`,
        defaultValue: null,
        dirtyShaderFunc: (oldValue, newValue) => {
            return !!oldValue !== !!newValue ||
                oldValue && (oldValue.type !== newValue.type || oldValue.format !== newValue.format);
        }
    });

    defineProp({
        name: `${name}MapTiling`,
        defaultValue: new Vec2(1, 1)
    });

    defineProp({
        name: `${name}MapOffset`,
        defaultValue: new Vec2(0, 0)
    });

    defineProp({
        name: `${name}MapRotation`,
        defaultValue: 0
    });

    defineProp({
        name: `${name}MapUv`,
        defaultValue: uv
    });

    if (channel) {
        defineProp({
            name: `${name}MapChannel`,
            defaultValue: channel
        });

        if (vertexColor) {
            defineProp({
                name: `${name}VertexColor`,
                defaultValue: false
            });

            defineProp({
                name: `${name}VertexColorChannel`,
                defaultValue: channel
            });
        }
    }

    // construct the transform uniform
    const mapTiling = `${name}MapTiling`;
    const mapOffset = `${name}MapOffset`;
    const mapRotation = `${name}MapRotation`;
    const mapTransform = `${name}MapTransform`;
    defineUniform(mapTransform, (material, device, scene) => {
        const tiling = material[mapTiling];
        const offset = material[mapOffset];
        const rotation = material[mapRotation];

        if (tiling.x === 1 && tiling.y === 1 &&
            offset.x === 0 && offset.y === 0 &&
            rotation === 0) {
            return null;
        }

        const uniform = material._allocUniform(mapTransform, () => {
            return [{
                name: `texture_${mapTransform}0`,
                value: new Float32Array(3)
            }, {
                name: `texture_${mapTransform}1`,
                value: new Float32Array(3)
            }];
        });

        const cr = Math.cos(rotation * math.DEG_TO_RAD);
        const sr = Math.sin(rotation * math.DEG_TO_RAD);

        const uniform0 = uniform[0].value;
        uniform0[0] = cr * tiling.x;
        uniform0[1] = -sr * tiling.y;
        uniform0[2] = offset.x;

        const uniform1 = uniform[1].value;
        uniform1[0] = sr * tiling.x;
        uniform1[1] = cr * tiling.y;
        uniform1[2] = 1.0 - tiling.y - offset.y;

        return uniform;
    });
}

function _defineColor(name, defaultValue) {
    defineProp({
        name: name,
        defaultValue: defaultValue,
        getterFunc: function () {
            // HACK: since we can't detect whether a user is going to set a color property
            // after calling this getter (i.e doing material.ambient.r = 0.5) we must assume
            // the worst and flag the shader as dirty.
            // This means currently animating a material color is horribly slow.
            this._dirtyShader = true;
            return this[`_${name}`];
        }
    });

    defineUniform(name, (material, device, scene) => {
        const uniform = material._allocUniform(name, () => new Float32Array(3));
        const color = material[name];

        // uniforms are always in linear space
        _tempColor.linear(color);
        uniform[0] = _tempColor.r;
        uniform[1] = _tempColor.g;
        uniform[2] = _tempColor.b;

        return uniform;
    });
}

function _defineFloat(name, defaultValue, getUniformFunc) {
    defineProp({
        name: name,
        defaultValue: defaultValue,
        dirtyShaderFunc: (oldValue, newValue) => {
            // This is not always optimal and will sometimes trigger redundant shader
            // recompilation. However, no number property on a standard material
            // triggers a shader recompile if the previous and current values both
            // have a fractional part.
            return (oldValue === 0 || oldValue === 1) !== (newValue === 0 || newValue === 1);
        }
    });

    defineUniform(name, getUniformFunc);
}

function _defineObject(name, getUniformFunc) {
    defineProp({
        name: name,
        defaultValue: null,
        dirtyShaderFunc: (oldValue, newValue) => {
            return !!oldValue === !!newValue;
        }
    });

    defineUniform(name, getUniformFunc);
}

function _defineFlag(name, defaultValue) {
    defineProp({
        name: name,
        defaultValue: defaultValue
    });
}

function _defineMaterialProps() {
    _defineColor('ambient', new Color(1, 1, 1));
    _defineColor('diffuse', new Color(1, 1, 1));
    _defineColor('specular', new Color(0, 0, 0));
    _defineColor('emissive', new Color(0, 0, 0));
    _defineColor('sheen', new Color(1, 1, 1));
    _defineColor('attenuation', new Color(1, 1, 1));
    _defineFloat('emissiveIntensity', 1);
    _defineFloat('specularityFactor', 1);
    _defineFloat('sheenGloss', 0.0);
    _defineFloat('gloss', 0.25);

    _defineFloat('heightMapFactor', 1, (material, device, scene) => {
        return material.heightMapFactor * 0.025;
    });
    _defineFloat('opacity', 1);
    _defineFloat('alphaFade', 1);
    _defineFloat('alphaTest', 0);       // NOTE: overwrites Material.alphaTest
    _defineFloat('bumpiness', 1);
    _defineFloat('normalDetailMapBumpiness', 1);
    _defineFloat('reflectivity', 1);
    _defineFloat('occludeSpecularIntensity', 1);
    _defineFloat('refraction', 0);
    _defineFloat('refractionIndex', 1.0 / 1.5); // approx. (air ior / glass ior)
    _defineFloat('dispersion', 0);
    _defineFloat('thickness', 0);
    _defineFloat('attenuationDistance', 0);
    _defineFloat('metalness', 1);
    _defineFloat('anisotropy', 0);
    _defineFloat('clearCoat', 0);
    _defineFloat('clearCoatGloss', 1);
    _defineFloat('clearCoatBumpiness', 1);
    _defineFloat('aoUvSet', 0, null); // legacy

    _defineFloat('iridescence', 0);
    _defineFloat('iridescenceRefractionIndex', 1.0 / 1.5);
    _defineFloat('iridescenceThicknessMin', 0);
    _defineFloat('iridescenceThicknessMax', 0);

    _defineObject('ambientSH');

    _defineObject('cubeMapProjectionBox', (material, device, scene) => {
        const uniform = material._allocUniform('cubeMapProjectionBox', () => {
            return [{
                name: 'envBoxMin',
                value: new Float32Array(3)
            }, {
                name: 'envBoxMax',
                value: new Float32Array(3)
            }];
        });

        const bboxMin = material.cubeMapProjectionBox.getMin();
        const minUniform = uniform[0].value;
        minUniform[0] = bboxMin.x;
        minUniform[1] = bboxMin.y;
        minUniform[2] = bboxMin.z;

        const bboxMax = material.cubeMapProjectionBox.getMax();
        const maxUniform = uniform[1].value;
        maxUniform[0] = bboxMax.x;
        maxUniform[1] = bboxMax.y;
        maxUniform[2] = bboxMax.z;

        return uniform;
    });

<<<<<<< HEAD
    _defineFlag('ambientTint', false);
=======
    _defineFlag('sheenTint', false);
>>>>>>> 1f083b64
    _defineFlag('specularTint', false);
    _defineFlag('specularityFactorTint', false);
    _defineFlag('useMetalness', false);
    _defineFlag('useMetalnessSpecularColor', false);
    _defineFlag('useSheen', false);
    _defineFlag('enableGGXSpecular', false);
    _defineFlag('occludeDirect', false);
    _defineFlag('opacityFadesSpecular', true);
    _defineFlag('occludeSpecular', SPECOCC_AO);
    _defineFlag('fresnelModel', FRESNEL_SCHLICK); // NOTE: this has been made to match the default shading model (to fix a bug)
    _defineFlag('useDynamicRefraction', false);
    _defineFlag('cubeMapProjection', CUBEPROJ_NONE);
    _defineFlag('customFragmentShader', null);
    _defineFlag('useFog', true);
    _defineFlag('useLighting', true);
    _defineFlag('useTonemap', true);
    _defineFlag('useSkybox', true);
    _defineFlag('forceUv1', false);
    _defineFlag('pixelSnap', false);
    _defineFlag('twoSidedLighting', false);
    _defineFlag('nineSlicedMode', undefined); // NOTE: this used to be SPRITE_RENDERMODE_SLICED but was undefined pre-Rollup
    _defineFlag('msdfTextAttribute', false);
    _defineFlag('useIridescence', false);
    _defineFlag('glossInvert', false);
    _defineFlag('sheenGlossInvert', false);
    _defineFlag('clearCoatGlossInvert', false);
    _defineFlag('opacityDither', DITHER_NONE);
    _defineFlag('opacityShadowDither', DITHER_NONE);

    _defineTex2D('diffuse');
    _defineTex2D('specular');
    _defineTex2D('emissive');
    _defineTex2D('thickness', 'g');
    _defineTex2D('specularityFactor', 'g');
    _defineTex2D('normal', '');
    _defineTex2D('metalness', 'g');
    _defineTex2D('gloss', 'g');
    _defineTex2D('opacity', 'a');
    _defineTex2D('refraction', 'g');
    _defineTex2D('height', 'g', false);
    _defineTex2D('ao', 'g');
    _defineTex2D('light', 'rgb', true, 1);
    _defineTex2D('msdf', '');
    _defineTex2D('diffuseDetail', 'rgb', false);
    _defineTex2D('normalDetail', '');
    _defineTex2D('aoDetail', 'g', false);
    _defineTex2D('clearCoat', 'g');
    _defineTex2D('clearCoatGloss', 'g');
    _defineTex2D('clearCoatNormal', '');
    _defineTex2D('sheen', 'rgb');
    _defineTex2D('sheenGloss', 'g');
    _defineTex2D('iridescence', 'g');
    _defineTex2D('iridescenceThickness', 'g');

    _defineFlag('diffuseDetailMode', DETAILMODE_MUL);
    _defineFlag('aoDetailMode', DETAILMODE_MUL);

    _defineObject('cubeMap');
    _defineObject('sphereMap');
    _defineObject('envAtlas');

    // prefiltered cubemap getter
    const getterFunc = function () {
        return this._prefilteredCubemaps;
    };

    // prefiltered cubemap setter
    const setterFunc = function (value) {
        const cubemaps = this._prefilteredCubemaps;

        value = value || [];

        let changed = false;
        let complete = true;
        for (let i = 0; i < 6; ++i) {
            const v = value[i] || null;
            if (cubemaps[i] !== v) {
                cubemaps[i] = v;
                changed = true;
            }
            complete = complete && (!!cubemaps[i]);
        }

        if (changed) {
            if (complete) {
                this.envAtlas = EnvLighting.generatePrefilteredAtlas(cubemaps, {
                    target: this.envAtlas
                });
            } else {
                if (this.envAtlas) {
                    this.envAtlas.destroy();
                    this.envAtlas = null;
                }
            }
            this._dirtyShader = true;
        }
    };

    const empty = [null, null, null, null, null, null];

    definePropInternal('prefilteredCubemaps', () => empty.slice(), setterFunc, getterFunc);
}

_defineMaterialProps();

export { StandardMaterial };<|MERGE_RESOLUTION|>--- conflicted
+++ resolved
@@ -1181,11 +1181,6 @@
         return uniform;
     });
 
-<<<<<<< HEAD
-    _defineFlag('ambientTint', false);
-=======
-    _defineFlag('sheenTint', false);
->>>>>>> 1f083b64
     _defineFlag('specularTint', false);
     _defineFlag('specularityFactorTint', false);
     _defineFlag('useMetalness', false);
