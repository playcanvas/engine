import { Debug } from '../../core/debug.js';
import { Color } from '../../core/math/color.js';
import { math } from '../../core/math/math.js';
import { Vec2 } from '../../core/math/vec2.js';
import { ShaderProcessorOptions } from '../../platform/graphics/shader-processor-options.js';
import {
    CUBEPROJ_BOX, CUBEPROJ_NONE,
    DETAILMODE_MUL,
    DITHER_NONE,
    FRESNEL_SCHLICK,
    SHADER_DEPTH, SHADER_PICK,
    SHADER_PREPASS_VELOCITY,
    SPECOCC_AO
} from '../constants.js';
import { ShaderPass } from '../shader-pass.js';
import { EnvLighting } from '../graphics/env-lighting.js';
import { getProgramLibrary } from '../shader-lib/get-program-library.js';
import { _matTex2D, standard } from '../shader-lib/programs/standard.js';
import { Material } from './material.js';
import { StandardMaterialOptionsBuilder } from './standard-material-options-builder.js';
import { standardMaterialCubemapParameters, standardMaterialTextureParameters } from './standard-material-parameters.js';
import { DebugGraphics } from '../../platform/graphics/debug-graphics.js';

/**
 * @import { BoundingBox } from '../../core/shape/bounding-box.js'
 * @import { StandardMaterialOptions } from './standard-material-options.js'
 * @import { Texture } from '../../platform/graphics/texture.js'
 */

// properties that get created on a standard material
const _props = {};

// special uniform functions on a standard material
const _uniforms = {};

// temporary set of params
let _params = new Set();

const _tempColor = new Color();

/**
 * Callback used by {@link StandardMaterial#onUpdateShader}.
 *
 * @callback UpdateShaderCallback
 * @param {StandardMaterialOptions} options - An object with shader generator settings (based on current
 * material and scene properties), that you can change and then return. Properties of the object passed
 * into this function are documented in {@link StandardMaterial}. Also contains a member named litOptions
 * which holds some of the options only used by the lit shader backend {@link LitShaderOptions}.
 * @returns {StandardMaterialOptions} Returned settings will be used by the shader.
 */

/**
 * A Standard material is the main, general purpose material that is most often used for rendering.
 * It can approximate a wide variety of surface types and can simulate dynamic reflected light.
 * Most maps can use 3 types of input values in any combination: constant (color or number), mesh
 * vertex colors and a texture. All enabled inputs are multiplied together.
 *
 * @property {Color} ambient The ambient color of the material. This color value is 3-component
 * (RGB), where each component is between 0 and 1.
 * @property {Color} diffuse The diffuse color of the material. This color value is 3-component
 * (RGB), where each component is between 0 and 1. Defines basic surface color (aka albedo).
 * @property {Texture|null} diffuseMap The main (primary) diffuse map of the material (default is
 * null).
 * @property {number} diffuseMapUv Main (primary) diffuse map UV channel.
 * @property {Vec2} diffuseMapTiling Controls the 2D tiling of the main (primary) diffuse map.
 * @property {Vec2} diffuseMapOffset Controls the 2D offset of the main (primary) diffuse map. Each
 * component is between 0 and 1.
 * @property {number} diffuseMapRotation Controls the 2D rotation (in degrees) of the main
 * (primary) diffuse map.
 * @property {string} diffuseMapChannel Color channels of the main (primary) diffuse map to use.
 * Can be "r", "g", "b", "a", "rgb" or any swizzled combination.
 * @property {boolean} diffuseVertexColor Multiply diffuse by the mesh vertex colors.
 * @property {string} diffuseVertexColorChannel Vertex color channels to use for diffuse. Can be
 * "r", "g", "b", "a", "rgb" or any swizzled combination.
 * @property {Texture|null} diffuseDetailMap The detail (secondary) diffuse map of the material
 * (default is null). Will only be used if main (primary) diffuse map is non-null.
 * @property {number} diffuseDetailMapUv Detail (secondary) diffuse map UV channel.
 * @property {Vec2} diffuseDetailMapTiling Controls the 2D tiling of the detail (secondary) diffuse
 * map.
 * @property {Vec2} diffuseDetailMapOffset Controls the 2D offset of the detail (secondary) diffuse
 * map. Each component is between 0 and 1.
 * @property {number} diffuseDetailMapRotation Controls the 2D rotation (in degrees) of the main
 * (secondary) diffuse map.
 * @property {string} diffuseDetailMapChannel Color channels of the detail (secondary) diffuse map
 * to use. Can be "r", "g", "b", "a", "rgb" or any swizzled combination.
 * @property {string} diffuseDetailMode Determines how the main (primary) and detail (secondary)
 * diffuse maps are blended together. Can be:
 *
 * - {@link DETAILMODE_MUL}: Multiply together the primary and secondary colors.
 * - {@link DETAILMODE_ADD}: Add together the primary and secondary colors.
 * - {@link DETAILMODE_SCREEN}: Softer version of {@link DETAILMODE_ADD}.
 * - {@link DETAILMODE_OVERLAY}: Multiplies or screens the colors, depending on the primary color.
 * - {@link DETAILMODE_MIN}: Select whichever of the primary and secondary colors is darker,
 * component-wise.
 * - {@link DETAILMODE_MAX}: Select whichever of the primary and secondary colors is lighter,
 * component-wise.
 *
 * Defaults to {@link DETAILMODE_MUL}.
 * @property {Color} specular The specular color of the material. This color value is 3-component
 * (RGB), where each component is between 0 and 1. Defines surface reflection/specular color.
 * Affects specular intensity and tint.
 * @property {boolean} specularTint Multiply specular map and/or specular vertex color by the
 * constant specular value.
 * @property {Texture|null} specularMap The specular map of the material (default is null).
 * @property {number} specularMapUv Specular map UV channel.
 * @property {Vec2} specularMapTiling Controls the 2D tiling of the specular map.
 * @property {Vec2} specularMapOffset Controls the 2D offset of the specular map. Each component is
 * between 0 and 1.
 * @property {number} specularMapRotation Controls the 2D rotation (in degrees) of the specular map.
 * @property {string} specularMapChannel Color channels of the specular map to use. Can be "r", "g",
 * "b", "a", "rgb" or any swizzled combination.
 * @property {boolean} specularVertexColor Use mesh vertex colors for specular. If specularMap or
 * are specularTint are set, they'll be multiplied by vertex colors.
 * @property {string} specularVertexColorChannel Vertex color channels to use for specular. Can be
 * "r", "g", "b", "a", "rgb" or any swizzled combination.
 * @property {boolean} specularityFactorTint Multiply specularity factor map and/or specular vertex color by the
 * constant specular value.
 * @property {number} specularityFactor The factor of specular intensity, used to weight the fresnel and specularity. Default is 1.0.
 * @property {Texture|null} specularityFactorMap The factor of specularity as a texture (default is
 * null).
 * @property {number} specularityFactorMapUv Specularity factor map UV channel.
 * @property {Vec2} specularityFactorMapTiling Controls the 2D tiling of the specularity factor map.
 * @property {Vec2} specularityFactorMapOffset Controls the 2D offset of the specularity factor map. Each component is
 * between 0 and 1.
 * @property {number} specularityFactorMapRotation Controls the 2D rotation (in degrees) of the specularity factor map.
 * @property {string} specularityFactorMapChannel The channel used by the specularity factor texture to sample from (default is 'a').
 * @property {boolean} specularityFactorVertexColor Use mesh vertex colors for specularity factor. If specularityFactorMap or
 * are specularityFactorTint are set, they'll be multiplied by vertex colors.
 * @property {string} specularityFactorVertexColorChannel Vertex color channels to use for specularity factor. Can be
 * "r", "g", "b", "a", "rgb" or any swizzled combination.
 * @property {boolean} enableGGXSpecular Enables GGX specular. Also enables
 * {@link StandardMaterial#anisotropy}  parameter to set material anisotropy.
 * @property {number} anisotropy Defines amount of anisotropy. Requires
 * {@link StandardMaterial#enableGGXSpecular} is set to true.
 *
 * - When anisotropy == 0, specular is isotropic.
 * - When anisotropy < 0, anisotropy direction aligns with the tangent, and specular anisotropy
 * increases as the anisotropy value decreases to minimum of -1.
 * - When anisotropy > 0, anisotropy direction aligns with the bi-normal, and specular anisotropy
 * increases as anisotropy value increases to maximum of 1.
 *
 * @property {number} clearCoat Defines intensity of clearcoat layer from 0 to 1. Clearcoat layer
 * is disabled when clearCoat == 0. Default value is 0 (disabled).
 * @property {Texture|null} clearCoatMap Monochrome clearcoat intensity map (default is null). If
 * specified, will be multiplied by normalized 'clearCoat' value and/or vertex colors.
 * @property {number} clearCoatMapUv Clearcoat intensity map UV channel.
 * @property {Vec2} clearCoatMapTiling Controls the 2D tiling of the clearcoat intensity map.
 * @property {Vec2} clearCoatMapOffset Controls the 2D offset of the clearcoat intensity map. Each
 * component is between 0 and 1.
 * @property {number} clearCoatMapRotation Controls the 2D rotation (in degrees) of the clearcoat
 * intensity map.
 * @property {string} clearCoatMapChannel Color channel of the clearcoat intensity map to use. Can
 * be "r", "g", "b" or "a".
 * @property {boolean} clearCoatVertexColor Use mesh vertex colors for clearcoat intensity. If
 * clearCoatMap is set, it'll be multiplied by vertex colors.
 * @property {string} clearCoatVertexColorChannel Vertex color channel to use for clearcoat
 * intensity. Can be "r", "g", "b" or "a".
 * @property {number} clearCoatGloss Defines the clearcoat glossiness of the clearcoat layer
 * from 0 (rough) to 1 (mirror).
 * @property {boolean} clearCoatGlossInvert Invert the clearcoat gloss component (default is false).
 * Enabling this flag results in material treating the clear coat gloss members as roughness.
 * @property {Texture|null} clearCoatGlossMap Monochrome clearcoat glossiness map (default is
 * null). If specified, will be multiplied by normalized 'clearCoatGloss' value and/or vertex
 * colors.
 * @property {number} clearCoatGlossMapUv Clearcoat gloss map UV channel.
 * @property {Vec2} clearCoatGlossMapTiling Controls the 2D tiling of the clearcoat gloss map.
 * @property {Vec2} clearCoatGlossMapOffset Controls the 2D offset of the clearcoat gloss map.
 * Each component is between 0 and 1.
 * @property {number} clearCoatGlossMapRotation Controls the 2D rotation (in degrees) of the clear
 * coat gloss map.
 * @property {string} clearCoatGlossMapChannel Color channel of the clearcoat gloss map to use.
 * Can be "r", "g", "b" or "a".
 * @property {boolean} clearCoatGlossVertexColor Use mesh vertex colors for clearcoat glossiness.
 * If clearCoatGlossMap is set, it'll be multiplied by vertex colors.
 * @property {string} clearCoatGlossVertexColorChannel Vertex color channel to use for clearcoat
 * glossiness. Can be "r", "g", "b" or "a".
 * @property {Texture|null} clearCoatNormalMap The clearcoat normal map of the material (default is
 * null). The texture must contains normalized, tangent space normals.
 * @property {number} clearCoatNormalMapUv Clearcoat normal map UV channel.
 * @property {Vec2} clearCoatNormalMapTiling Controls the 2D tiling of the main clearcoat normal
 * map.
 * @property {Vec2} clearCoatNormalMapOffset Controls the 2D offset of the main clearcoat normal
 * map. Each component is between 0 and 1.
 * @property {number} clearCoatNormalMapRotation Controls the 2D rotation (in degrees) of the main
 * clearcoat map.
 * @property {number} clearCoatBumpiness The bumpiness of the clearcoat layer. This value scales
 * the assigned main clearcoat normal map. It should be normally between 0 (no bump mapping) and 1
 * (full bump mapping), but can be set to e.g. 2 to give even more pronounced bump effect.
 * @property {boolean} useIridescence Enable thin-film iridescence.
 * @property {Texture|null} iridescenceMap The per-pixel iridescence intensity. Only used when
 * useIridescence is enabled.
 * @property {number} iridescenceMapUv Iridescence map UV channel.
 * @property {Vec2} iridescenceMapTiling Controls the 2D tiling of the iridescence map.
 * @property {Vec2} iridescenceMapOffset Controls the 2D offset of the iridescence map. Each component is
 * between 0 and 1.
 * @property {number} iridescenceMapRotation Controls the 2D rotation (in degrees) of the iridescence
 * map.
 * @property {string} iridescenceMapChannel Color channels of the iridescence map to use. Can be "r",
 * "g", "b" or "a".
 * @property {Texture|null} iridescenceThicknessMap The per-pixel iridescence thickness. Defines a
 * gradient weight between iridescenceThicknessMin and iridescenceThicknessMax. Only used when
 * useIridescence is enabled.
 * @property {number} iridescenceThicknessMapUv Iridescence thickness map UV channel.
 * @property {Vec2} iridescenceThicknessMapTiling Controls the 2D tiling of the iridescence
 * thickness map.
 * @property {Vec2} iridescenceThicknessMapOffset Controls the 2D offset of the iridescence
 * thickness map. Each component is between 0 and 1.
 * @property {number} iridescenceThicknessMapRotation Controls the 2D rotation (in degrees)
 * of the iridescence map.
 * @property {string} iridescenceThicknessMapChannel Color channels of the iridescence thickness
 * map to use. Can be "r", "g", "b" or "a".
 * @property {number} iridescenceThicknessMin The minimum thickness for the iridescence layer.
 * Only used when an iridescence thickness map is used. The unit is in nm.
 * @property {number} iridescenceThicknessMax The maximum thickness for the iridescence layer.
 * Used as the 'base' thickness when no iridescence thickness map is defined. The unit is in nm.
 * @property {number} iridescenceRefractionIndex The index of refraction of the iridescent
 * thin-film. Affects the color phase shift as described here:
 * https://github.com/KhronosGroup/glTF/tree/main/extensions/2.0/Khronos/KHR_materials_iridescence
 * @property {boolean} useMetalness Use metalness properties instead of specular. When enabled,
 * diffuse colors also affect specular instead of the dedicated specular map. This can be used as
 * alternative to specular color to save space. With metalness == 0, the pixel is assumed to be
 * dielectric, and diffuse color is used as normal. With metalness == 1, the pixel is fully
 * metallic, and diffuse color is used as specular color instead.
 * @property {boolean} useMetalnessSpecularColor When metalness is enabled, use the
 * specular map to apply color tint to specular reflections.
 * at direct angles.
 * @property {number} metalness Defines how much the surface is metallic. From 0 (dielectric) to 1
 * (metal).
 * @property {Texture|null} metalnessMap Monochrome metalness map (default is null).
 * @property {number} metalnessMapUv Metalness map UV channel.
 * @property {Vec2} metalnessMapTiling Controls the 2D tiling of the metalness map.
 * @property {Vec2} metalnessMapOffset Controls the 2D offset of the metalness map. Each component
 * is between 0 and 1.
 * @property {number} metalnessMapRotation Controls the 2D rotation (in degrees) of the metalness
 * map.
 * @property {string} metalnessMapChannel Color channel of the metalness map to use. Can be "r",
 * "g", "b" or "a".
 * @property {boolean} metalnessVertexColor Use mesh vertex colors for metalness. If metalnessMap
 * is set, it'll be multiplied by vertex colors.
 * @property {string} metalnessVertexColorChannel Vertex color channel to use for metalness. Can be
 * "r", "g", "b" or "a".
 * @property {number} gloss Defines the glossiness of the material from 0 (rough) to 1 (shiny).
 * @property {Texture|null} glossMap Gloss map (default is null). If specified, will be multiplied
 * by normalized gloss value and/or vertex colors.
 * @property {boolean} glossInvert Invert the gloss component (default is false). Enabling this
 * flag results in material treating the gloss members as roughness.
 * @property {number} glossMapUv Gloss map UV channel.
 * @property {string} glossMapChannel Color channel of the gloss map to use. Can be "r", "g", "b"
 * or "a".
 * @property {Vec2} glossMapTiling Controls the 2D tiling of the gloss map.
 * @property {Vec2} glossMapOffset Controls the 2D offset of the gloss map. Each component is
 * between 0 and 1.
 * @property {number} glossMapRotation Controls the 2D rotation (in degrees) of the gloss map.
 * @property {boolean} glossVertexColor Use mesh vertex colors for glossiness. If glossMap is set,
 * it'll be multiplied by vertex colors.
 * @property {string} glossVertexColorChannel Vertex color channel to use for glossiness. Can be
 * "r", "g", "b" or "a".
 * @property {number} refraction Defines the visibility of refraction. Material can refract the
 * same cube map as used for reflections.
 * @property {Texture|null} refractionMap The map of the refraction visibility.
 * @property {number} refractionMapUv Refraction map UV channel.
 * @property {Vec2} refractionMapTiling Controls the 2D tiling of the refraction map.
 * @property {Vec2} refractionMapOffset Controls the 2D offset of the refraction map. Each component
 * is between 0 and 1.
 * @property {number} refractionMapRotation Controls the 2D rotation (in degrees) of the emissive
 * map.
 * @property {string} refractionMapChannel Color channels of the refraction map to use. Can be "r",
 * "g", "b", "a", "rgb" or any swizzled combination.
 * @property {boolean} refractionVertexColor Use mesh vertex colors for refraction. If
 * refraction map is set, it will be be multiplied by vertex colors.
 * @property {boolean} refractionVertexColorChannel Vertex color channel to use for refraction.
 * Can be "r", "g", "b" or "a".
 * @property {number} refractionIndex Defines the index of refraction, i.e. The amount of
 * distortion. The value is calculated as (outerIor / surfaceIor), where inputs are measured
 * indices of refraction, the one around the object and the one of its own surface. In most
 * situations outer medium is air, so outerIor will be approximately 1. Then you only need to do
 * (1.0 / surfaceIor).
 * @property {number} dispersion The strength of the angular separation of colors (chromatic
 * aberration) transmitting through a volume. Defaults to 0, which is equivalent to no dispersion.
 * @property {boolean} useDynamicRefraction Enables higher quality refractions using the grab pass
 * instead of pre-computed cube maps for refractions.
 * @property {number} thickness The thickness of the medium, only used when useDynamicRefraction
 * is enabled. The unit is in base units, and scales with the size of the object.
 * @property {Texture|null} thicknessMap The per-pixel thickness of the medium, only used when
 * useDynamicRefraction is enabled.
 * @property {number} thicknessMapUv Thickness map UV channel.
 * @property {Vec2} thicknessMapTiling Controls the 2D tiling of the thickness map.
 * @property {Vec2} thicknessMapOffset Controls the 2D offset of the thickness map. Each component is
 * between 0 and 1.
 * @property {number} thicknessMapRotation Controls the 2D rotation (in degrees) of the thickness
 * map.
 * @property {string} thicknessMapChannel Color channels of the thickness map to use. Can be "r",
 * "g", "b" or "a".
 * @property {boolean} thicknessVertexColor Use mesh vertex colors for thickness. If
 * thickness map is set, it will be be multiplied by vertex colors.
 * @property {Color} attenuation The attenuation color for refractive materials, only used when
 * useDynamicRefraction is enabled.
 * @property {number} attenuationDistance The distance defining the absorption rate of light
 * within the medium. Only used when useDynamicRefraction is enabled.
 * @property {Color} emissive The emissive color of the material. This color value is 3-component
 * (RGB), where each component is between 0 and 1.
<<<<<<< HEAD
 * @property {import('../../platform/graphics/texture.js').Texture|null} emissiveMap The emissive
 * map of the material (default is null). Can be HDR. When the emissive map is applied, the emissive
 * color is multiplied by the texel color in the map. Since the emissive color is black by default,
 * the emissive map won't be visible unless the emissive color is changed.
=======
 * @property {boolean} emissiveTint Multiply emissive map and/or emissive vertex color by the
 * constant emissive value.
 * @property {Texture|null} emissiveMap The emissive map of the material (default is null). Can be
 * HDR.
>>>>>>> af772a66
 * @property {number} emissiveIntensity Emissive color multiplier.
 * @property {number} emissiveMapUv Emissive map UV channel.
 * @property {Vec2} emissiveMapTiling Controls the 2D tiling of the emissive map.
 * @property {Vec2} emissiveMapOffset Controls the 2D offset of the emissive map. Each component is
 * between 0 and 1.
 * @property {number} emissiveMapRotation Controls the 2D rotation (in degrees) of the emissive
 * map.
 * @property {string} emissiveMapChannel Color channels of the emissive map to use. Can be "r",
 * "g", "b", "a", "rgb" or any swizzled combination.
 * @property {boolean} emissiveVertexColor Use mesh vertex colors for emission. If emissiveMap or
 * emissive are set, they'll be multiplied by vertex colors.
 * @property {string} emissiveVertexColorChannel Vertex color channels to use for emission. Can be
 * "r", "g", "b", "a", "rgb" or any swizzled combination.
 * @property {boolean} useSheen Toggle sheen specular effect on/off.
 * @property {Color} sheen The specular color of the sheen (fabric) microfiber structure.
 * This color value is 3-component (RGB), where each component is between 0 and 1.
 * @property {boolean} sheenTint Multiply sheen map and/or sheen vertex color by the constant
 * sheen value.
 * @property {Texture|null} sheenMap The sheen microstructure color map of the material (default is
 * null).
 * @property {number} sheenMapUv Sheen map UV channel.
 * @property {Vec2} sheenMapTiling Controls the 2D tiling of the sheen map.
 * @property {Vec2} sheenMapOffset Controls the 2D offset of the sheen map. Each component is
 * between 0 and 1.
 * @property {number} sheenMapRotation Controls the 2D rotation (in degrees) of the sheen
 * map.
 * @property {string} sheenMapChannel Color channels of the sheen map to use. Can be "r",
 * "g", "b", "a", "rgb" or any swizzled combination.
 * @property {boolean} sheenVertexColor Use mesh vertex colors for sheen. If sheen map or
 * sheen tint are set, they'll be multiplied by vertex colors.
 * @property {number} sheenGloss The glossiness of the sheen (fabric) microfiber structure.
 * This color value is a single value between 0 and 1.
 * @property {boolean} sheenGlossInvert Invert the sheen gloss component (default is false).
 * Enabling this flag results in material treating the sheen gloss members as roughness.
 * @property {boolean} sheenGlossTint Multiply sheen glossiness map and/or sheen glossiness vertex
 * value by the scalar sheen glossiness value.
 * @property {Texture|null} sheenGlossMap The sheen glossiness microstructure color map of the
 * material (default is null).
 * @property {number} sheenGlossMapUv Sheen map UV channel.
 * @property {Vec2} sheenGlossMapTiling Controls the 2D tiling of the sheen glossiness map.
 * @property {Vec2} sheenGlossMapOffset Controls the 2D offset of the sheen glossiness map.
 * Each component is between 0 and 1.
 * @property {number} sheenGlossMapRotation Controls the 2D rotation (in degrees) of the sheen
 * glossiness map.
 * @property {string} sheenGlossMapChannel Color channels of the sheen glossiness map to use.
 * Can be "r", "g", "b", "a", "rgb" or any swizzled combination.
 * @property {boolean} sheenGlossVertexColor Use mesh vertex colors for sheen glossiness.
 * If sheen glossiness map or sheen glossiness tint are set, they'll be multiplied by vertex colors.
 * @property {string} sheenGlossVertexColorChannel Vertex color channels to use for sheen glossiness.
 * Can be "r", "g", "b" or "a".
 * @property {number} opacity The opacity of the material. This value can be between 0 and 1, where
 * 0 is fully transparent and 1 is fully opaque. If you want the material to be semi-transparent
 * you also need to set the {@link Material#blendType} to {@link BLEND_NORMAL},
 * {@link BLEND_ADDITIVE} or any other mode. Also note that for most semi-transparent objects you
 * want {@link Material#depthWrite} to be false, otherwise they can fully occlude objects behind
 * them.
 * @property {Texture|null} opacityMap The opacity map of the material (default is null).
 * @property {number} opacityMapUv Opacity map UV channel.
 * @property {string} opacityMapChannel Color channel of the opacity map to use. Can be "r", "g",
 * "b" or "a".
 * @property {Vec2} opacityMapTiling Controls the 2D tiling of the opacity map.
 * @property {Vec2} opacityMapOffset Controls the 2D offset of the opacity map. Each component is
 * between 0 and 1.
 * @property {number} opacityMapRotation Controls the 2D rotation (in degrees) of the opacity map.
 * @property {boolean} opacityVertexColor Use mesh vertex colors for opacity. If opacityMap is set,
 * it'll be multiplied by vertex colors.
 * @property {string} opacityVertexColorChannel Vertex color channels to use for opacity. Can be
 * "r", "g", "b" or "a".
 * @property {boolean} opacityFadesSpecular Used to specify whether specular and reflections are
 * faded out using {@link StandardMaterial#opacity}. Default is true. When set to false use
 * {@link Material#alphaFade} to fade out materials.
 * @property {string} opacityDither Used to specify whether opacity is dithered, which allows
 * transparency without alpha blending. Can be:
 *
 * - {@link DITHER_NONE}: Opacity dithering is disabled.
 * - {@link DITHER_BAYER8}: Opacity is dithered using a Bayer 8 matrix.
 * - {@link DITHER_BLUENOISE}: Opacity is dithered using a blue noise.
 * - {@link DITHER_IGNNOISE}: Opacity is dithered using an interleaved gradient noise.
 *
 * Defaults to {@link DITHER_NONE}.
 * @property {boolean} opacityShadowDither Used to specify whether shadow opacity is dithered, which
 * allows shadow transparency without alpha blending.  Can be:
 *
 * - {@link DITHER_NONE}: Opacity dithering is disabled.
 * - {@link DITHER_BAYER8}: Opacity is dithered using a Bayer 8 matrix.
 * - {@link DITHER_BLUENOISE}: Opacity is dithered using a blue noise.
 * - {@link DITHER_IGNNOISE}: Opacity is dithered using an interleaved gradient noise.
 *
 * Defaults to {@link DITHER_NONE}.
 * @property {number} alphaFade Used to fade out materials when
 * {@link StandardMaterial#opacityFadesSpecular} is set to false.
 * @property {Texture|null} normalMap The main (primary) normal map of the material (default is
 * null). The texture must contains normalized, tangent space normals.
 * @property {number} normalMapUv Main (primary) normal map UV channel.
 * @property {Vec2} normalMapTiling Controls the 2D tiling of the main (primary) normal map.
 * @property {Vec2} normalMapOffset Controls the 2D offset of the main (primary) normal map. Each
 * component is between 0 and 1.
 * @property {number} normalMapRotation Controls the 2D rotation (in degrees) of the main (primary)
 * normal map.
 * @property {number} bumpiness The bumpiness of the material. This value scales the assigned main
 * (primary) normal map. It should be normally between 0 (no bump mapping) and 1 (full bump
 * mapping), but can be set to e.g. 2 to give even more pronounced bump effect.
 * @property {Texture|null} normalDetailMap The detail (secondary) normal map of the material
 * (default is null). Will only be used if main (primary) normal map is non-null.
 * @property {number} normalDetailMapUv Detail (secondary) normal map UV channel.
 * @property {Vec2} normalDetailMapTiling Controls the 2D tiling of the detail (secondary) normal
 * map.
 * @property {Vec2} normalDetailMapOffset Controls the 2D offset of the detail (secondary) normal
 * map. Each component is between 0 and 1.
 * @property {number} normalDetailMapRotation Controls the 2D rotation (in degrees) of the detail
 * (secondary) normal map.
 * @property {number} normalDetailMapBumpiness The bumpiness of the material. This value scales the
 * assigned detail (secondary) normal map. It should be normally between 0 (no bump mapping) and 1
 * (full bump mapping), but can be set to e.g. 2 to give even more pronounced bump effect.
 * @property {Texture|null} heightMap The height map of the material (default is null). Used for a
 * view-dependent parallax effect. The texture must represent the height of the surface where
 * darker pixels are lower and lighter pixels are higher. It is recommended to use it together with
 * a normal map.
 * @property {number} heightMapUv Height map UV channel.
 * @property {string} heightMapChannel Color channel of the height map to use. Can be "r", "g", "b"
 * or "a".
 * @property {Vec2} heightMapTiling Controls the 2D tiling of the height map.
 * @property {Vec2} heightMapOffset Controls the 2D offset of the height map. Each component is
 * between 0 and 1.
 * @property {number} heightMapRotation Controls the 2D rotation (in degrees) of the height map.
 * @property {number} heightMapFactor Height map multiplier. Affects the strength of the parallax
 * effect.
 * @property {Texture|null} envAtlas The prefiltered environment lighting atlas (default is null).
 * This setting overrides cubeMap and sphereMap and will replace the scene lighting environment.
 * @property {Texture|null} cubeMap The cubic environment map of the material (default is null).
 * This setting overrides sphereMap and will replace the scene lighting environment.
 * @property {Texture|null} sphereMap The spherical environment map of the material (default is
 * null). This will replace the scene lighting environment.
 * @property {number} cubeMapProjection The type of projection applied to the cubeMap property:
 * - {@link CUBEPROJ_NONE}: The cube map is treated as if it is infinitely far away.
 * - {@link CUBEPROJ_BOX}: Box-projection based on a world space axis-aligned bounding box.
 * Defaults to {@link CUBEPROJ_NONE}.
 * @property {BoundingBox} cubeMapProjectionBox The world space axis-aligned bounding box
 * defining the box-projection used for the cubeMap property. Only used when cubeMapProjection is
 * set to {@link CUBEPROJ_BOX}.
 * @property {number} reflectivity Environment map intensity.
 * @property {Texture|null} lightMap A custom lightmap of the material (default is null). Lightmaps
 * are textures that contain pre-rendered lighting. Can be HDR.
 * @property {number} lightMapUv Lightmap UV channel
 * @property {string} lightMapChannel Color channels of the lightmap to use. Can be "r", "g", "b",
 * "a", "rgb" or any swizzled combination.
 * @property {Vec2} lightMapTiling Controls the 2D tiling of the lightmap.
 * @property {Vec2} lightMapOffset Controls the 2D offset of the lightmap. Each component is
 * between 0 and 1.
 * @property {number} lightMapRotation Controls the 2D rotation (in degrees) of the lightmap.
 * @property {boolean} lightVertexColor Use baked vertex lighting. If lightMap is set, it'll be
 * multiplied by vertex colors.
 * @property {string} lightVertexColorChannel Vertex color channels to use for baked lighting. Can
 * be "r", "g", "b", "a", "rgb" or any swizzled combination.
 * @property {boolean} ambientTint Enables scene ambient multiplication by material ambient color.
 * @property {Texture|null} aoMap The main (primary) baked ambient occlusion (AO) map (default is
 * null). Modulates ambient color.
 * @property {number} aoMapUv Main (primary) AO map UV channel
 * @property {string} aoMapChannel Color channel of the main (primary) AO map to use. Can be "r", "g", "b" or "a".
 * @property {Vec2} aoMapTiling Controls the 2D tiling of the main (primary) AO map.
 * @property {Vec2} aoMapOffset Controls the 2D offset of the main (primary) AO map. Each component is between 0
 * and 1.
 * @property {number} aoMapRotation Controls the 2D rotation (in degrees) of the main (primary) AO map.
 * @property {boolean} aoVertexColor Use mesh vertex colors for AO. If aoMap is set, it'll be
 * multiplied by vertex colors.
 * @property {string} aoVertexColorChannel Vertex color channels to use for AO. Can be "r", "g",
 * "b" or "a".
 * @property {Texture|null} aoDetailMap The detail (secondary) baked ambient occlusion (AO) map of
 * the material (default is null). Will only be used if main (primary) ao map is non-null.
 * @property {number} aoDetailMapUv Detail (secondary) AO map UV channel.
 * @property {Vec2} aoDetailMapTiling Controls the 2D tiling of the detail (secondary) AO map.
 * @property {Vec2} aoDetailMapOffset Controls the 2D offset of the detail (secondary) AO map. Each
 * component is between 0 and 1.
 * @property {number} aoDetailMapRotation Controls the 2D rotation (in degrees) of the detail
 * (secondary) AO map.
 * @property {string} aoDetailMapChannel Color channels of the detail (secondary) AO map to use.
 * Can be "r", "g", "b" or "a" (default is "g").
 * @property {string} aoDetailMode Determines how the main (primary) and detail (secondary)
 * AO maps are blended together. Can be:
 *
 * - {@link DETAILMODE_MUL}: Multiply together the primary and secondary colors.
 * - {@link DETAILMODE_ADD}: Add together the primary and secondary colors.
 * - {@link DETAILMODE_SCREEN}: Softer version of {@link DETAILMODE_ADD}.
 * - {@link DETAILMODE_OVERLAY}: Multiplies or screens the colors, depending on the primary color.
 * - {@link DETAILMODE_MIN}: Select whichever of the primary and secondary colors is darker,
 * component-wise.
 * - {@link DETAILMODE_MAX}: Select whichever of the primary and secondary colors is lighter,
 * component-wise.
 *
 * Defaults to {@link DETAILMODE_MUL}.
 * @property {number} occludeSpecular Uses ambient occlusion to darken specular/reflection. It's a
 * hack, because real specular occlusion is view-dependent. However, it can be better than nothing.
 *
 * - {@link SPECOCC_NONE}: No specular occlusion
 * - {@link SPECOCC_AO}: Use AO directly to occlude specular.
 * - {@link SPECOCC_GLOSSDEPENDENT}: Modify AO based on material glossiness/view angle to occlude
 * specular.
 *
 * @property {number} occludeSpecularIntensity Controls visibility of specular occlusion.
 * @property {boolean} occludeDirect Tells if AO should darken directional lighting. Defaults to
 * false.
 * @property {number} fresnelModel Defines the formula used for Fresnel effect.
 * As a side-effect, enabling any Fresnel model changes the way diffuse and reflection components
 * are combined. When Fresnel is off, legacy non energy-conserving combining is used. When it is
 * on, combining behavior is energy-conserving.
 *
 * - {@link FRESNEL_NONE}: No Fresnel.
 * - {@link FRESNEL_SCHLICK}: Schlick's approximation of Fresnel (recommended). Parameterized by
 * specular color.
 *
 * @property {boolean} useFog Apply fogging (as configured in scene settings)
 * @property {boolean} useLighting Apply lighting
 * @property {boolean} useSkybox Apply scene skybox as prefiltered environment map
 * @property {boolean} useTonemap Apply tonemapping (as configured in {@link Scene#rendering} or
 * {@link CameraComponent.rendering}). Defaults to true.
 * @property {boolean} pixelSnap Align vertices to pixel coordinates when rendering. Useful for
 * pixel perfect 2D graphics.
 * @property {boolean} twoSidedLighting Calculate proper normals (and therefore lighting) on
 * backfaces.
 * @property {UpdateShaderCallback} onUpdateShader A custom function that will be called after all
 * shader generator properties are collected and before shader code is generated. This function
 * will receive an object with shader generator settings (based on current material and scene
 * properties), that you can change and then return. Returned value will be used instead. This is
 * mostly useful when rendering the same set of objects, but with different shader variations based
 * on the same material. For example, you may wish to render a depth or normal pass using textures
 * assigned to the material, a reflection pass with simpler shaders and so on. These properties are
 * split into two sections, generic standard material options and lit options. Properties of the
 * standard material options are {@link StandardMaterialOptions} and the options for the lit options
 * are {@link LitShaderOptions}.
 *
 * @category Graphics
 */
class StandardMaterial extends Material {
    static TEXTURE_PARAMETERS = standardMaterialTextureParameters;

    static CUBEMAP_PARAMETERS = standardMaterialCubemapParameters;

    userAttributes = new Map();

    /**
     * Create a new StandardMaterial instance.
     *
     * @example
     * // Create a new Standard material
     * const material = new pc.StandardMaterial();
     *
     * // Update the material's diffuse and specular properties
     * material.diffuse.set(1, 0, 0);
     * material.specular.set(1, 1, 1);
     *
     * // Notify the material that it has been modified
     * material.update();
     * @example
     * // Create a new Standard material
     * const material = new pc.StandardMaterial();
     *
     * // Assign a texture to the diffuse slot
     * material.diffuseMap = texture;
     *
     * // Use the alpha channel of the texture for alpha testing with a reference value of 0.5
     * material.opacityMap = texture;
     * material.alphaTest = 0.5;
     *
     * // Notify the material that it has been modified
     * material.update();
     */
    constructor() {
        super();

        this._dirtyShader = true;

        // storage for texture and cubemap asset references
        this._assetReferences = {};

        this._activeParams = new Set();
        this._activeLightingParams = new Set();

        this.shaderOptBuilder = new StandardMaterialOptionsBuilder();

        this.reset();
    }

    reset() {
        // set default values
        Object.keys(_props).forEach((name) => {
            this[`_${name}`] = _props[name].value();
        });

        /**
         * @type {Object<string, string>}
         * @private
         */
        this._chunks = { };
        this._uniformCache = { };
    }

    set shader(shader) {
        Debug.warn('StandardMaterial#shader property is not implemented, and should not be used.');
    }

    get shader() {
        Debug.warn('StandardMaterial#shader property is not implemented, and should not be used.');
        return null;
    }

    /**
     * Object containing custom shader chunks that will replace default ones.
     *
     * @type {Object<string, string>}
     */
    set chunks(value) {
        this._dirtyShader = true;
        this._chunks = value;
    }

    get chunks() {
        this._dirtyShader = true;
        return this._chunks;
    }

    /**
     * Copy a `StandardMaterial`.
     *
     * @param {StandardMaterial} source - The material to copy from.
     * @returns {StandardMaterial} The destination material.
     */
    copy(source) {
        super.copy(source);

        // set properties
        Object.keys(_props).forEach((k) => {
            this[k] = source[k];
        });

        // clone chunks
        for (const p in source._chunks) {
            if (source._chunks.hasOwnProperty(p))
                this._chunks[p] = source._chunks[p];
        }

        return this;
    }

    /**
     * Sets a vertex shader attribute on a material.
     *
     * @param {string} name - The name of the parameter to set.
     * @param {string} semantic - Semantic to map the vertex data. Must match with the semantic set
     * on vertex stream of the mesh.
     * @example
     * mesh.setVertexStream(pc.SEMANTIC_ATTR15, offset, 3);
     * material.setAttribute('offset', pc.SEMANTIC_ATTR15);
     */
    setAttribute(name, semantic) {
        this.userAttributes.set(semantic, name);
    }

    _setParameter(name, value) {
        _params.add(name);
        this.setParameter(name, value);
    }

    _setParameters(parameters) {
        parameters.forEach((v) => {
            this._setParameter(v.name, v.value);
        });
    }

    _processParameters(paramsName) {
        const prevParams = this[paramsName];
        prevParams.forEach((param) => {
            if (!_params.has(param)) {
                delete this.parameters[param];
            }
        });

        this[paramsName] = _params;
        _params = prevParams;
        _params.clear();
    }

    _updateMap(p) {
        const mname = p + 'Map';
        const map = this[mname];
        if (map) {
            this._setParameter('texture_' + mname, map);

            const tname = mname + 'Transform';
            const uniform = this.getUniform(tname);
            if (uniform) {
                this._setParameters(uniform);
            }
        }
    }

    // allocate a uniform if it doesn't already exist in the uniform cache
    _allocUniform(name, allocFunc) {
        let uniform = this._uniformCache[name];
        if (!uniform) {
            uniform = allocFunc();
            this._uniformCache[name] = uniform;
        }
        return uniform;
    }

    getUniform(name, device, scene) {
        return _uniforms[name](this, device, scene);
    }

    updateUniforms(device, scene) {
        const getUniform = (name) => {
            return this.getUniform(name, device, scene);
        };

        this._setParameter('material_ambient', getUniform('ambient'));
        this._setParameter('material_diffuse', getUniform('diffuse'));

        if (this.useMetalness) {
            if (!this.metalnessMap || this.metalness < 1) {
                this._setParameter('material_metalness', this.metalness);
            }
            if (!this.specularMap || this.specularTint) {
                this._setParameter('material_specular', getUniform('specular'));
            }
            if (!this.specularityFactorMap || this.specularityFactorTint) {
                this._setParameter('material_specularityFactor', this.specularityFactor);
            }
            if (!this.sheenMap || this.sheenTint) {
                this._setParameter('material_sheen', getUniform('sheen'));
            }
            if (!this.sheenGlossMap || this.sheenGlossTint) {
                this._setParameter('material_sheenGloss', this.sheenGloss);
            }

            this._setParameter('material_refractionIndex', this.refractionIndex);
        } else {
            if (!this.specularMap || this.specularTint) {
                this._setParameter('material_specular', getUniform('specular'));
            }
        }

        if (this.enableGGXSpecular) {
            this._setParameter('material_anisotropy', this.anisotropy);
        }

        if (this.clearCoat > 0) {
            this._setParameter('material_clearCoat', this.clearCoat);
            this._setParameter('material_clearCoatGloss', this.clearCoatGloss);
            this._setParameter('material_clearCoatBumpiness', this.clearCoatBumpiness);
        }

        this._setParameter('material_gloss', this.gloss);

        Debug.call(() => {
            if (this.emissiveMap && this.emissive.r === 0 && this.emissive.g === 0 && this.emissive.b === 0) {
                Debug.warnOnce(`Emissive map is set but emissive color is black, making the map invisible. Set emissive color to white to make the map visible. Rendering [${DebugGraphics.toString()}]`, this);
            }
        });

        this._setParameter('material_emissive', getUniform('emissive'));
        this._setParameter('material_emissiveIntensity', this.emissiveIntensity);

        if (this.refraction > 0) {
            this._setParameter('material_refraction', this.refraction);
        }

        if (this.dispersion > 0) {
            this._setParameter('material_dispersion', this.dispersion);
        }

        if (this.useDynamicRefraction) {
            this._setParameter('material_thickness', this.thickness);
            this._setParameter('material_attenuation', getUniform('attenuation'));
            this._setParameter('material_invAttenuationDistance', this.attenuationDistance === 0 ? 0 : 1.0 / this.attenuationDistance);
        }

        if (this.useIridescence) {
            this._setParameter('material_iridescence', this.iridescence);
            this._setParameter('material_iridescenceRefractionIndex', this.iridescenceRefractionIndex);
            this._setParameter('material_iridescenceThicknessMin', this.iridescenceThicknessMin);
            this._setParameter('material_iridescenceThicknessMax', this.iridescenceThicknessMax);
        }

        this._setParameter('material_opacity', this.opacity);

        if (this.opacityFadesSpecular === false) {
            this._setParameter('material_alphaFade', this.alphaFade);
        }

        if (this.occludeSpecular) {
            this._setParameter('material_occludeSpecularIntensity', this.occludeSpecularIntensity);
        }

        if (this.cubeMapProjection === CUBEPROJ_BOX) {
            this._setParameter(getUniform('cubeMapProjectionBox'));
        }

        for (const p in _matTex2D) {
            this._updateMap(p);
        }

        if (this.ambientSH) {
            this._setParameter('ambientSH[0]', this.ambientSH);
        }

        if (this.normalMap) {
            this._setParameter('material_bumpiness', this.bumpiness);
        }

        if (this.normalMap && this.normalDetailMap) {
            this._setParameter('material_normalDetailMapBumpiness', this.normalDetailMapBumpiness);
        }

        if (this.heightMap) {
            this._setParameter('material_heightMapFactor', getUniform('heightMapFactor'));
        }

        // set overridden environment textures
        if (this.envAtlas && this.cubeMap) {
            this._setParameter('texture_envAtlas', this.envAtlas);
            this._setParameter('texture_cubeMap', this.cubeMap);
        } else if (this.envAtlas) {
            this._setParameter('texture_envAtlas', this.envAtlas);
        } else if (this.cubeMap) {
            this._setParameter('texture_cubeMap', this.cubeMap);
        } else if (this.sphereMap) {
            this._setParameter('texture_sphereMap', this.sphereMap);
        }

        this._setParameter('material_reflectivity', this.reflectivity);

        // remove unused params
        this._processParameters('_activeParams');

        if (this._dirtyShader) {
            this.clearVariants();
        }
    }

    updateEnvUniforms(device, scene) {
        const hasLocalEnvOverride = this.envAtlas || this.cubeMap || this.sphereMap;

        if (!hasLocalEnvOverride && this.useSkybox) {
            if (scene.envAtlas && scene.skybox) {
                this._setParameter('texture_envAtlas', scene.envAtlas);
                this._setParameter('texture_cubeMap', scene.skybox);
            } else if (scene.envAtlas) {
                this._setParameter('texture_envAtlas', scene.envAtlas);
            } else if (scene.skybox) {
                this._setParameter('texture_cubeMap', scene.skybox);
            }
        }

        this._processParameters('_activeLightingParams');
    }

    getShaderVariant(device, scene, objDefs, renderParams, pass, sortedLights, viewUniformFormat, viewBindGroupFormat, vertexFormat) {

        // update prefiltered lighting data
        this.updateEnvUniforms(device, scene);

        // Minimal options for Depth, Shadow and Prepass passes
        const shaderPassInfo = ShaderPass.get(device).getByIndex(pass);
        const minimalOptions = pass === SHADER_DEPTH || pass === SHADER_PICK || pass === SHADER_PREPASS_VELOCITY || shaderPassInfo.isShadow;
        let options = minimalOptions ? standard.optionsContextMin : standard.optionsContext;

        if (minimalOptions)
            this.shaderOptBuilder.updateMinRef(options, scene, this, objDefs, pass, sortedLights);
        else
            this.shaderOptBuilder.updateRef(options, scene, renderParams, this, objDefs, pass, sortedLights);

        // execute user callback to modify the options
        if (this.onUpdateShader) {
            options = this.onUpdateShader(options);
        }

        const processingOptions = new ShaderProcessorOptions(viewUniformFormat, viewBindGroupFormat, vertexFormat);

        const library = getProgramLibrary(device);
        library.register('standard', standard);
        const shader = library.getProgram('standard', options, processingOptions, this.userId);

        this._dirtyShader = false;
        return shader;
    }

    /**
     * Removes this material from the scene and possibly frees up memory from its shaders (if there
     * are no other materials using it).
     */
    destroy() {
        // unbind (texture) asset references
        for (const asset in this._assetReferences) {
            this._assetReferences[asset]._unbind();
        }
        this._assetReferences = null;

        super.destroy();
    }
}

// define a uniform get function
const defineUniform = (name, getUniformFunc) => {
    _uniforms[name] = getUniformFunc;
};

const definePropInternal = (name, constructorFunc, setterFunc, getterFunc) => {
    Object.defineProperty(StandardMaterial.prototype, name, {
        get: getterFunc || function () {
            return this[`_${name}`];
        },
        set: setterFunc
    });

    _props[name] = {
        value: constructorFunc
    };
};

// define a simple value property (float, string etc)
const defineValueProp = (prop) => {
    const internalName = `_${prop.name}`;
    const dirtyShaderFunc = prop.dirtyShaderFunc || (() => true);

    const setterFunc = function (value) {
        const oldValue = this[internalName];
        if (oldValue !== value) {
            this._dirtyShader = this._dirtyShader || dirtyShaderFunc(oldValue, value);
            this[internalName] = value;
        }
    };

    definePropInternal(prop.name, () => prop.defaultValue, setterFunc, prop.getterFunc);
};

// define an aggregate property (color, vec3 etc)
const defineAggProp = (prop) => {
    const internalName = `_${prop.name}`;
    const dirtyShaderFunc = prop.dirtyShaderFunc || (() => true);

    const setterFunc = function (value) {
        const oldValue = this[internalName];
        if (!oldValue.equals(value)) {
            this._dirtyShader = this._dirtyShader || dirtyShaderFunc(oldValue, value);
            this[internalName] = oldValue.copy(value);
        }
    };

    definePropInternal(prop.name, () => prop.defaultValue.clone(), setterFunc, prop.getterFunc);
};

// define either a value or aggregate property
const defineProp = (prop) => {
    return prop.defaultValue && prop.defaultValue.clone ? defineAggProp(prop) : defineValueProp(prop);
};

function _defineTex2D(name, channel = "rgb", vertexColor = true, uv = 0) {
    // store texture name
    _matTex2D[name] = channel.length || -1;

    defineProp({
        name: `${name}Map`,
        defaultValue: null,
        dirtyShaderFunc: (oldValue, newValue) => {
            return !!oldValue !== !!newValue ||
                oldValue && (oldValue.type !== newValue.type || oldValue.format !== newValue.format);
        }
    });

    defineProp({
        name: `${name}MapTiling`,
        defaultValue: new Vec2(1, 1)
    });

    defineProp({
        name: `${name}MapOffset`,
        defaultValue: new Vec2(0, 0)
    });

    defineProp({
        name: `${name}MapRotation`,
        defaultValue: 0
    });

    defineProp({
        name: `${name}MapUv`,
        defaultValue: uv
    });

    if (channel) {
        defineProp({
            name: `${name}MapChannel`,
            defaultValue: channel
        });

        if (vertexColor) {
            defineProp({
                name: `${name}VertexColor`,
                defaultValue: false
            });

            defineProp({
                name: `${name}VertexColorChannel`,
                defaultValue: channel
            });
        }
    }

    // construct the transform uniform
    const mapTiling = `${name}MapTiling`;
    const mapOffset = `${name}MapOffset`;
    const mapRotation = `${name}MapRotation`;
    const mapTransform = `${name}MapTransform`;
    defineUniform(mapTransform, (material, device, scene) => {
        const tiling = material[mapTiling];
        const offset = material[mapOffset];
        const rotation = material[mapRotation];

        if (tiling.x === 1 && tiling.y === 1 &&
            offset.x === 0 && offset.y === 0 &&
            rotation === 0) {
            return null;
        }

        const uniform = material._allocUniform(mapTransform, () => {
            return [{
                name: `texture_${mapTransform}0`,
                value: new Float32Array(3)
            }, {
                name: `texture_${mapTransform}1`,
                value: new Float32Array(3)
            }];
        });

        const cr = Math.cos(rotation * math.DEG_TO_RAD);
        const sr = Math.sin(rotation * math.DEG_TO_RAD);

        const uniform0 = uniform[0].value;
        uniform0[0] = cr * tiling.x;
        uniform0[1] = -sr * tiling.y;
        uniform0[2] = offset.x;

        const uniform1 = uniform[1].value;
        uniform1[0] = sr * tiling.x;
        uniform1[1] = cr * tiling.y;
        uniform1[2] = 1.0 - tiling.y - offset.y;

        return uniform;
    });
}

function _defineColor(name, defaultValue) {
    defineProp({
        name: name,
        defaultValue: defaultValue,
        getterFunc: function () {
            // HACK: since we can't detect whether a user is going to set a color property
            // after calling this getter (i.e doing material.ambient.r = 0.5) we must assume
            // the worst and flag the shader as dirty.
            // This means currently animating a material color is horribly slow.
            this._dirtyShader = true;
            return this[`_${name}`];
        }
    });

    defineUniform(name, (material, device, scene) => {
        const uniform = material._allocUniform(name, () => new Float32Array(3));
        const color = material[name];

        // uniforms are always in linear space
        _tempColor.linear(color);
        uniform[0] = _tempColor.r;
        uniform[1] = _tempColor.g;
        uniform[2] = _tempColor.b;

        return uniform;
    });
}

function _defineFloat(name, defaultValue, getUniformFunc) {
    defineProp({
        name: name,
        defaultValue: defaultValue,
        dirtyShaderFunc: (oldValue, newValue) => {
            // This is not always optimal and will sometimes trigger redundant shader
            // recompilation. However, no number property on a standard material
            // triggers a shader recompile if the previous and current values both
            // have a fractional part.
            return (oldValue === 0 || oldValue === 1) !== (newValue === 0 || newValue === 1);
        }
    });

    defineUniform(name, getUniformFunc);
}

function _defineObject(name, getUniformFunc) {
    defineProp({
        name: name,
        defaultValue: null,
        dirtyShaderFunc: (oldValue, newValue) => {
            return !!oldValue === !!newValue;
        }
    });

    defineUniform(name, getUniformFunc);
}

function _defineFlag(name, defaultValue) {
    defineProp({
        name: name,
        defaultValue: defaultValue
    });
}

function _defineMaterialProps() {
    _defineColor('ambient', new Color(0.7, 0.7, 0.7));
    _defineColor('diffuse', new Color(1, 1, 1));
    _defineColor('specular', new Color(0, 0, 0));
    _defineColor('emissive', new Color(0, 0, 0));
    _defineColor('sheen', new Color(1, 1, 1));
    _defineColor('attenuation', new Color(1, 1, 1));
    _defineFloat('emissiveIntensity', 1);
    _defineFloat('specularityFactor', 1);
    _defineFloat('sheenGloss', 0.0);
    _defineFloat('gloss', 0.25);

    _defineFloat('heightMapFactor', 1, (material, device, scene) => {
        return material.heightMapFactor * 0.025;
    });
    _defineFloat('opacity', 1);
    _defineFloat('alphaFade', 1);
    _defineFloat('alphaTest', 0);       // NOTE: overwrites Material.alphaTest
    _defineFloat('bumpiness', 1);
    _defineFloat('normalDetailMapBumpiness', 1);
    _defineFloat('reflectivity', 1);
    _defineFloat('occludeSpecularIntensity', 1);
    _defineFloat('refraction', 0);
    _defineFloat('refractionIndex', 1.0 / 1.5); // approx. (air ior / glass ior)
    _defineFloat('dispersion', 0);
    _defineFloat('thickness', 0);
    _defineFloat('attenuationDistance', 0);
    _defineFloat('metalness', 1);
    _defineFloat('anisotropy', 0);
    _defineFloat('clearCoat', 0);
    _defineFloat('clearCoatGloss', 1);
    _defineFloat('clearCoatBumpiness', 1);
    _defineFloat('aoUvSet', 0, null); // legacy

    _defineFloat('iridescence', 0);
    _defineFloat('iridescenceRefractionIndex', 1.0 / 1.5);
    _defineFloat('iridescenceThicknessMin', 0);
    _defineFloat('iridescenceThicknessMax', 0);

    _defineObject('ambientSH');

    _defineObject('cubeMapProjectionBox', (material, device, scene) => {
        const uniform = material._allocUniform('cubeMapProjectionBox', () => {
            return [{
                name: 'envBoxMin',
                value: new Float32Array(3)
            }, {
                name: 'envBoxMax',
                value: new Float32Array(3)
            }];
        });

        const bboxMin = material.cubeMapProjectionBox.getMin();
        const minUniform = uniform[0].value;
        minUniform[0] = bboxMin.x;
        minUniform[1] = bboxMin.y;
        minUniform[2] = bboxMin.z;

        const bboxMax = material.cubeMapProjectionBox.getMax();
        const maxUniform = uniform[1].value;
        maxUniform[0] = bboxMax.x;
        maxUniform[1] = bboxMax.y;
        maxUniform[2] = bboxMax.z;

        return uniform;
    });

    _defineFlag('ambientTint', false);
    _defineFlag('sheenTint', false);
    _defineFlag('specularTint', false);
    _defineFlag('specularityFactorTint', false);
    _defineFlag('fastTbn', false);
    _defineFlag('useMetalness', false);
    _defineFlag('useMetalnessSpecularColor', false);
    _defineFlag('useSheen', false);
    _defineFlag('enableGGXSpecular', false);
    _defineFlag('occludeDirect', false);
    _defineFlag('normalizeNormalMap', true);
    _defineFlag('opacityFadesSpecular', true);
    _defineFlag('occludeSpecular', SPECOCC_AO);
    _defineFlag('fresnelModel', FRESNEL_SCHLICK); // NOTE: this has been made to match the default shading model (to fix a bug)
    _defineFlag('useDynamicRefraction', false);
    _defineFlag('cubeMapProjection', CUBEPROJ_NONE);
    _defineFlag('customFragmentShader', null);
    _defineFlag('useFog', true);
    _defineFlag('useLighting', true);
    _defineFlag('useTonemap', true);
    _defineFlag('useSkybox', true);
    _defineFlag('forceUv1', false);
    _defineFlag('pixelSnap', false);
    _defineFlag('twoSidedLighting', false);
    _defineFlag('nineSlicedMode', undefined); // NOTE: this used to be SPRITE_RENDERMODE_SLICED but was undefined pre-Rollup
    _defineFlag('msdfTextAttribute', false);
    _defineFlag('useIridescence', false);
    _defineFlag('glossInvert', false);
    _defineFlag('sheenGlossInvert', false);
    _defineFlag('clearCoatGlossInvert', false);
    _defineFlag('opacityDither', DITHER_NONE);
    _defineFlag('opacityShadowDither', DITHER_NONE);

    _defineTex2D('diffuse');
    _defineTex2D('specular');
    _defineTex2D('emissive');
    _defineTex2D('thickness', 'g');
    _defineTex2D('specularityFactor', 'g');
    _defineTex2D('normal', '');
    _defineTex2D('metalness', 'g');
    _defineTex2D('gloss', 'g');
    _defineTex2D('opacity', 'a');
    _defineTex2D('refraction', 'g');
    _defineTex2D('height', 'g', false);
    _defineTex2D('ao', 'g');
    _defineTex2D('light', 'rgb', true, 1);
    _defineTex2D('msdf', '');
    _defineTex2D('diffuseDetail', 'rgb', false);
    _defineTex2D('normalDetail', '');
    _defineTex2D('aoDetail', 'g', false);
    _defineTex2D('clearCoat', 'g');
    _defineTex2D('clearCoatGloss', 'g');
    _defineTex2D('clearCoatNormal', '');
    _defineTex2D('sheen', 'rgb');
    _defineTex2D('sheenGloss', 'g');
    _defineTex2D('iridescence', 'g');
    _defineTex2D('iridescenceThickness', 'g');

    _defineFlag('diffuseDetailMode', DETAILMODE_MUL);
    _defineFlag('aoDetailMode', DETAILMODE_MUL);

    _defineObject('cubeMap');
    _defineObject('sphereMap');
    _defineObject('envAtlas');

    // prefiltered cubemap getter
    const getterFunc = function () {
        return this._prefilteredCubemaps;
    };

    // prefiltered cubemap setter
    const setterFunc = function (value) {
        const cubemaps = this._prefilteredCubemaps;

        value = value || [];

        let changed = false;
        let complete = true;
        for (let i = 0; i < 6; ++i) {
            const v = value[i] || null;
            if (cubemaps[i] !== v) {
                cubemaps[i] = v;
                changed = true;
            }
            complete = complete && (!!cubemaps[i]);
        }

        if (changed) {
            if (complete) {
                this.envAtlas = EnvLighting.generatePrefilteredAtlas(cubemaps, {
                    target: this.envAtlas
                });
            } else {
                if (this.envAtlas) {
                    this.envAtlas.destroy();
                    this.envAtlas = null;
                }
            }
            this._dirtyShader = true;
        }
    };

    const empty = [null, null, null, null, null, null];

    definePropInternal('prefilteredCubemaps', () => empty.slice(), setterFunc, getterFunc);
}

_defineMaterialProps();

export { StandardMaterial };<|MERGE_RESOLUTION|>--- conflicted
+++ resolved
@@ -299,17 +299,10 @@
  * within the medium. Only used when useDynamicRefraction is enabled.
  * @property {Color} emissive The emissive color of the material. This color value is 3-component
  * (RGB), where each component is between 0 and 1.
-<<<<<<< HEAD
- * @property {import('../../platform/graphics/texture.js').Texture|null} emissiveMap The emissive
+ * @property {Texture|null} emissiveMap The emissive
  * map of the material (default is null). Can be HDR. When the emissive map is applied, the emissive
  * color is multiplied by the texel color in the map. Since the emissive color is black by default,
  * the emissive map won't be visible unless the emissive color is changed.
-=======
- * @property {boolean} emissiveTint Multiply emissive map and/or emissive vertex color by the
- * constant emissive value.
- * @property {Texture|null} emissiveMap The emissive map of the material (default is null). Can be
- * HDR.
->>>>>>> af772a66
  * @property {number} emissiveIntensity Emissive color multiplier.
  * @property {number} emissiveMapUv Emissive map UV channel.
  * @property {Vec2} emissiveMapTiling Controls the 2D tiling of the emissive map.
