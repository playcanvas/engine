import { Debug } from '../../core/debug.js';
import { Color } from '../../core/math/color.js';
import { math } from '../../core/math/math.js';
import { Vec2 } from '../../core/math/vec2.js';

import { ShaderProcessorOptions } from '../../platform/graphics/shader-processor-options.js';

import {
    CUBEPROJ_BOX, CUBEPROJ_NONE,
    DETAILMODE_MUL,
    FRESNEL_SCHLICK,
    SHADER_DEPTH, SHADER_PICK,
    SPECOCC_AO,
    SPECULAR_BLINN, SPECULAR_PHONG
} from '../constants.js';
import { ShaderPass } from '../shader-pass.js';
import { EnvLighting } from '../graphics/env-lighting.js';
import { getProgramLibrary } from '../shader-lib/get-program-library.js';
import { _matTex2D, standard } from '../shader-lib/programs/standard.js';
import { Material } from './material.js';
import { StandardMaterialOptionsBuilder } from './standard-material-options-builder.js';
import { standardMaterialCubemapParameters, standardMaterialTextureParameters } from './standard-material-parameters.js';

// properties that get created on a standard material
const _props = {};

// special uniform functions on a standard material
const _uniforms = {};

// temporary set of params
let _params = new Set();

/**
 * Callback used by {@link StandardMaterial#onUpdateShader}.
 *
 * @callback UpdateShaderCallback
 * @param {import('./standard-material-options.js').StandardMaterialOptions} options - An object with shader generator settings (based on current
 * material and scene properties), that you can change and then return. Properties of the object passed
 * into this function are documented in {@link StandardMaterial}. Also contains a member named litOptions
 * which holds some of the options only used by the lit shader backend {@link LitShaderOptions}.
 * @returns {import('./standard-material-options.js').StandardMaterialOptions} Returned settings will be used by the shader.
 */

/**
 * A Standard material is the main, general purpose material that is most often used for rendering.
 * It can approximate a wide variety of surface types and can simulate dynamic reflected light.
 * Most maps can use 3 types of input values in any combination: constant (color or number), mesh
 * vertex colors and a texture. All enabled inputs are multiplied together.
 *
 * @property {Color} ambient The ambient color of the material. This color value is 3-component
 * (RGB), where each component is between 0 and 1.
 * @property {Color} diffuse The diffuse color of the material. This color value is 3-component
 * (RGB), where each component is between 0 and 1. Defines basic surface color (aka albedo).
 * @property {boolean} diffuseTint Multiply main (primary) diffuse map and/or diffuse vertex color
 * by the constant diffuse value.
 * @property {import('../../platform/graphics/texture.js').Texture|null} diffuseMap The main
 * (primary) diffuse map of the material (default is null).
 * @property {number} diffuseMapUv Main (primary) diffuse map UV channel.
 * @property {Vec2} diffuseMapTiling Controls the 2D tiling of the main (primary) diffuse map.
 * @property {Vec2} diffuseMapOffset Controls the 2D offset of the main (primary) diffuse map. Each
 * component is between 0 and 1.
 * @property {number} diffuseMapRotation Controls the 2D rotation (in degrees) of the main
 * (primary) diffuse map.
 * @property {string} diffuseMapChannel Color channels of the main (primary) diffuse map to use.
 * Can be "r", "g", "b", "a", "rgb" or any swizzled combination.
 * @property {boolean} diffuseVertexColor Use mesh vertex colors for diffuse. If diffuseMap or are
 * diffuseTint are set, they'll be multiplied by vertex colors.
 * @property {string} diffuseVertexColorChannel Vertex color channels to use for diffuse. Can be
 * "r", "g", "b", "a", "rgb" or any swizzled combination.
 * @property {import('../../platform/graphics/texture.js').Texture|null} diffuseDetailMap The
 * detail (secondary) diffuse map of the material (default is null). Will only be used if main
 * (primary) diffuse map is non-null.
 * @property {number} diffuseDetailMapUv Detail (secondary) diffuse map UV channel.
 * @property {Vec2} diffuseDetailMapTiling Controls the 2D tiling of the detail (secondary) diffuse
 * map.
 * @property {Vec2} diffuseDetailMapOffset Controls the 2D offset of the detail (secondary) diffuse
 * map. Each component is between 0 and 1.
 * @property {number} diffuseDetailMapRotation Controls the 2D rotation (in degrees) of the main
 * (secondary) diffuse map.
 * @property {string} diffuseDetailMapChannel Color channels of the detail (secondary) diffuse map
 * to use. Can be "r", "g", "b", "a", "rgb" or any swizzled combination.
 * @property {string} diffuseDetailMode Determines how the main (primary) and detail (secondary)
 * diffuse maps are blended together. Can be:
 *
 * - {@link DETAILMODE_MUL}: Multiply together the primary and secondary colors.
 * - {@link DETAILMODE_ADD}: Add together the primary and secondary colors.
 * - {@link DETAILMODE_SCREEN}: Softer version of {@link DETAILMODE_ADD}.
 * - {@link DETAILMODE_OVERLAY}: Multiplies or screens the colors, depending on the primary color.
 * - {@link DETAILMODE_MIN}: Select whichever of the primary and secondary colors is darker,
 * component-wise.
 * - {@link DETAILMODE_MAX}: Select whichever of the primary and secondary colors is lighter,
 * component-wise.
 *
 * Defaults to {@link DETAILMODE_MUL}.
 * @property {Color} specular The specular color of the material. This color value is 3-component
 * (RGB), where each component is between 0 and 1. Defines surface reflection/specular color.
 * Affects specular intensity and tint.
 * @property {boolean} specularTint Multiply specular map and/or specular vertex color by the
 * constant specular value.
 * @property {import('../../platform/graphics/texture.js').Texture|null} specularMap The specular
 * map of the material (default is null).
 * @property {number} specularMapUv Specular map UV channel.
 * @property {Vec2} specularMapTiling Controls the 2D tiling of the specular map.
 * @property {Vec2} specularMapOffset Controls the 2D offset of the specular map. Each component is
 * between 0 and 1.
 * @property {number} specularMapRotation Controls the 2D rotation (in degrees) of the specular map.
 * @property {string} specularMapChannel Color channels of the specular map to use. Can be "r", "g",
 * "b", "a", "rgb" or any swizzled combination.
 * @property {boolean} specularVertexColor Use mesh vertex colors for specular. If specularMap or
 * are specularTint are set, they'll be multiplied by vertex colors.
 * @property {string} specularVertexColorChannel Vertex color channels to use for specular. Can be
 * @property {boolean} specularityFactorTint Multiply specularity factor map and/or specular vertex color by the
 * constant specular value.
 * "r", "g", "b", "a", "rgb" or any swizzled combination.
 * @property {number} specularityFactor The factor of specular intensity, used to weight the fresnel and specularity. Default is 1.0.
 * @property {import('../../platform/graphics/texture.js').Texture|null} specularityFactorMap The
 * factor of specularity as a texture (default is null).
 * @property {number} specularityFactorMapUv Specularity factor map UV channel.
 * @property {Vec2} specularityFactorMapTiling Controls the 2D tiling of the specularity factor map.
 * @property {Vec2} specularityFactorMapOffset Controls the 2D offset of the specularity factor map. Each component is
 * between 0 and 1.
 * @property {number} specularityFactorMapRotation Controls the 2D rotation (in degrees) of the specularity factor map.
 * @property {string} specularityFactorMapChannel The channel used by the specularity factor texture to sample from (default is 'a').
 * @property {boolean} specularityFactorVertexColor Use mesh vertex colors for specularity factor. If specularityFactorMap or
 * are specularityFactorTint are set, they'll be multiplied by vertex colors.
 * @property {string} specularityFactorVertexColorChannel Vertex color channels to use for specularity factor. Can be
 * "r", "g", "b", "a", "rgb" or any swizzled combination.
 * @property {boolean} enableGGXSpecular Enables GGX specular. Also enables
 * {@link StandardMaterial#anisotropy}  parameter to set material anisotropy.
 * @property {number} anisotropy Defines amount of anisotropy. Requires
 * {@link StandardMaterial#enableGGXSpecular} is set to true.
 *
 * - When anisotropy == 0, specular is isotropic.
 * - When anisotropy < 0, anisotropy direction aligns with the tangent, and specular anisotropy
 * increases as the anisotropy value decreases to minimum of -1.
 * - When anisotropy > 0, anisotropy direction aligns with the bi-normal, and specular anisotropy
 * increases as anisotropy value increases to maximum of 1.
 *
 * @property {number} clearCoat Defines intensity of clearcoat layer from 0 to 1. Clearcoat layer
 * is disabled when clearCoat == 0. Default value is 0 (disabled).
 * @property {import('../../platform/graphics/texture.js').Texture|null} clearCoatMap Monochrome
 * clearcoat intensity map (default is null). If specified, will be multiplied by normalized
 * 'clearCoat' value and/or vertex colors.
 * @property {number} clearCoatMapUv Clearcoat intensity map UV channel.
 * @property {Vec2} clearCoatMapTiling Controls the 2D tiling of the clearcoat intensity map.
 * @property {Vec2} clearCoatMapOffset Controls the 2D offset of the clearcoat intensity map. Each
 * component is between 0 and 1.
 * @property {number} clearCoatMapRotation Controls the 2D rotation (in degrees) of the clearcoat
 * intensity map.
 * @property {string} clearCoatMapChannel Color channel of the clearcoat intensity map to use. Can
 * be "r", "g", "b" or "a".
 * @property {boolean} clearCoatVertexColor Use mesh vertex colors for clearcoat intensity. If
 * clearCoatMap is set, it'll be multiplied by vertex colors.
 * @property {string} clearCoatVertexColorChannel Vertex color channel to use for clearcoat
 * intensity. Can be "r", "g", "b" or "a".
 * @property {number} clearCoatGloss Defines the clearcoat glossiness of the clearcoat layer
 * from 0 (rough) to 1 (mirror).
 * @property {boolean} clearCoatGlossInvert Invert the clearcoat gloss component (default is false).
 * Enabling this flag results in material treating the clear coat gloss members as roughness.
 * @property {import('../../platform/graphics/texture.js').Texture|null} clearCoatGlossMap Monochrome
 * clearcoat glossiness map (default is null). If specified, will be multiplied by normalized
 * 'clearCoatGloss' value and/or vertex colors.
 * @property {number} clearCoatGlossMapUv Clearcoat gloss map UV channel.
 * @property {Vec2} clearCoatGlossMapTiling Controls the 2D tiling of the clearcoat gloss map.
 * @property {Vec2} clearCoatGlossMapOffset Controls the 2D offset of the clearcoat gloss map.
 * Each component is between 0 and 1.
 * @property {number} clearCoatGlossMapRotation Controls the 2D rotation (in degrees) of the clear
 * coat gloss map.
 * @property {string} clearCoatGlossMapChannel Color channel of the clearcoat gloss map to use.
 * Can be "r", "g", "b" or "a".
 * @property {boolean} clearCoatGlossVertexColor Use mesh vertex colors for clearcoat glossiness.
 * If clearCoatGlossMap is set, it'll be multiplied by vertex colors.
 * @property {string} clearCoatGlossVertexColorChannel Vertex color channel to use for clearcoat
 * glossiness. Can be "r", "g", "b" or "a".
 * @property {import('../../platform/graphics/texture.js').Texture|null} clearCoatNormalMap The
 * clearcoat normal map of the material (default is null). The texture must contains normalized,
 * tangent space normals.
 * @property {number} clearCoatNormalMapUv Clearcoat normal map UV channel.
 * @property {Vec2} clearCoatNormalMapTiling Controls the 2D tiling of the main clearcoat normal
 * map.
 * @property {Vec2} clearCoatNormalMapOffset Controls the 2D offset of the main clearcoat normal
 * map. Each component is between 0 and 1.
 * @property {number} clearCoatNormalMapRotation Controls the 2D rotation (in degrees) of the main
 * clearcoat map.
 * @property {number} clearCoatBumpiness The bumpiness of the clearcoat layer. This value scales
 * the assigned main clearcoat normal map. It should be normally between 0 (no bump mapping) and 1
 * (full bump mapping), but can be set to e.g. 2 to give even more pronounced bump effect.
 * @property {boolean} useIridescence Enable thin-film iridescence.
 * @property {import('../../platform/graphics/texture.js').Texture|null} iridescenceMap The
 * per-pixel iridescence intensity. Only used when useIridescence is enabled.
 * @property {number} iridescenceMapUv Iridescence map UV channel.
 * @property {Vec2} iridescenceMapTiling Controls the 2D tiling of the iridescence map.
 * @property {Vec2} iridescenceMapOffset Controls the 2D offset of the iridescence map. Each component is
 * between 0 and 1.
 * @property {number} iridescenceMapRotation Controls the 2D rotation (in degrees) of the iridescence
 * map.
 * @property {string} iridescenceMapChannel Color channels of the iridescence map to use. Can be "r",
 * "g", "b" or "a".
 * @property {import('../../platform/graphics/texture.js').Texture|null} iridescenceThicknessMap The
 * per-pixel iridescence thickness. Defines a gradient weight between iridescenceThicknessMin and
 * iridescenceThicknessMax. Only used when useIridescence is enabled.
 * @property {number} iridescenceThicknessMapUv Iridescence thickness map UV channel.
 * @property {Vec2} iridescenceThicknessMapTiling Controls the 2D tiling of the iridescence
 * thickness map.
 * @property {Vec2} iridescenceThicknessMapOffset Controls the 2D offset of the iridescence
 * thickness map. Each component is between 0 and 1.
 * @property {number} iridescenceThicknessMapRotation Controls the 2D rotation (in degrees)
 * of the iridescence map.
 * @property {string} iridescenceThicknessMapChannel Color channels of the iridescence thickness
 * map to use. Can be "r", "g", "b" or "a".
 * @property {number} iridescenceThicknessMin The minimum thickness for the iridescence layer.
 * Only used when an iridescence thickness map is used. The unit is in nm.
 * @property {number} iridescenceThicknessMax The maximum thickness for the iridescence layer.
 * Used as the 'base' thickness when no iridescence thickness map is defined. The unit is in nm.
 * @property {number} iridescenceRefractionIndex The index of refraction of the iridescent
 * thin-film. Affects the color phase shift as described here:
 * https://github.com/KhronosGroup/glTF/tree/main/extensions/2.0/Khronos/KHR_materials_iridescence
 * @property {boolean} useMetalness Use metalness properties instead of specular. When enabled,
 * diffuse colors also affect specular instead of the dedicated specular map. This can be used as
 * alternative to specular color to save space. With metalness == 0, the pixel is assumed to be
 * dielectric, and diffuse color is used as normal. With metalness == 1, the pixel is fully
 * metallic, and diffuse color is used as specular color instead.
 * @property {boolean} useMetalnessSpecularColor When metalness is enabled, use the
 * specular map to apply color tint to specular reflections.
 * at direct angles.
 * @property {number} metalness Defines how much the surface is metallic. From 0 (dielectric) to 1
 * (metal).
 * @property {import('../../platform/graphics/texture.js').Texture|null} metalnessMap Monochrome
 * metalness map (default is null).
 * @property {number} metalnessMapUv Metalness map UV channel.
 * @property {Vec2} metalnessMapTiling Controls the 2D tiling of the metalness map.
 * @property {Vec2} metalnessMapOffset Controls the 2D offset of the metalness map. Each component
 * is between 0 and 1.
 * @property {number} metalnessMapRotation Controls the 2D rotation (in degrees) of the metalness
 * map.
 * @property {string} metalnessMapChannel Color channel of the metalness map to use. Can be "r",
 * "g", "b" or "a".
 * @property {boolean} metalnessVertexColor Use mesh vertex colors for metalness. If metalnessMap
 * is set, it'll be multiplied by vertex colors.
 * @property {string} metalnessVertexColorChannel Vertex color channel to use for metalness. Can be
 * "r", "g", "b" or "a".
 * @property {number} gloss Defines the glossiness of the material from 0 (rough) to 1 (shiny).
 * @property {import('../../platform/graphics/texture.js').Texture|null} glossMap Gloss map
 * (default is null). If specified, will be multiplied by normalized gloss value and/or vertex
 * colors.
 * @property {boolean} glossInvert Invert the gloss component (default is false). Enabling this
 * flag results in material treating the gloss members as roughness.
 * @property {number} glossMapUv Gloss map UV channel.
 * @property {string} glossMapChannel Color channel of the gloss map to use. Can be "r", "g", "b"
 * or "a".
 * @property {Vec2} glossMapTiling Controls the 2D tiling of the gloss map.
 * @property {Vec2} glossMapOffset Controls the 2D offset of the gloss map. Each component is
 * between 0 and 1.
 * @property {number} glossMapRotation Controls the 2D rotation (in degrees) of the gloss map.
 * @property {boolean} glossVertexColor Use mesh vertex colors for glossiness. If glossMap is set,
 * it'll be multiplied by vertex colors.
 * @property {string} glossVertexColorChannel Vertex color channel to use for glossiness. Can be
 * "r", "g", "b" or "a".
 * @property {number} refraction Defines the visibility of refraction. Material can refract the
 * same cube map as used for reflections.
 * @property {import('../../platform/graphics/texture.js').Texture|null} refractionMap The map of
 * the refraction visibility.
 * @property {number} refractionMapUv Refraction map UV channel.
 * @property {Vec2} refractionMapTiling Controls the 2D tiling of the refraction map.
 * @property {Vec2} refractionMapOffset Controls the 2D offset of the refraction map. Each component
 * is between 0 and 1.
 * @property {number} refractionMapRotation Controls the 2D rotation (in degrees) of the emissive
 * map.
 * @property {string} refractionMapChannel Color channels of the refraction map to use. Can be "r",
 * "g", "b", "a", "rgb" or any swizzled combination.
 * @property {boolean} refractionVertexColor Use mesh vertex colors for refraction. If
 * refraction map is set, it will be be multiplied by vertex colors.
 * @property {boolean} refractionVertexColorChannel Vertex color channel to use for refraction.
 * Can be "r", "g", "b" or "a".
 * @property {number} refractionIndex Defines the index of refraction, i.e. The amount of
 * distortion. The value is calculated as (outerIor / surfaceIor), where inputs are measured
 * indices of refraction, the one around the object and the one of its own surface. In most
 * situations outer medium is air, so outerIor will be approximately 1. Then you only need to do
 * (1.0 / surfaceIor).
 * @property {boolean} useDynamicRefraction Enables higher quality refractions using the grab pass
 * instead of pre-computed cube maps for refractions.
 * @property {number} thickness The thickness of the medium, only used when useDynamicRefraction
 * is enabled. The unit is in base units, and scales with the size of the object.
 * @property {import('../../platform/graphics/texture.js').Texture|null} thicknessMap The
 * per-pixel thickness of the medium, only used when useDynamicRefraction is enabled.
 * @property {number} thicknessMapUv Thickness map UV channel.
 * @property {Vec2} thicknessMapTiling Controls the 2D tiling of the thickness map.
 * @property {Vec2} thicknessMapOffset Controls the 2D offset of the thickness map. Each component is
 * between 0 and 1.
 * @property {number} thicknessMapRotation Controls the 2D rotation (in degrees) of the thickness
 * map.
 * @property {string} thicknessMapChannel Color channels of the thickness map to use. Can be "r",
 * "g", "b" or "a".
 * @property {boolean} thicknessVertexColor Use mesh vertex colors for thickness. If
 * thickness map is set, it will be be multiplied by vertex colors.
 * @property {Color} attenuation The attenuation color for refractive materials, only used when
 * useDynamicRefraction is enabled.
 * @property {number} attenuationDistance The distance defining the absorption rate of light
 * within the medium. Only used when useDynamicRefraction is enabled.
 * @property {Color} emissive The emissive color of the material. This color value is 3-component
 * (RGB), where each component is between 0 and 1.
 * @property {boolean} emissiveTint Multiply emissive map and/or emissive vertex color by the
 * constant emissive value.
 * @property {import('../../platform/graphics/texture.js').Texture|null} emissiveMap The emissive
 * map of the material (default is null). Can be HDR.
 * @property {number} emissiveIntensity Emissive color multiplier.
 * @property {number} emissiveMapUv Emissive map UV channel.
 * @property {Vec2} emissiveMapTiling Controls the 2D tiling of the emissive map.
 * @property {Vec2} emissiveMapOffset Controls the 2D offset of the emissive map. Each component is
 * between 0 and 1.
 * @property {number} emissiveMapRotation Controls the 2D rotation (in degrees) of the emissive
 * map.
 * @property {string} emissiveMapChannel Color channels of the emissive map to use. Can be "r",
 * "g", "b", "a", "rgb" or any swizzled combination.
 * @property {boolean} emissiveVertexColor Use mesh vertex colors for emission. If emissiveMap or
 * emissiveTint are set, they'll be multiplied by vertex colors.
 * @property {string} emissiveVertexColorChannel Vertex color channels to use for emission. Can be
 * "r", "g", "b", "a", "rgb" or any swizzled combination.
 * @property {boolean} useSheen Toggle sheen specular effect on/off.
 * @property {Color} sheen The specular color of the sheen (fabric) microfiber structure.
 * This color value is 3-component (RGB), where each component is between 0 and 1.
 * @property {boolean} sheenTint Multiply sheen map and/or sheen vertex color by the constant
 * sheen value.
 * @property {import('../../platform/graphics/texture.js').Texture|null} sheenMap The sheen
 * microstructure color map of the material (default is null).
 * @property {number} sheenMapUv Sheen map UV channel.
 * @property {Vec2} sheenMapTiling Controls the 2D tiling of the sheen map.
 * @property {Vec2} sheenMapOffset Controls the 2D offset of the sheen map. Each component is
 * between 0 and 1.
 * @property {number} sheenMapRotation Controls the 2D rotation (in degrees) of the sheen
 * map.
 * @property {string} sheenMapChannel Color channels of the sheen map to use. Can be "r",
 * "g", "b", "a", "rgb" or any swizzled combination.
 * @property {boolean} sheenVertexColor Use mesh vertex colors for sheen. If sheen map or
 * sheen tint are set, they'll be multiplied by vertex colors.
 * @property {number} sheenGloss The glossiness of the sheen (fabric) microfiber structure.
 * This color value is a single value between 0 and 1.
 * @property {boolean} sheenGlossInvert Invert the sheen gloss component (default is false).
 * Enabling this flag results in material treating the sheen gloss members as roughness.
 * @property {boolean} sheenGlossTint Multiply sheen glossiness map and/or sheen glossiness vertex
 * value by the scalar sheen glossiness value.
 * @property {import('../../platform/graphics/texture.js').Texture|null} sheenGlossMap The sheen
 * glossiness microstructure color map of the material (default is null).
 * @property {number} sheenGlossMapUv Sheen map UV channel.
 * @property {Vec2} sheenGlossMapTiling Controls the 2D tiling of the sheen glossiness map.
 * @property {Vec2} sheenGlossMapOffset Controls the 2D offset of the sheen glossiness map.
 * Each component is between 0 and 1.
 * @property {number} sheenGlossMapRotation Controls the 2D rotation (in degrees) of the sheen
 * glossiness map.
 * @property {string} sheenGlossMapChannel Color channels of the sheen glossiness map to use.
 * Can be "r", "g", "b", "a", "rgb" or any swizzled combination.
 * @property {boolean} sheenGlossVertexColor Use mesh vertex colors for sheen glossiness.
 * If sheen glossiness map or sheen glossiness tint are set, they'll be multiplied by vertex colors.
 * @property {string} sheenGlossVertexColorChannel Vertex color channels to use for sheen glossiness.
 * Can be "r", "g", "b" or "a".
 * @property {number} opacity The opacity of the material. This value can be between 0 and 1, where
 * 0 is fully transparent and 1 is fully opaque. If you want the material to be semi-transparent
 * you also need to set the {@link Material#blendType} to {@link BLEND_NORMAL},
 * {@link BLEND_ADDITIVE} or any other mode. Also note that for most semi-transparent objects you
 * want {@link Material#depthWrite} to be false, otherwise they can fully occlude objects behind
 * them.
 * @property {import('../../platform/graphics/texture.js').Texture|null} opacityMap The opacity map
 * of the material (default is null).
 * @property {number} opacityMapUv Opacity map UV channel.
 * @property {string} opacityMapChannel Color channel of the opacity map to use. Can be "r", "g",
 * "b" or "a".
 * @property {Vec2} opacityMapTiling Controls the 2D tiling of the opacity map.
 * @property {Vec2} opacityMapOffset Controls the 2D offset of the opacity map. Each component is
 * between 0 and 1.
 * @property {number} opacityMapRotation Controls the 2D rotation (in degrees) of the opacity map.
 * @property {boolean} opacityVertexColor Use mesh vertex colors for opacity. If opacityMap is set,
 * it'll be multiplied by vertex colors.
 * @property {string} opacityVertexColorChannel Vertex color channels to use for opacity. Can be
 * "r", "g", "b" or "a".
 * @property {boolean} opacityFadesSpecular Used to specify whether specular and reflections are
 * faded out using {@link StandardMaterial#opacity}. Default is true. When set to false use
 * {@link Material#alphaFade} to fade out materials.
 * @property {boolean} opacityDither Used to specify whether opacity is dithered, which allows
<<<<<<< HEAD
 * transparency without alpha blending. Defaults is false.
 * @property {boolean} opacityShadowDither Used to specify whether shadow opacity is dithered, which
 * allows shadow transparency without alpha blending. Defaults is false.
=======
 * transparency without alpha blending. Defaults to false.
 * @property {boolean} opacityShadowDither Used to specify whether shadow opacity is dithered, which
 * allows shadow transparency without alpha blending. Defaults to false.
>>>>>>> 62fe0b4f
 * @property {number} alphaFade Used to fade out materials when
 * {@link StandardMaterial#opacityFadesSpecular} is set to false.
 * @property {import('../../platform/graphics/texture.js').Texture|null} normalMap The main
 * (primary) normal map of the material (default is null). The texture must contains normalized,
 * tangent space normals.
 * @property {number} normalMapUv Main (primary) normal map UV channel.
 * @property {Vec2} normalMapTiling Controls the 2D tiling of the main (primary) normal map.
 * @property {Vec2} normalMapOffset Controls the 2D offset of the main (primary) normal map. Each
 * component is between 0 and 1.
 * @property {number} normalMapRotation Controls the 2D rotation (in degrees) of the main (primary)
 * normal map.
 * @property {number} bumpiness The bumpiness of the material. This value scales the assigned main
 * (primary) normal map. It should be normally between 0 (no bump mapping) and 1 (full bump
 * mapping), but can be set to e.g. 2 to give even more pronounced bump effect.
 * @property {import('../../platform/graphics/texture.js').Texture|null} normalDetailMap The detail
 * (secondary) normal map of the material (default is null). Will only be used if main (primary)
 * normal map is non-null.
 * @property {number} normalDetailMapUv Detail (secondary) normal map UV channel.
 * @property {Vec2} normalDetailMapTiling Controls the 2D tiling of the detail (secondary) normal
 * map.
 * @property {Vec2} normalDetailMapOffset Controls the 2D offset of the detail (secondary) normal
 * map. Each component is between 0 and 1.
 * @property {number} normalDetailMapRotation Controls the 2D rotation (in degrees) of the detail
 * (secondary) normal map.
 * @property {number} normalDetailMapBumpiness The bumpiness of the material. This value scales the
 * assigned detail (secondary) normal map. It should be normally between 0 (no bump mapping) and 1
 * (full bump mapping), but can be set to e.g. 2 to give even more pronounced bump effect.
 * @property {import('../../platform/graphics/texture.js').Texture|null} heightMap The height map
 * of the material (default is null). Used for a view-dependent parallax effect. The texture must
 * represent the height of the surface where darker pixels are lower and lighter pixels are higher.
 * It is recommended to use it together with a normal map.
 * @property {number} heightMapUv Height map UV channel.
 * @property {string} heightMapChannel Color channel of the height map to use. Can be "r", "g", "b"
 * or "a".
 * @property {Vec2} heightMapTiling Controls the 2D tiling of the height map.
 * @property {Vec2} heightMapOffset Controls the 2D offset of the height map. Each component is
 * between 0 and 1.
 * @property {number} heightMapRotation Controls the 2D rotation (in degrees) of the height map.
 * @property {number} heightMapFactor Height map multiplier. Affects the strength of the parallax
 * effect.
 * @property {import('../../platform/graphics/texture.js').Texture|null} envAtlas The prefiltered
 * environment lighting atlas (default is null). This setting overrides cubeMap and sphereMap and
 * will replace the scene lighting environment.
 * @property {import('../../platform/graphics/texture.js').Texture|null} cubeMap The cubic
 * environment map of the material (default is null). This setting overrides sphereMap and will
 * replace the scene lighting environment.
 * @property {import('../../platform/graphics/texture.js').Texture|null} sphereMap The spherical
 * environment map of the material (default is null). This will replace the scene lighting
 * environment.
 * @property {number} cubeMapProjection The type of projection applied to the cubeMap property:
 * - {@link CUBEPROJ_NONE}: The cube map is treated as if it is infinitely far away.
 * - {@link CUBEPROJ_BOX}: Box-projection based on a world space axis-aligned bounding box.
 * Defaults to {@link CUBEPROJ_NONE}.
 * @property {import('../../core/shape/bounding-box.js').BoundingBox} cubeMapProjectionBox The
 * world space axis-aligned bounding box defining the box-projection used for the cubeMap property.
 * Only used when cubeMapProjection is set to {@link CUBEPROJ_BOX}.
 * @property {number} reflectivity Environment map intensity.
 * @property {import('../../platform/graphics/texture.js').Texture|null} lightMap A custom lightmap
 * of the material (default is null). Lightmaps are textures that contain pre-rendered lighting.
 * Can be HDR.
 * @property {number} lightMapUv Lightmap UV channel
 * @property {string} lightMapChannel Color channels of the lightmap to use. Can be "r", "g", "b",
 * "a", "rgb" or any swizzled combination.
 * @property {Vec2} lightMapTiling Controls the 2D tiling of the lightmap.
 * @property {Vec2} lightMapOffset Controls the 2D offset of the lightmap. Each component is
 * between 0 and 1.
 * @property {number} lightMapRotation Controls the 2D rotation (in degrees) of the lightmap.
 * @property {boolean} lightVertexColor Use baked vertex lighting. If lightMap is set, it'll be
 * multiplied by vertex colors.
 * @property {string} lightVertexColorChannel Vertex color channels to use for baked lighting. Can
 * be "r", "g", "b", "a", "rgb" or any swizzled combination.
 * @property {boolean} ambientTint Enables scene ambient multiplication by material ambient color.
 * @property {import('../../platform/graphics/texture.js').Texture|null} aoMap The main (primary) baked ambient
 * occlusion (AO) map (default is null). Modulates ambient color.
 * @property {number} aoMapUv Main (primary) AO map UV channel
 * @property {string} aoMapChannel Color channel of the main (primary) AO map to use. Can be "r", "g", "b" or "a".
 * @property {Vec2} aoMapTiling Controls the 2D tiling of the main (primary) AO map.
 * @property {Vec2} aoMapOffset Controls the 2D offset of the main (primary) AO map. Each component is between 0
 * and 1.
 * @property {number} aoMapRotation Controls the 2D rotation (in degrees) of the main (primary) AO map.
 * @property {boolean} aoVertexColor Use mesh vertex colors for AO. If aoMap is set, it'll be
 * multiplied by vertex colors.
 * @property {string} aoVertexColorChannel Vertex color channels to use for AO. Can be "r", "g",
 * "b" or "a".
 * @property {import('../../platform/graphics/texture.js').Texture|null} aoDetailMap The
 * detail (secondary) baked ambient occlusion (AO) map of the material (default is null). Will only be used if main
 * (primary) ao map is non-null.
 * @property {number} aoDetailMapUv Detail (secondary) AO map UV channel.
 * @property {Vec2} aoDetailMapTiling Controls the 2D tiling of the detail (secondary) AO
 * map.
 * @property {Vec2} aoDetailMapOffset Controls the 2D offset of the detail (secondary) AO
 * map. Each component is between 0 and 1.
 * @property {number} aoDetailMapRotation Controls the 2D rotation (in degrees) of the detail
 * (secondary) AO map.
 * @property {string} aoDetailMapChannel Color channels of the detail (secondary) AO map
 * to use. Can be "r", "g", "b" or "a" (default is "g").
 * @property {string} aoDetailMode Determines how the main (primary) and detail (secondary)
 * AO maps are blended together. Can be:
 *
 * - {@link DETAILMODE_MUL}: Multiply together the primary and secondary colors.
 * - {@link DETAILMODE_ADD}: Add together the primary and secondary colors.
 * - {@link DETAILMODE_SCREEN}: Softer version of {@link DETAILMODE_ADD}.
 * - {@link DETAILMODE_OVERLAY}: Multiplies or screens the colors, depending on the primary color.
 * - {@link DETAILMODE_MIN}: Select whichever of the primary and secondary colors is darker,
 * component-wise.
 * - {@link DETAILMODE_MAX}: Select whichever of the primary and secondary colors is lighter,
 * component-wise.
 *
 * Defaults to {@link DETAILMODE_MUL}.
 * @property {number} occludeSpecular Uses ambient occlusion to darken specular/reflection. It's a
 * hack, because real specular occlusion is view-dependent. However, it can be better than nothing.
 *
 * - {@link SPECOCC_NONE}: No specular occlusion
 * - {@link SPECOCC_AO}: Use AO directly to occlude specular.
 * - {@link SPECOCC_GLOSSDEPENDENT}: Modify AO based on material glossiness/view angle to occlude
 * specular.
 *
 * @property {number} occludeSpecularIntensity Controls visibility of specular occlusion.
 * @property {boolean} occludeDirect Tells if AO should darken directional lighting. Defaults to
 * false.
 * @property {boolean} conserveEnergy Defines how diffuse and specular components are combined when
 * Fresnel is on. It is recommended that you leave this option enabled, although you may want to
 * disable it in case when all reflection comes only from a few light sources, and you don't use an
 * environment map, therefore having mostly black reflection.
 * @property {number} shadingModel Defines the shading model.
 * - {@link SPECULAR_PHONG}: Phong without energy conservation. You should only use it as a
 * backwards compatibility with older projects.
 * - {@link SPECULAR_BLINN}: Energy-conserving Blinn-Phong.
 * @property {number} fresnelModel Defines the formula used for Fresnel effect.
 * As a side-effect, enabling any Fresnel model changes the way diffuse and reflection components
 * are combined. When Fresnel is off, legacy non energy-conserving combining is used. When it is
 * on, combining behavior is defined by conserveEnergy parameter.
 *
 * - {@link FRESNEL_NONE}: No Fresnel.
 * - {@link FRESNEL_SCHLICK}: Schlick's approximation of Fresnel (recommended). Parameterized by
 * specular color.
 *
 * @property {boolean} useFog Apply fogging (as configured in scene settings)
 * @property {boolean} useLighting Apply lighting
 * @property {boolean} useSkybox Apply scene skybox as prefiltered environment map
 * @property {boolean} useGammaTonemap Apply gamma correction and tonemapping (as configured in
 * scene settings).
 * @property {boolean} pixelSnap Align vertices to pixel coordinates when rendering. Useful for
 * pixel perfect 2D graphics.
 * @property {boolean} twoSidedLighting Calculate proper normals (and therefore lighting) on
 * backfaces.
 * @property {UpdateShaderCallback} onUpdateShader A custom function that will be called after all
 * shader generator properties are collected and before shader code is generated. This function
 * will receive an object with shader generator settings (based on current material and scene
 * properties), that you can change and then return. Returned value will be used instead. This is
 * mostly useful when rendering the same set of objects, but with different shader variations based
 * on the same material. For example, you may wish to render a depth or normal pass using textures
 * assigned to the material, a reflection pass with simpler shaders and so on. These properties are
 * split into two sections, generic standard material options and lit options. Properties of the
 * standard material options are {@link StandardMaterialOptions} and the options for the lit options
 * are {@link LitShaderOptions}.
 * @augments Material
 * @category Graphics
 */
class StandardMaterial extends Material {
    static TEXTURE_PARAMETERS = standardMaterialTextureParameters;

    static CUBEMAP_PARAMETERS = standardMaterialCubemapParameters;

    userAttributes = new Map();

    /**
     * Create a new StandardMaterial instance.
     *
     * @example
     * // Create a new Standard material
     * const material = new pc.StandardMaterial();
     *
     * // Update the material's diffuse and specular properties
     * material.diffuse.set(1, 0, 0);
     * material.specular.set(1, 1, 1);
     *
     * // Notify the material that it has been modified
     * material.update();
     * @example
     * // Create a new Standard material
     * const material = new pc.StandardMaterial();
     *
     * // Assign a texture to the diffuse slot
     * material.diffuseMap = texture;
     *
     * // Use the alpha channel of the texture for alpha testing with a reference value of 0.5
     * material.opacityMap = texture;
     * material.alphaTest = 0.5;
     *
     * // Notify the material that it has been modified
     * material.update();
     */
    constructor() {
        super();

        this._dirtyShader = true;

        // storage for texture and cubemap asset references
        this._assetReferences = {};

        this._activeParams = new Set();
        this._activeLightingParams = new Set();

        this.shaderOptBuilder = new StandardMaterialOptionsBuilder();

        this.reset();
    }

    reset() {
        // set default values
        Object.keys(_props).forEach((name) => {
            this[`_${name}`] = _props[name].value();
        });

        /**
         * @type {Object<string, string>}
         * @private
         */
        this._chunks = { };
        this._uniformCache = { };
    }

    set shader(shader) {
        Debug.warn('StandardMaterial#shader property is not implemented, and should not be used.');
    }

    get shader() {
        Debug.warn('StandardMaterial#shader property is not implemented, and should not be used.');
        return null;
    }

    /**
     * Object containing custom shader chunks that will replace default ones.
     *
     * @type {Object<string, string>}
     */
    set chunks(value) {
        this._dirtyShader = true;
        this._chunks = value;
    }

    get chunks() {
        this._dirtyShader = true;
        return this._chunks;
    }

    /**
     * Copy a `StandardMaterial`.
     *
     * @param {StandardMaterial} source - The material to copy from.
     * @returns {StandardMaterial} The destination material.
     */
    copy(source) {
        super.copy(source);

        // set properties
        Object.keys(_props).forEach((k) => {
            this[k] = source[k];
        });

        // clone chunks
        for (const p in source._chunks) {
            if (source._chunks.hasOwnProperty(p))
                this._chunks[p] = source._chunks[p];
        }

        return this;
    }

    /**
     * Sets a vertex shader attribute on a material.
     *
     * @param {string} name - The name of the parameter to set.
     * @param {string} semantic - Semantic to map the vertex data. Must match with the semantic set on vertex stream
     * of the mesh.
     * @example
     * mesh.setVertexStream(pc.SEMANTIC_ATTR15, offset, 3);
     * material.setAttribute('offset', pc.SEMANTIC_ATTR15);
     */
    setAttribute(name, semantic) {
        this.userAttributes.set(semantic, name);
    }

    _setParameter(name, value) {
        _params.add(name);
        this.setParameter(name, value);
    }

    _setParameters(parameters) {
        parameters.forEach((v) => {
            this._setParameter(v.name, v.value);
        });
    }

    _processParameters(paramsName) {
        const prevParams = this[paramsName];
        prevParams.forEach((param) => {
            if (!_params.has(param)) {
                delete this.parameters[param];
            }
        });

        this[paramsName] = _params;
        _params = prevParams;
        _params.clear();
    }

    _updateMap(p) {
        const mname = p + 'Map';
        const map = this[mname];
        if (map) {
            this._setParameter('texture_' + mname, map);

            const tname = mname + 'Transform';
            const uniform = this.getUniform(tname);
            if (uniform) {
                this._setParameters(uniform);
            }
        }
    }

    // allocate a uniform if it doesn't already exist in the uniform cache
    _allocUniform(name, allocFunc) {
        let uniform = this._uniformCache[name];
        if (!uniform) {
            uniform = allocFunc();
            this._uniformCache[name] = uniform;
        }
        return uniform;
    }

    getUniform(name, device, scene) {
        return _uniforms[name](this, device, scene);
    }

    updateUniforms(device, scene) {
        const getUniform = (name) => {
            return this.getUniform(name, device, scene);
        };

        this._setParameter('material_ambient', getUniform('ambient'));

        if (!this.diffuseMap || this.diffuseTint) {
            this._setParameter('material_diffuse', getUniform('diffuse'));
        }

        if (this.useMetalness) {
            if (!this.metalnessMap || this.metalness < 1) {
                this._setParameter('material_metalness', this.metalness);
            }
            if (!this.specularMap || this.specularTint) {
                this._setParameter('material_specular', getUniform('specular'));
            }
            if (!this.specularityFactorMap || this.specularityFactorTint) {
                this._setParameter('material_specularityFactor', this.specularityFactor);
            }
            if (!this.sheenMap || this.sheenTint) {
                this._setParameter('material_sheen', getUniform('sheen'));
            }
            if (!this.sheenGlossMap || this.sheenGlossTint) {
                this._setParameter('material_sheenGloss', this.sheenGloss);
            }

            this._setParameter('material_refractionIndex', this.refractionIndex);
        } else {
            if (!this.specularMap || this.specularTint) {
                this._setParameter('material_specular', getUniform('specular'));
            }
        }

        if (this.enableGGXSpecular) {
            this._setParameter('material_anisotropy', this.anisotropy);
        }

        if (this.clearCoat > 0) {
            this._setParameter('material_clearCoat', this.clearCoat);
            this._setParameter('material_clearCoatGloss', this.clearCoatGloss);
            this._setParameter('material_clearCoatBumpiness', this.clearCoatBumpiness);
        }

        this._setParameter('material_gloss', getUniform('gloss'));

        if (!this.emissiveMap || this.emissiveTint) {
            this._setParameter('material_emissive', getUniform('emissive'));
        }
        if (this.emissiveIntensity !== 1) {
            this._setParameter('material_emissiveIntensity', this.emissiveIntensity);
        }

        if (this.refraction > 0) {
            this._setParameter('material_refraction', this.refraction);
        }

        if (this.useDynamicRefraction) {
            this._setParameter('material_thickness', this.thickness);
            this._setParameter('material_attenuation', getUniform('attenuation'));
            this._setParameter('material_invAttenuationDistance', this.attenuationDistance === 0 ? 0 : 1.0 / this.attenuationDistance);
        }

        if (this.useIridescence) {
            this._setParameter('material_iridescence', this.iridescence);
            this._setParameter('material_iridescenceRefractionIndex', this.iridescenceRefractionIndex);
            this._setParameter('material_iridescenceThicknessMin', this.iridescenceThicknessMin);
            this._setParameter('material_iridescenceThicknessMax', this.iridescenceThicknessMax);
        }

        this._setParameter('material_opacity', this.opacity);

        if (this.opacityFadesSpecular === false) {
            this._setParameter('material_alphaFade', this.alphaFade);
        }

        if (this.occludeSpecular) {
            this._setParameter('material_occludeSpecularIntensity', this.occludeSpecularIntensity);
        }

        if (this.cubeMapProjection === CUBEPROJ_BOX) {
            this._setParameter(getUniform('cubeMapProjectionBox'));
        }

        for (const p in _matTex2D) {
            this._updateMap(p);
        }

        if (this.ambientSH) {
            this._setParameter('ambientSH[0]', this.ambientSH);
        }

        if (this.normalMap) {
            this._setParameter('material_bumpiness', this.bumpiness);
        }

        if (this.normalMap && this.normalDetailMap) {
            this._setParameter('material_normalDetailMapBumpiness', this.normalDetailMapBumpiness);
        }

        if (this.heightMap) {
            this._setParameter('material_heightMapFactor', getUniform('heightMapFactor'));
        }

        const isPhong = this.shadingModel === SPECULAR_PHONG;

        // set overridden environment textures
        if (this.envAtlas && this.cubeMap && !isPhong) {
            this._setParameter('texture_envAtlas', this.envAtlas);
            this._setParameter('texture_cubeMap', this.cubeMap);
        } else if (this.envAtlas && !isPhong) {
            this._setParameter('texture_envAtlas', this.envAtlas);
        } else if (this.cubeMap) {
            this._setParameter('texture_cubeMap', this.cubeMap);
        } else if (this.sphereMap) {
            this._setParameter('texture_sphereMap', this.sphereMap);
        }

        this._setParameter('material_reflectivity', this.reflectivity);

        // remove unused params
        this._processParameters('_activeParams');

        if (this._dirtyShader) {
            this.clearVariants();
        }
    }

    updateEnvUniforms(device, scene) {
        const isPhong = this.shadingModel === SPECULAR_PHONG;
        const hasLocalEnvOverride = (this.envAtlas && !isPhong) || this.cubeMap || this.sphereMap;

        if (!hasLocalEnvOverride && this.useSkybox) {
            if (scene.envAtlas && scene.skybox && !isPhong) {
                this._setParameter('texture_envAtlas', scene.envAtlas);
                this._setParameter('texture_cubeMap', scene.skybox);
            } else if (scene.envAtlas && !isPhong) {
                this._setParameter('texture_envAtlas', scene.envAtlas);
            } else if (scene.skybox) {
                this._setParameter('texture_cubeMap', scene.skybox);
            }
        }

        this._processParameters('_activeLightingParams');
    }

    getShaderVariant(device, scene, objDefs, unused, pass, sortedLights, viewUniformFormat, viewBindGroupFormat, vertexFormat) {

        // update prefiltered lighting data
        this.updateEnvUniforms(device, scene);

        // Minimal options for Depth and Shadow passes
        const shaderPassInfo = ShaderPass.get(device).getByIndex(pass);
        const minimalOptions = pass === SHADER_DEPTH || pass === SHADER_PICK || shaderPassInfo.isShadow;
        let options = minimalOptions ? standard.optionsContextMin : standard.optionsContext;

        if (minimalOptions)
            this.shaderOptBuilder.updateMinRef(options, scene, this, objDefs, pass, sortedLights);
        else
            this.shaderOptBuilder.updateRef(options, scene, this, objDefs, pass, sortedLights);

        // execute user callback to modify the options
        if (this.onUpdateShader) {
            options = this.onUpdateShader(options);
        }

        const processingOptions = new ShaderProcessorOptions(viewUniformFormat, viewBindGroupFormat, vertexFormat);

        const library = getProgramLibrary(device);
        library.register('standard', standard);
        const shader = library.getProgram('standard', options, processingOptions, this.userId);

        this._dirtyShader = false;
        return shader;
    }

    /**
     * Removes this material from the scene and possibly frees up memory from its shaders (if there
     * are no other materials using it).
     */
    destroy() {
        // unbind (texture) asset references
        for (const asset in this._assetReferences) {
            this._assetReferences[asset]._unbind();
        }
        this._assetReferences = null;

        super.destroy();
    }
}

// define a uniform get function
const defineUniform = (name, getUniformFunc) => {
    _uniforms[name] = getUniformFunc;
};

const definePropInternal = (name, constructorFunc, setterFunc, getterFunc) => {
    Object.defineProperty(StandardMaterial.prototype, name, {
        get: getterFunc || function () {
            return this[`_${name}`];
        },
        set: setterFunc
    });

    _props[name] = {
        value: constructorFunc
    };
};

// define a simple value property (float, string etc)
const defineValueProp = (prop) => {
    const internalName = `_${prop.name}`;
    const dirtyShaderFunc = prop.dirtyShaderFunc || (() => true);

    const setterFunc = function (value) {
        const oldValue = this[internalName];
        if (oldValue !== value) {
            this._dirtyShader = this._dirtyShader || dirtyShaderFunc(oldValue, value);
            this[internalName] = value;
        }
    };

    definePropInternal(prop.name, () => prop.defaultValue, setterFunc, prop.getterFunc);
};

// define an aggregate property (color, vec3 etc)
const defineAggProp = (prop) => {
    const internalName = `_${prop.name}`;
    const dirtyShaderFunc = prop.dirtyShaderFunc || (() => true);

    const setterFunc = function (value) {
        const oldValue = this[internalName];
        if (!oldValue.equals(value)) {
            this._dirtyShader = this._dirtyShader || dirtyShaderFunc(oldValue, value);
            this[internalName] = oldValue.copy(value);
        }
    };

    definePropInternal(prop.name, () => prop.defaultValue.clone(), setterFunc, prop.getterFunc);
};

// define either a value or aggregate property
const defineProp = (prop) => {
    return prop.defaultValue && prop.defaultValue.clone ? defineAggProp(prop) : defineValueProp(prop);
};

function _defineTex2D(name, channel = "rgb", vertexColor = true, uv = 0) {
    // store texture name
    _matTex2D[name] = channel.length || -1;

    defineProp({
        name: `${name}Map`,
        defaultValue: null,
        dirtyShaderFunc: (oldValue, newValue) => {
            return !!oldValue !== !!newValue ||
                oldValue && (oldValue.type !== newValue.type ||
                             oldValue.fixCubemapSeams !== newValue.fixCubemapSeams ||
                             oldValue.format !== newValue.format);
        }
    });

    defineProp({
        name: `${name}MapTiling`,
        defaultValue: new Vec2(1, 1)
    });

    defineProp({
        name: `${name}MapOffset`,
        defaultValue: new Vec2(0, 0)
    });

    defineProp({
        name: `${name}MapRotation`,
        defaultValue: 0
    });

    defineProp({
        name: `${name}MapUv`,
        defaultValue: uv
    });

    if (channel) {
        defineProp({
            name: `${name}MapChannel`,
            defaultValue: channel
        });

        if (vertexColor) {
            defineProp({
                name: `${name}VertexColor`,
                defaultValue: false
            });

            defineProp({
                name: `${name}VertexColorChannel`,
                defaultValue: channel
            });
        }
    }

    // construct the transform uniform
    const mapTiling = `${name}MapTiling`;
    const mapOffset = `${name}MapOffset`;
    const mapRotation = `${name}MapRotation`;
    const mapTransform = `${name}MapTransform`;
    defineUniform(mapTransform, (material, device, scene) => {
        const tiling = material[mapTiling];
        const offset = material[mapOffset];
        const rotation = material[mapRotation];

        if (tiling.x === 1 && tiling.y === 1 &&
            offset.x === 0 && offset.y === 0 &&
            rotation === 0) {
            return null;
        }

        const uniform = material._allocUniform(mapTransform, () => {
            return [{
                name: `texture_${mapTransform}0`,
                value: new Float32Array(3)
            }, {
                name: `texture_${mapTransform}1`,
                value: new Float32Array(3)
            }];
        });

        const cr = Math.cos(rotation * math.DEG_TO_RAD);
        const sr = Math.sin(rotation * math.DEG_TO_RAD);

        const uniform0 = uniform[0].value;
        uniform0[0] = cr * tiling.x;
        uniform0[1] = -sr * tiling.y;
        uniform0[2] = offset.x;

        const uniform1 = uniform[1].value;
        uniform1[0] = sr * tiling.x;
        uniform1[1] = cr * tiling.y;
        uniform1[2] = 1.0 - tiling.y - offset.y;

        return uniform;
    });
}

function _defineColor(name, defaultValue) {
    defineProp({
        name: name,
        defaultValue: defaultValue,
        getterFunc: function () {
            // HACK: since we can't detect whether a user is going to set a color property
            // after calling this getter (i.e doing material.ambient.r = 0.5) we must assume
            // the worst and flag the shader as dirty.
            // This means currently animating a material color is horribly slow.
            this._dirtyShader = true;
            return this[`_${name}`];
        }
    });

    defineUniform(name, (material, device, scene) => {
        const uniform = material._allocUniform(name, () => new Float32Array(3));
        const color = material[name];
        const gamma = material.useGammaTonemap && scene.gammaCorrection;

        if (gamma) {
            uniform[0] = Math.pow(color.r, 2.2);
            uniform[1] = Math.pow(color.g, 2.2);
            uniform[2] = Math.pow(color.b, 2.2);
        } else {
            uniform[0] = color.r;
            uniform[1] = color.g;
            uniform[2] = color.b;
        }

        return uniform;
    });
}

function _defineFloat(name, defaultValue, getUniformFunc) {
    defineProp({
        name: name,
        defaultValue: defaultValue,
        dirtyShaderFunc: (oldValue, newValue) => {
            // This is not always optimal and will sometimes trigger redundant shader
            // recompilation. However, no number property on a standard material
            // triggers a shader recompile if the previous and current values both
            // have a fractional part.
            return (oldValue === 0 || oldValue === 1) !== (newValue === 0 || newValue === 1);
        }
    });

    defineUniform(name, getUniformFunc);
}

function _defineObject(name, getUniformFunc) {
    defineProp({
        name: name,
        defaultValue: null,
        dirtyShaderFunc: (oldValue, newValue) => {
            return !!oldValue === !!newValue;
        }
    });

    defineUniform(name, getUniformFunc);
}

function _defineFlag(name, defaultValue) {
    defineProp({
        name: name,
        defaultValue: defaultValue
    });
}

function _defineMaterialProps() {
    _defineColor('ambient', new Color(0.7, 0.7, 0.7));
    _defineColor('diffuse', new Color(1, 1, 1));
    _defineColor('specular', new Color(0, 0, 0));
    _defineColor('emissive', new Color(0, 0, 0));
    _defineColor('sheen', new Color(1, 1, 1));
    _defineColor('attenuation', new Color(1, 1, 1));
    _defineFloat('emissiveIntensity', 1);
    _defineFloat('specularityFactor', 1);
    _defineFloat('sheenGloss', 0.0);

    _defineFloat('gloss', 0.25, (material, device, scene) => {
        return material.shadingModel === SPECULAR_PHONG ?
            // legacy: expand back to specular power
            Math.pow(2, material.gloss * 11) :
            material.gloss;
    });

    _defineFloat('heightMapFactor', 1, (material, device, scene) => {
        return material.heightMapFactor * 0.025;
    });
    _defineFloat('opacity', 1);
    _defineFloat('alphaFade', 1);
    _defineFloat('alphaTest', 0);       // NOTE: overwrites Material.alphaTest
    _defineFloat('bumpiness', 1);
    _defineFloat('normalDetailMapBumpiness', 1);
    _defineFloat('reflectivity', 1);
    _defineFloat('occludeSpecularIntensity', 1);
    _defineFloat('refraction', 0);
    _defineFloat('refractionIndex', 1.0 / 1.5); // approx. (air ior / glass ior)
    _defineFloat('thickness', 0);
    _defineFloat('attenuationDistance', 0);
    _defineFloat('metalness', 1);
    _defineFloat('anisotropy', 0);
    _defineFloat('clearCoat', 0);
    _defineFloat('clearCoatGloss', 1);
    _defineFloat('clearCoatBumpiness', 1);
    _defineFloat('aoUvSet', 0, null); // legacy

    _defineFloat('iridescence', 0);
    _defineFloat('iridescenceRefractionIndex', 1.0 / 1.5);
    _defineFloat('iridescenceThicknessMin', 0);
    _defineFloat('iridescenceThicknessMax', 0);

    _defineObject('ambientSH');

    _defineObject('cubeMapProjectionBox', (material, device, scene) => {
        const uniform = material._allocUniform('cubeMapProjectionBox', () => {
            return [{
                name: 'envBoxMin',
                value: new Float32Array(3)
            }, {
                name: 'envBoxMax',
                value: new Float32Array(3)
            }];
        });

        const bboxMin = material.cubeMapProjectionBox.getMin();
        const minUniform = uniform[0].value;
        minUniform[0] = bboxMin.x;
        minUniform[1] = bboxMin.y;
        minUniform[2] = bboxMin.z;

        const bboxMax = material.cubeMapProjectionBox.getMax();
        const maxUniform = uniform[1].value;
        maxUniform[0] = bboxMax.x;
        maxUniform[1] = bboxMax.y;
        maxUniform[2] = bboxMax.z;

        return uniform;
    });

    _defineFlag('ambientTint', false);
    _defineFlag('diffuseTint', false);
    _defineFlag('specularTint', false);
    _defineFlag('specularityFactorTint', false);
    _defineFlag('emissiveTint', false);
    _defineFlag('fastTbn', false);
    _defineFlag('useMetalness', false);
    _defineFlag('useMetalnessSpecularColor', false);
    _defineFlag('useSheen', false);
    _defineFlag('enableGGXSpecular', false);
    _defineFlag('occludeDirect', false);
    _defineFlag('normalizeNormalMap', true);
    _defineFlag('conserveEnergy', true);
    _defineFlag('opacityFadesSpecular', true);
    _defineFlag('occludeSpecular', SPECOCC_AO);
    _defineFlag('shadingModel', SPECULAR_BLINN);
    _defineFlag('fresnelModel', FRESNEL_SCHLICK); // NOTE: this has been made to match the default shading model (to fix a bug)
    _defineFlag('useDynamicRefraction', false);
    _defineFlag('cubeMapProjection', CUBEPROJ_NONE);
    _defineFlag('customFragmentShader', null);
    _defineFlag('useFog', true);
    _defineFlag('useLighting', true);
    _defineFlag('useGammaTonemap', true);
    _defineFlag('useSkybox', true);
    _defineFlag('forceUv1', false);
    _defineFlag('pixelSnap', false);
    _defineFlag('twoSidedLighting', false);
    _defineFlag('nineSlicedMode', undefined); // NOTE: this used to be SPRITE_RENDERMODE_SLICED but was undefined pre-Rollup
    _defineFlag('msdfTextAttribute', false);
    _defineFlag('useIridescence', false);
    _defineFlag('glossInvert', false);
    _defineFlag('sheenGlossInvert', false);
    _defineFlag('clearCoatGlossInvert', false);
    _defineFlag('opacityDither', false);
    _defineFlag('opacityShadowDither', false);

    _defineTex2D('diffuse');
    _defineTex2D('specular');
    _defineTex2D('emissive');
    _defineTex2D('thickness', 'g');
    _defineTex2D('specularityFactor', 'g');
    _defineTex2D('normal', '');
    _defineTex2D('metalness', 'g');
    _defineTex2D('gloss', 'g');
    _defineTex2D('opacity', 'a');
    _defineTex2D('refraction', 'g');
    _defineTex2D('height', 'g', false);
    _defineTex2D('ao', 'g');
    _defineTex2D('light', 'rgb', true, 1);
    _defineTex2D('msdf', '');
    _defineTex2D('diffuseDetail', 'rgb', false);
    _defineTex2D('normalDetail', '');
    _defineTex2D('aoDetail', 'g', false);
    _defineTex2D('clearCoat', 'g');
    _defineTex2D('clearCoatGloss', 'g');
    _defineTex2D('clearCoatNormal', '');
    _defineTex2D('sheen', 'rgb');
    _defineTex2D('sheenGloss', 'g');
    _defineTex2D('iridescence', 'g');
    _defineTex2D('iridescenceThickness', 'g');

    _defineFlag('diffuseDetailMode', DETAILMODE_MUL);
    _defineFlag('aoDetailMode', DETAILMODE_MUL);

    _defineObject('cubeMap');
    _defineObject('sphereMap');
    _defineObject('envAtlas');

    // prefiltered cubemap getter
    const getterFunc = function () {
        return this._prefilteredCubemaps;
    };

    // prefiltered cubemap setter
    const setterFunc = function (value) {
        const cubemaps = this._prefilteredCubemaps;

        value = value || [];

        let changed = false;
        let complete = true;
        for (let i = 0; i < 6; ++i) {
            const v = value[i] || null;
            if (cubemaps[i] !== v) {
                cubemaps[i] = v;
                changed = true;
            }
            complete = complete && (!!cubemaps[i]);
        }

        if (changed) {
            if (complete) {
                this.envAtlas = EnvLighting.generatePrefilteredAtlas(cubemaps, {
                    target: this.envAtlas
                });
            } else {
                if (this.envAtlas) {
                    this.envAtlas.destroy();
                    this.envAtlas = null;
                }
            }
            this._dirtyShader = true;
        }
    };

    const empty = [null, null, null, null, null, null];

    definePropInternal('prefilteredCubemaps', () => empty.slice(), setterFunc, getterFunc);
}

_defineMaterialProps();

export { StandardMaterial };<|MERGE_RESOLUTION|>--- conflicted
+++ resolved
@@ -376,15 +376,9 @@
  * faded out using {@link StandardMaterial#opacity}. Default is true. When set to false use
  * {@link Material#alphaFade} to fade out materials.
  * @property {boolean} opacityDither Used to specify whether opacity is dithered, which allows
-<<<<<<< HEAD
- * transparency without alpha blending. Defaults is false.
- * @property {boolean} opacityShadowDither Used to specify whether shadow opacity is dithered, which
- * allows shadow transparency without alpha blending. Defaults is false.
-=======
  * transparency without alpha blending. Defaults to false.
  * @property {boolean} opacityShadowDither Used to specify whether shadow opacity is dithered, which
  * allows shadow transparency without alpha blending. Defaults to false.
->>>>>>> 62fe0b4f
  * @property {number} alphaFade Used to fade out materials when
  * {@link StandardMaterial#opacityFadesSpecular} is set to false.
  * @property {import('../../platform/graphics/texture.js').Texture|null} normalMap The main
