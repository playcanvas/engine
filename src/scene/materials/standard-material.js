--- conflicted
+++ resolved
@@ -763,7 +763,7 @@
         }
 
         if (this.clearCoat > 0) {
-            this._setParameter('material_clearCoatSpecularity', this.clearCoat);
+            this._setParameter('material_clearCoat', this.clearCoat);
             this._setParameter('material_clearCoatGlossiness', this.clearCoatGlossiness);
             this._setParameter('material_clearCoatReflectivity', this.clearCoat); // for now don't separate this
         }
@@ -771,24 +771,12 @@
         uniform = this.getUniform("shininess", this.shininess, true);
         this._setParameter(uniform.name, uniform.value);
 
-<<<<<<< HEAD
-            if (this.useClearcoat) {
-                this._setParameter('material_clearcoat', this.clearcoat);
-                this._setParameter('material_clearcoatRoughness', this.clearcoatRoughness);
-            }
-
-            if (this.refraction > 0) {
-                this._setParameter('material_refraction', this.refraction);
-                this._setParameter('material_refractionIndex', this.refractionIndex);
-            }
-=======
         if (!this.emissiveMap || this.emissiveTint) {
             this._setParameter('material_emissive', this.emissiveUniform);
         }
         if (this.emissiveMap) {
             this._setParameter('material_emissiveIntensity', this.emissiveIntensity);
         }
->>>>>>> e059a45c
 
         if (this.refraction > 0) {
             this._setParameter('material_refraction', this.refraction);
@@ -1052,135 +1040,9 @@
         return { name: "ambientSH[0]", value: val };
     });
 
-<<<<<<< HEAD
-    var _defineMaterialProps = function (obj) {
-
-        obj.dirtyShader = true;
-        obj.dirtyColor = true;
-        obj._scene = null;
-        obj._colorProcessed = false;
-
-        _defineColor(obj, "ambient", new pc.Color(0.7, 0.7, 0.7));
-        _defineColor(obj, "diffuse", new pc.Color(1, 1, 1));
-        _defineColor(obj, "specular", new pc.Color(0, 0, 0));
-        _defineColor(obj, "emissive", new pc.Color(0, 0, 0), true);
-
-        _defineFloat(obj, "shininess", 25, function (mat, shininess) {
-            // Shininess is 0-100 value
-            // which is actually a 0-1 glosiness value.
-            // Can be converted to specular power using exp2(shininess * 0.01 * 11)
-            var value;
-            if (mat.shadingModel === pc.SPECULAR_PHONG) {
-                value = Math.pow(2, shininess * 0.01 * 11); // legacy: expand back to specular power
-            } else {
-                value = shininess * 0.01; // correct
-            }
-            return { name: "material_shininess", value: value };
-        });
-        _defineFloat(obj, "heightMapFactor", 1, function (mat, height) {
-            return { name: 'material_heightMapFactor', value: height * 0.025 };
-        });
-        _defineFloat(obj, "opacity", 1);
-        _defineFloat(obj, "alphaTest", 0);
-        _defineFloat(obj, "bumpiness", 1);
-        _defineFloat(obj, "reflectivity", 1);
-        _defineFloat(obj, "occludeSpecularIntensity", 1);
-        _defineFloat(obj, "refraction", 0);
-        _defineFloat(obj, "refractionIndex", 1.0 / 1.5); // approx. (air ior / glass ior)
-        _defineFloat(obj, "metalness", 1);
-        _defineFloat(obj, "aoUvSet", 0, null); // legacy
-        _defineFloat(obj, "clearcoat", 1);
-        _defineFloat(obj, "clearcoatRoughness", 1);
-
-        _defineObject(obj, "ambientSH", function (mat, val, changeMat) {
-            return { name: "ambientSH[0]", value: val };
-        });
-
-        _defineObject(obj, "cubeMapProjectionBox", function (mat, val, changeMat) {
-            var bmin = changeMat ? mat.cubeMapMinUniform : new Float32Array(3);
-            var bmax = changeMat ? mat.cubeMapMaxUniform : new Float32Array(3);
-
-            bmin[0] = val.center.x - val.halfExtents.x;
-            bmin[1] = val.center.y - val.halfExtents.y;
-            bmin[2] = val.center.z - val.halfExtents.z;
-
-            bmax[0] = val.center.x + val.halfExtents.x;
-            bmax[1] = val.center.y + val.halfExtents.y;
-            bmax[2] = val.center.z + val.halfExtents.z;
-
-            return [{ name: "envBoxMin", value: bmin }, { name: "envBoxMax", value: bmax }];
-        });
-
-        _defineChunks(obj);
-
-        _defineFlag(obj, "ambientTint", false);
-
-        _defineFlag(obj, "diffuseTint", false);
-        _defineFlag(obj, "specularTint", false);
-        _defineFlag(obj, "emissiveTint", false);
-        _defineFlag(obj, "fastTbn", false);
-        _defineFlag(obj, "specularAntialias", false);
-        _defineFlag(obj, "useMetalness", false);
-        _defineFlag(obj, "occludeDirect", false);
-        _defineFlag(obj, "normalizeNormalMap", true);
-        _defineFlag(obj, "conserveEnergy", true);
-        _defineFlag(obj, "occludeSpecular", pc.SPECOCC_AO);
-        _defineFlag(obj, "shadingModel", pc.SPECULAR_BLINN);
-        _defineFlag(obj, "fresnelModel", pc.FRESNEL_NONE);
-        _defineFlag(obj, "cubeMapProjection", pc.CUBEPROJ_NONE);
-        _defineFlag(obj, "customFragmentShader", null);
-        _defineFlag(obj, "forceFragmentPrecision", null);
-        _defineFlag(obj, "useFog", true);
-        _defineFlag(obj, "useLighting", true);
-        _defineFlag(obj, "useGammaTonemap", true);
-        _defineFlag(obj, "useSkybox", true);
-        _defineFlag(obj, "forceUv1", false);
-        _defineFlag(obj, "pixelSnap", false);
-        _defineFlag(obj, "twoSidedLighting", false);
-        _defineFlag(obj, "nineSlicedMode", pc.SPRITE_RENDERMODE_SLICED);
-        _defineFlag(obj, "useClearcoat", false);
-
-        _defineTex2D(obj, "diffuse", 0, 3);
-        _defineTex2D(obj, "specular", 0, 3);
-        _defineTex2D(obj, "emissive", 0, 3);
-        _defineTex2D(obj, "normal", 0, -1);
-        _defineTex2D(obj, "metalness", 0, 1);
-        _defineTex2D(obj, "gloss", 0, 1);
-        _defineTex2D(obj, "opacity", 0, 1, 'a');
-        _defineTex2D(obj, "height", 0, 1);
-        _defineTex2D(obj, "ao", 0, 1);
-        _defineTex2D(obj, "light", 1, 3);
-        _defineTex2D(obj, "msdf", 0, 3);
-        _defineTex2D(obj, "clearcoat", 0, 1);
-        _defineTex2D(obj, "clearcoatRoughness", 0, 1);
-        _defineTex2D(obj, "clearcoatNormal", 0, -1);
-
-        _defineObject(obj, "cubeMap");
-        _defineObject(obj, "sphereMap");
-        _defineObject(obj, "dpAtlas");
-        _defineObject(obj, "prefilteredCubeMap128");
-        _defineObject(obj, "prefilteredCubeMap64");
-        _defineObject(obj, "prefilteredCubeMap32");
-        _defineObject(obj, "prefilteredCubeMap16");
-        _defineObject(obj, "prefilteredCubeMap8");
-        _defineObject(obj, "prefilteredCubeMap4");
-
-        _defineAlias(obj, "diffuseTint", "diffuseMapTint");
-        _defineAlias(obj, "specularTint", "specularMapTint");
-        _defineAlias(obj, "emissiveTint", "emissiveMapTint");
-        _defineAlias(obj, "aoVertexColor", "aoMapVertexColor");
-        _defineAlias(obj, "diffuseVertexColor", "diffuseMapVertexColor");
-        _defineAlias(obj, "specularVertexColor", "specularMapVertexColor");
-        _defineAlias(obj, "emissiveVertexColor", "emissiveMapVertexColor");
-        _defineAlias(obj, "metalnessVertexColor", "metalnessMapVertexColor");
-        _defineAlias(obj, "glossVertexColor", "glossMapVertexColor");
-        _defineAlias(obj, "opacityVertexColor", "opacityMapVertexColor");
-        _defineAlias(obj, "lightVertexColor", "lightMapVertexColor");
-=======
     _defineObject(obj, "cubeMapProjectionBox", function (mat, val, changeMat) {
         var bmin = changeMat ? mat.cubeMapMinUniform : new Float32Array(3);
         var bmax = changeMat ? mat.cubeMapMaxUniform : new Float32Array(3);
->>>>>>> e059a45c
 
         bmin[0] = val.center.x - val.halfExtents.x;
         bmin[1] = val.center.y - val.halfExtents.y;
@@ -1235,6 +1097,9 @@
     _defineTex2D(obj, "msdf", 0, 3, "", false);
     _defineTex2D(obj, "diffuseDetail", 0, 3, "", false, true);
     _defineTex2D(obj, "normalDetail", 0, -1, "", false);
+    _defineTex2D(obj, "clearCoat", 0, 1, "", true);
+    _defineTex2D(obj, "clearCoatGloss", 0, 1, "", true);
+    _defineTex2D(obj, "clearCoatNormal", 0, -1, "", false);
 
     _defineObject(obj, "cubeMap");
     _defineObject(obj, "sphereMap");
