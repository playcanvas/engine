--- conflicted
+++ resolved
@@ -106,19 +106,12 @@
     /**
      * The set of defines used to generate the shader variants.
      *
-<<<<<<< HEAD
-     * @type {Set<string>}
-     * @ignore
-     */
-    defines = new Set();
-=======
      * @type {Map<string, string>}
      * @ignore
      */
     defines = new Map();
 
     _definesDirty = false;
->>>>>>> 07668c77
 
     parameters = {};
 
@@ -680,47 +673,26 @@
     }
 
     /**
-<<<<<<< HEAD
-     * Enables or disables a define on the material. Defines are used to enable or disable various
-     * parts of the shader code.
-     *
-     * @param {string} name - The name of the define to set.
-     * @param {boolean} value - The value of the define.
-=======
      * Adds or removes a define on the material. Defines can be used to enable or disable various
      * parts of the shader code.
      *
      * @param {string} name - The name of the define to set.
      * @param {string|undefined|false} value - The value of the define. If undefined or false, the
      * define is removed.
->>>>>>> 07668c77
      */
     setDefine(name, value) {
         let modified = false;
         const { defines } = this;
 
-<<<<<<< HEAD
-        if (value) {
-            modified = !defines.has(name);
-            defines.add(name);
-=======
         if (value !== undefined && value !== false) {
             modified = !defines.has(name) || defines.get(name) !== value;
             defines.set(name, value);
->>>>>>> 07668c77
         } else {
             modified = defines.has(name);
             defines.delete(name);
         }
 
-<<<<<<< HEAD
-        // if the define was modified, we need to rebuild the shaders
-        if (modified) {
-            this.clearVariants();
-        }
-=======
         this._definesDirty ||= modified;
->>>>>>> 07668c77
     }
 
     /**
