--- conflicted
+++ resolved
@@ -821,8 +821,7 @@
      * parts of the shader code.
      *
      * @param {string} name - The name of the define to set.
-<<<<<<< HEAD
-     * @param {string|undefined|false} value - The value of the define. If undefined or false, the
+     * @param {string|undefined|boolean} value - The value of the define. If undefined or false, the
      * define is removed.
      *
      * A simple example on how to set a custom shader define value used by the shader processor.
@@ -833,10 +832,6 @@
      * // call update to apply the changes, which will recompile the shader using the new define
      * material.update();
      * ```
-=======
-     * @param {string|undefined|boolean} value - The value of the define. If undefined or false, the
-     * define is removed. If the value is true, the define is added without a specified value.
->>>>>>> 0bb4c884
      */
     setDefine(name, value) {
         let modified = false;
