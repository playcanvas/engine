import { _matTex2D } from '../../graphics/program-lib/programs/standard.js';

import {
    PIXELFORMAT_DXT5, PIXELFORMAT_RGBA32F,
    TEXTURETYPE_RGBM, TEXTURETYPE_SWIZZLEGGGR
} from '../../graphics/constants.js';
import {
    BLEND_NONE,
    GAMMA_NONE, GAMMA_SRGBHDR,
    LIGHTTYPE_DIRECTIONAL, LIGHTTYPE_OMNI, LIGHTTYPE_SPOT,
    SHADER_FORWARDHDR,
    SHADERDEF_DIRLM, SHADERDEF_INSTANCING, SHADERDEF_LM, SHADERDEF_MORPH_POSITION, SHADERDEF_MORPH_NORMAL, SHADERDEF_NOSHADOW, SHADERDEF_MORPH_TEXTURE_BASED,
    SHADERDEF_SCREENSPACE, SHADERDEF_SKIN, SHADERDEF_TANGENTS, SHADERDEF_UV0, SHADERDEF_UV1, SHADERDEF_VCOLOR, SHADERDEF_LMAMBIENT,
    TONEMAP_LINEAR,
    SPECULAR_PHONG
} from '../constants.js';

import { Quat } from '../../math/quat.js';

const arraysEqual = (a, b) => {
    if (a.length !== b.length) {
        return false;
    }
    for (let i = 0; i < a.length; ++i) {
        if (a[i] !== b[i]) {
            return false;
        }
    }
    return true;
};

class StandardMaterialOptionsBuilder {
    constructor() {
        this._mapXForms = null;
    }

    // Minimal options for Depth and Shadow passes
<<<<<<< HEAD
    updateMinRef(options, device, scene, stdMat, objDefs, staticLightList, pass, sortedLights, prefilteredCubeMap128) {
        this._updateSharedOptions(options, scene, stdMat, objDefs, pass);
=======
    updateMinRef(options, device, scene, stdMat, objDefs, staticLightList, pass, sortedLights) {
        this._updateSharedOptions(options, stdMat, objDefs, pass);
>>>>>>> 8bfa5ca0
        this._updateMinOptions(options, stdMat);
        this._updateUVOptions(options, stdMat, objDefs, true);
    }

<<<<<<< HEAD
    updateRef(options, device, scene, stdMat, objDefs, staticLightList, pass, sortedLights, prefilteredCubeMap128) {
        this._updateSharedOptions(options, scene, stdMat, objDefs, pass);
        options.useTexCubeLod = device.useTexCubeLod;
        this._updateEnvOptions(options, device, stdMat, scene, prefilteredCubeMap128);
=======
    updateRef(options, device, scene, stdMat, objDefs, staticLightList, pass, sortedLights) {
        this._updateSharedOptions(options, stdMat, objDefs, pass);
        this._updateEnvOptions(options, device, stdMat, scene);
>>>>>>> 8bfa5ca0
        this._updateMaterialOptions(options, stdMat);
        if (pass === SHADER_FORWARDHDR) {
            if (options.gamma) options.gamma = GAMMA_SRGBHDR;
            options.toneMap = TONEMAP_LINEAR;
        }
        options.hasTangents = objDefs && stdMat.normalMap && ((objDefs & SHADERDEF_TANGENTS) !== 0);
        this._updateLightOptions(options, stdMat, objDefs, sortedLights, staticLightList);
        this._updateUVOptions(options, stdMat, objDefs, false);
    }

    _updateSharedOptions(options, scene, stdMat, objDefs, pass) {
        options.pass = pass;
        options.alphaTest = stdMat.alphaTest > 0;
        options.forceFragmentPrecision = stdMat.forceFragmentPrecision || "";
        options.chunks = stdMat.chunks || "";
        options.blendType = stdMat.blendType;
        options.forceUv1 = stdMat.forceUv1;
        options.separateAmbient = false;    // store ambient light color in separate variable, instead of adding it to diffuse directly
        options.screenSpace = objDefs && (objDefs & SHADERDEF_SCREENSPACE) !== 0;
        options.skin = objDefs && (objDefs & SHADERDEF_SKIN) !== 0;
        options.useInstancing = objDefs && (objDefs & SHADERDEF_INSTANCING) !== 0;
        options.useMorphPosition = objDefs && (objDefs & SHADERDEF_MORPH_POSITION) !== 0;
        options.useMorphNormal = objDefs && (objDefs & SHADERDEF_MORPH_NORMAL) !== 0;
        options.useMorphTextureBased = objDefs && (objDefs & SHADERDEF_MORPH_TEXTURE_BASED) !== 0;

        options.nineSlicedMode = stdMat.nineSlicedMode || 0;

        // clustered lighting features (in shared options as shadow pass needs this too)
        if (scene.clusteredLightingEnabled) {
            options.clusteredLightingEnabled = true;
            options.clusteredLightingCookiesEnabled = scene.lightingParams.cookiesEnabled;
            options.clusteredLightingShadowsEnabled = scene.lightingParams.shadowsEnabled;
            options.clusteredLightingShadowType = scene.lightingParams.shadowType;
            options.clusteredLightingAreaLightsEnabled = scene.lightingParams.areaLightsEnabled;
        }
    }

    _updateUVOptions(options, stdMat, objDefs, minimalOptions) {
        let hasUv0 = false;
        let hasUv1 = false;
        let hasVcolor = false;
        if (objDefs) {
            hasUv0 = (objDefs & SHADERDEF_UV0) !== 0;
            hasUv1 = (objDefs & SHADERDEF_UV1) !== 0;
            hasVcolor = (objDefs & SHADERDEF_VCOLOR) !== 0;
        }

        options.vertexColors = false;
        this._mapXForms = [];
        for (const p in _matTex2D) {
            this._updateTexOptions(options, stdMat, p, hasUv0, hasUv1, hasVcolor, minimalOptions);
        }
        this._mapXForms = null;
    }

    _updateMinOptions(options, stdMat) {
        options.opacityTint = stdMat.opacity !== 1 && stdMat.blendType !== BLEND_NONE;
        options.lights = [];
    }

    _updateMaterialOptions(options, stdMat) {
        const notWhite = (color) => {
            return color.r !== 1 || color.g !== 1 || color.b !== 1;
        };

        const diffuseTint = (stdMat.diffuseTint || (!stdMat.diffuseMap && !stdMat.diffuseVertexColor)) &&
                            notWhite(stdMat.diffuse);

        const useSpecular = !!(stdMat.useMetalness || stdMat.specularMap || stdMat.sphereMap || stdMat.cubeMap ||
                            notWhite(stdMat.specular) ||
                            stdMat.enableGGXSpecular ||
                            (stdMat.clearCoat > 0));

        const specularTint = useSpecular && !stdMat.useMetalness &&
                             (stdMat.specularTint || (!stdMat.specularMap && !stdMat.specularVertexColor)) &&
                             notWhite(stdMat.specular);

        const emissiveTintColor = notWhite(stdMat.emissive) && (stdMat.emissiveTint || !stdMat.emissiveMap);
        const emissiveTintIntensity = (stdMat.emissiveIntensity !== 1);

        const isPackedNormalMap = stdMat.normalMap ? (stdMat.normalMap.format === PIXELFORMAT_DXT5 || stdMat.normalMap.type === TEXTURETYPE_SWIZZLEGGGR) : false;

        options.opacityTint = (stdMat.opacity !== 1 && stdMat.blendType !== BLEND_NONE) ? 1 : 0;
        options.blendMapsWithColors = true;
        options.ambientTint = stdMat.ambientTint;
        options.diffuseTint = diffuseTint ? 2 : 0;
        options.specularTint = specularTint ? 2 : 0;
        options.metalnessTint = (stdMat.useMetalness && stdMat.metalness < 1) ? 1 : 0;
        options.glossTint = 1;
        options.emissiveTint = (emissiveTintColor ? 2 : 0) + (emissiveTintIntensity ? 1 : 0);
        options.alphaToCoverage = stdMat.alphaToCoverage;
        options.normalizeNormalMap = stdMat.normalizeNormalMap;
        options.ambientSH = !!stdMat.ambientSH;
        options.useSpecular = useSpecular;
        options.emissiveFormat = stdMat.emissiveMap ? (stdMat.emissiveMap.type === TEXTURETYPE_RGBM ? 1 : (stdMat.emissiveMap.format === PIXELFORMAT_RGBA32F ? 2 : 0)) : null;
        options.lightMapFormat = stdMat.lightMap ? (stdMat.lightMap.type === TEXTURETYPE_RGBM ? 1 : (stdMat.lightMap.format === PIXELFORMAT_RGBA32F ? 2 : 0)) : null;
        options.specularAntialias = stdMat.specularAntialias && (!!stdMat.normalMap) && (!!stdMat.normalMap.mipmaps) && !isPackedNormalMap;
        options.conserveEnergy = stdMat.conserveEnergy;
        options.opacityFadesSpecular = stdMat.opacityFadesSpecular;
        options.alphaFade = stdMat.alphaFade;
        options.occludeSpecular = stdMat.occludeSpecular;
        options.occludeSpecularFloat = (stdMat.occludeSpecularIntensity !== 1.0);
        options.occludeDirect = stdMat.occludeDirect;
        options.shadingModel = stdMat.shadingModel;
        options.fresnelModel = stdMat.fresnelModel;
        options.packedNormal = isPackedNormalMap;
        options.fastTbn = stdMat.fastTbn;
        options.cubeMapProjection = stdMat.cubeMapProjection;
        options.customFragmentShader = stdMat.customFragmentShader;
        options.refraction = !!stdMat.refraction;
        options.useMetalness = stdMat.useMetalness;
        options.enableGGXSpecular = stdMat.enableGGXSpecular;
        options.msdf = !!stdMat.msdfMap;
        options.twoSidedLighting = stdMat.twoSidedLighting;
        options.pixelSnap = stdMat.pixelSnap;
        options.aoMapUv = stdMat.aoUvSet; // backwards compatibility
        options.diffuseDetail = !!stdMat.diffuseMap;
        options.normalDetail = !!stdMat.normalMap;
        options.diffuseDetailMode = stdMat.diffuseDetailMode;
        options.detailModes = !!options.diffuseDetail;
        options.clearCoat = !!stdMat.clearCoat;
        options.clearCoatTint = (stdMat.clearCoat !== 1.0) ? 1 : 0;
        options.clearCoatGlossiness = !!stdMat.clearCoatGlossiness;
        options.clearCoatGlossTint = (stdMat.clearCoatGlossiness !== 1.0) ? 1 : 0;
    }

    _updateEnvOptions(options, device, stdMat, scene) {
        options.fog = stdMat.useFog ? scene.fog : "none";
        options.gamma = stdMat.useGammaTonemap ? scene.gammaCorrection : GAMMA_NONE;
        options.toneMap = stdMat.useGammaTonemap ? scene.toneMapping : -1;
        options.useRgbm = (stdMat.emissiveMap && stdMat.emissiveMap.type === TEXTURETYPE_RGBM) || (stdMat.lightMap && stdMat.lightMap.type === TEXTURETYPE_RGBM);
        options.fixSeams = (stdMat.cubeMap ? stdMat.cubeMap.fixCubemapSeams : false);
        options.skyboxIntensity = (scene.skyboxIntensity !== 1);

        // TODO: add a test for if non skybox cubemaps have rotation (when this is supported) - for now assume no non-skybox cubemap rotation
<<<<<<< HEAD
        options.useCubeMapRotation = (!stdMat.cubeMap && !stdMat.prefilteredCubeMap128 && stdMat.useSkybox && scene && scene.skyboxRotation && !scene.skyboxRotation.equals(Quat.IDENTITY));
=======
        options.useCubeMapRotation = (!stdMat.cubeMap && stdMat.useSkybox && scene && scene.skyboxRotation && !scene.skyboxRotation.equals(Quat.IDENTITY));

        // clustered lighting features
        if (LayerComposition.clusteredLightingEnabled && scene.layers) {
            options.clusteredLightingCookiesEnabled = scene.layers.clusteredLightingCookiesEnabled;
            options.clusteredLightingShadowsEnabled = scene.layers.clusteredLightingShadowsEnabled;
            options.clusteredLightingAreaLightsEnabled = scene.layers.clusteredLightingAreaLightsEnabled;
        }

        const isPhong = stdMat.shadingModel === SPECULAR_PHONG;

        // source of environment reflections is as follows:
        if (stdMat.envAtlas && !isPhong) {
            options.reflectionSource = 'envAtlas';
            options.reflectionEncoding = stdMat.envAtlas.encoding;
        } else if (stdMat.cubeMap) {
            options.reflectionSource = 'cubeMap';
            options.reflectionEncoding = stdMat.cubeMap.encoding;
        } else if (stdMat.sphereMap) {
            options.reflectionSource = 'sphereMap';
            options.reflectionEncoding = stdMat.sphereMap.encoding;
        } else if (stdMat.useSkybox && scene.envAtlas && !isPhong) {
            options.reflectionSource = 'envAtlas';
            options.reflectionEncoding = scene.envAtlas.encoding;
        } else {
            options.reflectionSource = null;
            options.reflectionEncoding = null;
        }

        // source of environment ambient is as follows:
        if (stdMat.ambientSH && !isPhong) {
            options.ambientSource = 'ambientSH';
            options.ambientEncoding = null;
        } else {
            const envAtlas = stdMat.envAtlas || (stdMat.useSkybox && scene.envAtlas ? scene.envAtlas : null);
            if (envAtlas && !isPhong) {
                options.ambientSource = 'envAtlas';
                options.ambientEncoding = envAtlas.encoding;
            } else {
                options.ambientSource = 'constant';
                options.ambientEncoding = null;
            }
        }
>>>>>>> 8bfa5ca0
    }

    _updateLightOptions(options, stdMat, objDefs, sortedLights, staticLightList) {
        options.lightMap = false;
        options.lightMapChannel = "";
        options.lightMapUv = 0;
        options.lightMapTransform = 0;
        options.lightMapWithoutAmbient = false;
        options.dirLightMap = false;

        if (objDefs) {
            options.noShadow = (objDefs & SHADERDEF_NOSHADOW) !== 0;

            if ((objDefs & SHADERDEF_LM) !== 0) {
                options.lightMapFormat = 1; // rgbm
                options.lightMap = true;
                options.lightMapChannel = "rgb";
                options.lightMapUv = 1;
                options.lightMapTransform = 0;
                options.lightMapWithoutAmbient = !stdMat.lightMap;
                options.useRgbm = true;
                if ((objDefs & SHADERDEF_DIRLM) !== 0) {
                    options.dirLightMap = true;
                }

                // if lightmaps contain baked ambient light, disable real-time ambient light
                if ((objDefs & SHADERDEF_LMAMBIENT) !== 0) {
                    options.lightMapWithoutAmbient = false;
                }
            }
        }

        if (stdMat.useLighting) {
            const lightsFiltered = [];
            const mask = objDefs ? (objDefs >> 16) : 1;
            if (sortedLights) {
                this._collectLights(LIGHTTYPE_DIRECTIONAL, sortedLights[LIGHTTYPE_DIRECTIONAL], lightsFiltered, mask);
                this._collectLights(LIGHTTYPE_OMNI, sortedLights[LIGHTTYPE_OMNI], lightsFiltered, mask, staticLightList);
                this._collectLights(LIGHTTYPE_SPOT, sortedLights[LIGHTTYPE_SPOT], lightsFiltered, mask, staticLightList);
            }
            options.lights = lightsFiltered;
        } else {
            options.lights = [];
        }

        if (options.lights.length === 0) {
            options.noShadow = true;
        }
    }

    _updateTexOptions(options, stdMat, p, hasUv0, hasUv1, hasVcolor, minimalOptions) {
        const mname = p + "Map";
        const vname = p + "VertexColor";
        const vcname = p + "VertexColorChannel";
        const cname = mname + "Channel";
        const tname = mname + "Transform";
        const uname = mname + "Uv";

        // Avoid overriding previous lightMap properties
        if (p !== "light") {
            options[mname] = false;
            options[cname] = "";
            options[tname] = 0;
            options[uname] = 0;
        }
        options[vname] = false;
        options[vcname] = "";

        const isOpacity = p === "opacity";
        if (isOpacity && stdMat.blendType === BLEND_NONE && stdMat.alphaTest === 0.0 && !stdMat.alphaToCoverage)
            return options;

        if (!minimalOptions || isOpacity) {
            if (p !== "height" && stdMat[vname]) {
                if (hasVcolor) {
                    options[vname] = stdMat[vname];
                    options[vcname] = stdMat[vcname];
                    options.vertexColors = true;
                }
            }
            if (stdMat[mname]) {
                let allow = true;
                if (stdMat[uname] === 0 && !hasUv0) allow = false;
                if (stdMat[uname] === 1 && !hasUv1) allow = false;
                if (allow) {
                    options[mname] = !!stdMat[mname];
                    options[tname] = this._getMapTransformID(stdMat.getUniform(tname), stdMat[uname]);
                    options[cname] = stdMat[cname];
                    options[uname] = stdMat[uname];
                }
            }
        }
    }

    _collectLights(lType, lights, lightsFiltered, mask, staticLightList) {
        for (let i = 0; i < lights.length; i++) {
            const light = lights[i];
            if (light.enabled) {
                if (light.mask & mask) {
                    if (lType !== LIGHTTYPE_DIRECTIONAL) {
                        if (light.isStatic) {
                            continue;
                        }
                    }
                    lightsFiltered.push(light);
                }
            }
        }

        if (staticLightList) {
            for (let i = 0; i < staticLightList.length; i++) {
                const light = staticLightList[i];
                if (light._type === lType) {
                    lightsFiltered.push(light);
                }
            }
        }
    }

    _getMapTransformID(xform, uv) {
        if (!xform) return 0;

        let xforms = this._mapXForms[uv];
        if (!xforms) {
            xforms = [];
            this._mapXForms[uv] = xforms;
        }

        for (let i = 0; i < xforms.length; i++) {
            if (arraysEqual(xforms[i][0].value, xform[0].value) &&
                arraysEqual(xforms[i][1].value, xform[1].value)) {
                return i + 1;
            }
        }

        return xforms.push(xform);
    }
}

export { StandardMaterialOptionsBuilder };<|MERGE_RESOLUTION|>--- conflicted
+++ resolved
@@ -35,27 +35,15 @@
     }
 
     // Minimal options for Depth and Shadow passes
-<<<<<<< HEAD
-    updateMinRef(options, device, scene, stdMat, objDefs, staticLightList, pass, sortedLights, prefilteredCubeMap128) {
+    updateMinRef(options, device, scene, stdMat, objDefs, staticLightList, pass, sortedLights) {
         this._updateSharedOptions(options, scene, stdMat, objDefs, pass);
-=======
-    updateMinRef(options, device, scene, stdMat, objDefs, staticLightList, pass, sortedLights) {
-        this._updateSharedOptions(options, stdMat, objDefs, pass);
->>>>>>> 8bfa5ca0
         this._updateMinOptions(options, stdMat);
         this._updateUVOptions(options, stdMat, objDefs, true);
     }
 
-<<<<<<< HEAD
-    updateRef(options, device, scene, stdMat, objDefs, staticLightList, pass, sortedLights, prefilteredCubeMap128) {
+    updateRef(options, device, scene, stdMat, objDefs, staticLightList, pass, sortedLights) {
         this._updateSharedOptions(options, scene, stdMat, objDefs, pass);
-        options.useTexCubeLod = device.useTexCubeLod;
-        this._updateEnvOptions(options, device, stdMat, scene, prefilteredCubeMap128);
-=======
-    updateRef(options, device, scene, stdMat, objDefs, staticLightList, pass, sortedLights) {
-        this._updateSharedOptions(options, stdMat, objDefs, pass);
         this._updateEnvOptions(options, device, stdMat, scene);
->>>>>>> 8bfa5ca0
         this._updateMaterialOptions(options, stdMat);
         if (pass === SHADER_FORWARDHDR) {
             if (options.gamma) options.gamma = GAMMA_SRGBHDR;
@@ -191,17 +179,7 @@
         options.skyboxIntensity = (scene.skyboxIntensity !== 1);
 
         // TODO: add a test for if non skybox cubemaps have rotation (when this is supported) - for now assume no non-skybox cubemap rotation
-<<<<<<< HEAD
-        options.useCubeMapRotation = (!stdMat.cubeMap && !stdMat.prefilteredCubeMap128 && stdMat.useSkybox && scene && scene.skyboxRotation && !scene.skyboxRotation.equals(Quat.IDENTITY));
-=======
         options.useCubeMapRotation = (!stdMat.cubeMap && stdMat.useSkybox && scene && scene.skyboxRotation && !scene.skyboxRotation.equals(Quat.IDENTITY));
-
-        // clustered lighting features
-        if (LayerComposition.clusteredLightingEnabled && scene.layers) {
-            options.clusteredLightingCookiesEnabled = scene.layers.clusteredLightingCookiesEnabled;
-            options.clusteredLightingShadowsEnabled = scene.layers.clusteredLightingShadowsEnabled;
-            options.clusteredLightingAreaLightsEnabled = scene.layers.clusteredLightingAreaLightsEnabled;
-        }
 
         const isPhong = stdMat.shadingModel === SPECULAR_PHONG;
 
@@ -237,7 +215,6 @@
                 options.ambientEncoding = null;
             }
         }
->>>>>>> 8bfa5ca0
     }
 
     _updateLightOptions(options, stdMat, objDefs, sortedLights, staticLightList) {
