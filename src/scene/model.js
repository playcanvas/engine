--- conflicted
+++ resolved
@@ -9,13 +9,9 @@
      * // Create a new model
      * var model = new pc.Model();
      * @property {pc.GraphNode} graph The root node of the model's graph node hierarchy.
-<<<<<<< HEAD
-     * @property {pc.MeshInstance[]} meshInstances An array of meshInstances contained in this model.
-     * @property {pc.MorphInstance[]} morphInstances An array of MorphInstances contained in this model.
-=======
      * @property {pc.MeshInstance[]} meshInstances An array of MeshInstances contained in this model.
      * @property {pc.SkinInstance[]} skinInstances An array of SkinInstances contained in this model.
->>>>>>> fcd2185f
+     * @property {pc.MorphInstance[]} morphInstances An array of MorphInstances contained in this model.
      */
     var Model = function Model() {
         this.graph = null;
