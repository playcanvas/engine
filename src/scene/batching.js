--- conflicted
+++ resolved
@@ -727,17 +727,11 @@
             data8 = new Uint8Array(mesh.vertexBuffer.storage);
             if (dynamic) {
                 // Dynamic: store mesh instances without transformation (will be applied later in the shader)
-<<<<<<< HEAD
                 for (j = 0; j < numVerts; j++) {
-                    batchData[j * batchVertSizeF + vbOffset] =          data[j * vertSizeF + offsetPF];
-                    batchData[j * batchVertSizeF + vbOffset + 1] =      data[j * vertSizeF + offsetPF + 1];
-                    batchData[j * batchVertSizeF + vbOffset + 2] =      data[j * vertSizeF + offsetPF + 2];
-=======
-                for (j=0; j<numVerts; j++) {
                     batchData[j * batchVertSizeF + vbOffset] =     data[j * vertSizeF + offsetPF];
                     batchData[j * batchVertSizeF + vbOffset + 1] = data[j * vertSizeF + offsetPF + 1];
                     batchData[j * batchVertSizeF + vbOffset + 2] = data[j * vertSizeF + offsetPF + 2];
->>>>>>> 8a86ccaf
+
                     if (hasNormal) {
                         batchData[j * batchVertSizeF + vbOffset + batchOffsetNF] =     data[j * vertSizeF + offsetNF];
                         batchData[j * batchVertSizeF + vbOffset + batchOffsetNF + 1] = data[j * vertSizeF + offsetNF + 1];
