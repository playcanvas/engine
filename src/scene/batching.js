Object.assign(pc, function () {

    // TODO: split by new layers

    /**
     * @constructor
     * @name pc.Batch
     * @classdesc Holds information about batched mesh instances. Created in {@link pc.BatchManager#create}.
     * @param {Array} meshInstances The mesh instances to be batched.
     * @param {Boolean} dynamic Whether this batch is dynamic (supports transforming mesh instances at runtime).
     * @param {Number} batchGroupId Link this batch to a specific batch group. This is done automatically with default batches.
     * @property {Array} origMeshInstances An array of original mesh instances, from which this batch was generated.
     * @property {pc.MeshInstance} meshInstance A single combined mesh instance, the result of batching.
     * @property {pc.Model} model A handy model object
     * @property {Boolean} dynamic Whether this batch is dynamic (supports transforming mesh instances at runtime).
     * @property {Number} [batchGroupId] Link this batch to a specific batch group. This is done automatically with default batches.
     */
    var Batch = function (meshInstances, dynamic, batchGroupId) {
        this.origMeshInstances = meshInstances;
        this._aabb = new pc.BoundingBox();
        this.meshInstance = null;
        this.model = null;
        this.dynamic = dynamic;
        this.batchGroupId = batchGroupId;
        this.refCounter = 0;
    };

    /**
     * @constructor
     * @name pc.BatchGroup
     * @classdesc Holds mesh batching settings and a unique id. Created via {@link pc.BatchManager#addGroup}.
     * @param {Number} id Unique id. Can be assigned to model and element components.
     * @param {String} name The name of the group.
     * @param {Boolean} dynamic Whether objects within this batch group should support transforming at runtime.
     * @param {Number} maxAabbSize Maximum size of any dimension of a bounding box around batched objects.
     * {@link pc.BatchManager#prepare} will split objects into local groups based on this size.
     * @param {Number[]} [layers] Layer ID array. Default is [pc.LAYERID_WORLD]. The whole batch group will belong
     * to these layers. Layers of source models will be ignored.
     * @property {Boolean} dynamic Whether objects within this batch group should support transforming at runtime.
     * @property {Number} maxAabbSize Maximum size of any dimension of a bounding box around batched objects.
     * {@link pc.BatchManager#prepare} will split objects into local groups based on this size.
     * @property {Number} id Unique id. Can be assigned to model and element components.
     * @property {String} name Name of the group.
     * @property {Number[]} [layers] Layer ID array. Default is [pc.LAYERID_WORLD]. The whole batch group will belong
     * to these layers. Layers of source models will be ignored.
     */
    var BatchGroup = function (id, name, dynamic, maxAabbSize, layers) {
        this.dynamic = dynamic;
        this.maxAabbSize = maxAabbSize;
        this.id = id;
        this.name = name;
        this.layers = layers === undefined ? [pc.LAYERID_WORLD] : layers;
        this._ui = false;
        this._sprite = false;
        this._obj = {
            model: [],
            element: [],
            sprite: []
        };
    };

    BatchGroup.MODEL = 'model';
    BatchGroup.ELEMENT = 'element';
    BatchGroup.SPRITE = 'sprite';


    // Modified SkinBatchInstance for batching animated skins

    var SkinInstancesBatched = function (device, nodes, rootNode, inverseBindPoses) {
        this.rootNode = rootNode;
        this._dirty = true;
        this.inverseBindPoses = inverseBindPoses;
        this.device = device;

        // Unique per clone
        this.bones = nodes;

        var numBones = nodes.length;

        if (device.supportsBoneTextures) {
            var size;
            if (numBones > 256)
                size = 64;
            else if (numBones > 64)
                size = 32;
            else if (numBones > 16)
                size = 16;
            else
                size = 8;

            this.boneTexture = new pc.Texture(device, {
                width: size,
                height: size,
                format: pc.PIXELFORMAT_RGBA32F,
                mipmaps: false,
                minFilter: pc.FILTER_NEAREST,
                magFilter: pc.FILTER_NEAREST
            });
            this.matrixPalette = this.boneTexture.lock();
        } else {
            this.matrixPalette = new Float32Array(numBones * 16);
        }

        this.matrices = [];
        for (var i = 0; i < numBones; i++) {
            this.matrices[i] = new pc.Mat4();
        }


    };
    SkinInstancesBatched.invMatrix = new pc.Mat4();

    SkinInstancesBatched.prototype = {

        updateMatrices: function (rootNode) {
            var _invMatrix = SkinInstancesBatched.invMatrix;
           _invMatrix.copy(rootNode.getWorldTransform()).invert();
           var vp;

           var i = 0;
           var inverseBindPoses = this.inverseBindPoses;
           for (var v = 0; v <inverseBindPoses.length; v++) {
               vp = inverseBindPoses[v];

               for (var b=0; b< vp.boneCount; b++) {
                    this.matrices[i].mul2(_invMatrix, this.bones[i].getWorldTransform()); // world space -> rootNode space
                    this.matrices[i].mul2(this.matrices[i], vp.pose[b]); // rootNode space -> bind space
                    i++;
               }
           }
        },

        updateMatrixPalette: function () {
            var pe;
            var mp = this.matrixPalette;
            var base;

            for (var i = this.bones.length - 1; i >= 0; i--) {
                pe = this.matrices[i].data;

                // Copy the matrix into the palette, ready to be sent to the vertex shader
                base = i * 16;
                mp[base] = pe[0];
                mp[base + 1] = pe[1];
                mp[base + 2] = pe[2];
                mp[base + 3] = pe[3];
                mp[base + 4] = pe[4];
                mp[base + 5] = pe[5];
                mp[base + 6] = pe[6];
                mp[base + 7] = pe[7];
                mp[base + 8] = pe[8];
                mp[base + 9] = pe[9];
                mp[base + 10] = pe[10];
                mp[base + 11] = pe[11];
                mp[base + 12] = pe[12];
                mp[base + 13] = pe[13];
                mp[base + 14] = pe[14];
                mp[base + 15] = pe[15];
            }

            if (this.device.supportsBoneTextures) {
                this.boneTexture.lock();
                this.boneTexture.unlock();
            }
        }
    };

    // Modified SkinInstance for batching
    // Doesn't contain bind matrices, simplier
    var SkinBatchInstance = function (device, nodes, rootNode) {
        this.device = device;
        this.rootNode = rootNode;
        this._dirty = true;

        // Unique per clone
        this.bones = nodes;

        var numBones = nodes.length;

        if (device.supportsBoneTextures) {
            var size;
            if (numBones > 256)
                size = 64;
            else if (numBones > 64)
                size = 32;
            else if (numBones > 16)
                size = 16;
            else
                size = 8;

            this.boneTexture = new pc.Texture(device, {
                width: size,
                height: size,
                format: pc.PIXELFORMAT_RGBA32F,
                mipmaps: false,
                minFilter: pc.FILTER_NEAREST,
                magFilter: pc.FILTER_NEAREST
            });
            this.boneTexture.name = 'batching';
            this.matrixPalette = this.boneTexture.lock();
        } else {
            this.matrixPalette = new Float32Array(numBones * 16);
        }
    };

    Object.assign(SkinBatchInstance.prototype, {
        updateMatrices: function (rootNode) {
        },

        updateMatrixPalette: function () {
            var pe;
            var mp = this.matrixPalette;
            var base;

            for (var i = this.bones.length - 1; i >= 0; i--) {
                pe = this.bones[i].getWorldTransform().data;

                // Copy the matrix into the palette, ready to be sent to the vertex shader
                base = i * 16;
                mp[base] = pe[0];
                mp[base + 1] = pe[1];
                mp[base + 2] = pe[2];
                mp[base + 3] = pe[3];
                mp[base + 4] = pe[4];
                mp[base + 5] = pe[5];
                mp[base + 6] = pe[6];
                mp[base + 7] = pe[7];
                mp[base + 8] = pe[8];
                mp[base + 9] = pe[9];
                mp[base + 10] = pe[10];
                mp[base + 11] = pe[11];
                mp[base + 12] = pe[12];
                mp[base + 13] = pe[13];
                mp[base + 14] = pe[14];
                mp[base + 15] = pe[15];
            }

            if (this.device.supportsBoneTextures) {
                this.boneTexture.lock();
                this.boneTexture.unlock();
            }
        }
    });

    /**
     * @constructor
     * @name pc.BatchManager
     * @classdesc Glues many mesh instances into a single one for better performance.
     * @param {pc.GraphicsDevice} device The graphics device used by the batch manager.
     * @param {pc.Entity} root The entity under which batched models are added.
     * @param {pc.Scene} scene The scene that the batch manager affects.
     */
    var BatchManager = function (device, root, scene) {
        this.device = device;
        this.rootNode = root;
        this.scene = scene;
        this._init = false;

        this._batchGroups = {};
        this._batchGroupCounter = 0;
        this._batchList = [];
        this._dirtyGroups = [];

        // #ifdef PROFILER
        this._stats = {
            createTime: 0,
            updateLastFrameTime: 0
        };
        // #endif
    };

    // TODO: rename destroy() to something else and rename this to destroy
    BatchManager.prototype.destroyManager = function () {
        this.device = null;
        this.rootNode = null;
        this.scene = null;
        this._batchGroups = {};
        this._batchList = [];
        this._dirtyGroups = [];
    };

    /**
     * @function
     * @name pc.BatchManager#addGroup
     * @description Adds new global batch group.
     * @param {String} name Custom name
     * @param {Boolean} dynamic Is this batch group dynamic? Will these objects move/rotate/scale after being batched?
     * @param {Number} maxAabbSize Maximum size of any dimension of a bounding box around batched objects.
     * {@link pc.BatchManager#prepare} will split objects into local groups based on this size.
     * @param {Number} [id] Optional custom unique id for the group (will be generated automatically otherwise).
     * @param {Number[]} [layers] Optional layer ID array. Default is [pc.LAYERID_WORLD]. The whole batch group will
     * belong to these layers. Layers of source models will be ignored.
     * @returns {pc.BatchGroup} Group object.
     */
    BatchManager.prototype.addGroup = function (name, dynamic, maxAabbSize, id, layers) {
        if (id === undefined) {
            id = this._batchGroupCounter;
            this._batchGroupCounter++;
        }

        if (this._batchGroups[id]) {
            // #ifdef DEBUG
            console.error("batch group with id " + id + " already exists");
            // #endif
            return;
        }

        var group;
        this._batchGroups[id] = group = new pc.BatchGroup(id, name, dynamic, maxAabbSize, layers);

        return group;
    };

    /**
     * @function
     * @name pc.BatchManager#removeGroup
     * @description Remove global batch group by id.
     * Note, this traverses the entire scene graph and clears the batch group id from all components
     * @param {String} id Group id
     */
    BatchManager.prototype.removeGroup = function (id) {
        if (!this._batchGroups[id]) {
            // #ifdef DEBUG
            console.error("batch group with id " + id + " doesn't exist");
            // #endif
            return;
        }

        // delete batches with matching id
        var newBatchList = [];
        for (var i = 0; i < this._batchList.length; i++) {
            if (this._batchList[i].batchGroupId !== id) {
                newBatchList.push(this._batchList[i]);
                continue;
            }
            this.destroy(this._batchList[i]);
        }
        this._batchList = newBatchList;
        this._removeModelsFromBatchGroup(this.rootNode, id);

        delete this._batchGroups[id];
    };

    /**
     * @private
     * @function
     * @name pc.BatchManager.markGroupDirty
     * @description Mark a specific batch group as dirty. Dirty groups are re-batched before the next frame is rendered.
     * Note, re-batching a group is a potentially expensive operation
     * @param  {Number} id Batch Group ID to mark as dirty
     */
    BatchManager.prototype.markGroupDirty = function (id) {
        if (this._dirtyGroups.indexOf(id) < 0) {
            this._dirtyGroups.push(id);
        }
    };

    /**
     * @function
     * @name pc.BatchManager#getGroupByName
     * @description Retrieves a {@link pc.BatchGroup} object with a corresponding name, if it exists, or null otherwise.
     * @param {String} name Name
     * @returns {pc.BatchGroup} Group object.
     */
    BatchManager.prototype.getGroupByName = function (name) {
        var groups = this._batchGroups;
        for (var group in groups) {
            if (!groups.hasOwnProperty(group)) continue;
            if (groups[group].name === name) {
                return groups[group];
            }
        }
        return null;
    };

    /**
     * @private
     * @function
     * @name  pc.BatchManager#getBatches
     * @description  Return a list of all {@link pc.Batch} objects that belong to the Batch Group supplied
     * @param  {Number} batchGroupId The id of the batch group
     * @returns {pc.Batch[]} A list of batches that are used to render the batch group
     */
    BatchManager.prototype.getBatches = function (batchGroupId) {
        var results = [];
        var len = this._batchList.length;
        for (var i = 0; i < len; i++) {
            var batch = this._batchList[i];
            if (batch.batchGroupId === batchGroupId) {
                results.push(batch);
            }
        }

        return results;
    };

    // traverse full hierarchy and clear the batch group id from all model, element and sprite components
    BatchManager.prototype._removeModelsFromBatchGroup = function (node, id) {
        if (!node.enabled) return;

        if (node.model && node.model.batchGroupId === id) {
            node.model.batchGroupId = -1;
        }
        if (node.element && node.element.batchGroupId === id) {
            node.element.batchGroupId = -1;
        }
        if (node.sprite && node.sprite.batchGroupId === id) {
            node.sprite.batchGroupId = -1;
        }

        for (var i = 0; i < node._children.length; i++) {
            this._removeModelsFromBatchGroup(node._children[i], id);
        }
    };

    BatchManager.prototype.insert = function (type, groupId, node) {
        var group = this._batchGroups[groupId];
        if (group) {
            if (group._obj[type].indexOf(node) < 0) {
                group._obj[type].push(node);
                this.markGroupDirty(groupId);
            }
        } else {
            // #ifdef DEBUG
            console.warn('Invalid batch ' + groupId + ' insertion');
            // #endif
        }
    };

    BatchManager.prototype.remove = function (type, groupId, node) {
        var group = this._batchGroups[groupId];
        if (group) {
            var idx = group._obj[type].indexOf(node);
            if (idx >= 0) {
                group._obj[type].splice(idx, 1);
                this.markGroupDirty(groupId);
            }
        } else {
            // #ifdef DEBUG
            console.warn('Invalid batch ' + groupId + ' insertion');
            // #endif
        }
    };

    BatchManager.prototype._extractModel = function (node, arr, group, groupMeshInstances) {
        if (!node.model || !node.model.model) return arr;

        var i;
        if (node.model.isStatic) {
            // static mesh instances can be in both drawCall array with _staticSource linking to original
            // and in the original array as well, if no triangle splitting was done
            var drawCalls = this.scene.drawCalls;
            var nodeMeshInstances = node.model.meshInstances;
            for (i = 0; i < drawCalls.length; i++) {
                if (!drawCalls[i]._staticSource) continue;
                if (nodeMeshInstances.indexOf(drawCalls[i]._staticSource) < 0) continue;
                arr.push(drawCalls[i]);
            }
            for (i = 0; i < nodeMeshInstances.length; i++) {
                if (drawCalls.indexOf(nodeMeshInstances[i]) >= 0) {
                    arr.push(nodeMeshInstances[i]);
                }
            }
        } else {
            arr = groupMeshInstances[node.model.batchGroupId] = arr.concat(node.model.meshInstances);
        }

        node.model.removeModelFromLayers(node.model.model);

        // #ifdef DEBUG
        node.model._batchGroup = group;
        // #endif
        return arr;
    };

    BatchManager.prototype._extractElement = function (node, arr, group) {
        if (!node.element) return;
        var valid = false;
        if (node.element._text && node.element._text._model.meshInstances.length > 0) {
            arr.push(node.element._text._model.meshInstances[0]);
            node.element.removeModelFromLayers(node.element._text._model);

            valid = true;
        } else if (node.element._image) {
            arr.push(node.element._image._renderable.meshInstance);
            node.element.removeModelFromLayers(node.element._image._renderable.model);

            if (node.element._image._renderable.unmaskMeshInstance) {
                arr.push(node.element._image._renderable.unmaskMeshInstance);
                if (!node.element._image._renderable.unmaskMeshInstance.stencilFront ||
                    !node.element._image._renderable.unmaskMeshInstance.stencilBack) {
                    node.element._dirtifyMask();
                    node.element._onPrerender();
                }
            }

            valid = true;
        }

        if (valid) {
            group._ui = true;
            // #ifdef DEBUG
            node.element._batchGroup = group;
            // #endif
        }
    };

    // traverse scene hierarchy down from `node` and collect all components that are marked
    // with a batch group id. Remove from layers any models that these components contains.
    // Fill the `groupMeshInstances` with all the mesh instances to be included in the batch groups,
    // indexed by batch group id.
    BatchManager.prototype._collectAndRemoveModels = function (groupMeshInstances, groupIds) {
        var node, group, arr, id;
        for (var g = 0; g < groupIds.length; g++) {
            id = groupIds[g];
            group = this._batchGroups[id];
            if (!group) continue;
            arr = groupMeshInstances[id];
            if (!arr) arr = groupMeshInstances[id] = [];

            for (var m = 0; m < group._obj.model.length; m++) {
                arr = this._extractModel(group._obj.model[m], arr, group, groupMeshInstances);
            }

            for (var e = 0; e < group._obj.element.length; e++) {
                this._extractElement(group._obj.element[e], arr, group);
            }

            for (var s = 0; s < group._obj.sprite.length; s++) {
                node = group._obj.sprite[s];
                if (node.sprite && node.sprite._meshInstance &&
                    (group.dynamic || node.sprite.sprite._renderMode === pc.SPRITE_RENDERMODE_SIMPLE)) {
                    arr.push(node.sprite._meshInstance);
                    node.sprite.removeModelFromLayers();
                    group._sprite = true;
                    node.sprite._batchGroup = group;
                }
            }
        }
    };

   /**
     * @function
     * @name pc.BatchManager#generate
     * @description Destroys all batches and creates new based on scene models. Hides original models. Called by engine automatically on app start, and if batchGroupIds on models are changed.
     * @param {Array} [groupIds] Optional array of batch group IDs to update. Otherwise all groups are updated.
     */
    BatchManager.prototype.generate = function (groupIds) {
        var i, j;
        var groupMeshInstances = {};

        if (!groupIds) {
            // Full scene
            groupIds = Object.keys(this._batchGroups);
        }

        // delete old batches with matching batchGroupId
        var newBatchList = [];
        for (i = 0; i < this._batchList.length; i++) {
            if (groupIds.indexOf(this._batchList[i].batchGroupId) < 0) {
                newBatchList.push(this._batchList[i]);
                continue;
            }
            this.destroy(this._batchList[i]);
        }
        this._batchList = newBatchList;

        // collect
        this._collectAndRemoveModels(groupMeshInstances, groupIds);

        if (groupIds === this._dirtyGroups) {
            this._dirtyGroups.length = 0;
        } else {
            var newDirtyGroups = [];
            for (i = 0; i < this._dirtyGroups.length; i++) {
                if (groupIds.indexOf(this._dirtyGroups[i]) < 0) newDirtyGroups.push(this._dirtyGroups[i]);
            }
            this._dirtyGroups = newDirtyGroups;
        }

        var group, lists, groupData, batch;
        for (var groupId in groupMeshInstances) {
            if (!groupMeshInstances.hasOwnProperty(groupId)) continue;
            group = groupMeshInstances[groupId];

            groupData = this._batchGroups[groupId];
            if (!groupData) {
                // #ifdef DEBUG
                console.error("batch group " + groupId + " not found");
                // #endif
                continue;
            }

            lists = this.prepare(group, groupData.dynamic, groupData.maxAabbSize, groupData._ui || groupData._sprite);
            for (i = 0; i < lists.length; i++) {
                batch = this.create(lists[i], groupData.dynamic, parseInt(groupId, 10));
                if (!batch) continue;
                for (j = 0; j < groupData.layers.length; j++) {
                    var layer = this.scene.layers.getLayerById(groupData.layers[j]);
                    if (layer)
                        layer.addMeshInstances(batch.model.meshInstances);
                }
            }
        }
    };

    function paramsIdentical(a, b) {
        if (a && !b) return false;
        if (!a && b) return false;
        a = a.data;
        b = b.data;
        if (a === b) return true;
        if (a instanceof Float32Array && b instanceof Float32Array) {
            if (a.length !== b.length) return false;
            for (var i = 0; i < a.length; i++) {
                if (a[i] !== b[i]) return false;
            }
            return true;
        }
        return false;
    }

    function equalParamSets(params1, params2) {
        var param;
        for (param in params1) { // compare A -> B
            if (params1.hasOwnProperty(param) && !paramsIdentical(params1[param], params2[param]))
                return false;
        }
        for (param in params2) { // compare B -> A
            if (params2.hasOwnProperty(param) && !paramsIdentical(params2[param], params1[param]))
                return false;
        }
        return true;
    }

    function equalLightLists(lightList1, lightList2) {
        var k;
        for (k = 0; k < lightList1.length; k++) {
            if (lightList2.indexOf(lightList1[k]) < 0)
                return false;
        }
        for (k = 0; k < lightList2.length; k++) {
            if (lightList1.indexOf(lightList2[k]) < 0)
                return false;
        }
        return  true;
    }

    var worldMatX = new pc.Vec3();
    var worldMatY = new pc.Vec3();
    var worldMatZ = new pc.Vec3();
    function getScaleSign(mi) {
        var wt = mi.node.worldTransform;
        wt.getX(worldMatX);
        wt.getY(worldMatY);
        wt.getZ(worldMatZ);
        worldMatX.cross(worldMatX, worldMatY);
        return worldMatX.dot(worldMatZ) >= 0 ? 1 : -1;
    }

    function getVertexFormatComponentSize(vertexFormat, formatName) {
        for (var elem in vertexFormat.elements) {
            if (elem.name === formatName) {
                return elem.numComponents;
            }
        }
        return 0;
    }

    function getMeshInstanceBonesCount(meshInstance) {
        return meshInstance.skinInstance instanceof pc.SkinInstance ? meshInstance.skinInstance.bones.length : 1;
    }

    /**
     * @function
     * @name pc.BatchManager#prepare
     * @description Takes a list of mesh instances to be batched and sorts them into lists one for each draw call.
     * The input list will be split, if:
     * <ul>
     *     <li>Mesh instances use different materials</li>
     *     <li>Mesh instances have different parameters (e.g. lightmaps or static lights)</li>
     *     <li>Mesh instances have different shader defines (shadow receiving, being aligned to screen space, etc)</li>
     *     <li>Too many vertices for a single batch (65535 is maximum)</li>
     *     <li>Too many instances for a single batch (hardware-dependent, expect 128 on low-end and 1024 on high-end)</li>
     *     <li>Bounding box of a batch is larger than maxAabbSize in any dimension</li>
     * </ul>
     * @param {Array} meshInstances Input list of mesh instances
     * @param {Boolean} dynamic Are we preparing for a dynamic batch? Instance count will matter then (otherwise not).
     * @param {Number} maxAabbSize Maximum size of any dimension of a bounding box around batched objects.
     * @param {Boolean} translucent Are we batching UI elements or sprites
     * This is useful to keep a balance between the number of draw calls and the number of drawn triangles, because smaller batches can be hidden when not visible in camera.
     * @returns {Array} An array of arrays of mesh instances, each valid to pass to {@link pc.BatchManager#create}.
     */
    BatchManager.prototype.prepare = function (meshInstances, dynamic, maxAabbSize, translucent) {
        if (meshInstances.length === 0) return [];
        if (maxAabbSize === undefined) maxAabbSize = Number.POSITIVE_INFINITY;
        var halfMaxAabbSize = maxAabbSize * 0.5;
        var maxInstanceCount = this.device.supportsBoneTextures ? 1024 : this.device.boneLimit;

        var i;
<<<<<<< HEAD
        var material, layer, vertCount, params, lightList, defs, stencil, staticLights, scaleSign, isSkin, blendWeightSize;
=======
        var material, layer, vertCount, params, lightList, defs, stencil, staticLights, scaleSign, drawOrder;
>>>>>>> 130d8e12
        var aabb = new pc.BoundingBox();
        var testAabb = new pc.BoundingBox();
        var skipTranslucentAabb = null;

        var lists = [];
        var j = 0;
        if (translucent) {
            meshInstances.sort(function (a, b) {
                return a.drawOrder - b.drawOrder;
            });
        }
        var meshInstancesLeftA = meshInstances;
        var meshInstancesLeftB;

        var skipMesh = translucent ? function (mi) {
            if (skipTranslucentAabb) {
                skipTranslucentAabb.add(mi.aabb);
            } else {
                skipTranslucentAabb = mi.aabb.clone();
            }
            meshInstancesLeftB.push(mi);
        } : function (mi) {
            meshInstancesLeftB.push(mi);
        };

        var mi, sf, bonesCount, curBoneCount;

        while (meshInstancesLeftA.length > 0) {
            lists[j] = [meshInstancesLeftA[0]];
            meshInstancesLeftB = [];
            material = meshInstancesLeftA[0].material;
            layer = meshInstancesLeftA[0].layer;
            defs = meshInstancesLeftA[0]._shaderDefs;
            params = meshInstancesLeftA[0].parameters;
            stencil = meshInstancesLeftA[0].stencilFront;
            lightList = meshInstancesLeftA[0]._staticLightList;
            vertCount = meshInstancesLeftA[0].mesh.vertexBuffer.getNumVertices();
            drawOrder = meshInstancesLeftA[0].drawOrder;
            aabb.copy(meshInstancesLeftA[0].aabb);
            scaleSign = getScaleSign(meshInstancesLeftA[0]);
            skipTranslucentAabb = null;
            isSkin = (meshInstancesLeftA[0].skinInstance instanceof pc.SkinInstance);
            bonesCount = !isSkin ? 1 : meshInstancesLeftA[0].skinInstance.bones.length;
            blendWeightSize = getVertexFormatComponentSize(meshInstancesLeftA[0].mesh.vertexBuffer.format, pc.SEMANTIC_BLENDWEIGHT);

            if (dynamic && isSkin)  {
                if (getMeshInstanceBonesCount(meshInstancesLeftA[0]) > maxInstanceCount) {
                    meshInstancesLeftB = meshInstancesLeftB.concat(meshInstancesLeftA.slice(i + 1));
                    break;
                }
            }

            for (i = 1; i < meshInstancesLeftA.length; i++) {
                mi = meshInstancesLeftA[i];

                // Split by skin animated curBoneCount number
                if (dynamic && (mi.skinInstance instanceof pc.SkinInstance) )  {
                    curBoneCount =  getMeshInstanceBonesCount(meshInstancesLeftA[i]);
                    if (curBoneCount > maxInstanceCount) {
                        meshInstancesLeftB = meshInstancesLeftB.concat(meshInstancesLeftA.slice(i + 1));
                        break;
                    }
                    else if (curBoneCount + bonesCount > maxInstanceCount) {
                        skipMesh(mi);
                        continue;
                    }
                }

                // Split by instance number
                if (dynamic && lists[j].length >= maxInstanceCount) {
                    meshInstancesLeftB = meshInstancesLeftB.concat(meshInstancesLeftA.slice(i));
                    break;
                }


                // Split by material, layer (legacy), shader defines, static source, vert count, overlaping UI
                if ((material !== mi.material) ||
                    (layer !== mi.layer) ||
                    (defs !== mi._shaderDefs) ||
                    (vertCount + mi.mesh.vertexBuffer.getNumVertices() > 0xFFFF)) {
                    skipMesh(mi);
                    continue;
                }
                // Split by AABB
                testAabb.copy(aabb);
                testAabb.add(mi.aabb);
                if (testAabb.halfExtents.x > halfMaxAabbSize ||
                    testAabb.halfExtents.y > halfMaxAabbSize ||
                    testAabb.halfExtents.z > halfMaxAabbSize) {
                    skipMesh(mi);
                    continue;
                }
                // Split stencil mask (UI elements), both front and back expected to be the same
                if (stencil) {
                    if (!(sf = mi.stencilFront) || stencil.func != sf.func || stencil.zpass != sf.zpass) {
                        skipMesh(mi);
                        continue;
                    }
                }
                // Split by negavive scale
                if (scaleSign != getScaleSign(mi)) {
                    skipMesh(mi);
                    continue;
                }
                // Split by parameters
                if (!equalParamSets(params, mi.parameters)) {
                    skipMesh(mi);
                    continue;
                }
                // Split by static light list
                staticLights = mi._staticLightList;
                if (lightList && staticLights) {
                    if (!equalLightLists(lightList, staticLights)) {
                        skipMesh(mi);
                        continue;
                    }
                } else if (lightList || staticLights) { // Split by static/non static
                    skipMesh(mi);
                    continue;
                }

                if (translucent && skipTranslucentAabb && skipTranslucentAabb.intersects(mi.aabb) && mi.drawOrder !== drawOrder) {
                    skipMesh(mi);
                    continue;
                }

                // Split by skin vs non-skinned
                if (isSkin !== (mi.skinInstance instanceof pc.SkinInstance) ) {
                    skipMesh(mi);
                    continue;
                }
                // Split by blend weight's number of components (component size)
                if (blendWeightSize !== getVertexFormatComponentSize(meshInstancesLeftA[0].mesh.vertexBuffer.format, pc.SEMANTIC_BLENDWEIGHT) ) {
                    skipMesh(mi);
                    continue;
                }

                aabb.add(mi.aabb);
                vertCount += mi.mesh.vertexBuffer.getNumVertices();
                lists[j].push(mi);
                bonesCount += !isSkin ? 1 : mi.skinInstance.bones.length;
            }

            j++;
            meshInstancesLeftA = meshInstancesLeftB;
        }

        return lists;
    };

    /**
     * @function
     * @name pc.BatchManager#create
     * @description Takes a mesh instance list that has been prepared by {@link pc.BatchManager#prepare}, and returns a {@link pc.Batch} object. This method assumes that all mesh instances provided can be rendered in a single draw call.
     * @param {Array} meshInstances Input list of mesh instances
     * @param {Boolean} dynamic Is it a static or dynamic batch? Will objects be transformed after batching?
     * @param {Number} [batchGroupId] Link this batch to a specific batch group. This is done automatically with default batches.
     * @returns {pc.Batch} The resulting batch object.
     */
    BatchManager.prototype.create = function (meshInstances, dynamic, batchGroupId) {

        // #ifdef PROFILER
        var time = pc.now();
        // #endif

        if (!this._init) {
            this.boneLimit =  "#define BONE_LIMIT " + this.device.getBoneLimit() + "\n";
            this.vertexFormats = {};
            this._init = true;
        }

        var i, j;

        // Check which vertex format and buffer size are needed, find out material
        var material = null;
        var mesh, elems, numVerts, vertSize;
        var hasPos, hasNormal, hasUv, hasUv2, hasTangent, hasColor, hasBlendWeight;
        var isSkin = meshInstances[0].skinInstance instanceof pc.SkinInstance;
        var batchNumVerts = 0;
        var batchNumIndices = 0;
        var visibleMeshInstanceCount = 0;
        var boneComponentSize = 1;
        for (i = 0; i < meshInstances.length; i++) {
            if (!meshInstances[i].visible)
                continue;

            visibleMeshInstanceCount++;

            if (!material) {
                material = meshInstances[i].material;
            } else {
                if (material !== meshInstances[i].material) {
                    // #ifdef DEBUG
                    console.error("BatchManager.create: multiple materials");
                    // #endif
                    return;
                }
            }
            mesh = meshInstances[i].mesh;
            elems = mesh.vertexBuffer.format.elements;
            numVerts = mesh.vertexBuffer.numVertices;
            batchNumVerts += numVerts;
            for (j = 0; j < elems.length; j++) {
                if (elems[j].name === pc.SEMANTIC_POSITION) {
                    hasPos = true;
                } else if (elems[j].name === pc.SEMANTIC_NORMAL) {
                    hasNormal = true;
                } else if (elems[j].name === pc.SEMANTIC_TEXCOORD0) {
                    hasUv = true;
                } else if (elems[j].name === pc.SEMANTIC_TEXCOORD1) {
                    hasUv2 = true;
                } else if (elems[j].name === pc.SEMANTIC_TANGENT) {
                    hasTangent = true;
                } else if (elems[j].name === pc.SEMANTIC_COLOR) {
                    hasColor = true;
                }
                else if (elems[j].name === pc.SEMANTIC_BLENDWEIGHT && dynamic) {
                    hasBlendWeight = true;
                    boneComponentSize = elems[j].numComponents;
                }
            }
            batchNumIndices += mesh.primitive[0].indexed ? mesh.primitive[0].count :
                (mesh.primitive[0].count === 4 ? 6 : 0);
        }

        if (!visibleMeshInstanceCount) {
            return;
        }
        if (!hasPos) {
            // #ifdef DEBUG
            console.error("BatchManager.create: no position");
            // #endif
            return;
        }

        var batch = new pc.Batch(meshInstances, dynamic, batchGroupId);
        this._batchList.push(batch);

        // Create buffers
        var entityIndexSizeF = dynamic ? boneComponentSize : 0;
        var batchVertSizeF = 3 + (hasNormal ? 3 : 0) + (hasUv ? 2 : 0) +  (hasUv2 ? 2 : 0) + (hasTangent ? 4 : 0) + (hasColor ? 1 : 0) + (hasBlendWeight ? boneComponentSize : 0) + entityIndexSizeF;
        var batchOffsetNF = 3;
        var batchOffsetUF = hasNormal ? 3 * 2 : 3;
        var batchOffsetU2F = (hasNormal ? 3 * 2 : 3) + (hasUv ? 2 : 0);
        var batchOffsetTF = (hasNormal ? 3 * 2 : 3) + (hasUv ? 2 : 0) + (hasUv2 ? 2 : 0);
        var batchOffsetCF = (hasNormal ? 3 * 2 : 3) + (hasUv ? 2 : 0) + (hasUv2 ? 2 : 0) + (hasTangent ? 4 : 0);
        var batchOffsetBF = (hasNormal ? 3 * 2 : 3) + (hasUv ? 2 : 0) + (hasUv2 ? 2 : 0) + (hasTangent ? 4 : 0) + (hasColor ? 1 : 0);
        var batchOffsetEF = (hasNormal ? 3 * 2 : 3) + (hasUv ? 2 : 0) + (hasUv2 ? 2 : 0) + (hasTangent ? 4 : 0) + (hasColor ? 1 : 0) + (hasBlendWeight ? boneComponentSize : 0);

        var arrayBuffer = new ArrayBuffer(batchNumVerts * batchVertSizeF * 4);
        var batchData = new Float32Array(arrayBuffer);
        var batchData8 = new Uint8Array(arrayBuffer);

        var indexBuffer = new pc.IndexBuffer(this.device, pc.INDEXFORMAT_UINT16, batchNumIndices, pc.BUFFER_STATIC);
        var batchIndexData = new Uint16Array(indexBuffer.lock());
        var vertSizeF;

        // Fill vertex/index/matrix buffers
        var data, data8, indexBase, numIndices, indexData;
        var verticesOffset = 0;
        var indexOffset = 0;
        var vbOffset = 0;
        var offsetPF, offsetNF, offsetUF, offsetU2F, offsetTF, offsetCF, offsetBF, offsetBI;
        var transform, vec =  new pc.Vec3();
        var b;
        var bi;

        var dynIndexCount = 0;
        for (i = 0; i < meshInstances.length; i++) {
            if (!meshInstances[i].visible)
            continue;
            mesh = meshInstances[i].mesh;
            elems = mesh.vertexBuffer.format.elements;
            numVerts = mesh.vertexBuffer.numVertices;
            vertSize = mesh.vertexBuffer.format.size;
            vertSizeF = vertSize / 4;
            for (j = 0; j < elems.length; j++) {
                if (elems[j].name === pc.SEMANTIC_POSITION) {
                    offsetPF = elems[j].offset / 4;
                } else if (elems[j].name === pc.SEMANTIC_NORMAL) {
                    offsetNF = elems[j].offset / 4;
                } else if (elems[j].name === pc.SEMANTIC_TEXCOORD0) {
                    offsetUF = elems[j].offset / 4;
                } else if (elems[j].name === pc.SEMANTIC_TEXCOORD1) {
                    offsetU2F = elems[j].offset / 4;
                } else if (elems[j].name === pc.SEMANTIC_TANGENT) {
                    offsetTF = elems[j].offset / 4;
                } else if (elems[j].name === pc.SEMANTIC_COLOR) {
                    offsetCF = elems[j].offset / 4;
                } else if (elems[j].name === pc.SEMANTIC_BLENDWEIGHT) {
                    offsetBF = elems[j].offset / 4;
                } else if (elems[j].name === pc.SEMANTIC_BLENDINDICES) {
                    offsetBI = elems[j].offset / 4;
                }

            }
            data = new Float32Array(mesh.vertexBuffer.storage);
            data8 = new Uint8Array(mesh.vertexBuffer.storage);

            // Static: pre-transform vertices
            transform = meshInstances[i].node.getWorldTransform();

            for (j = 0; j < numVerts; j++) {
                vec.set(data[j * vertSizeF + offsetPF],
                        data[j * vertSizeF + offsetPF + 1],
                        data[j * vertSizeF + offsetPF + 2]);
                if (!dynamic)
                    transform.transformPoint(vec, vec);
                batchData[j * batchVertSizeF + vbOffset] =     vec.x;
                batchData[j * batchVertSizeF + vbOffset + 1] = vec.y;
                batchData[j * batchVertSizeF + vbOffset + 2] = vec.z;
                if (hasNormal) {
                    vec.set(data[j * vertSizeF + offsetNF],
                            data[j * vertSizeF + offsetNF + 1],
                            data[j * vertSizeF + offsetNF + 2]);
                    if (!dynamic)
                        transform.transformVector(vec, vec);
                    batchData[j * batchVertSizeF + vbOffset + batchOffsetNF] =    vec.x;
                    batchData[j * batchVertSizeF + vbOffset + batchOffsetNF + 1] = vec.y;
                    batchData[j * batchVertSizeF + vbOffset + batchOffsetNF + 2] = vec.z;
                }
                if (hasUv) {
                    batchData[j * batchVertSizeF + vbOffset + batchOffsetUF] =     data[j * vertSizeF + offsetUF];
                    batchData[j * batchVertSizeF + vbOffset + batchOffsetUF + 1] = data[j * vertSizeF + offsetUF + 1];
                }
                if (hasUv2) {
                    batchData[j * batchVertSizeF + vbOffset + batchOffsetU2F] =     data[j * vertSizeF + offsetU2F];
                    batchData[j * batchVertSizeF + vbOffset + batchOffsetU2F + 1] = data[j * vertSizeF + offsetU2F + 1];
                }
                if (hasTangent) {
                    vec.set(data[j * vertSizeF + offsetTF],
                            data[j * vertSizeF + offsetTF + 1],
                            data[j * vertSizeF + offsetTF + 2]);
                    if (!dynamic)
                        transform.transformVector(vec, vec);
                    batchData[j * batchVertSizeF + vbOffset + batchOffsetTF] =    vec.x;
                    batchData[j * batchVertSizeF + vbOffset + batchOffsetTF + 1] = vec.y;
                    batchData[j * batchVertSizeF + vbOffset + batchOffsetTF + 2] = vec.z;
                    batchData[j * batchVertSizeF + vbOffset + batchOffsetTF + 3] = data[j * vertSizeF + offsetTF + 3];
                }
                if (hasColor) {
                    batchData8[j * batchVertSizeF * 4 + vbOffset * 4 + batchOffsetCF * 4] =     data8[j * vertSizeF * 4 + offsetCF * 4];
                    batchData8[j * batchVertSizeF * 4 + vbOffset * 4 + batchOffsetCF * 4 + 1] = data8[j * vertSizeF * 4 + offsetCF * 4 + 1];
                    batchData8[j * batchVertSizeF * 4 + vbOffset * 4 + batchOffsetCF * 4 + 2] = data8[j * vertSizeF * 4 + offsetCF * 4 + 2];
                    batchData8[j * batchVertSizeF * 4 + vbOffset * 4 + batchOffsetCF * 4 + 3] = data8[j * vertSizeF * 4 + offsetCF * 4 + 3];
                }
                if (dynamic) {
                    batchData[j * batchVertSizeF + batchOffsetEF + vbOffset] = i;
                    if (hasBlendWeight) {
                        for (bi =0; bi < boneComponentSize; bi++) {
                            batchData[j * batchVertSizeF + vbOffset + batchOffsetBF+ bi] =  data[j * vertSizeF + offsetBF + bi];
                        }
                    }
                    if ( isSkin ) {
                        for (bi =0; bi < boneComponentSize; bi++) {
                            batchData[j * batchVertSizeF + batchOffsetEF + vbOffset + bi] =  dynIndexCount +  data8[j * vertSizeF * 4 + offsetBI * 4 + bi];
                        }
                    } else {
                        batchData[j * batchVertSizeF + batchOffsetEF + vbOffset] = dynIndexCount;
                    }
                }
            }

            if (dynamic) dynIndexCount += isSkin ? meshInstances[i].skinInstance.bones.length :  1;

            indexBase = mesh.primitive[0].base;
            numIndices = mesh.primitive[0].count;
            if (mesh.primitive[0].indexed) {
                indexData = new Uint16Array(mesh.indexBuffer[0].storage);
            } else if (numIndices === 4) {
                // Special case for UI image elements (pc.PRIMITIVE_TRIFAN)
                indexBase = 0;
                numIndices = 6;
                indexData = [0, 1, 3, 2, 3, 1];
            } else {
                numIndices = 0;
                continue;
            }
            for (j = 0; j < numIndices; j++) {
                batchIndexData[j + indexOffset] = indexData[indexBase + j] + verticesOffset;
            }
            indexOffset += numIndices;
            verticesOffset += numVerts;
            vbOffset = verticesOffset * batchVertSizeF;
        }

        // Create the vertex format
        var vertexFormatId = 0;
        if (hasNormal)  vertexFormatId |= 1 << 1;
        if (hasUv)      vertexFormatId |= 1 << 2;
        if (hasUv2)     vertexFormatId |= 1 << 3;
        if (hasTangent) vertexFormatId |= 1 << 4;
        if (hasColor)   vertexFormatId |= 1 << 5;
        if (hasBlendWeight)   vertexFormatId |= 1 << 6;
        if (dynamic)    vertexFormatId |= (hasBlendWeight ? (1 << 7) : ( 1 << 6) );
        var vertexFormat = this.vertexFormats[vertexFormatId];
        if (!vertexFormat) {
            var formatDesc = [];
            formatDesc.push({
                semantic: pc.SEMANTIC_POSITION,
                components: 3,
                type: pc.ELEMENTTYPE_FLOAT32,
                normalize: false
            });
            if (hasNormal) {
                formatDesc.push({
                    semantic: pc.SEMANTIC_NORMAL,
                    components: 3,
                    type: pc.ELEMENTTYPE_FLOAT32,
                    normalize: false
                });
            }
            if (hasUv) {
                formatDesc.push({
                    semantic: pc.SEMANTIC_TEXCOORD0,
                    components: 2,
                    type: pc.ELEMENTTYPE_FLOAT32,
                    normalize: false
                });
            }
            if (hasUv2) {
                formatDesc.push({
                    semantic: pc.SEMANTIC_TEXCOORD1,
                    components: 2,
                    type: pc.ELEMENTTYPE_FLOAT32,
                    normalize: false
                });
            }
            if (hasTangent) {
                formatDesc.push({
                    semantic: pc.SEMANTIC_TANGENT,
                    components: 4,
                    type: pc.ELEMENTTYPE_FLOAT32,
                    normalize: false
                });
            }
            if (hasColor) {
                formatDesc.push({
                    semantic: pc.SEMANTIC_COLOR,
                    components: 4,
                    type: pc.ELEMENTTYPE_UINT8,
                    normalize: true
                });
            }
            if (hasBlendWeight) {
                formatDesc.push({
                    semantic: pc.SEMANTIC_BLENDWEIGHT,
                    components: boneComponentSize,
                    type: pc.ELEMENTTYPE_FLOAT32,
                    normalize: false
                });
            }
            if (dynamic) {
                formatDesc.push({
                    semantic: pc.SEMANTIC_BLENDINDICES,
                    components: boneComponentSize,
                    type: pc.ELEMENTTYPE_FLOAT32,
                    normalize: false
                });
            }
            vertexFormat = this.vertexFormats[vertexFormatId] = new pc.VertexFormat(this.device, formatDesc);
        }

        // Upload data to GPU
        var vertexBuffer = new pc.VertexBuffer(this.device, vertexFormat, batchNumVerts, pc.BUFFER_STATIC, batchData.buffer);
        indexBuffer.unlock();

        // Create mesh
        mesh = new pc.Mesh();
        mesh.vertexBuffer = vertexBuffer;
        mesh.indexBuffer[0] = indexBuffer;
        mesh.primitive[0].type = pc.PRIMITIVE_TRIANGLES; // Doesn't support any other primitive types batch.origMeshInstances[0].mesh.primitive[0].type;
        mesh.primitive[0].base = 0;
        mesh.primitive[0].count = batchNumIndices;
        mesh.primitive[0].indexed = true;
        mesh.cull = false;

        if (dynamic) {
            // Patch the material
            material = material.clone();
            material.chunks.transformVS = this.boneLimit + "#define "+(!isSkin ? "DYNAMICBATCH" : "SKIN")+"\n" + (material.chunks.transformVS ? material.chunks.transformVS : pc.shaderChunks.transformVS);
			if (!isSkin) material.chunks.skinTexVS = (material.chunks.skinBatchTexVS ? material.chunks.skinBatchTexVS : pc.shaderChunks.skinBatchTexVS);
			if (!isSkin) material.chunks.skinConstVS = (material.chunks.skinBatchConstVS ? material.chunks.skinBatchConstVS : pc.shaderChunks.skinBatchConstVS);
            material.update();
        }

        // Create meshInstance
        var meshInstance = new pc.MeshInstance(this.rootNode, mesh, material);
        meshInstance.castShadow = batch.origMeshInstances[0].castShadow;
        meshInstance.parameters = batch.origMeshInstances[0].parameters;
        meshInstance.isStatic = batch.origMeshInstances[0].isStatic;
        meshInstance.cull = batch.origMeshInstances[0].cull;
        meshInstance.layer = batch.origMeshInstances[0].layer;
        meshInstance._staticLightList = batch.origMeshInstances[0]._staticLightList;
        meshInstance._shaderDefs = batch.origMeshInstances[0]._shaderDefs;

        if (dynamic) {
            // Create skinInstance
            var nodes = [];
            if (!isSkin) {
                for (i = 0; i < batch.origMeshInstances.length; i++) {
                    nodes.push(batch.origMeshInstances[i].node);
                }
                meshInstance.skinInstance = new SkinBatchInstance(this.device, nodes, this.rootNode);
            }
            else {   // Animated Skin case
                var inverseBindPoses = [];

                for (i = 0; i < batch.origMeshInstances.length; i++) {
                    var bonesToAdd = meshInstances[i].skinInstance.bones;
                    for (b = 0; b <  bonesToAdd.length; b++) {
                        nodes.push(bonesToAdd[b]);
                    }
                    inverseBindPoses.push( {boneCount: bonesToAdd.length, pose:meshInstances[i].skinInstance.skin.inverseBindPose } );
                }
                meshInstance.skinInstance = new SkinInstancesBatched(this.device, nodes, this.rootNode, inverseBindPoses);
            }

        }

        meshInstance._updateAabb = false;
        meshInstance.drawOrder = batch.origMeshInstances[0].drawOrder;
        meshInstance.stencilFront = batch.origMeshInstances[0].stencilFront;
        meshInstance.stencilBack = batch.origMeshInstances[0].stencilBack;
        meshInstance.flipFaces = getScaleSign(batch.origMeshInstances[0]) < 0;
        batch.meshInstance = meshInstance;
        this.update(batch);

        var newModel = new pc.Model();

        newModel.meshInstances = [batch.meshInstance];
        newModel.castShadows = batch.origMeshInstances[0].castShadows;
        batch.model = newModel;

        // #ifdef PROFILER
        this._stats.createTime += pc.now() - time;
        // #endif

        return batch;
    };

    /**
     * @private
     * @function
     * @name pc.BatchManager#update
     * @description Updates bounding box for a batch. Called automatically.
     * @param {pc.Batch} batch A batch object
     */
    BatchManager.prototype.update = function (batch) {
        batch._aabb.copy(batch.origMeshInstances[0].aabb);
        for (var i = 1; i < batch.origMeshInstances.length; i++) {
            batch._aabb.add(batch.origMeshInstances[i].aabb); // this is the slowest part
        }
        batch.meshInstance.aabb = batch._aabb;
        batch._aabb._radiusVer = -1;
        batch.meshInstance._aabbVer = 0;
    };

    /**
     * @private
     * @function
     * @name pc.BatchManager#updateAll
     * @description Updates bounding boxes for all dynamic batches. Called automatically.
     */
    BatchManager.prototype.updateAll = function () {
        // TODO: only call when needed. Applies to skinning matrices as well

        if (this._dirtyGroups.length > 0) {
            this.generate(this._dirtyGroups);
        }

        // #ifdef PROFILER
        var time = pc.now();
        // #endif

        for (var i = 0; i < this._batchList.length; i++) {
            if (!this._batchList[i].dynamic) continue;
            this.update(this._batchList[i]);
        }

        // #ifdef PROFILER
        this._stats.updateLastFrameTime = pc.now() - time;
        // #endif
    };

    /**
     * @function
     * @name pc.BatchManager#clone
     * @description Clones a batch. This method doesn't rebuild batch geometry, but only creates a new model and batch objects, linked to different source mesh instances.
     * @param {pc.Batch} batch A batch object
     * @param {Array} clonedMeshInstances New mesh instances
     * @returns {pc.Batch} New batch object
     */
    BatchManager.prototype.clone = function (batch, clonedMeshInstances) {
        var batch2 = new pc.Batch(clonedMeshInstances, batch.dynamic, batch.batchGroupId);
        this._batchList.push(batch2);

        var nodes = [];
        for (var i = 0; i < clonedMeshInstances.length; i++) {
            nodes.push(clonedMeshInstances[i].node);
        }

        batch2.meshInstance = new pc.MeshInstance(batch.meshInstance.node, batch.meshInstance.mesh, batch.meshInstance.material);
        batch2.meshInstance._updateAabb = false;
        batch2.meshInstance.parameters = clonedMeshInstances[0].parameters;
        batch2.meshInstance.isStatic = clonedMeshInstances[0].isStatic;
        batch2.meshInstance.cull = clonedMeshInstances[0].cull;
        batch2.meshInstance.layer = clonedMeshInstances[0].layer;
        batch2.meshInstance._staticLightList = clonedMeshInstances[0]._staticLightList;

        if (batch.dynamic) {
            batch2.meshInstance.skinInstance = batch.meshInstance.skinInstance instanceof SkinInstancesBatched ? new SkinInstancesBatched(this.device, nodes, this.rootNode, batch.meshInstance.skinInstance.inverseBindPoses) : new SkinBatchInstance(this.device, nodes, this.rootNode);
        }

        batch2.meshInstance.castShadow = batch.meshInstance.castShadow;
        batch2.meshInstance._shader = batch.meshInstance._shader;

        var newModel = new pc.Model();

        newModel.meshInstances = [batch2.meshInstance];
        newModel.castShadows = batch.origMeshInstances[0].castShadows;
        batch2.model = newModel;

        return batch2;
    };

    /**
     * @private
     * @function
     * @name pc.BatchManager#destroy
     * @description Mark the batches ref counter to 0, remove the batch model out of all layers and destroy it
     * @param {pc.Batch} batch A batch object
     */
    BatchManager.prototype.destroy = function (batch) {
        batch.refCounter = 0;
        if (!batch.model)
            return;
        var layers = this._batchGroups[batch.batchGroupId].layers;
        for (var i = 0; i < layers.length; i++) {
            var layer = this.scene.layers.getLayerById(layers[i]);
            if (layer)
                layer.removeMeshInstances(batch.model.meshInstances);
        }
        batch.model.destroy();
    };

    /**
     * @private
     * @function
     * @name pc.BatchManager#decrement
     * @description Decrements reference counter on a batch. If it's zero, the batch is removed from scene, and its geometry is deleted from memory.
     * @param {pc.Batch} batch A batch object
     */
    BatchManager.prototype.decrement = function (batch) {
        batch.refCounter--;
        if (batch.refCounter === 0) {
            this.destroy(batch);
        }
    };

    return {
        Batch: Batch,
        BatchGroup: BatchGroup,
        BatchManager: BatchManager
    };
}());<|MERGE_RESOLUTION|>--- conflicted
+++ resolved
@@ -698,11 +698,7 @@
         var maxInstanceCount = this.device.supportsBoneTextures ? 1024 : this.device.boneLimit;
 
         var i;
-<<<<<<< HEAD
-        var material, layer, vertCount, params, lightList, defs, stencil, staticLights, scaleSign, isSkin, blendWeightSize;
-=======
-        var material, layer, vertCount, params, lightList, defs, stencil, staticLights, scaleSign, drawOrder;
->>>>>>> 130d8e12
+        var material, layer, vertCount, params, lightList, defs, stencil, staticLights, scaleSign, drawOrder, isSkin, blendWeightSize;
         var aabb = new pc.BoundingBox();
         var testAabb = new pc.BoundingBox();
         var skipTranslucentAabb = null;
