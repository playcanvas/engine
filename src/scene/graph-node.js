--- conflicted
+++ resolved
@@ -502,7 +502,6 @@
 
         /**
          * @function
-<<<<<<< HEAD
          * @name pc.GraphNode#forEach
          * @description Executes a provided function once on this graph node and all of its descendants.
          * @param {Function} callback The function to execute on the graph node and each descendant.
@@ -510,7 +509,7 @@
          * @example
          * // Log the path and name of each node in descendant tree starting with "parent"
          * parent.forEach(function(node) {
-         *     console.log(node.getPath(), node.name);
+         *     console.log(node.path + "/" + node.name);
          * });
          */
         forEach: function(callback, thisArg) {
@@ -524,71 +523,6 @@
 
         /**
          * @function
-         * @name  pc.GraphNode#getPath
-         * @description Gets the path of the entity relative to the root of the hierarchy
-         * @returns {String} The path
-         * @example
-         * var path = this.entity.getPath();
-         */
-        getPath: function () {
-            var parent = this._parent;
-            if (parent) {
-                var path = this.name;
-                var format = "{0}/{1}";
-
-                while (parent && parent._parent) {
-                    path = pc.string.format(format, parent.name, path);
-                    parent = parent._parent;
-                }
-
-                return path;
-            }
-            return '';
-
-        },
-
-
-        /**
-         * @private
-         * @deprecated
-         * @function
-         * @name pc.GraphNode#getRoot
-         * @description Get the highest ancestor node from this graph node.
-         * @returns {pc.GraphNode} The root node of the hierarchy to which this node belongs.
-         * @example
-         * var root = this.entity.getRoot();
-         */
-        getRoot: function () {
-            var parent = this._parent;
-            if (!parent) {
-                return this;
-            }
-
-            while (parent._parent) {
-                parent = parent._parent;
-            }
-
-            return parent;
-        },
-
-        /**
-         * @private
-         * @deprecated
-         * @function
-         * @name pc.GraphNode#getParent
-         * @description Get the parent GraphNode
-         * @returns {pc.GraphNode} The parent node
-         * @example
-         * var parent = this.entity.getParent();
-         */
-        getParent: function () {
-            return this._parent;
-        },
-
-        /**
-         * @function
-=======
->>>>>>> 37758c48
          * @name pc.GraphNode#isDescendantOf
          * @description Check if node is descendant of another node.
          * @param {pc.GraphNode} node Potential ancestor of node.
