pc.extend(pc, function () {
    'use strict';

    /**
    * @private
    * @constructor
    * @name pc.TextureAtlas
<<<<<<< HEAD
    * @classdesc Represents the resource of a texture atlas asset.
=======
    * @class A pc.TextureAtlas contains a number of frames from a texture. Each frame defines a region in
    * a texture. The pc.TextureAtlas is referenced by {@link pc.Sprite}s.
>>>>>>> d77341b2
    * @property {pc.Texture} texture The texture atlas.
    * @property {Object} frames Contains frames which define portions of the texture atlas.
    * @example
    * var atlas = new pc.TextureAtlas();
    * atlas.frames = {
    *   '0': {
    *       // rect has u, v, width and height in pixels
    *       rect: new pc.Vec4(0, 0, 256, 256),
    *       // pivot has x, y values between 0-1 which define the point
    *       // within the frame around which rotation and scale is calculated
    *       pivot: new pc.Vec2(0.5, 0.5),
    *.      // border has left, bottom, right and top in pixels defining regions for 9-slicing
    *.      border: new pc.Vec4(5, 5, 5, 5)
    *   },
    *   '1': {
    *       rect: new pc.Vec4(256, 0, 256, 256),
    *       pivot: new pc.Vec2(0.5, 0.5),
    *       border: new pc.Vec4(5, 5, 5, 5)
    *   },
    *   ...
    * };
    */
    var TextureAtlas = function () {
        this._texture = null;
        this._frames = null;
        pc.events.attach(this);
    };

    /**
    * @private
    * @name pc.TextureAtlas#setFrame
    * @param {String} key The key of the frame.
    * @param {Object} data The properties of the frame.
    * @param {pc.Vec4} [data.rect] The u, v, width, height properties of the frame in pixels.
    * @param {pc.Vec2} [data.pivot] The pivot of the frame - values are between 0-1.
    * @param {pc.Vec4} [data.border] The border of the frame for 9-slicing. Values are left, bottom, right, top border in pixels.
    * @example
    * atlas.setFrame('1', {
    *    rect: new pc.Vec4(0,0,128,128),
    *    pivot: new pc.Vec2(0.5, 0.5),
    *    border: new pc.Vec4(5, 5, 5, 5)
    *});
    */
    TextureAtlas.prototype.setFrame = function (key, data) {
        var frame = this._frames[key];
        if (! frame) {
            frame = {
                rect: data.rect.clone(),
                pivot: data.pivot.clone(),
                border: data.border.clone()
            };
            this._frames[key] = frame;
        } else {
            frame.rect.copy(data.rect);
            frame.pivot.copy(data.pivot);
            frame.border.copy(data.border);
        }

        this.fire('set:frame', key.toString(), frame);
    };

    /**
    * @private
    * @name pc.TextureAtlas#removeFrame
    * @param {String} key The key of the frame.
    * @example
    * atlas.removeFrame('1');
    */
    TextureAtlas.prototype.removeFrame = function (key) {
        var frame = this._frames[key];
        if (frame) {
            delete this._frames[key];
            this.fire('remove:frame', key.toString(), frame);
        }
    };

    Object.defineProperty(TextureAtlas.prototype, 'texture', {
        get: function () {
            return this._texture;
        },
        set: function (value) {
            this._texture = value;
            this.fire('set:texture', value);
        }
    });

    Object.defineProperty(TextureAtlas.prototype, 'frames', {
        get: function () {
            return this._frames;
        },
        set: function (value) {
            this._frames = value;
            this.fire('set:frames', value);
        }
    });

    return {
        TextureAtlas: TextureAtlas
    };
}());<|MERGE_RESOLUTION|>--- conflicted
+++ resolved
@@ -5,12 +5,8 @@
     * @private
     * @constructor
     * @name pc.TextureAtlas
-<<<<<<< HEAD
-    * @classdesc Represents the resource of a texture atlas asset.
-=======
-    * @class A pc.TextureAtlas contains a number of frames from a texture. Each frame defines a region in
+    * @classdesc A pc.TextureAtlas contains a number of frames from a texture. Each frame defines a region in
     * a texture. The pc.TextureAtlas is referenced by {@link pc.Sprite}s.
->>>>>>> d77341b2
     * @property {pc.Texture} texture The texture atlas.
     * @property {Object} frames Contains frames which define portions of the texture atlas.
     * @example
