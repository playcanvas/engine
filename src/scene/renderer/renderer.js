--- conflicted
+++ resolved
@@ -849,54 +849,18 @@
         const cullTime = now();
         // #endif
 
-<<<<<<< HEAD
-        let visibleLength = 0;
-        const drawCallsCount = drawCalls.length;
-
-        const cullingMask = camera.cullingMask || 0xFFFFFFFF; // if missing assume camera's default value
-
-        if (!camera.frustumCulling) {
-            for (let i = 0; i < drawCallsCount; i++) {
-                // need to copy array anyway because sorting will happen and it'll break original draw call order assumption
-                const drawCall = drawCalls[i];
-                drawCall.visibleThisFrame = false;
-                if (!drawCall.visible && !drawCall.command) continue;
-
-                // if the object's mask AND the camera's cullingMask is zero then the game object will be invisible from the camera
-                if (drawCall.mask && (drawCall.mask & cullingMask) === 0) continue;
-
-                if (!drawCall.visible && !drawCall.command)
-                    continue;
-=======
         const opaque = culledInstances.opaque;
         opaque.length = 0;
         const transparent = culledInstances.transparent;
         transparent.length = 0;
->>>>>>> bf0b7c6e
 
         const doCull = camera.frustumCulling;
         const count = drawCalls.length;
 
         for (let i = 0; i < count; i++) {
             const drawCall = drawCalls[i];
-<<<<<<< HEAD
-            if (!drawCall.command) {
-                if (!drawCall.visible) continue; // use visible property to quickly hide/show meshInstances
-                let visible = true;
-
-                // if the object's mask AND the camera's cullingMask is zero then the game object will be invisible from the camera
-                if (drawCall.mask && (drawCall.mask & cullingMask) === 0) continue;
-
-                if (drawCall.cull) {
-                    visible = drawCall._isVisible(camera);
-                    // #if _PROFILER
-                    numDrawCallsCulled++;
-                    // #endif
-                }
-=======
             if (drawCall.visible) {
->>>>>>> bf0b7c6e
-
+                
                 const visible = !doCull || !drawCall.cull || drawCall._isVisible(camera);
                 if (visible) {
                     drawCall.visibleThisFrame = true;
