--- conflicted
+++ resolved
@@ -1248,15 +1248,9 @@
                 }
                 // #endif
 
-<<<<<<< HEAD
-                // We have a mesh instance
-                const mesh = drawCall.mesh;
-
                 if (!drawCall.material)
                     drawCall.material = this.scene.defaultMaterial;
 
-=======
->>>>>>> 61b4775e
                 const material = drawCall.material;
 
                 const objDefs = drawCall._shaderDefs;
