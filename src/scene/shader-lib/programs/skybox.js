import { SEMANTIC_POSITION } from '../../../platform/graphics/constants.js';
import { shaderChunks } from '../chunks/chunks.js';
import { ChunkUtils } from '../chunk-utils.js';

import { ShaderUtils } from '../../../platform/graphics/shader-utils.js';
import { ShaderGenerator } from './shader-generator.js';
import { SKYTYPE_INFINITE } from '../../constants.js';

class ShaderGeneratorSkybox extends ShaderGenerator {
    generateKey(options) {
<<<<<<< HEAD
        return options.type === 'cubemap' ?
            `skybox-${options.type}-${options.encoding}-${options.useIntensity}-${options.gamma}-${options.toneMapping}-${options.fixSeams}-${options.mip}-${options.projectionEnabled}` :
            `skybox-${options.type}-${options.encoding}-${options.useIntensity}-${options.gamma}-${options.toneMapping}`;
=======
        const sharedKey = `skybox-${options.type}-${options.encoding}-${options.useIntensity}-${options.gamma}-${options.toneMapping}-${options.skymesh}`;
        return sharedKey + (options.type === 'cubemap' ? `-${options.fixSeams}-${options.mip}` : '');
>>>>>>> 23df8cb5
    }

    createShaderDefinition(device, options) {
        const defines = options.skymesh === SKYTYPE_INFINITE ? '' : '#define SKYMESH\n';
        const vshader = defines + shaderChunks.skyboxVS;
        let fshader = defines;

        if (options.type === 'cubemap') {
            const mip2size = [128, 64, /* 32 */ 16, 8, 4, 2];
            fshader += options.projectionEnabled ? '#define PROJECTED_SKYDOME\n' : '';
            fshader += options.mip ? shaderChunks.fixCubemapSeamsStretchPS : shaderChunks.fixCubemapSeamsNonePS;
            fshader += options.useIntensity ? shaderChunks.envMultiplyPS : shaderChunks.envConstPS;
            fshader += shaderChunks.decodePS;
            fshader += ShaderGenerator.gammaCode(options.gamma);
            fshader += ShaderGenerator.tonemapCode(options.toneMapping);
            fshader += shaderChunks.skyboxHDRPS
                .replace(/\$DECODE/g, ChunkUtils.decodeFunc(options.encoding))
                .replace(/\$FIXCONST/g, (1 - 1 / mip2size[options.mip]) + "");
        } else {
            fshader += options.useIntensity ? shaderChunks.envMultiplyPS : shaderChunks.envConstPS;
            fshader += shaderChunks.decodePS;
            fshader += ShaderGenerator.gammaCode(options.gamma);
            fshader += ShaderGenerator.tonemapCode(options.toneMapping);
            fshader += shaderChunks.sphericalPS;
            fshader += shaderChunks.envAtlasPS;
            fshader += shaderChunks.skyboxEnvPS.replace(/\$DECODE/g, ChunkUtils.decodeFunc(options.encoding));
        }

        return ShaderUtils.createDefinition(device, {
            name: 'SkyboxShader',
            attributes: {
                aPosition: SEMANTIC_POSITION
            },
            vertexCode: vshader,
            fragmentCode: fshader
        });
    }
}

const skybox = new ShaderGeneratorSkybox();

export { skybox };<|MERGE_RESOLUTION|>--- conflicted
+++ resolved
@@ -8,14 +8,8 @@
 
 class ShaderGeneratorSkybox extends ShaderGenerator {
     generateKey(options) {
-<<<<<<< HEAD
-        return options.type === 'cubemap' ?
-            `skybox-${options.type}-${options.encoding}-${options.useIntensity}-${options.gamma}-${options.toneMapping}-${options.fixSeams}-${options.mip}-${options.projectionEnabled}` :
-            `skybox-${options.type}-${options.encoding}-${options.useIntensity}-${options.gamma}-${options.toneMapping}`;
-=======
         const sharedKey = `skybox-${options.type}-${options.encoding}-${options.useIntensity}-${options.gamma}-${options.toneMapping}-${options.skymesh}`;
         return sharedKey + (options.type === 'cubemap' ? `-${options.fixSeams}-${options.mip}` : '');
->>>>>>> 23df8cb5
     }
 
     createShaderDefinition(device, options) {
@@ -25,7 +19,6 @@
 
         if (options.type === 'cubemap') {
             const mip2size = [128, 64, /* 32 */ 16, 8, 4, 2];
-            fshader += options.projectionEnabled ? '#define PROJECTED_SKYDOME\n' : '';
             fshader += options.mip ? shaderChunks.fixCubemapSeamsStretchPS : shaderChunks.fixCubemapSeamsNonePS;
             fshader += options.useIntensity ? shaderChunks.envMultiplyPS : shaderChunks.envConstPS;
             fshader += shaderChunks.decodePS;
