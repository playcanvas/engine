import {
    SEMANTIC_ATTR8, SEMANTIC_ATTR9, SEMANTIC_ATTR12, SEMANTIC_ATTR13, SEMANTIC_ATTR14, SEMANTIC_ATTR15,
    SEMANTIC_BLENDINDICES, SEMANTIC_BLENDWEIGHT, SEMANTIC_COLOR, SEMANTIC_NORMAL, SEMANTIC_POSITION, SEMANTIC_TANGENT,
    SEMANTIC_TEXCOORD0, SEMANTIC_TEXCOORD1,
    // Magnopus patched
    SEMANTIC_TEXCOORD2,
    SEMANTIC_TEXCOORD3,
    SEMANTIC_TEXCOORD4
} from '../../../platform/graphics/constants.js';
import {
    LIGHTSHAPE_PUNCTUAL,
    LIGHTTYPE_DIRECTIONAL, LIGHTTYPE_OMNI, LIGHTTYPE_SPOT,
    SHADER_DEPTH, SHADER_PICK,
    SPRITE_RENDERMODE_SLICED, SPRITE_RENDERMODE_TILED, shadowTypeInfo, SHADER_PREPASS,
    lightTypeNames, lightShapeNames, spriteRenderModeNames, fresnelNames, blendNames, lightFalloffNames,
    cubemaProjectionNames, specularOcclusionNames, reflectionSrcNames, ambientSrcNames,
    REFLECTIONSRC_NONE
} from '../../constants.js';
import { shaderChunks } from '../chunks/chunks.js';
import { ChunkUtils } from '../chunk-utils.js';
import { ShaderPass } from '../../shader-pass.js';
import { validateUserChunks } from '../chunks/chunk-validation.js';
import { Debug } from '../../../core/debug.js';

/**
 * @import { GraphicsDevice } from '../../../platform/graphics/graphics-device.js'
 * @import { LitShaderOptions } from './lit-shader-options.js'
 */

const builtinAttributes = {
    vertex_normal: SEMANTIC_NORMAL,
    vertex_tangent: SEMANTIC_TANGENT,
    vertex_texCoord0: SEMANTIC_TEXCOORD0,
    vertex_texCoord1: SEMANTIC_TEXCOORD1,
    // Magnopus patched: additional UV channels, needed for lightmaps
    vertex_texCoord2: SEMANTIC_TEXCOORD2,
    vertex_texCoord3: SEMANTIC_TEXCOORD3,
    vertex_texCoord4: SEMANTIC_TEXCOORD4,
    vertex_color: SEMANTIC_COLOR,
    vertex_boneWeights: SEMANTIC_BLENDWEIGHT,
    vertex_boneIndices: SEMANTIC_BLENDINDICES
};

<<<<<<< HEAD
const builtinVaryings = {
    vVertexColor: 'vec4',
    vPositionW: 'vec3',
    vNormalV: 'vec3',
    vNormalW: 'vec3',
    vTangentW: 'vec3',
    vBinormalW: 'vec3',
    vObjectSpaceUpW: 'vec3',
    vUv0: 'vec2',
    vUv1: 'vec2',
    vUv2: 'vec2',
    vUv3: 'vec2',
    vUv4: 'vec2',
    vLinearDepth: 'float'
};
=======
export const varyingsWGSLTypes = new Map([
    ['vec4', 'vec4f'],
    ['vec3', 'vec3f'],
    ['vec2', 'vec2f'],
    ['float', 'f32']
]);
>>>>>>> 2e5516a7

class LitShader {
    /**
     * Shader code representing varyings.
     *
     * @type {string}
     */
    varyingsCode = '';

    /**
     * The graphics device.
     *
     * @type {GraphicsDevice}
     */
    device;

    /**
     * The lit options.
     *
     * @type {LitShaderOptions}
     */
    options;

    /**
     * @param {GraphicsDevice} device - The graphics device.
     * @param {LitShaderOptions} options - The lit options.
     */
    constructor(device, options) {
        this.device = device;
        this.options = options;

        // resolve custom chunk attributes
        this.attributes = {
            vertex_position: SEMANTIC_POSITION
        };

        if (options.userAttributes) {
            for (const [semantic, name] of Object.entries(options.userAttributes)) {
                this.attributes[name] = semantic;
            }
        }

        if (options.chunks) {
            const userChunks = options.chunks;

            // #if _DEBUG
            validateUserChunks(userChunks);
            // #endif

            this.chunks = Object.create(shaderChunks);
            for (const chunkName in shaderChunks) {
                if (userChunks.hasOwnProperty(chunkName)) {
                    const chunk = userChunks[chunkName];
                    for (const a in builtinAttributes) {
                        if (builtinAttributes.hasOwnProperty(a) && chunk.indexOf(a) >= 0) {
                            this.attributes[a] = builtinAttributes[a];
                        }
                    }
                    this.chunks[chunkName] = chunk;
                }
            }
        } else {
            this.chunks = shaderChunks;
        }

        this.shaderPassInfo = ShaderPass.get(this.device).getByIndex(options.pass);
        this.shadowPass = this.shaderPassInfo.isShadow;

        this.lighting = (options.lights.length > 0) || options.dirLightMapEnabled || options.clusteredLightingEnabled;
        this.reflections = options.reflectionSource !== REFLECTIONSRC_NONE;
        this.needsNormal =
            this.lighting ||
            this.reflections ||
            options.useSpecular ||
            options.ambientSH ||
            options.useHeights ||
            options.enableGGXSpecular ||
            (options.clusteredLightingEnabled && !this.shadowPass) ||
            options.useClearCoatNormals;
        this.needsNormal = this.needsNormal && !this.shadowPass;
        this.needsSceneColor = options.useDynamicRefraction;
        this.needsScreenSize = options.useDynamicRefraction;
        this.needsTransforms = options.useDynamicRefraction;

        // generated by vshader
        this.vshader = null;

        // defines set by the shader generation
        this.vDefines = new Map();
        this.fDefines = new Map();

        // generated by fshader
        this.fshader = null;
    }

    /**
     * Helper function to define a value in the fragment shader.
     *
     * @param {boolean} condition - The define is added if the condition is true.
     * @param {string} name - The define name.
     * @param {string} [value] - The define value.
     */
    fDefineSet(condition, name, value = '') {
        if (condition) {
            this.fDefines.set(name, value);
        }
    }

    /**
     * The function generates defines for the lit vertex shader, and handles required attributes and
     * varyings. The source code of the shader is supplied by litMainVS chunk. This vertex shader is
     * used for all render passes.
     *
     * @param {any} useUv - Info about used UVs.
     * @param {any} useUnmodifiedUv - Info about used unmodified UVs.
     * @param {any} mapTransforms - Info about used texture transforms.
     */
    generateVertexShader(useUv, useUnmodifiedUv, mapTransforms) {

        const { options, vDefines, attributes, chunks } = this;

        // varyings
        const varyings = new Map();
        varyings.set('vPositionW', 'vec3');

        if (options.nineSlicedMode === SPRITE_RENDERMODE_SLICED || options.nineSlicedMode === SPRITE_RENDERMODE_TILED) {
            vDefines.set('NINESLICED', true);
        }

        if (this.options.linearDepth) {
            vDefines.set('LINEAR_DEPTH', true);
            varyings.set('vLinearDepth', 'float');
        }

        if (this.needsNormal) vDefines.set('NORMALS', true);

        if (this.options.useInstancing) {

            // only attach these if the default instancing chunk is used, otherwise it is expected
            // for the user to provide required attributes using material.setAttribute
            if (this.chunks.transformInstancingVS === shaderChunks.transformInstancingVS) {
                attributes.instance_line1 = SEMANTIC_ATTR12;
                attributes.instance_line2 = SEMANTIC_ATTR13;
                attributes.instance_line3 = SEMANTIC_ATTR14;
                attributes.instance_line4 = SEMANTIC_ATTR15;
            }
        }

        if (this.needsNormal) {
            attributes.vertex_normal = SEMANTIC_NORMAL;
            varyings.set('vNormalW', 'vec3');

            if (options.hasTangents && (options.useHeights || options.useNormals || options.enableGGXSpecular)) {

                vDefines.set('TANGENTS', true);
                attributes.vertex_tangent = SEMANTIC_TANGENT;
                varyings.set('vTangentW', 'vec3');
                varyings.set('vBinormalW', 'vec3');

            } else if (options.enableGGXSpecular) {

                vDefines.set('GGX_SPECULAR', true);
                varyings.set('vObjectSpaceUpW', 'vec3');
            }
        }
<<<<<<< HEAD
        // Magnopus patched: up max num of uvs
        const maxUvSets = 5;

=======

        const maxUvSets = 2;
>>>>>>> 2e5516a7
        for (let i = 0; i < maxUvSets; i++) {
            if (useUv[i]) {
                vDefines.set(`UV${i}`, true);
                attributes[`vertex_texCoord${i}`] = `TEXCOORD${i}`;
            }
            if (useUnmodifiedUv[i]) {
                vDefines.set(`UV${i}_UNMODIFIED`, true);
                varyings.set(`vUv${i}`, 'vec2');
            }
        }

        // prepare defines for texture transforms
        let numTransforms = 0;
        const transformDone = new Set();
        mapTransforms.forEach((mapTransform) => {

            const { id, uv, name } = mapTransform;
            const checkId = id + uv * 100; // make sure each UV set is transformed by each unique transform only once

            if (!transformDone.has(checkId)) {
                transformDone.add(checkId);

                // register the varying
                varyings.set(`vUV${uv}_${id}`, 'vec2');

                // defines used by the included chunks
                const varName = `texture_${name}MapTransform`;
                vDefines.set(`{TRANSFORM_NAME_${numTransforms}}`, varName);
                vDefines.set(`{TRANSFORM_UV_${numTransforms}}`, uv);
                vDefines.set(`{TRANSFORM_ID_${numTransforms}}`, id);

                numTransforms++;
            }
        });

        // number of transforms, this drives the looped includes
        vDefines.set('UV_TRANSFORMS_COUNT', numTransforms);

        if (options.vertexColors) {
            attributes.vertex_color = SEMANTIC_COLOR;
            vDefines.set('VERTEX_COLOR', true);
            varyings.set('vVertexColor', 'vec4');
        }

        if (options.useMsdf && options.msdfTextAttribute) {
            attributes.vertex_outlineParameters = SEMANTIC_ATTR8;
            attributes.vertex_shadowParameters = SEMANTIC_ATTR9;
            vDefines.set('MSDF', true);
        }

        // morphing
        if (options.useMorphPosition || options.useMorphNormal) {

            vDefines.set('MORPHING', true);
            if (options.useMorphTextureBasedInt) vDefines.set('MORPHING_INT', true);
            if (options.useMorphPosition) vDefines.set('MORPHING_POSITION', true);
            if (options.useMorphNormal) vDefines.set('MORPHING_NORMAL', true);

            // vertex ids attributes
            attributes.morph_vertex_id = SEMANTIC_ATTR15;
        }

        if (options.skin) {

            attributes.vertex_boneIndices = SEMANTIC_BLENDINDICES;

            if (options.batch) {
                vDefines.set('BATCH', true);
            } else {
                attributes.vertex_boneWeights = SEMANTIC_BLENDWEIGHT;
                vDefines.set('SKIN', true);
            }
        }

        if (options.useInstancing) vDefines.set('INSTANCING', true);
        if (options.screenSpace) vDefines.set('SCREENSPACE', true);
        if (options.pixelSnap) vDefines.set('PIXELSNAP', true);

        // generate varyings code
        varyings.forEach((type, name) => {
            vDefines.set(`VARYING_${name.toUpperCase()}`, true);
            const generateWgsl = false; // when we switch generation to WGSL on WebGPU
            this.varyingsCode += generateWgsl ?
                `varying ${name}: ${varyingsWGSLTypes.get(type)};\n` :
                `varying ${type} ${name};\n`;
        });

        this.vshader = this.varyingsCode + chunks.litMainVS;
    }

    /**
     * Generate defines for lighting environment as well as individual lights.
     *
     * @param {boolean} hasAreaLights - Whether any of the lights are area lights.
     * @param {boolean} clusteredLightingEnabled - Whether clustered lighting is enabled.
     */
    _setupLightingDefines(hasAreaLights, clusteredLightingEnabled) {

        const fDefines = this.fDefines;
        const options = this.options;

        this.fDefines.set('LIGHT_COUNT', options.lights.length);
        if (hasAreaLights) fDefines.set('AREA_LIGHTS', true);

        // clustered lights defines
        if (clusteredLightingEnabled && this.lighting) {
            fDefines.set('LIT_CLUSTERED_LIGHTS', true);
            if (options.clusteredLightingCookiesEnabled) fDefines.set('CLUSTER_COOKIES', true);
            if (options.clusteredLightingAreaLightsEnabled) fDefines.set('CLUSTER_AREALIGHTS', true);
            if (options.lightMaskDynamic) fDefines.set('CLUSTER_MESH_DYNAMIC_LIGHTS', true);

            // shadows
            if (options.clusteredLightingShadowsEnabled && !options.noShadow) {
                const clusteredShadowInfo = shadowTypeInfo.get(options.clusteredLightingShadowType);
                fDefines.set('CLUSTER_SHADOWS', true);
                fDefines.set(`SHADOW_KIND_${clusteredShadowInfo.kind}`, true);
                fDefines.set(`CLUSTER_SHADOW_TYPE_${clusteredShadowInfo.kind}`, true);
            }
        }

        // generate defines for all non-clustered lights
        for (let i = 0; i < options.lights.length; i++) {
            const light = options.lights[i];
            const lightType = light._type;

            // when clustered lighting is enabled, skip non-directional lights
            if (clusteredLightingEnabled && lightType !== LIGHTTYPE_DIRECTIONAL) {
                continue;
            }

            const lightShape = (hasAreaLights && light._shape) ? light._shape : LIGHTSHAPE_PUNCTUAL;
            const shadowType = light._shadowType;
            const castShadow = light.castShadows && !options.noShadow;
            const shadowInfo = shadowTypeInfo.get(shadowType);
            Debug.assert(shadowInfo);

            // per light defines
            fDefines.set(`LIGHT${i}`, true);
            fDefines.set(`LIGHT${i}TYPE`, `${lightTypeNames[lightType]}`);
            fDefines.set(`LIGHT${i}SHADOWTYPE`, `${shadowInfo.name}`);
            fDefines.set(`LIGHT${i}SHAPE`, `${lightShapeNames[lightShape]}`);
            fDefines.set(`LIGHT${i}FALLOFF`, `${lightFalloffNames[light._falloffMode]}`);
            if (light.affectSpecularity) fDefines.set(`LIGHT${i}AFFECT_SPECULARITY`, true);

            if (light._cookie) {
                if (lightType === LIGHTTYPE_SPOT && !light._cookie._cubemap ||
                    lightType === LIGHTTYPE_OMNI && light._cookie._cubemap) {
                    fDefines.set(`LIGHT${i}COOKIE`, true);
                    fDefines.set(`{LIGHT${i}COOKIE_CHANNEL}`, light._cookieChannel);
                    if (lightType === LIGHTTYPE_SPOT) {
                        if (light._cookieTransform) fDefines.set(`LIGHT${i}COOKIE_TRANSFORM`, true);
                        if (light._cookieFalloff) fDefines.set(`LIGHT${i}COOKIE_FALLOFF`, true);
                    }
                }
            }

            if (castShadow) {
                fDefines.set(`LIGHT${i}CASTSHADOW`, true);
                if (shadowInfo.pcf) fDefines.set(`LIGHT${i}SHADOW_PCF`, true);

                // shadow addressing defines, used by lightFunctionShadowPS
                if (light._normalOffsetBias && !light._isVsm) fDefines.set(`LIGHT${i}_SHADOW_SAMPLE_NORMAL_OFFSET`, true);
                if (lightType === LIGHTTYPE_DIRECTIONAL) {
<<<<<<< HEAD
                    // directional
                    backend.append(`    dLightDirNormW = light${i}_direction;`);
                    backend.append('    dAtten = 1.0;');
                } else {

                    if (light._cookie) {
                        if (lightType === LIGHTTYPE_SPOT && !light._cookie._cubemap) {
                            usesCookie = true;
                            usesCookieNow = true;
                        } else if (lightType === LIGHTTYPE_OMNI && light._cookie._cubemap) {
                            usesCookie = true;
                            usesCookieNow = true;
                        }
                    }

                    backend.append(`    getLightDirPoint(light${i}_position);`);
                    hasPointLights = true;

                    if (usesCookieNow) {
                        if (lightType === LIGHTTYPE_SPOT) {
                            backend.append(`    dAtten3 = getCookie2D${light._cookieFalloff ? '' : 'Clip'}${light._cookieTransform ? 'Xform' : ''}(light${i}_cookie, light${i}_shadowMatrix, light${i}_cookieIntensity${light._cookieTransform ? `, light${i}_cookieMatrix, light${i}_cookieOffset` : ''}).${light._cookieChannel};`);
                        } else {
                            backend.append(`    dAtten3 = getCookieCube(light${i}_cookie, light${i}_shadowMatrix, light${i}_cookieIntensity).${light._cookieChannel};`);
                        }
                    }

                    if (lightShape === LIGHTSHAPE_PUNCTUAL) {
                        if (light._falloffMode === LIGHTFALLOFF_LINEAR) {
                            backend.append(`    dAtten = getFalloffLinear(light${i}_radius, dLightDirW);`);
                            usesLinearFalloff = true;
                        } else {
                            backend.append(`    dAtten = getFalloffInvSquared(light${i}_radius, dLightDirW);`);
                            usesInvSquaredFalloff = true;
                        }
                    } else {
                        // non punctual lights only gets the range window here
                        backend.append(`    dAtten = getFalloffWindow(light${i}_radius, dLightDirW);`);
                        usesInvSquaredFalloff = true;
                    }

                    backend.append('    if (dAtten > 0.00001) {'); // BRANCH START

                    if (lightType === LIGHTTYPE_SPOT) {
                        if (!(usesCookieNow && !light._cookieFalloff)) {
                            backend.append(`    dAtten *= getSpotEffect(light${i}_direction, light${i}_innerConeAngle, light${i}_outerConeAngle, dLightDirNormW);`);
                            usesSpot = true;
                        }
                    }
                }

                // diffuse lighting - LTC lights do not mix diffuse lighting into attenuation that affects specular
                if (lightShape !== LIGHTSHAPE_PUNCTUAL) {
                    if (lightType === LIGHTTYPE_DIRECTIONAL) {
                        // NB: A better aproximation perhaps using wrap lighting could be implemented here
                        backend.append('    dAttenD = getLightDiffuse(litArgs_worldNormal, dViewDirW, dLightDirW, dLightDirNormW);');
                    } else {
                        // 16.0 is a constant that is in getFalloffInvSquared()
                        backend.append(`    dAttenD = get${shapeString}LightDiffuse(litArgs_worldNormal, dViewDirW, dLightDirW, dLightDirNormW) * 16.0;`);
                    }
                } else {
                    backend.append('    dAtten *= getLightDiffuse(litArgs_worldNormal, dViewDirW, dLightDirW, dLightDirNormW);');
                }

                if (light.castShadows && !options.noShadow) {
                    const shadowInfo = shadowTypeInfo.get(light._shadowType);
                    Debug.assert(shadowInfo);

                    const pcssShadows = light._shadowType === SHADOW_PCSS_32F;
                    const vsmShadows = shadowInfo?.vsm;
                    const pcfShadows = shadowInfo?.pcf;
                    let shadowReadMode = null;
                    let evsmExp;
                    switch (light._shadowType) {
                        case SHADOW_VSM_16F:
                            shadowReadMode = 'VSM16';
                            evsmExp = '5.54';
                            break;
                        case SHADOW_VSM_32F:
                            shadowReadMode = 'VSM32';
                            evsmExp = '15.0';
                            break;
                        case SHADOW_PCF1_32F:
                        case SHADOW_PCF1_16F:
                            shadowReadMode = 'PCF1x1';
                            break;
                        case SHADOW_PCF5_32F:
                        case SHADOW_PCF5_16F:
                            shadowReadMode = 'PCF5x5';
                            break;
                        case SHADOW_PCSS_32F:
                            shadowReadMode = 'PCSS';
                            break;
                        case SHADOW_PCF3_32F:
                        case SHADOW_PCF3_16F:
                        default:
                            shadowReadMode = 'PCF3x3';
                            break;
                    }

                    if (shadowReadMode !== null) {
                        if (light._normalOffsetBias && !light._isVsm) {
                            func.append('#define SHADOW_SAMPLE_NORMAL_OFFSET');
                        }
                        if (lightType === LIGHTTYPE_DIRECTIONAL) {
                            func.append('#define SHADOW_SAMPLE_ORTHO');
                        }
                        if ((pcfShadows || pcssShadows) || device.isWebGPU) {
                            func.append('#define SHADOW_SAMPLE_SOURCE_ZBUFFER');
                        }
                        if (lightType === LIGHTTYPE_OMNI) {
                            func.append('#define SHADOW_SAMPLE_POINT');
                        }

                        // Create shadow coord sampler function for this light
                        const coordCode = chunks.shadowSampleCoordPS;
                        func.append(coordCode.replace('$LIGHT', i));

                        // Make sure to undefine the shadow sampler defines
                        func.append('#undef SHADOW_SAMPLE_NORMAL_OFFSET');
                        func.append('#undef SHADOW_SAMPLE_ORTHO');
                        func.append('#undef SHADOW_SAMPLE_SOURCE_ZBUFFER');
                        func.append('#undef SHADOW_SAMPLE_POINT');

                        let shadowMatrix = `light${i}_shadowMatrix`;
                        if (lightType === LIGHTTYPE_DIRECTIONAL && light.numCascades > 1) {
                            // select shadow cascade matrix
                            backend.append(`int cascadeIndex${i} = getShadowCascadeIndex(light${i}_shadowCascadeDistances, light${i}_shadowCascadeCount);`);

                            if (light.cascadeBlend > 0) {
                                backend.append(`cascadeIndex${i} = ditherShadowCascadeIndex(cascadeIndex${i}, light${i}_shadowCascadeDistances, light${i}_shadowCascadeCount, light${i}_shadowCascadeBlend);`);
                            }

                            backend.append(`mat4 cascadeShadowMat${i} = light${i}_shadowMatrixPalette[cascadeIndex${i}];`);
                            shadowMatrix = `cascadeShadowMat${i}`;
                        }

                        backend.append(`    dShadowCoord = getShadowSampleCoord${i}(${shadowMatrix}, light${i}_shadowParams, vPositionW, dLightPosW, dLightDirW, dLightDirNormW, dVertexNormalW);`);

                        // Fade shadow at edges
                        if (lightType === LIGHTTYPE_DIRECTIONAL) {
                            backend.append(`    fadeShadow(light${i}_shadowCascadeDistances);`);
                        }

                        let shadowCoordArgs = `SHADOWMAP_PASS(light${i}_shadowMap), dShadowCoord, light${i}_shadowParams`;

                        if (vsmShadows) {
                            // VSM
                            shadowCoordArgs = `${shadowCoordArgs}, ${evsmExp}, dLightDirW`;
                        } else if (pcssShadows) {
                            let penumbraSizeArg =  lightType === LIGHTTYPE_DIRECTIONAL ? `light${i}_softShadowParams` : `vec2(light${i}_shadowSearchArea)`;
                            if (lightShape !== LIGHTSHAPE_PUNCTUAL) {
                                penumbraSizeArg = `vec2(length(light${i}_halfWidth), length(light${i}_halfHeight)) * light${i}_shadowSearchArea`;
                            }
                            shadowCoordArgs = `${shadowCoordArgs}, light${i}_cameraParams, ${penumbraSizeArg}, dLightDirW`;
                        }

                        if (lightType === LIGHTTYPE_OMNI) {
                            shadowReadMode = `Point${shadowReadMode}`;
                            if (!pcssShadows) {
                                shadowCoordArgs = `${shadowCoordArgs}, dLightDirW`;
                            }
                        } else if (lightType === LIGHTTYPE_SPOT) {
                            shadowReadMode = `Spot${shadowReadMode}`;
                        }

                        backend.append(`    float shadow${i} = getShadow${shadowReadMode}(${shadowCoordArgs});`);
                        backend.append(`    dAtten *= mix(1.0, shadow${i}, light${i}_shadowIntensity);`);
                    }
                }

                if (lightShape !== LIGHTSHAPE_PUNCTUAL) {

                    // area light - they do not mix diffuse lighting into specular attenuation
                    if (options.useSpecular) {
                        backend.append(`    dDiffuseLight += ((dAttenD * dAtten) * light${i}_color${usesCookieNow ? ' * dAtten3' : ''}) * (1.0 - dLTCSpecFres);`);
                    } else {
                        backend.append(`    dDiffuseLight += (dAttenD * dAtten) * light${i}_color${usesCookieNow ? ' * dAtten3' : ''};`);
                    }
                } else {

                    // punctual light
                    if (hasAreaLights && options.useSpecular) {
                        backend.append(`    dDiffuseLight += (dAtten * light${i}_color${usesCookieNow ? ' * dAtten3' : ''}) * (1.0 - litArgs_specularity);`);
                    } else {
                        backend.append(`    dDiffuseLight += dAtten * light${i}_color${usesCookieNow ? ' * dAtten3' : ''};`);
                    }
                }

                if (options.useSpecular) {
                    backend.append('    dHalfDirW = normalize(-dLightDirNormW + dViewDirW);');
                }

                // specular / clear coat
                if (light.affectSpecularity) {
                    if (lightShape !== LIGHTSHAPE_PUNCTUAL) {

                        // area light
                        if (options.useClearCoat) {
                            backend.append(`    ccSpecularLight += ccLTCSpecFres * get${shapeString}LightSpecular(litArgs_clearcoat_worldNormal, dViewDirW) * dAtten * light${i}_color${usesCookieNow ? ' * dAtten3' : ''};`);
                        }
                        if (options.useSpecular) {
                            backend.append(`    dSpecularLight += dLTCSpecFres * get${shapeString}LightSpecular(litArgs_worldNormal, dViewDirW) * dAtten * light${i}_color${usesCookieNow ? ' * dAtten3' : ''};`);
                        }

                    } else {
                        let calcFresnel = false;
                        if (lightType === LIGHTTYPE_DIRECTIONAL && options.fresnelModel > 0) {
                            calcFresnel = true;
                        }

                        // if LTC lights are present, specular must be accumulated with specularity (specularity is pre multiplied by punctual light fresnel)
                        if (options.useClearCoat) {
                            backend.append(`    ccSpecularLight += getLightSpecular(dHalfDirW, ccReflDirW, litArgs_clearcoat_worldNormal, dViewDirW, dLightDirNormW, litArgs_clearcoat_gloss, dTBN) * dAtten * light${i}_color${
                                usesCookieNow ? ' * dAtten3' : ''
                            }${calcFresnel ? ' * getFresnelCC(dot(dViewDirW, dHalfDirW));' : ';'}`);
                        }
                        if (options.useSheen) {
                            backend.append(`    sSpecularLight += getLightSpecularSheen(dHalfDirW, litArgs_worldNormal, dViewDirW, dLightDirNormW, litArgs_sheen_gloss) * dAtten * light${i}_color${
                                usesCookieNow ? ' * dAtten3;' : ';'}`);
                        }
                        if (options.useSpecular) {
                            backend.append(`    dSpecularLight += getLightSpecular(dHalfDirW, dReflDirW, litArgs_worldNormal, dViewDirW, dLightDirNormW, litArgs_gloss, dTBN) * dAtten * light${i}_color${
                                usesCookieNow ? ' * dAtten3' : ''
                            }${calcFresnel ? ` 
                                    * getFresnel(
                                        dot(dViewDirW, dHalfDirW), 
                                        litArgs_gloss, 
                                        litArgs_specularity
                                    #if defined(LIT_IRIDESCENCE)
                                        , iridescenceFresnel, 
                                        litArgs_iridescence_intensity
                                    #endif
                                    );` : '* litArgs_specularity;'}`);
                        }
                    }
                }

                if (lightType !== LIGHTTYPE_DIRECTIONAL) {
                    backend.append('    }'); // BRANCH END
                }
            }

            // clustered lighting
            if (options.clusteredLightingEnabled && this.lighting) {
                usesLinearFalloff = true;
                usesInvSquaredFalloff = true;
                hasPointLights = true;
                backend.append(`    addClusteredLights(
                                        litArgs_worldNormal, 
                                        dViewDirW, 
                                        dReflDirW,
                                #if defined(LIT_CLEARCOAT)
                                        ccReflDirW,
                                #endif
                                        litArgs_gloss, 
                                        litArgs_specularity, 
                                        dVertexNormalW, 
                                        dTBN, 
                                #if defined(LIT_IRIDESCENCE)
                                        iridescenceFresnel,
                                #endif
                                        litArgs_clearcoat_worldNormal, 
                                        litArgs_clearcoat_gloss,
                                        litArgs_sheen_gloss,
                                        litArgs_iridescence_intensity
                                    );`);
            }

            if (hasAreaLights) {
                // specular has to be accumulated differently if we want area lights to look correct
                if (options.useClearCoat) {
                    backend.append('    litArgs_clearcoat_specularity = 1.0;');
                }
                if (options.useSpecular) {
                    backend.append('    litArgs_specularity = vec3(1);');
=======
                    fDefines.set(`LIGHT${i}_SHADOW_SAMPLE_ORTHO`, true);
                    if (light.cascadeBlend > 0) fDefines.set(`LIGHT${i}_SHADOW_CASCADE_BLEND`, true);
                    if (light.numCascades > 1) fDefines.set(`LIGHT${i}_SHADOW_CASCADES`, true);
>>>>>>> 2e5516a7
                }
                if (shadowInfo.pcf || shadowInfo.pcss || this.device.isWebGPU) fDefines.set(`LIGHT${i}_SHADOW_SAMPLE_SOURCE_ZBUFFER`, true);
                if (lightType === LIGHTTYPE_OMNI) fDefines.set(`LIGHT${i}_SHADOW_SAMPLE_POINT`, true);
            }

            // global lighting defines
            if (castShadow) {
                fDefines.set(`SHADOW_KIND_${shadowInfo.kind}`, true);
                if (lightType === LIGHTTYPE_DIRECTIONAL) fDefines.set('SHADOW_DIRECTIONAL', true);
            }
        }
    }

    prepareForwardPass(lightingUv) {
        const { options } = this;

        // area lights are used when clustered area lights are enabled or any lights have area shape
        const clusteredAreaLights = options.clusteredLightingEnabled && options.clusteredLightingAreaLightsEnabled;
        const hasAreaLights = clusteredAreaLights || options.lights.some((light) => {
            return light._shape && light._shape !== LIGHTSHAPE_PUNCTUAL;
        });
        const addAmbient = !options.lightMapEnabled || options.lightMapWithoutAmbient;
        const hasTBN = this.needsNormal && (options.useNormals || options.useClearCoatNormals || (options.enableGGXSpecular && !options.useHeights));

        if (options.useSpecular) {
            this.fDefineSet(true, 'LIT_SPECULAR');
            this.fDefineSet(this.reflections, 'LIT_REFLECTIONS');
            this.fDefineSet(options.useClearCoat, 'LIT_CLEARCOAT');
            this.fDefineSet(options.fresnelModel > 0, 'LIT_SPECULAR_FRESNEL');
            this.fDefineSet(options.useSheen, 'LIT_SHEEN');
            this.fDefineSet(options.useIridescence, 'LIT_IRIDESCENCE');
        }

        this.fDefineSet(this.needsNormal, 'LIT_NEEDS_NORMAL');
        this.fDefineSet(this.lighting, 'LIT_LIGHTING');
        this.fDefineSet(options.useMetalness, 'LIT_METALNESS');
        this.fDefineSet(options.enableGGXSpecular, 'LIT_GGX_SPECULAR');
        this.fDefineSet(options.useSpecularityFactor, 'LIT_SPECULARITY_FACTOR');
        this.fDefineSet(options.useCubeMapRotation, 'CUBEMAP_ROTATION');
        this.fDefineSet(options.occludeSpecularFloat, 'LIT_OCCLUDE_SPECULAR_FLOAT');
        this.fDefineSet(options.separateAmbient, 'LIT_SEPARATE_AMBIENT');
        this.fDefineSet(options.twoSidedLighting, 'LIT_TWO_SIDED_LIGHTING');
        this.fDefineSet(options.lightMapEnabled, 'LIT_LIGHTMAP');
        this.fDefineSet(options.dirLightMapEnabled, 'LIT_DIR_LIGHTMAP');
        this.fDefineSet(options.skyboxIntensity > 0, 'LIT_SKYBOX_INTENSITY');
        this.fDefineSet(options.clusteredLightingShadowsEnabled, 'LIT_CLUSTERED_SHADOWS');
        this.fDefineSet(options.clusteredLightingAreaLightsEnabled, 'LIT_CLUSTERED_AREA_LIGHTS');
        this.fDefineSet(hasTBN, 'LIT_TBN');
        this.fDefineSet(addAmbient, 'LIT_ADD_AMBIENT');
        this.fDefineSet(options.hasTangents, 'LIT_TANGENTS');
        this.fDefineSet(options.useNormals, 'LIT_USE_NORMALS');
        this.fDefineSet(options.useClearCoatNormals, 'LIT_USE_CLEARCOAT_NORMALS');
        this.fDefineSet(options.useRefraction, 'LIT_REFRACTION');
        this.fDefineSet(options.useDynamicRefraction, 'LIT_DYNAMIC_REFRACTION');
        this.fDefineSet(options.dispersion, 'LIT_DISPERSION');
        this.fDefineSet(options.useHeights, 'LIT_HEIGHTS');
        this.fDefineSet(options.opacityFadesSpecular, 'LIT_OPACITY_FADES_SPECULAR');
        this.fDefineSet(options.alphaToCoverage, 'LIT_ALPHA_TO_COVERAGE');
        this.fDefineSet(options.useMsdf, 'LIT_MSDF');
        this.fDefineSet(options.ssao, 'LIT_SSAO');
        this.fDefineSet(options.useAo, 'LIT_AO');
        this.fDefineSet(options.occludeDirect, 'LIT_OCCLUDE_DIRECT');
        this.fDefineSet(options.msdfTextAttribute, 'LIT_MSDF_TEXT_ATTRIBUTE');
        this.fDefineSet(options.diffuseMapEnabled, 'LIT_DIFFUSE_MAP');
        this.fDefineSet(options.shadowCatcher, 'LIT_SHADOW_CATCHER');
        this.fDefineSet(true, 'LIT_FRESNEL_MODEL', fresnelNames[options.fresnelModel]);
        this.fDefineSet(true, 'LIT_NONE_SLICE_MODE', spriteRenderModeNames[options.nineSlicedMode]);
        this.fDefineSet(true, 'LIT_BLEND_TYPE', blendNames[options.blendType]);
        this.fDefineSet(true, 'LIT_CUBEMAP_PROJECTION', cubemaProjectionNames[options.cubeMapProjection]);
        this.fDefineSet(true, 'LIT_OCCLUDE_SPECULAR', specularOcclusionNames[options.occludeSpecular]);
        this.fDefineSet(true, 'LIT_REFLECTION_SOURCE', reflectionSrcNames[options.reflectionSource]);
        this.fDefineSet(true, 'LIT_AMBIENT_SOURCE', ambientSrcNames[options.ambientSource]);

        // injection defines
        this.fDefineSet(true, '{lightingUv}', lightingUv ?? ''); // example: vUV0_1
        this.fDefineSet(true, '{reflectionDecode}', ChunkUtils.decodeFunc(options.reflectionEncoding));
        this.fDefineSet(true, '{reflectionCubemapDecode}', ChunkUtils.decodeFunc(options.reflectionCubemapEncoding));
        this.fDefineSet(true, '{ambientDecode}', ChunkUtils.decodeFunc(options.ambientEncoding));

        // lighting defines
        this._setupLightingDefines(hasAreaLights, options.clusteredLightingEnabled);
    }

    prepareShadowPass() {

        const lightType = this.shaderPassInfo.lightType;

        const shadowType = this.shaderPassInfo.shadowType;
        const shadowInfo = shadowTypeInfo.get(shadowType);
        Debug.assert(shadowInfo);

        // Use perspective depth for:
        // - Directional: Always since light has no position
        // - Spot: If not using VSM
        // - Point: Never
        const usePerspectiveDepth = (lightType === LIGHTTYPE_DIRECTIONAL || (!shadowInfo.vsm && lightType === LIGHTTYPE_SPOT));

        this.fDefineSet(usePerspectiveDepth, 'PERSPECTIVE_DEPTH');
        this.fDefineSet(true, 'LIGHT_TYPE', `${lightTypeNames[lightType]}`);
        this.fDefineSet(true, 'SHADOW_TYPE', `${shadowInfo.name}`);
    }

    /**
     * Generates a fragment shader.
     *
     * @param {string} frontendDecl - Frontend declarations like `float dAlpha;`
     * @param {string} frontendCode - Frontend code containing `getOpacity()` etc.
     * @param {string} lightingUv - E.g. `vUv0`
     */
    generateFragmentShader(frontendDecl, frontendCode, lightingUv) {
        const options = this.options;

        if (options.pass === SHADER_PICK || options.pass === SHADER_DEPTH || options.pass === SHADER_PREPASS) {

            this.fshader = `

                ${this.varyingsCode}
                ${frontendDecl}
                ${frontendCode}
                #include "litOtherMainPS"
            `;

        } else if (this.shadowPass) { // SHADOW PASS

            this.prepareShadowPass();
            this.fshader = `
                ${this.varyingsCode}
                ${frontendDecl}
                ${frontendCode}
                #include "litShadowMainPS"
            `;

        } else if (options.customFragmentShader) {   // CUSTOM FRAGMENT SHADER

            this.fshader = `
                ${options.customFragmentShader}
            `;

        } else { // FORWARD PASS

            this.prepareForwardPass(lightingUv);
            this.fshader = `
                ${this.varyingsCode}
                ${frontendDecl}
                #include "litForwardDeclarationPS"
                #include "litForwardPreCodePS"
                ${frontendCode}
                #include "litForwardPostCodePS"
                #include "litForwardBackendPS"
                #include "litForwardMainPS"
            `;
        }

        Debug.assert(!this.fshader.includes('litShaderArgs'), 'Automatic compatibility with shaders using litShaderArgs has been removed. Please update the shader to use the new system.');
    }
}

export { LitShader };<|MERGE_RESOLUTION|>--- conflicted
+++ resolved
@@ -41,7 +41,6 @@
     vertex_boneIndices: SEMANTIC_BLENDINDICES
 };
 
-<<<<<<< HEAD
 const builtinVaryings = {
     vVertexColor: 'vec4',
     vPositionW: 'vec3',
@@ -57,14 +56,12 @@
     vUv4: 'vec2',
     vLinearDepth: 'float'
 };
-=======
 export const varyingsWGSLTypes = new Map([
     ['vec4', 'vec4f'],
     ['vec3', 'vec3f'],
     ['vec2', 'vec2f'],
     ['float', 'f32']
 ]);
->>>>>>> 2e5516a7
 
 class LitShader {
     /**
@@ -230,14 +227,9 @@
                 varyings.set('vObjectSpaceUpW', 'vec3');
             }
         }
-<<<<<<< HEAD
         // Magnopus patched: up max num of uvs
         const maxUvSets = 5;
 
-=======
-
-        const maxUvSets = 2;
->>>>>>> 2e5516a7
         for (let i = 0; i < maxUvSets; i++) {
             if (useUv[i]) {
                 vDefines.set(`UV${i}`, true);
@@ -401,287 +393,9 @@
                 // shadow addressing defines, used by lightFunctionShadowPS
                 if (light._normalOffsetBias && !light._isVsm) fDefines.set(`LIGHT${i}_SHADOW_SAMPLE_NORMAL_OFFSET`, true);
                 if (lightType === LIGHTTYPE_DIRECTIONAL) {
-<<<<<<< HEAD
-                    // directional
-                    backend.append(`    dLightDirNormW = light${i}_direction;`);
-                    backend.append('    dAtten = 1.0;');
-                } else {
-
-                    if (light._cookie) {
-                        if (lightType === LIGHTTYPE_SPOT && !light._cookie._cubemap) {
-                            usesCookie = true;
-                            usesCookieNow = true;
-                        } else if (lightType === LIGHTTYPE_OMNI && light._cookie._cubemap) {
-                            usesCookie = true;
-                            usesCookieNow = true;
-                        }
-                    }
-
-                    backend.append(`    getLightDirPoint(light${i}_position);`);
-                    hasPointLights = true;
-
-                    if (usesCookieNow) {
-                        if (lightType === LIGHTTYPE_SPOT) {
-                            backend.append(`    dAtten3 = getCookie2D${light._cookieFalloff ? '' : 'Clip'}${light._cookieTransform ? 'Xform' : ''}(light${i}_cookie, light${i}_shadowMatrix, light${i}_cookieIntensity${light._cookieTransform ? `, light${i}_cookieMatrix, light${i}_cookieOffset` : ''}).${light._cookieChannel};`);
-                        } else {
-                            backend.append(`    dAtten3 = getCookieCube(light${i}_cookie, light${i}_shadowMatrix, light${i}_cookieIntensity).${light._cookieChannel};`);
-                        }
-                    }
-
-                    if (lightShape === LIGHTSHAPE_PUNCTUAL) {
-                        if (light._falloffMode === LIGHTFALLOFF_LINEAR) {
-                            backend.append(`    dAtten = getFalloffLinear(light${i}_radius, dLightDirW);`);
-                            usesLinearFalloff = true;
-                        } else {
-                            backend.append(`    dAtten = getFalloffInvSquared(light${i}_radius, dLightDirW);`);
-                            usesInvSquaredFalloff = true;
-                        }
-                    } else {
-                        // non punctual lights only gets the range window here
-                        backend.append(`    dAtten = getFalloffWindow(light${i}_radius, dLightDirW);`);
-                        usesInvSquaredFalloff = true;
-                    }
-
-                    backend.append('    if (dAtten > 0.00001) {'); // BRANCH START
-
-                    if (lightType === LIGHTTYPE_SPOT) {
-                        if (!(usesCookieNow && !light._cookieFalloff)) {
-                            backend.append(`    dAtten *= getSpotEffect(light${i}_direction, light${i}_innerConeAngle, light${i}_outerConeAngle, dLightDirNormW);`);
-                            usesSpot = true;
-                        }
-                    }
-                }
-
-                // diffuse lighting - LTC lights do not mix diffuse lighting into attenuation that affects specular
-                if (lightShape !== LIGHTSHAPE_PUNCTUAL) {
-                    if (lightType === LIGHTTYPE_DIRECTIONAL) {
-                        // NB: A better aproximation perhaps using wrap lighting could be implemented here
-                        backend.append('    dAttenD = getLightDiffuse(litArgs_worldNormal, dViewDirW, dLightDirW, dLightDirNormW);');
-                    } else {
-                        // 16.0 is a constant that is in getFalloffInvSquared()
-                        backend.append(`    dAttenD = get${shapeString}LightDiffuse(litArgs_worldNormal, dViewDirW, dLightDirW, dLightDirNormW) * 16.0;`);
-                    }
-                } else {
-                    backend.append('    dAtten *= getLightDiffuse(litArgs_worldNormal, dViewDirW, dLightDirW, dLightDirNormW);');
-                }
-
-                if (light.castShadows && !options.noShadow) {
-                    const shadowInfo = shadowTypeInfo.get(light._shadowType);
-                    Debug.assert(shadowInfo);
-
-                    const pcssShadows = light._shadowType === SHADOW_PCSS_32F;
-                    const vsmShadows = shadowInfo?.vsm;
-                    const pcfShadows = shadowInfo?.pcf;
-                    let shadowReadMode = null;
-                    let evsmExp;
-                    switch (light._shadowType) {
-                        case SHADOW_VSM_16F:
-                            shadowReadMode = 'VSM16';
-                            evsmExp = '5.54';
-                            break;
-                        case SHADOW_VSM_32F:
-                            shadowReadMode = 'VSM32';
-                            evsmExp = '15.0';
-                            break;
-                        case SHADOW_PCF1_32F:
-                        case SHADOW_PCF1_16F:
-                            shadowReadMode = 'PCF1x1';
-                            break;
-                        case SHADOW_PCF5_32F:
-                        case SHADOW_PCF5_16F:
-                            shadowReadMode = 'PCF5x5';
-                            break;
-                        case SHADOW_PCSS_32F:
-                            shadowReadMode = 'PCSS';
-                            break;
-                        case SHADOW_PCF3_32F:
-                        case SHADOW_PCF3_16F:
-                        default:
-                            shadowReadMode = 'PCF3x3';
-                            break;
-                    }
-
-                    if (shadowReadMode !== null) {
-                        if (light._normalOffsetBias && !light._isVsm) {
-                            func.append('#define SHADOW_SAMPLE_NORMAL_OFFSET');
-                        }
-                        if (lightType === LIGHTTYPE_DIRECTIONAL) {
-                            func.append('#define SHADOW_SAMPLE_ORTHO');
-                        }
-                        if ((pcfShadows || pcssShadows) || device.isWebGPU) {
-                            func.append('#define SHADOW_SAMPLE_SOURCE_ZBUFFER');
-                        }
-                        if (lightType === LIGHTTYPE_OMNI) {
-                            func.append('#define SHADOW_SAMPLE_POINT');
-                        }
-
-                        // Create shadow coord sampler function for this light
-                        const coordCode = chunks.shadowSampleCoordPS;
-                        func.append(coordCode.replace('$LIGHT', i));
-
-                        // Make sure to undefine the shadow sampler defines
-                        func.append('#undef SHADOW_SAMPLE_NORMAL_OFFSET');
-                        func.append('#undef SHADOW_SAMPLE_ORTHO');
-                        func.append('#undef SHADOW_SAMPLE_SOURCE_ZBUFFER');
-                        func.append('#undef SHADOW_SAMPLE_POINT');
-
-                        let shadowMatrix = `light${i}_shadowMatrix`;
-                        if (lightType === LIGHTTYPE_DIRECTIONAL && light.numCascades > 1) {
-                            // select shadow cascade matrix
-                            backend.append(`int cascadeIndex${i} = getShadowCascadeIndex(light${i}_shadowCascadeDistances, light${i}_shadowCascadeCount);`);
-
-                            if (light.cascadeBlend > 0) {
-                                backend.append(`cascadeIndex${i} = ditherShadowCascadeIndex(cascadeIndex${i}, light${i}_shadowCascadeDistances, light${i}_shadowCascadeCount, light${i}_shadowCascadeBlend);`);
-                            }
-
-                            backend.append(`mat4 cascadeShadowMat${i} = light${i}_shadowMatrixPalette[cascadeIndex${i}];`);
-                            shadowMatrix = `cascadeShadowMat${i}`;
-                        }
-
-                        backend.append(`    dShadowCoord = getShadowSampleCoord${i}(${shadowMatrix}, light${i}_shadowParams, vPositionW, dLightPosW, dLightDirW, dLightDirNormW, dVertexNormalW);`);
-
-                        // Fade shadow at edges
-                        if (lightType === LIGHTTYPE_DIRECTIONAL) {
-                            backend.append(`    fadeShadow(light${i}_shadowCascadeDistances);`);
-                        }
-
-                        let shadowCoordArgs = `SHADOWMAP_PASS(light${i}_shadowMap), dShadowCoord, light${i}_shadowParams`;
-
-                        if (vsmShadows) {
-                            // VSM
-                            shadowCoordArgs = `${shadowCoordArgs}, ${evsmExp}, dLightDirW`;
-                        } else if (pcssShadows) {
-                            let penumbraSizeArg =  lightType === LIGHTTYPE_DIRECTIONAL ? `light${i}_softShadowParams` : `vec2(light${i}_shadowSearchArea)`;
-                            if (lightShape !== LIGHTSHAPE_PUNCTUAL) {
-                                penumbraSizeArg = `vec2(length(light${i}_halfWidth), length(light${i}_halfHeight)) * light${i}_shadowSearchArea`;
-                            }
-                            shadowCoordArgs = `${shadowCoordArgs}, light${i}_cameraParams, ${penumbraSizeArg}, dLightDirW`;
-                        }
-
-                        if (lightType === LIGHTTYPE_OMNI) {
-                            shadowReadMode = `Point${shadowReadMode}`;
-                            if (!pcssShadows) {
-                                shadowCoordArgs = `${shadowCoordArgs}, dLightDirW`;
-                            }
-                        } else if (lightType === LIGHTTYPE_SPOT) {
-                            shadowReadMode = `Spot${shadowReadMode}`;
-                        }
-
-                        backend.append(`    float shadow${i} = getShadow${shadowReadMode}(${shadowCoordArgs});`);
-                        backend.append(`    dAtten *= mix(1.0, shadow${i}, light${i}_shadowIntensity);`);
-                    }
-                }
-
-                if (lightShape !== LIGHTSHAPE_PUNCTUAL) {
-
-                    // area light - they do not mix diffuse lighting into specular attenuation
-                    if (options.useSpecular) {
-                        backend.append(`    dDiffuseLight += ((dAttenD * dAtten) * light${i}_color${usesCookieNow ? ' * dAtten3' : ''}) * (1.0 - dLTCSpecFres);`);
-                    } else {
-                        backend.append(`    dDiffuseLight += (dAttenD * dAtten) * light${i}_color${usesCookieNow ? ' * dAtten3' : ''};`);
-                    }
-                } else {
-
-                    // punctual light
-                    if (hasAreaLights && options.useSpecular) {
-                        backend.append(`    dDiffuseLight += (dAtten * light${i}_color${usesCookieNow ? ' * dAtten3' : ''}) * (1.0 - litArgs_specularity);`);
-                    } else {
-                        backend.append(`    dDiffuseLight += dAtten * light${i}_color${usesCookieNow ? ' * dAtten3' : ''};`);
-                    }
-                }
-
-                if (options.useSpecular) {
-                    backend.append('    dHalfDirW = normalize(-dLightDirNormW + dViewDirW);');
-                }
-
-                // specular / clear coat
-                if (light.affectSpecularity) {
-                    if (lightShape !== LIGHTSHAPE_PUNCTUAL) {
-
-                        // area light
-                        if (options.useClearCoat) {
-                            backend.append(`    ccSpecularLight += ccLTCSpecFres * get${shapeString}LightSpecular(litArgs_clearcoat_worldNormal, dViewDirW) * dAtten * light${i}_color${usesCookieNow ? ' * dAtten3' : ''};`);
-                        }
-                        if (options.useSpecular) {
-                            backend.append(`    dSpecularLight += dLTCSpecFres * get${shapeString}LightSpecular(litArgs_worldNormal, dViewDirW) * dAtten * light${i}_color${usesCookieNow ? ' * dAtten3' : ''};`);
-                        }
-
-                    } else {
-                        let calcFresnel = false;
-                        if (lightType === LIGHTTYPE_DIRECTIONAL && options.fresnelModel > 0) {
-                            calcFresnel = true;
-                        }
-
-                        // if LTC lights are present, specular must be accumulated with specularity (specularity is pre multiplied by punctual light fresnel)
-                        if (options.useClearCoat) {
-                            backend.append(`    ccSpecularLight += getLightSpecular(dHalfDirW, ccReflDirW, litArgs_clearcoat_worldNormal, dViewDirW, dLightDirNormW, litArgs_clearcoat_gloss, dTBN) * dAtten * light${i}_color${
-                                usesCookieNow ? ' * dAtten3' : ''
-                            }${calcFresnel ? ' * getFresnelCC(dot(dViewDirW, dHalfDirW));' : ';'}`);
-                        }
-                        if (options.useSheen) {
-                            backend.append(`    sSpecularLight += getLightSpecularSheen(dHalfDirW, litArgs_worldNormal, dViewDirW, dLightDirNormW, litArgs_sheen_gloss) * dAtten * light${i}_color${
-                                usesCookieNow ? ' * dAtten3;' : ';'}`);
-                        }
-                        if (options.useSpecular) {
-                            backend.append(`    dSpecularLight += getLightSpecular(dHalfDirW, dReflDirW, litArgs_worldNormal, dViewDirW, dLightDirNormW, litArgs_gloss, dTBN) * dAtten * light${i}_color${
-                                usesCookieNow ? ' * dAtten3' : ''
-                            }${calcFresnel ? ` 
-                                    * getFresnel(
-                                        dot(dViewDirW, dHalfDirW), 
-                                        litArgs_gloss, 
-                                        litArgs_specularity
-                                    #if defined(LIT_IRIDESCENCE)
-                                        , iridescenceFresnel, 
-                                        litArgs_iridescence_intensity
-                                    #endif
-                                    );` : '* litArgs_specularity;'}`);
-                        }
-                    }
-                }
-
-                if (lightType !== LIGHTTYPE_DIRECTIONAL) {
-                    backend.append('    }'); // BRANCH END
-                }
-            }
-
-            // clustered lighting
-            if (options.clusteredLightingEnabled && this.lighting) {
-                usesLinearFalloff = true;
-                usesInvSquaredFalloff = true;
-                hasPointLights = true;
-                backend.append(`    addClusteredLights(
-                                        litArgs_worldNormal, 
-                                        dViewDirW, 
-                                        dReflDirW,
-                                #if defined(LIT_CLEARCOAT)
-                                        ccReflDirW,
-                                #endif
-                                        litArgs_gloss, 
-                                        litArgs_specularity, 
-                                        dVertexNormalW, 
-                                        dTBN, 
-                                #if defined(LIT_IRIDESCENCE)
-                                        iridescenceFresnel,
-                                #endif
-                                        litArgs_clearcoat_worldNormal, 
-                                        litArgs_clearcoat_gloss,
-                                        litArgs_sheen_gloss,
-                                        litArgs_iridescence_intensity
-                                    );`);
-            }
-
-            if (hasAreaLights) {
-                // specular has to be accumulated differently if we want area lights to look correct
-                if (options.useClearCoat) {
-                    backend.append('    litArgs_clearcoat_specularity = 1.0;');
-                }
-                if (options.useSpecular) {
-                    backend.append('    litArgs_specularity = vec3(1);');
-=======
                     fDefines.set(`LIGHT${i}_SHADOW_SAMPLE_ORTHO`, true);
                     if (light.cascadeBlend > 0) fDefines.set(`LIGHT${i}_SHADOW_CASCADE_BLEND`, true);
                     if (light.numCascades > 1) fDefines.set(`LIGHT${i}_SHADOW_CASCADES`, true);
->>>>>>> 2e5516a7
                 }
                 if (shadowInfo.pcf || shadowInfo.pcss || this.device.isWebGPU) fDefines.set(`LIGHT${i}_SHADOW_SAMPLE_SOURCE_ZBUFFER`, true);
                 if (lightType === LIGHTTYPE_OMNI) fDefines.set(`LIGHT${i}_SHADOW_SAMPLE_POINT`, true);
