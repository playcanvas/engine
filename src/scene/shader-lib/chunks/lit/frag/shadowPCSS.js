export default /* glsl */`

/**
 * PCSS is a shadow sampling method that provides contact hardening soft shadows. 
 * Based on: 
 * - https://www.gamedev.net/tutorials/programming/graphics/effect-area-light-shadows-part-1-pcss-r4971/
 * - https://github.com/pboechat/PCSS 
 */


#define PCSS_SAMPLE_COUNT 16
uniform float pcssDiskSamples[PCSS_SAMPLE_COUNT];
uniform float pcssSphereSamples[PCSS_SAMPLE_COUNT];

vec2 vogelDisk(int sampleIndex, float count, float phi, float r) {
    const float GoldenAngle = 2.4;
    float theta = float(sampleIndex) * GoldenAngle + phi;

    float sine = sin(theta);
    float cosine = cos(theta);
    return vec2(r * cosine, r * sine);
}

vec3 vogelSphere(int sampleIndex, float count, float phi, float r) {
    const float GoldenAngle = 2.4;
    float theta = float(sampleIndex) * GoldenAngle + phi;

    float weight = float(sampleIndex) / count;
    return vec3(cos(theta) * r, weight, sin(theta) * r);
}

float noise(vec2 screenPos) {
    const float PHI = 1.61803398874989484820459;  // Φ = Golden Ratio   
    return fract(tan(distance(screenPos * PHI, screenPos)) * screenPos.x);
}

#ifndef UNPACKFLOAT
#define UNPACKFLOAT
float unpackFloat(vec4 rgbaDepth) {
    const vec4 bitShift = vec4(1.0 / (256.0 * 256.0 * 256.0), 1.0 / (256.0 * 256.0), 1.0 / 256.0, 1.0);
    return dot(rgbaDepth, bitShift);
}
#endif

float viewSpaceDepth(float depth, mat4 invProjection) {
    float z = depth * 2.0 - 1.0;
    vec4 clipSpace = vec4(0.0, 0.0, z, 1.0);
    vec4 viewSpace = invProjection * clipSpace;
    return viewSpace.z;
}

float PCSSBlockerDistance(TEXTURE_ACCEPT(shadowMap), vec2 sampleCoords[PCSS_SAMPLE_COUNT], vec2 shadowCoords, vec2 searchSize, float z) {

    float blockers = 0.0;
    float averageBlocker = 0.0;
    for (int i = 0; i < PCSS_SAMPLE_COUNT; i++) {
        vec2 offset = sampleCoords[i] * searchSize;
        vec2 sampleUV = shadowCoords + offset;

    #ifdef GL2
        float blocker = textureLod(shadowMap, sampleUV, 0.0).r;
    #else // GL1
        float blocker = unpackFloat(texture2D(shadowMap, sampleUV));
    #endif        
        float isBlocking = step(blocker, z);
        blockers += isBlocking;
        averageBlocker += blocker * isBlocking;
    }

    if (blockers > 0.0)
        return averageBlocker /= blockers;
    return -1.0;
}

float PCSS(TEXTURE_ACCEPT(shadowMap), vec3 shadowCoords, vec4 cameraParams, vec2 shadowSearchArea) {
<<<<<<< HEAD
    float receiverDepth = linearizeDepth(shadowCoords.z, cameraParams);
=======
    float receiverDepth = shadowCoords.z;
>>>>>>> 8dbb3d8f
#ifndef GL2
    // If using packed depth on GL1, we need to normalize to get the correct receiver depth
    receiverDepth *= 1.0 / (cameraParams.y - cameraParams.z);
#endif

    vec2 samplePoints[PCSS_SAMPLE_COUNT];
    float noise = noise( gl_FragCoord.xy ) * 2.0 * PI;
    for (int i = 0; i < PCSS_SAMPLE_COUNT; i++) {
        float pcssPresample = pcssDiskSamples[i];
        samplePoints[i] = vogelDisk(i, float(PCSS_SAMPLE_COUNT), noise, pcssPresample);
    }

    float averageBlocker = PCSSBlockerDistance(TEXTURE_PASS(shadowMap), samplePoints, shadowCoords.xy, shadowSearchArea, receiverDepth);
    if (averageBlocker == -1.0) {
        return 1.0;
    } else {

        vec2 filterRadius = ((receiverDepth - averageBlocker) / averageBlocker) * shadowSearchArea * cameraParams.x;

        float shadow = 0.0;

        for (int i = 0; i < PCSS_SAMPLE_COUNT; i ++)
        {
            vec2 sampleUV = samplePoints[i] * filterRadius;
            sampleUV = shadowCoords.xy + sampleUV;

        #ifdef GL2
            float depth = textureLod(shadowMap, sampleUV, 0.0).r;
        #else // GL1
            float depth = unpackFloat(texture2D(shadowMap, sampleUV));
        #endif
            shadow += step(receiverDepth, depth);
        }
        return shadow / float(PCSS_SAMPLE_COUNT);
    } 
}

float PCSSCubeBlockerDistance(samplerCube shadowMap, vec3 lightDirNorm, vec3 samplePoints[PCSS_SAMPLE_COUNT], float z, float shadowSearchArea) {
    float blockers = 0.0;
    float averageBlocker = 0.0;
    for (int i = 0; i < PCSS_SAMPLE_COUNT; i++) {
        vec3 sampleDir = lightDirNorm + samplePoints[i] * shadowSearchArea;
        sampleDir = normalize(sampleDir);

    #ifdef GL2
        float blocker = textureCubeLodEXT(shadowMap, sampleDir, 0.0).r;
    #else // GL1
        float blocker = unpackFloat(textureCube(shadowMap, sampleDir));
    #endif
        float isBlocking = step(blocker, z);
        blockers += isBlocking;
        averageBlocker += blocker * isBlocking;
    }

    if (blockers > 0.0)
        return averageBlocker /= float(blockers);
    return -1.0;
}

float PCSSCube(samplerCube shadowMap, vec4 shadowParams, vec3 shadowCoords, vec4 cameraParams, float shadowSearchArea, vec3 lightDir) {
    
    vec3 samplePoints[PCSS_SAMPLE_COUNT];
    float noise = noise( gl_FragCoord.xy ) * 2.0 * PI;
    for (int i = 0; i < PCSS_SAMPLE_COUNT; i++) {
        float r = pcssSphereSamples[i];
        samplePoints[i] = vogelSphere(i, float(PCSS_SAMPLE_COUNT), noise, r);
    }

    float receiverDepth = length(lightDir) * shadowParams.w + shadowParams.z;
    vec3 lightDirNorm = normalize(lightDir);
    
    float averageBlocker = PCSSCubeBlockerDistance(shadowMap, lightDirNorm, samplePoints, receiverDepth, shadowSearchArea);
    if (averageBlocker == -1.0) {
        return 1.0;
    } else {

        float filterRadius = ((receiverDepth - averageBlocker) / averageBlocker) * shadowSearchArea;

        float shadow = 0.0;
        for (int i = 0; i < PCSS_SAMPLE_COUNT; i++)
        {
            vec3 offset = samplePoints[i] * filterRadius;
            vec3 sampleDir = lightDirNorm + offset;
            sampleDir = normalize(sampleDir);

            #ifdef GL2
                float depth = textureCubeLodEXT(shadowMap, sampleDir, 0.0).r;
            #else // GL1
                float depth = unpackFloat(textureCube(shadowMap, sampleDir));
            #endif
            shadow += step(receiverDepth, depth);
        }
        return shadow / float(PCSS_SAMPLE_COUNT);
    }
}

float getShadowPointPCSS(samplerCube shadowMap, vec3 shadowCoord, vec4 shadowParams, vec4 cameraParams, vec2 shadowSearchArea, vec3 lightDir) {
    return PCSSCube(shadowMap, shadowParams, shadowCoord, cameraParams, shadowSearchArea.x, lightDir);
}

float getShadowSpotPCSS(TEXTURE_ACCEPT(shadowMap), vec3 shadowCoord, vec4 shadowParams, vec4 cameraParams, vec2 shadowSearchArea, vec3 lightDir) {
    return PCSS(TEXTURE_PASS(shadowMap), shadowCoord, cameraParams, shadowSearchArea);
}

float getShadowPCSS(TEXTURE_ACCEPT(shadowMap), vec3 shadowCoord, vec4 shadowParams, vec4 cameraParams, vec2 shadowSearchArea, vec3 lightDir) {
    return PCSS(TEXTURE_PASS(shadowMap), shadowCoord, cameraParams, shadowSearchArea);
}

`;<|MERGE_RESOLUTION|>--- conflicted
+++ resolved
@@ -73,11 +73,7 @@
 }
 
 float PCSS(TEXTURE_ACCEPT(shadowMap), vec3 shadowCoords, vec4 cameraParams, vec2 shadowSearchArea) {
-<<<<<<< HEAD
-    float receiverDepth = linearizeDepth(shadowCoords.z, cameraParams);
-=======
     float receiverDepth = shadowCoords.z;
->>>>>>> 8dbb3d8f
 #ifndef GL2
     // If using packed depth on GL1, we need to normalize to get the correct receiver depth
     receiverDepth *= 1.0 / (cameraParams.y - cameraParams.z);
