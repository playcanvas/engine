--- conflicted
+++ resolved
@@ -198,14 +198,11 @@
 import twoSidedLightingPS from './lit/frag/twoSidedLighting.js';
 import uv0VS from './lit/vert/uv0.js';
 import uv1VS from './lit/vert/uv1.js';
-<<<<<<< HEAD
 import uv2VS from './lit/vert/uv2.js';
 import uv3VS from './lit/vert/uv3.js';
 import uv4VS from './lit/vert/uv4.js';
-=======
 import uvTransformPS from './lit/vert/uvTransform.js';
 import uvTransformUniformsPS from './lit/vert/uvTransformUniforms.js';
->>>>>>> 2e5516a7
 import viewDirPS from './lit/frag/viewDir.js';
 import webgpuPS from '../../../platform/graphics/shader-chunks/frag/webgpu.js';
 import webgpuVS from '../../../platform/graphics/shader-chunks/vert/webgpu.js';
@@ -418,14 +415,11 @@
     twoSidedLightingPS,
     uv0VS,
     uv1VS,
-<<<<<<< HEAD
     uv2VS,
     uv3VS,
     uv4VS,
-=======
     uvTransformPS,
     uvTransformUniformsPS,
->>>>>>> 2e5516a7
     viewDirPS,
     webgpuPS,
     webgpuVS
