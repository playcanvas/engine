--- conflicted
+++ resolved
@@ -10,14 +10,11 @@
     SHADERDEF_UV0, SHADERDEF_UV1, SHADERDEF_VCOLOR, SHADERDEF_TANGENTS, SHADERDEF_NOSHADOW, SHADERDEF_SKIN,
     SHADERDEF_SCREENSPACE, SHADERDEF_MORPH_POSITION, SHADERDEF_MORPH_NORMAL, SHADERDEF_BATCH,
     SHADERDEF_LM, SHADERDEF_DIRLM, SHADERDEF_LMAMBIENT, SHADERDEF_INSTANCING, SHADERDEF_MORPH_TEXTURE_BASED_INT,
-<<<<<<< HEAD
     // magnopus patched additional UVS
     SHADERDEF_UV2,
     SHADERDEF_UV3,
-    SHADERDEF_UV4
-=======
+    SHADERDEF_UV4,
     SHADOW_CASCADE_ALL
->>>>>>> f0079a01
 } from './constants.js';
 import { GraphNode } from './graph-node.js';
 import { getDefaultMaterial } from './materials/default-material.js';
