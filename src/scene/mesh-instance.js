--- conflicted
+++ resolved
@@ -13,13 +13,8 @@
     RENDERSTYLE_SOLID,
     SHADERDEF_UV0, SHADERDEF_UV1, SHADERDEF_VCOLOR, SHADERDEF_TANGENTS, SHADERDEF_NOSHADOW, SHADERDEF_SKIN,
     SHADERDEF_SCREENSPACE, SHADERDEF_MORPH_POSITION, SHADERDEF_MORPH_NORMAL, SHADERDEF_MORPH_TEXTURE_BASED,
-<<<<<<< HEAD
-    SHADERDEF_LM, SHADERDEF_DIRLM, SHADERDEF_LMAMBIENT,
-    SORTKEY_FORWARD,
-=======
     SHADERDEF_LM, SHADERDEF_DIRLM, SHADERDEF_LMAMBIENT, SHADERDEF_INSTANCING,
     SORTKEY_FORWARD
->>>>>>> 8dbb3d8f
 } from './constants.js';
 
 import { GraphNode } from './graph-node.js';
