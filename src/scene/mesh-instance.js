import { BoundingBox } from '../shape/bounding-box.js';
import { BoundingSphere } from '../shape/bounding-sphere.js';

import {
    BLEND_NONE, BLEND_NORMAL,
    LAYER_WORLD,
    MASK_DYNAMIC, MASK_LIGHTMAP, MASK_BAKED,
    RENDERSTYLE_SOLID,
    SHADER_FORWARD, SHADER_FORWARDHDR,
    SHADERDEF_UV0, SHADERDEF_UV1, SHADERDEF_VCOLOR, SHADERDEF_TANGENTS, SHADERDEF_NOSHADOW, SHADERDEF_SKIN,
    SHADERDEF_SCREENSPACE, SHADERDEF_MORPH_POSITION, SHADERDEF_MORPH_NORMAL, SHADERDEF_MORPH_TEXTURE_BASED, SHADERDEF_LM, SHADERDEF_DIRLM,
    SORTKEY_FORWARD
} from './constants.js';

import { GraphNode } from './graph-node.js';

var _tmpAabb = new BoundingBox();
var _tempBoneAabb = new BoundingBox();
var _tempSphere = new BoundingSphere();
var _meshSet = new Set();


// internal data structure used to store data used by hardware instancing
class InstancingData {
    constructor(numObjects) {
        this.count = numObjects;
        this.vertexBuffer = null;
    }
}

class Command {
    constructor(layer, blendType, command) {
        this._key = [];
        this._key[SORTKEY_FORWARD] = getKey(layer, blendType, true, 0);
        this.command = command;
    }

    get key() {
        return this._key[SORTKEY_FORWARD];
    }

    set key(val) {
        this._key[SORTKEY_FORWARD] = val;
    }
}

/**
 * @class
 * @name pc.MeshInstance
 * @classdesc An instance of a {@link pc.Mesh}. A single mesh can be referenced by many
 * mesh instances that can have different transforms and materials.
 * @description Create a new mesh instance.
 * @param {pc.Mesh} mesh - The graphics mesh being instanced.
 * @param {pc.Material} material - The material used to render this instance.
 * @param {pc.GraphNode} [node] - The graph node defining the transform for this instance. This parameter is optional when used with {@link pc.RenderComponent} and will use the node the component is attached to.
 * @property {pc.BoundingBox} aabb The world space axis-aligned bounding box for this mesh instance.
 * @property {boolean} visible Enable rendering for this mesh instance. Use visible property to enable/disable rendering without overhead of removing from scene.
 * But note that the mesh instance is still in the hierarchy and still in the draw call list.
 * @property {pc.GraphNode} node The graph node defining the transform for this instance.
 * @property {pc.Mesh} mesh The graphics mesh being instanced.
 * @property {pc.Material} material The material used by this mesh instance.
 * @property {number} renderStyle The render style of the mesh instance. Can be:
 *
 * * {@link pc.RENDERSTYLE_SOLID}
 * * {@link pc.RENDERSTYLE_WIREFRAME}
 * * {@link pc.RENDERSTYLE_POINTS}
 *
 * Defaults to pc.RENDERSTYLE_SOLID.
 * @property {boolean} cull Controls whether the mesh instance can be culled by with frustum culling ({@link pc.CameraComponent#frustumCulling}).
 * @property {number} drawOrder Use this value to affect rendering order of mesh instances.
 * Only used when mesh instances are added to a {@link pc.Layer} with {@link pc.Layer#opaqueSortMode} or {@link pc.Layer#transparentSortMode} (depending on the material) set to {@link pc.SORTMODE_MANUAL}.
 * @property {pc.callbacks.CalculateSortDistance} calculateSortDistance In some circumstances mesh instances are sorted by a distance calculation to determine their rendering order.
 * Set this callback to override the default distance calculation, which gives the dot product of the camera forward vector and the vector between the camera position and
 * the center of the mesh instance's axis-aligned bounding box. This option can be particularly useful for rendering transparent meshes in a better order than default.
 * @property {boolean} visibleThisFrame Read this value in {@link pc.Layer#onPostCull} to determine if the object is actually going to be rendered.
 * @example
 * // Create a mesh instance pointing to a 1x1x1 'cube' mesh
 * var mesh = pc.createBox(graphicsDevice);
 * var material = new pc.StandardMaterial();
 * var node = new pc.GraphNode();
 * var meshInstance = new pc.MeshInstance(mesh, material, node);
 *
 * @example
 * // A script you can attach on an entity to test if it is visible on a Layer
 * var MeshVisScript = pc.createScript('meshVisScript');
 * MeshVisScript.prototype.initialize = function () {
 *     var _this = this;
 *     this.app.scene.layers.getLayerByName("World").onPostCull = function (cameraIndex) {
 *         var meshInstance = _this.entity.model.model.meshInstances[0];
 *         console.log("visible: " + meshInstance.visibleThisFrame);
 *     };
 * };
 */
class MeshInstance {
    constructor(mesh, material, node = null) {

        // if first parameter is of GraphNode type, handle previous constructor signature: (node, mesh, material)
        if (mesh instanceof GraphNode) {
            const temp = mesh;
            mesh = material;
            material = node;
            node = temp;
        }

        this._key = [0, 0];
        this._shader = [null, null, null];

        this.isStatic = false;
        this._staticLightList = null;
        this._staticSource = null;

        this.node = node;           // The node that defines the transform of the mesh instance
        this._mesh = mesh;          // The mesh that this instance renders
        mesh.incRefCount();
        this.material = material;   // The material with which to render this instance

        this._shaderDefs = MASK_DYNAMIC << 16; // 2 byte toggles, 2 bytes light mask; Default value is no toggles and mask = pc.MASK_DYNAMIC
        this._shaderDefs |= mesh.vertexBuffer.format.hasUv0 ? SHADERDEF_UV0 : 0;
        this._shaderDefs |= mesh.vertexBuffer.format.hasUv1 ? SHADERDEF_UV1 : 0;
        this._shaderDefs |= mesh.vertexBuffer.format.hasColor ? SHADERDEF_VCOLOR : 0;
        this._shaderDefs |= mesh.vertexBuffer.format.hasTangents ? SHADERDEF_TANGENTS : 0;

        this._lightHash = 0;

        // Render options
        this.visible = true;
        this.layer = LAYER_WORLD; // legacy
        this._renderStyle = RENDERSTYLE_SOLID;
        this.castShadow = false;
        this._receiveShadow = true;
        this._screenSpace = false;
        this._noDepthDrawGl1 = false;
        this.cull = true;

        // true if the meshInstance is pickable by Picker (by rendering ID to render target)
        this.pick = true;

        this._updateAabb = true;
        this._updateAabbFunc = null;
        this._calculateSortDistance = null;

        // 64-bit integer key that defines render order of this mesh instance
        this.updateKey();

        this._skinInstance = null;
        this._morphInstance = null;
        this.instancingData = null;

        // World space AABB
        this.aabb = new BoundingBox();
        this._aabbVer = -1;

        this.drawOrder = 0;
        this.visibleThisFrame = 0;

        // custom function used to customize culling (e.g. for 2D UI elements)
        this.isVisibleFunc = null;

        this.parameters = {};

        this.stencilFront = null;
        this.stencilBack = null;
        // Negative scale batching support
        this.flipFaces = false;
    }

<<<<<<< HEAD
    // shader uniform names for lightmaps
    static lightmapParamNames = ["texture_lightMap", "texture_dirLightMap"];

    // cache of lightmaps internally created by baking using Lightmapper
    // the key is the lightmap (texture), the value is reference count .. when it reaches 0, the lightmap gets destroyed.
    // this allows us to automatically release realtime baked lightmaps when mesh instances using them are destroyed
    static _lightmapCache = new Map();

    // add texture reference to lightmap cache
    static incRefLightmap(texture) {
        let refCount = MeshInstance._lightmapCache.get(texture) || 0;
        refCount++;
        MeshInstance._lightmapCache.set(texture, refCount);
    }

    // remove texture reference from lightmap cache
    static decRefLightmap(texture) {
        if (texture) {
            let refCount = MeshInstance._lightmapCache.get(texture);
            if (refCount) {
                refCount--;
                if (refCount === 0) {
                    // destroy texture and remove it from cache
                    MeshInstance._lightmapCache.delete(texture);
                    texture.destroy();
                } else {
                    // update new ref count in the cache
                    MeshInstance._lightmapCache.set(texture, refCount);
                }
            }
        }
=======
    get renderStyle() {
        return this._renderStyle;
    }

    set renderStyle(renderStyle) {
        this._renderStyle = renderStyle;
        this.mesh.prepareRenderState(renderStyle);
>>>>>>> 021d925b
    }

    // generates wireframes for an array of mesh instances
    static _prepareRenderStyleForArray(meshInstances, renderStyle) {

        if (meshInstances) {
            for (let i = 0; i < meshInstances.length; i++) {

                // switch mesh instance to the requested style
                meshInstances[i]._renderStyle = renderStyle;

                // process all unique meshes
                let mesh = meshInstances[i].mesh;
                if (!_meshSet.has(mesh)) {
                    _meshSet.add(mesh);
                    mesh.prepareRenderState(renderStyle);
                }
            }

            _meshSet.clear();
        }
    }

    get mesh() {
        return this._mesh;
    }

    set mesh(mesh) {

        if (mesh === this._mesh)
            return;

        if (this._mesh) {
            this._mesh.decRefCount();
        }

        this._mesh = mesh;

        if (mesh) {
            mesh.incRefCount();
        }
    }

    get aabb() {
        var i;

        if (!this._updateAabb) {
            return this._aabb;
        }

        if (this._updateAabbFunc) {
            return this._updateAabbFunc(this._aabb);
        }

        if (this.skinInstance) {

            // Initialize local bone AABBs if needed
            if (!this.mesh.boneAabb) {
                var morphTargets = this._morphInstance ? this._morphInstance.morph._targets : null;
                this.mesh._initBoneAabbs(morphTargets);
            }

            // evaluate world space bounds based on all active bones
            var boneUsed = this.mesh.boneUsed;
            var rootNodeTransform = this.node.getWorldTransform();
            var first = true;

            for (i = 0; i < this.mesh.boneAabb.length; i++) {
                if (boneUsed[i]) {

                    // transform bone AABB by bone matrix
                    _tempBoneAabb.setFromTransformedAabb(this.mesh.boneAabb[i], this.skinInstance.matrices[i]);

                    // add them up
                    if (first) {
                        first = false;
                        _tmpAabb.center.copy(_tempBoneAabb.center);
                        _tmpAabb.halfExtents.copy(_tempBoneAabb.halfExtents);
                    } else {
                        _tmpAabb.add(_tempBoneAabb);
                    }
                }
            }

            // store world space bounding box
            this._aabb.setFromTransformedAabb(_tmpAabb, rootNodeTransform);

        } else if (this.node._aabbVer !== this._aabbVer) {

            // local space bounding box - either from mesh or empty
            if (this.mesh) {
                _tmpAabb.center.copy(this.mesh.aabb.center);
                _tmpAabb.halfExtents.copy(this.mesh.aabb.halfExtents);
            } else {
                _tmpAabb.center.set(0, 0, 0);
                _tmpAabb.halfExtents.set(0, 0, 0);
            }

            // update local space bounding box by morph targets
            if (this.mesh && this.mesh.morph) {
                _tmpAabb._expand(this.mesh.morph.aabb.getMin(), this.mesh.morph.aabb.getMax());
            }

            // store world space bounding box
            this._aabb.setFromTransformedAabb(_tmpAabb, this.node.getWorldTransform());
            this._aabbVer = this.node._aabbVer;
        }
        return this._aabb;
    }

    set aabb(aabb) {
        this._aabb = aabb;
    }

    get material() {
        return this._material;
    }

    set material(material) {
        var i;
        for (i = 0; i < this._shader.length; i++) {
            this._shader[i] = null;
        }
        // Remove the material's reference to this mesh instance
        if (this._material) {
            var meshInstances = this._material.meshInstances;
            i = meshInstances.indexOf(this);
            if (i !== -1) {
                meshInstances.splice(i, 1);
            }
        }

        var prevMat = this._material;

        this._material = material;

        if (this._material) {
            // Record that the material is referenced by this mesh instance
            this._material.meshInstances.push(this);

            this.updateKey();

            var prevBlend = prevMat && (prevMat.blendType !== BLEND_NONE);
            var thisBlend = this._material.blendType !== BLEND_NONE;
            if (prevBlend !== thisBlend) {
                var scene = this._material._scene;
                if (!scene && prevMat && prevMat._scene) scene = prevMat._scene;

                if (scene) {
                    scene.layers._dirtyBlend = true;
                } else {
                    this._material._dirtyBlend = true;
                }
            }
        }
    }

    get layer() {
        return this._layer;
    }

    set layer(layer) {
        this._layer = layer;
        this.updateKey();
    }

    get calculateSortDistance() {
        return this._calculateSortDistance;
    }

    set calculateSortDistance(calculateSortDistance) {
        this._calculateSortDistance = calculateSortDistance;
    }

    get receiveShadow() {
        return this._receiveShadow;
    }

    set receiveShadow(val) {
        this._receiveShadow = val;
        this._shaderDefs = val ? (this._shaderDefs & ~SHADERDEF_NOSHADOW) : (this._shaderDefs | SHADERDEF_NOSHADOW);
        this._shader[SHADER_FORWARD] = null;
        this._shader[SHADER_FORWARDHDR] = null;
    }

    get skinInstance() {
        return this._skinInstance;
    }

    set skinInstance(val) {
        this._skinInstance = val;
        this._shaderDefs = val ? (this._shaderDefs | SHADERDEF_SKIN) : (this._shaderDefs & ~SHADERDEF_SKIN);
        for (var i = 0; i < this._shader.length; i++) {
            this._shader[i] = null;
        }

        this._setupSkinUpdate();
    }

    get morphInstance() {
        return this._morphInstance;
    }

    set morphInstance(val) {
        this._morphInstance = val;
        if (this._morphInstance) {
            this._morphInstance.meshInstance = this;
        }

        this._shaderDefs = (val && val.morph.useTextureMorph) ? (this._shaderDefs | SHADERDEF_MORPH_TEXTURE_BASED) : (this._shaderDefs & ~SHADERDEF_MORPH_TEXTURE_BASED);
        this._shaderDefs = (val && val.morph.morphPositions) ? (this._shaderDefs | SHADERDEF_MORPH_POSITION) : (this._shaderDefs & ~SHADERDEF_MORPH_POSITION);
        this._shaderDefs = (val && val.morph.morphNormals) ? (this._shaderDefs | SHADERDEF_MORPH_NORMAL) : (this._shaderDefs & ~SHADERDEF_MORPH_NORMAL);
        for (var i = 0; i < this._shader.length; i++) {
            this._shader[i] = null;
        }
    }

    get screenSpace() {
        return this._screenSpace;
    }

    set screenSpace(val) {
        this._screenSpace = val;
        this._shaderDefs = val ? (this._shaderDefs | SHADERDEF_SCREENSPACE) : (this._shaderDefs & ~SHADERDEF_SCREENSPACE);
        this._shader[SHADER_FORWARD] = null;
    }

    get key() {
        return this._key[SORTKEY_FORWARD];
    }

    set key(val) {
        this._key[SORTKEY_FORWARD] = val;
    }

    /**
     * @name pc.MeshInstance#mask
     * @type {number}
     * @description Mask controlling which {@link pc.LightComponent}s light this mesh instance, which {@link pc.CameraComponent} sees it and in which {@link pc.Layer} it is rendered.
     * Defaults to 1.
     */
    get mask() {
        return this._shaderDefs >> 16;
    }

    set mask(val) {
        var toggles = this._shaderDefs & 0x0000FFFF;
        this._shaderDefs = toggles | (val << 16);
        this._shader[SHADER_FORWARD] = null;
        this._shader[SHADER_FORWARDHDR] = null;
    }

    /**
     * @name pc.MeshInstance#instancingCount
     * @type {number}
     * @description Number of instances when using hardware instancing to render the mesh.
     */
    get instancingCount() {
        return this.instancingData ? this.instancingData.count : 0;
    }

    set instancingCount(value) {
        if (this.instancingData)
            this.instancingData.count = value;
    }

    destroy() {

        let mesh = this.mesh;
        if (mesh) {

            // this decreases ref count on the mesh
            this.mesh = null;

            // destroy mesh
            if (mesh.getRefCount() < 1) {
                mesh.destroy();
            }
        }

        // release ref counted lightmaps
        this.setRealtimeLightmap(MeshInstance.lightmapParamNames[0], null);
        this.setRealtimeLightmap(MeshInstance.lightmapParamNames[1], null);

        if (this._skinInstance) {
            this._skinInstance.destroy();
            this._skinInstance = null;
        }

        if (this.morphInstance) {
            this.morphInstance.destroy();
            this.morphInstance = null;
        }

        // make sure material clears references to this meshInstance
        this.material = null;
    }

    syncAabb() {
        // Deprecated
    }

    // test if meshInstance is visible by camera. It requires the frustum of the camera to be up to date, which forward-renderer
    // takes care of. This function should  not be called elsewhere.
    _isVisible(camera) {

        if (this.visible) {

            // custom visibility method of MeshInstance
            if (this.isVisibleFunc) {
                return this.isVisibleFunc(camera);
            }

            var pos = this.aabb.center;
            if (this._aabb._radiusVer !== this._aabbVer) {
                this._aabb._radius = this._aabb.halfExtents.length();
                this._aabb._radiusVer = this._aabbVer;
            }

            _tempSphere.radius = this._aabb._radius;
            _tempSphere.center = pos;

            return camera.frustum.containsSphere(_tempSphere);
        }

        return false;
    }

    updateKey() {
        var material = this.material;
        this._key[SORTKEY_FORWARD] = getKey(this.layer,
                                            (material.alphaToCoverage || material.alphaTest) ? BLEND_NORMAL : material.blendType, // render alphatest/atoc after opaque
                                            false, material.id);
    }

    /**
     * @function
     * @name pc.MeshInstance#setInstancing
     * @description Sets up {@link pc.MeshInstance} to be rendered using Hardware Instancing.
     * @param {pc.VertexBuffer|null} vertexBuffer - Vertex buffer to hold per-instance vertex data (usually world matrices).
     * Pass null to turn off hardware instancing.
     */
    setInstancing(vertexBuffer) {
        if (vertexBuffer) {
            this.instancingData = new InstancingData(vertexBuffer.numVertices);
            this.instancingData.vertexBuffer = vertexBuffer;

            // mark vertex buffer as instancing data
            vertexBuffer.instancing = true;

            // turn off culling - we do not do per-instance culling, all instances are submitted to GPU
            this.cull = false;
        } else {
            this.instancingData = null;
            this.cull = true;
        }
    }

    // Parameter management
    clearParameters() {
        this.parameters = {};
    }

    getParameters() {
        return this.parameters;
    }

    /**
     * @function
     * @name pc.MeshInstance#getParameter
     * @description Retrieves the specified shader parameter from a mesh instance.
     * @param {string} name - The name of the parameter to query.
     * @returns {object} The named parameter.
     */
    getParameter(name) {
        return this.parameters[name];
    }

    /**
     * @function
     * @name pc.MeshInstance#setParameter
     * @description Sets a shader parameter on a mesh instance. Note that this parameter will take precedence over parameter of the same name
     * if set on Material this mesh instance uses for rendering.
     * @param {string} name - The name of the parameter to set.
     * @param {number|number[]|pc.Texture} data - The value for the specified parameter.
     * @param {number} [passFlags] - Mask describing which passes the material should be included in.
     */
    setParameter(name, data, passFlags = -524285) {

        // note on -524285: All bits set except 2 - 18 range

        if (data === undefined && typeof name === 'object') {
            var uniformObject = name;
            if (uniformObject.length) {
                for (var i = 0; i < uniformObject.length; i++) {
                    this.setParameter(uniformObject[i]);
                }
                return;
            }
            name = uniformObject.name;
            data = uniformObject.value;
        }

        var param = this.parameters[name];
        if (param) {
            param.data = data;
            param.passFlags = passFlags;
        } else {
            this.parameters[name] = {
                scopeId: null,
                data: data,
                passFlags: passFlags
            };
        }
    }

    // a wrapper over settings parameter specifically for realtime baked lightmaps. This handles reference counting of lightmaps
    // and releases them when no longer referenced
    setRealtimeLightmap(name, texture) {

        // no change
        let old = this.getParameter(name);
        if (old === texture)
            return;

        // remove old
        if (old) {
            MeshInstance.decRefLightmap(old.data);
        }

        // assign new
        if (texture) {
            MeshInstance.incRefLightmap(texture);
            this.setParameter(name, texture);
        } else {
            this.deleteParameter(name);
        }
    }

     /**
      * @function
      * @name pc.MeshInstance#deleteParameter
      * @description Deletes a shader parameter on a mesh instance.
      * @param {string} name - The name of the parameter to delete.
      */
    deleteParameter(name) {
        if (this.parameters[name]) {
            delete this.parameters[name];
        }
    }

    // used to apply parameters from this mesh instance into scope of uniforms, called internally by forward-renderer
    setParameters(device, passFlag) {
        var parameter, parameters = this.parameters;
        for (var paramName in parameters) {
            parameter = parameters[paramName];
            if (parameter.passFlags & passFlag) {
                if (!parameter.scopeId) {
                    parameter.scopeId = device.scope.resolve(paramName);
                }
                parameter.scopeId.setValue(parameter.data);
            }
        }
    }

    setLightmapped(value) {
        if (value) {
            this.mask = (this.mask | MASK_BAKED) & ~(MASK_DYNAMIC | MASK_LIGHTMAP);
        } else {
            this.setRealtimeLightmap(MeshInstance.lightmapParamNames[0], null);
            this.setRealtimeLightmap(MeshInstance.lightmapParamNames[1], null);
            this._shaderDefs &= ~(SHADERDEF_LM | SHADERDEF_DIRLM);
            this.mask = (this.mask | MASK_DYNAMIC) & ~(MASK_BAKED | MASK_LIGHTMAP);
        }
    }

    setOverrideAabb(aabb) {
        this._updateAabb = !aabb;
        if (aabb) {
            this.aabb.copy(aabb);
        }

        this._setupSkinUpdate();
    }

    _setupSkinUpdate() {

        // set if bones need to be updated before culling
        if (this._skinInstance) {
            this._skinInstance._updateBeforeCull = this._updateAabb;
        }
    }
}

function getKey(layer, blendType, isCommand, materialId) {
    // Key definition:
    // Bit
    // 31      : sign bit (leave)
    // 27 - 30 : layer
    // 26      : translucency type (opaque/transparent)
    // 25      : Command bit (1: this key is for a command, 0: it's a mesh instance)
    // 0 - 24  : Material ID (if opaque) or 0 (if transparent - will be depth)
    return ((layer & 0x0f) << 27) |
           ((blendType === BLEND_NONE ? 1 : 0) << 26) |
           ((isCommand ? 1 : 0) << 25) |
           ((materialId & 0x1ffffff) << 0);
}

export { Command, MeshInstance };<|MERGE_RESOLUTION|>--- conflicted
+++ resolved
@@ -164,7 +164,6 @@
         this.flipFaces = false;
     }
 
-<<<<<<< HEAD
     // shader uniform names for lightmaps
     static lightmapParamNames = ["texture_lightMap", "texture_dirLightMap"];
 
@@ -196,7 +195,8 @@
                 }
             }
         }
-=======
+    }
+
     get renderStyle() {
         return this._renderStyle;
     }
@@ -204,7 +204,6 @@
     set renderStyle(renderStyle) {
         this._renderStyle = renderStyle;
         this.mesh.prepareRenderState(renderStyle);
->>>>>>> 021d925b
     }
 
     // generates wireframes for an array of mesh instances
