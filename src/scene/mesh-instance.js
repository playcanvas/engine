import { Debug, DebugHelper } from '../core/debug.js';

import { BoundingBox } from '../core/shape/bounding-box.js';
import { BoundingSphere } from '../core/shape/bounding-sphere.js';

import { BindGroup } from '../platform/graphics/bind-group.js';
import { UniformBuffer } from '../platform/graphics/uniform-buffer.js';

import {
    BLEND_NONE, BLEND_NORMAL,
    LAYER_WORLD,
    MASK_AFFECT_DYNAMIC, MASK_BAKE, MASK_AFFECT_LIGHTMAPPED,
    RENDERSTYLE_SOLID,
    SHADERDEF_UV0, SHADERDEF_UV1, SHADERDEF_VCOLOR, SHADERDEF_TANGENTS, SHADERDEF_NOSHADOW, SHADERDEF_SKIN,
    SHADERDEF_SCREENSPACE, SHADERDEF_MORPH_POSITION, SHADERDEF_MORPH_NORMAL, SHADERDEF_MORPH_TEXTURE_BASED,
    SHADERDEF_LM, SHADERDEF_DIRLM, SHADERDEF_LMAMBIENT, SHADERDEF_INSTANCING,
    SORTKEY_FORWARD
} from './constants.js';

import { GraphNode } from './graph-node.js';
import { getDefaultMaterial } from './materials/default-material.js';
import { LightmapCache } from './graphics/lightmap-cache.js';

let id = 0;
const _tmpAabb = new BoundingBox();
const _tempBoneAabb = new BoundingBox();
const _tempSphere = new BoundingSphere();
const _meshSet = new Set();

/**
 * Internal data structure used to store data used by hardware instancing.
 *
 * @ignore
 */
class InstancingData {
    /** @type {import('../platform/graphics/vertex-buffer.js').VertexBuffer|null} */
    vertexBuffer = null;

    /**
     * @param {number} numObjects - The number of objects instanced.
     */
    constructor(numObjects) {
        this.count = numObjects;
    }
}

/**
 * Internal helper class for storing the shader and related mesh bind group in the shader cache.
 *
 * @ignore
 */
class ShaderInstance {
    /**
     * A shader.
     *
     * @type {import('../platform/graphics/shader.js').Shader|undefined}
     */
    shader;

    /**
     * A bind group storing mesh uniforms for the shader.
     *
     * @type {BindGroup|null}
     */
    bindGroup = null;

    /**
     * Returns the mesh bind group for the shader.
     *
     * @param {import('../platform/graphics/graphics-device.js').GraphicsDevice} device - The
     * graphics device.
     * @returns {BindGroup} - The mesh bind group.
     */
    getBindGroup(device) {

        // create bind group
        if (!this.bindGroup) {
            const shader = this.shader;
            Debug.assert(shader);

            // mesh uniform buffer
            const ubFormat = shader.meshUniformBufferFormat;
            Debug.assert(ubFormat);
            const uniformBuffer = new UniformBuffer(device, ubFormat, false);

            // mesh bind group
            const bindGroupFormat = shader.meshBindGroupFormat;
            Debug.assert(bindGroupFormat);
            this.bindGroup = new BindGroup(device, bindGroupFormat, uniformBuffer);
            DebugHelper.setName(this.bindGroup, `MeshBindGroup_${this.bindGroup.id}`);
        }

        return this.bindGroup;
    }

    destroy() {
        const group = this.bindGroup;
        if (group) {
            group.defaultUniformBuffer?.destroy();
            group.destroy();
            this.bindGroup = null;
        }
    }
}

/**
 * An entry in the shader cache, representing shaders for this mesh instance and a specific shader
 * pass.
 *
 * @ignore
 */
class ShaderCacheEntry {
    /**
     * The shader instances. Looked up by lightHash, which represents an ordered set of lights.
     *
     * @type {Map<number, ShaderInstance>}
     */
    shaderInstances = new Map();

    destroy() {
        this.shaderInstances.forEach(instance => instance.destroy());
        this.shaderInstances.clear();
    }
}

/**
 * Internal helper class for storing the shader and related mesh bind group in the shader cache.
 *
 * @ignore
 */
class ShaderInstance {
    /**
     * A shader.
     *
     * @type {import('../platform/graphics/shader.js').Shader|undefined}
     */
    shader;

    /**
     * A bind group storing mesh uniforms for the shader.
     *
     * @type {BindGroup|null}
     */
    bindGroup = null;

    /**
     * Returns the mesh bind group for the shader.
     *
     * @param {import('../platform/graphics/graphics-device.js').GraphicsDevice} device - The
     * graphics device.
     * @returns {BindGroup} - The mesh bind group.
     */
    getBindGroup(device) {

        // create bind group
        if (!this.bindGroup) {
            const shader = this.shader;
            Debug.assert(shader);

            // mesh uniform buffer
            const ubFormat = shader.meshUniformBufferFormat;
            Debug.assert(ubFormat);
            const uniformBuffer = new UniformBuffer(device, ubFormat, false);

            // mesh bind group
            const bindGroupFormat = shader.meshBindGroupFormat;
            Debug.assert(bindGroupFormat);
            this.bindGroup = new BindGroup(device, bindGroupFormat, uniformBuffer);
            DebugHelper.setName(this.bindGroup, `MeshBindGroup_${this.bindGroup.id}`);
        }

        return this.bindGroup;
    }

    destroy() {
        const group = this.bindGroup;
        if (group) {
            group.defaultUniformBuffer?.destroy();
            group.destroy();
            this.bindGroup = null;
        }
    }
}

/**
 * An entry in the shader cache, representing shaders for this mesh instance and a specific shader
 * pass.
 *
 * @ignore
 */
class ShaderCacheEntry {
    /**
     * The shader instances. Looked up by lightHash, which represents an ordered set of lights.
     *
     * @type {Map<number, ShaderInstance>}
     */
    shaderInstances = new Map();

    destroy() {
        this.shaderInstances.forEach(instance => instance.destroy());
        this.shaderInstances.clear();
    }
}

/**
 * Callback used by {@link Layer} to calculate the "sort distance" for a {@link MeshInstance},
 * which determines its place in the render order.
 *
 * @callback CalculateSortDistanceCallback
 * @param {MeshInstance} meshInstance - The mesh instance.
 * @param {import('../core/math/vec3.js').Vec3} cameraPosition - The position of the camera.
 * @param {import('../core/math/vec3.js').Vec3} cameraForward - The forward vector of the camera.
 */

/**
 * An instance of a {@link Mesh}. A single mesh can be referenced by many mesh instances that can
 * have different transforms and materials.
 *
 * @category Graphics
 */
class MeshInstance {
    /**
     * Enable rendering for this mesh instance. Use visible property to enable/disable
     * rendering without overhead of removing from scene. But note that the mesh instance is
     * still in the hierarchy and still in the draw call list.
     *
     * @type {boolean}
     */
    visible = true;

    /**
     * Enable shadow casting for this mesh instance. Use this property to enable/disable
     * shadow casting without overhead of removing from scene. Note that this property does not
     * add the mesh instance to appropriate list of shadow casters on a {@link Layer}, but
     * allows mesh to be skipped from shadow casting while it is in the list already. Defaults to
     * false.
     *
     * @type {boolean}
     */
    castShadow = false;

    /**
     * True if the material of the mesh instance is transparent. Optimization to avoid accessing the
     * material. Updated by the material instance itself.
     *
     * @ignore
     */
    transparent = false;

    /**
     * @type {import('./materials/material.js').Material|null}
     * @private
     */
    _material = null;

    /**
     * An array of shader cache entries, indexed by the shader pass constant (SHADER_FORWARD..). The
     * value stores all shaders and bind groups for the shader pass for various light combinations.
     *
     * @type {Array<ShaderCacheEntry|null>}
<<<<<<< HEAD
     * @private
     */
    _shaderCache = [];

    /** @ignore */
    id = id++;

    /**
     * True if the mesh instance is pickable by the {@link Picker}. Defaults to true.
     *
     * @type {boolean}
     * @ignore
     */
    pick = true;
=======
     */
    _shaderCache = [];
>>>>>>> 68b3d627

    /**
     * Create a new MeshInstance instance.
     *
     * @param {import('./mesh.js').Mesh} mesh - The graphics mesh to instance.
     * @param {import('./materials/material.js').Material} material - The material to use for this
     * mesh instance.
     * @param {GraphNode} [node] - The graph node defining the transform for this instance. This
     * parameter is optional when used with {@link RenderComponent} and will use the node the
     * component is attached to.
     * @example
     * // Create a mesh instance pointing to a 1x1x1 'cube' mesh
     * const mesh = pc.createBox(graphicsDevice);
     * const material = new pc.StandardMaterial();
     *
     * const meshInstance = new pc.MeshInstance(mesh, material);
     *
     * const entity = new pc.Entity();
     * entity.addComponent('render', {
     *     meshInstances: [meshInstance]
     * });
     *
     * // Add the entity to the scene hierarchy
     * this.app.scene.root.addChild(entity);
     */
    constructor(mesh, material, node = null) {
        // if first parameter is of GraphNode type, handle previous constructor signature: (node, mesh, material)
        if (mesh instanceof GraphNode) {
            const temp = mesh;
            mesh = material;
            material = node;
            node = temp;
        }

        this._key = [0, 0];

        /**
         * The graph node defining the transform for this instance.
         *
         * @type {GraphNode}
         */
        this.node = node;           // The node that defines the transform of the mesh instance
        this._mesh = mesh;          // The mesh that this instance renders
        mesh.incRefCount();
        this.material = material;   // The material with which to render this instance

        this._shaderDefs = MASK_AFFECT_DYNAMIC << 16; // 2 byte toggles, 2 bytes light mask; Default value is no toggles and mask = pc.MASK_AFFECT_DYNAMIC
        this._shaderDefs |= mesh.vertexBuffer.format.hasUv0 ? SHADERDEF_UV0 : 0;
        this._shaderDefs |= mesh.vertexBuffer.format.hasUv1 ? SHADERDEF_UV1 : 0;
        this._shaderDefs |= mesh.vertexBuffer.format.hasColor ? SHADERDEF_VCOLOR : 0;
        this._shaderDefs |= mesh.vertexBuffer.format.hasTangents ? SHADERDEF_TANGENTS : 0;

        // Render options
        this.layer = LAYER_WORLD; // legacy
        /** @private */
        this._renderStyle = RENDERSTYLE_SOLID;
        this._receiveShadow = true;
        this._screenSpace = false;
        this._noDepthDrawGl1 = false;

        /**
         * Controls whether the mesh instance can be culled by frustum culling
         * ({@link CameraComponent#frustumCulling}). Defaults to true.
         *
         * @type {boolean}
         */
        this.cull = true;

        this._updateAabb = true;
        this._updateAabbFunc = null;
        this._calculateSortDistance = null;

        // 64-bit integer key that defines render order of this mesh instance
        this.updateKey();

        /**
         * @type {import('./skin-instance.js').SkinInstance|null}
         * @private
         */
        this._skinInstance = null;

        /**
         * @type {import('./morph-instance.js').MorphInstance|null}
         * @private
         */
        this._morphInstance = null;

        this.instancingData = null;

        /**
         * @type {BoundingBox|null}
         * @private
         */
        this._customAabb = null;

        // World space AABB
        this.aabb = new BoundingBox();
        this._aabbVer = -1;

        /**
         * Use this value to affect rendering order of mesh instances. Only used when mesh
         * instances are added to a {@link Layer} with {@link Layer#opaqueSortMode} or
         * {@link Layer#transparentSortMode} (depending on the material) set to
         * {@link SORTMODE_MANUAL}.
         *
         * @type {number}
         */
        this.drawOrder = 0;

        /**
         * Read this value in {@link Layer#onPostCull} to determine if the object is actually going
         * to be rendered.
         *
         * @type {boolean}
         */
        this.visibleThisFrame = false;

        // custom function used to customize culling (e.g. for 2D UI elements)
        this.isVisibleFunc = null;

        this.parameters = {};

        this.stencilFront = null;
        this.stencilBack = null;

        // Negative scale batching support
        this.flipFacesFactor = 1;
    }

    /**
     * The render style of the mesh instance. Can be:
     *
     * - {@link RENDERSTYLE_SOLID}
     * - {@link RENDERSTYLE_WIREFRAME}
     * - {@link RENDERSTYLE_POINTS}
     *
     * Defaults to {@link RENDERSTYLE_SOLID}.
     *
     * @type {number}
     */
    set renderStyle(renderStyle) {
        this._renderStyle = renderStyle;
        this.mesh.prepareRenderState(renderStyle);
    }

    get renderStyle() {
        return this._renderStyle;
    }

    /**
     * The graphics mesh being instanced.
     *
     * @type {import('./mesh.js').Mesh}
     */
    set mesh(mesh) {

        if (mesh === this._mesh)
            return;

        if (this._mesh) {
            this._mesh.decRefCount();
        }

        this._mesh = mesh;

        if (mesh) {
            mesh.incRefCount();
        }
    }

    get mesh() {
        return this._mesh;
    }

    /**
     * The world space axis-aligned bounding box for this mesh instance.
     *
     * @type {BoundingBox}
     */
    set aabb(aabb) {
        this._aabb = aabb;
    }

    get aabb() {
        // use specified world space aabb
        if (!this._updateAabb) {
            return this._aabb;
        }

        // callback function returning world space aabb
        if (this._updateAabbFunc) {
            return this._updateAabbFunc(this._aabb);
        }

        // use local space override aabb if specified
        let localAabb = this._customAabb;
        let toWorldSpace = !!localAabb;

        // otherwise evaluate local aabb
        if (!localAabb) {

            localAabb = _tmpAabb;

            if (this.skinInstance) {

                // Initialize local bone AABBs if needed
                if (!this.mesh.boneAabb) {
                    const morphTargets = this._morphInstance ? this._morphInstance.morph._targets : null;
                    this.mesh._initBoneAabbs(morphTargets);
                }

                // evaluate local space bounds based on all active bones
                const boneUsed = this.mesh.boneUsed;
                let first = true;

                for (let i = 0; i < this.mesh.boneAabb.length; i++) {
                    if (boneUsed[i]) {

                        // transform bone AABB by bone matrix
                        _tempBoneAabb.setFromTransformedAabb(this.mesh.boneAabb[i], this.skinInstance.matrices[i]);

                        // add them up
                        if (first) {
                            first = false;
                            localAabb.center.copy(_tempBoneAabb.center);
                            localAabb.halfExtents.copy(_tempBoneAabb.halfExtents);
                        } else {
                            localAabb.add(_tempBoneAabb);
                        }
                    }
                }

                toWorldSpace = true;

            } else if (this.node._aabbVer !== this._aabbVer) {

                // local space bounding box - either from mesh or empty
                if (this.mesh) {
                    localAabb.center.copy(this.mesh.aabb.center);
                    localAabb.halfExtents.copy(this.mesh.aabb.halfExtents);
                } else {
                    localAabb.center.set(0, 0, 0);
                    localAabb.halfExtents.set(0, 0, 0);
                }

                // update local space bounding box by morph targets
                if (this.mesh && this.mesh.morph) {
                    const morphAabb = this.mesh.morph.aabb;
                    localAabb._expand(morphAabb.getMin(), morphAabb.getMax());
                }

                toWorldSpace = true;
                this._aabbVer = this.node._aabbVer;
            }
        }

        // store world space bounding box
        if (toWorldSpace) {
            this._aabb.setFromTransformedAabb(localAabb, this.node.getWorldTransform());
        }

        return this._aabb;
    }

    /**
     * Clear the internal shader cache.
     *
     * @ignore
     */
    clearShaders() {
        const shaderCache = this._shaderCache;
        for (let i = 0; i < shaderCache.length; i++) {
            shaderCache[i]?.destroy();
            shaderCache[i] = null;
        }
    }

    /**
     * Returns the shader instance for the specified shader pass and light hash that is compatible
     * with this mesh instance.
     *
     * @param {number} shaderPass - The shader pass index.
     * @param {number} lightHash - The hash value of the lights that are affecting this mesh instance.
     * @param {import('./scene.js').Scene} scene - The scene.
     * @param {import('../platform/graphics/uniform-buffer-format.js').UniformBufferFormat} [viewUniformFormat] - The
     * format of the view uniform buffer.
     * @param {import('../platform/graphics/bind-group-format.js').BindGroupFormat} [viewBindGroupFormat] - The
     * format of the view bind group.
     * @param {any} [sortedLights] - Array of arrays of lights.
     * @returns {ShaderInstance} - the shader instance.
     * @ignore
     */
    getShaderInstance(shaderPass, lightHash, scene, viewUniformFormat, viewBindGroupFormat, sortedLights) {

        let shaderInstance;
        let passEntry = this._shaderCache[shaderPass];
        if (passEntry) {
            shaderInstance = passEntry.shaderInstances.get(lightHash);
        } else {
            passEntry = new ShaderCacheEntry();
            this._shaderCache[shaderPass] = passEntry;
        }

        // cache miss in the shader cache of the mesh instance
        if (!shaderInstance) {

            // get the shader from the material
            const mat = this._material;
            const shaderDefs = this._shaderDefs;
            const variantKey = shaderPass + '_' + shaderDefs + '_' + lightHash;
            shaderInstance = new ShaderInstance();
            shaderInstance.shader = mat.variants.get(variantKey);

            // cache miss in the material variants
            if (!shaderInstance.shader) {

                const shader = mat.getShaderVariant(this.mesh.device, scene, shaderDefs, null, shaderPass, sortedLights,
                                                    viewUniformFormat, viewBindGroupFormat, this._mesh.vertexBuffer.format);
<<<<<<< HEAD

                // add it to the material variants cache
                mat.variants.set(variantKey, shader);

=======

                // add it to the material variants cache
                mat.variants.set(variantKey, shader);

>>>>>>> 68b3d627
                shaderInstance.shader = shader;
            }

            // add it to the mesh instance cache
            passEntry.shaderInstances.set(lightHash, shaderInstance);
        }

        return shaderInstance;
    }

    /**
     * The material used by this mesh instance.
     *
     * @type {import('./materials/material.js').Material}
     */
    set material(material) {

        this.clearShaders();

        const prevMat = this._material;

        // Remove the material's reference to this mesh instance
        if (prevMat) {
            prevMat.removeMeshInstanceRef(this);
        }

        this._material = material;

        if (material) {

            // Record that the material is referenced by this mesh instance
            material.addMeshInstanceRef(this);

            // update transparent flag based on material
            this.transparent = material.transparent;

            this.updateKey();
        }
    }

    get material() {
        return this._material;
    }

    set layer(layer) {
        this._layer = layer;
        this.updateKey();
    }

    get layer() {
        return this._layer;
    }

    _updateShaderDefs(shaderDefs) {
        if (shaderDefs !== this._shaderDefs) {
            this._shaderDefs = shaderDefs;
            this.clearShaders();
        }
    }

    /**
     * In some circumstances mesh instances are sorted by a distance calculation to determine their
     * rendering order. Set this callback to override the default distance calculation, which gives
     * the dot product of the camera forward vector and the vector between the camera position and
     * the center of the mesh instance's axis-aligned bounding box. This option can be particularly
     * useful for rendering transparent meshes in a better order than default.
     *
     * @type {CalculateSortDistanceCallback}
     */
    set calculateSortDistance(calculateSortDistance) {
        this._calculateSortDistance = calculateSortDistance;
    }

    get calculateSortDistance() {
        return this._calculateSortDistance;
    }

    set receiveShadow(val) {
        if (this._receiveShadow !== val) {
            this._receiveShadow = val;
            this._updateShaderDefs(val ? (this._shaderDefs & ~SHADERDEF_NOSHADOW) : (this._shaderDefs | SHADERDEF_NOSHADOW));
        }
    }

    get receiveShadow() {
        return this._receiveShadow;
    }

    /**
     * The skin instance managing skinning of this mesh instance, or null if skinning is not used.
     *
     * @type {import('./skin-instance.js').SkinInstance}
     */
    set skinInstance(val) {
        this._skinInstance = val;
        this._updateShaderDefs(val ? (this._shaderDefs | SHADERDEF_SKIN) : (this._shaderDefs & ~SHADERDEF_SKIN));
        this._setupSkinUpdate();
    }

    get skinInstance() {
        return this._skinInstance;
    }

    /**
     * The morph instance managing morphing of this mesh instance, or null if morphing is not used.
     *
     * @type {import('./morph-instance.js').MorphInstance}
     */
    set morphInstance(val) {

        // release existing
        this._morphInstance?.destroy();

        // assign new
        this._morphInstance = val;

        let shaderDefs = this._shaderDefs;
        shaderDefs = (val && val.morph.useTextureMorph) ? (shaderDefs | SHADERDEF_MORPH_TEXTURE_BASED) : (shaderDefs & ~SHADERDEF_MORPH_TEXTURE_BASED);
        shaderDefs = (val && val.morph.morphPositions) ? (shaderDefs | SHADERDEF_MORPH_POSITION) : (shaderDefs & ~SHADERDEF_MORPH_POSITION);
        shaderDefs = (val && val.morph.morphNormals) ? (shaderDefs | SHADERDEF_MORPH_NORMAL) : (shaderDefs & ~SHADERDEF_MORPH_NORMAL);
        this._updateShaderDefs(shaderDefs);
    }

    get morphInstance() {
        return this._morphInstance;
    }

    set screenSpace(val) {
        if (this._screenSpace !== val) {
            this._screenSpace = val;
            this._updateShaderDefs(val ? (this._shaderDefs | SHADERDEF_SCREENSPACE) : (this._shaderDefs & ~SHADERDEF_SCREENSPACE));
        }
    }

    get screenSpace() {
        return this._screenSpace;
    }

    set key(val) {
        this._key[SORTKEY_FORWARD] = val;
    }

    get key() {
        return this._key[SORTKEY_FORWARD];
    }

    /**
     * Mask controlling which {@link LightComponent}s light this mesh instance, which
     * {@link CameraComponent} sees it and in which {@link Layer} it is rendered. Defaults to 1.
     *
     * @type {number}
     */
    set mask(val) {
        const toggles = this._shaderDefs & 0x0000FFFF;
        this._updateShaderDefs(toggles | (val << 16));
    }

    get mask() {
        return this._shaderDefs >> 16;
    }

    /**
     * Number of instances when using hardware instancing to render the mesh.
     *
     * @type {number}
     */
    set instancingCount(value) {
        if (this.instancingData)
            this.instancingData.count = value;
    }

    get instancingCount() {
        return this.instancingData ? this.instancingData.count : 0;
    }

    destroy() {

        const mesh = this.mesh;
        if (mesh) {

            // this decreases ref count on the mesh
            this.mesh = null;

            // destroy mesh
            if (mesh.refCount < 1) {
                mesh.destroy();
            }
        }

        // release ref counted lightmaps
        this.setRealtimeLightmap(MeshInstance.lightmapParamNames[0], null);
        this.setRealtimeLightmap(MeshInstance.lightmapParamNames[1], null);

        this._skinInstance?.destroy();
        this._skinInstance = null;

        this.morphInstance?.destroy();
        this.morphInstance = null;

        this.clearShaders();

        // make sure material clears references to this meshInstance
        this.material = null;
    }

    // shader uniform names for lightmaps
    static lightmapParamNames = ['texture_lightMap', 'texture_dirLightMap'];

    // generates wireframes for an array of mesh instances
    static _prepareRenderStyleForArray(meshInstances, renderStyle) {

        if (meshInstances) {
            for (let i = 0; i < meshInstances.length; i++) {

                // switch mesh instance to the requested style
                meshInstances[i]._renderStyle = renderStyle;

                // process all unique meshes
                const mesh = meshInstances[i].mesh;
                if (!_meshSet.has(mesh)) {
                    _meshSet.add(mesh);
                    mesh.prepareRenderState(renderStyle);
                }
            }

            _meshSet.clear();
        }
    }

    // test if meshInstance is visible by camera. It requires the frustum of the camera to be up to date, which forward-renderer
    // takes care of. This function should  not be called elsewhere.
    _isVisible(camera) {

        if (this.visible) {

            // custom visibility method of MeshInstance
            if (this.isVisibleFunc) {
                return this.isVisibleFunc(camera);
            }

            _tempSphere.center = this.aabb.center;  // this line evaluates aabb
            _tempSphere.radius = this._aabb.halfExtents.length();

            return camera.frustum.containsSphere(_tempSphere);
        }

        return false;
    }

    updateKey() {

        // render alphatest/atoc after opaque
        const material = this.material;
        const blendType = (material.alphaToCoverage || material.alphaTest) ? BLEND_NORMAL : material.blendType;

        // Key definition:
        // Bit
        // 31      : sign bit (leave)
        // 27 - 30 : layer
        // 26      : translucency type (opaque/transparent)
        // 25      : unused
        // 0 - 24  : Material ID (if opaque) or 0 (if transparent - will be depth)
        this._key[SORTKEY_FORWARD] =
            ((this.layer & 0x0f) << 27) |
            ((blendType === BLEND_NONE ? 1 : 0) << 26) |
            ((material.id & 0x1ffffff) << 0);
    }

    /**
     * Sets up {@link MeshInstance} to be rendered using Hardware Instancing.
     *
     * @param {import('../platform/graphics/vertex-buffer.js').VertexBuffer|null} vertexBuffer - Vertex buffer to hold per-instance vertex data
     * (usually world matrices). Pass null to turn off hardware instancing.
     */
    setInstancing(vertexBuffer) {
        if (vertexBuffer) {
            this.instancingData = new InstancingData(vertexBuffer.numVertices);
            this.instancingData.vertexBuffer = vertexBuffer;

            // mark vertex buffer as instancing data
            vertexBuffer.format.instancing = true;

            // turn off culling - we do not do per-instance culling, all instances are submitted to GPU
            this.cull = false;
        } else {
            this.instancingData = null;
            this.cull = true;
        }

        this._updateShaderDefs(vertexBuffer ? (this._shaderDefs | SHADERDEF_INSTANCING) : (this._shaderDefs & ~SHADERDEF_INSTANCING));
    }

    ensureMaterial(device) {
        if (!this.material) {
            Debug.warn(`Mesh attached to entity '${this.node.name}' does not have a material, using a default one.`);
            this.material = getDefaultMaterial(device);
        }
    }

    // Parameter management
    clearParameters() {
        this.parameters = {};
    }

    getParameters() {
        return this.parameters;
    }

    /**
     * Retrieves the specified shader parameter from a mesh instance.
     *
     * @param {string} name - The name of the parameter to query.
     * @returns {object} The named parameter.
     */
    getParameter(name) {
        return this.parameters[name];
    }

    /**
     * Sets a shader parameter on a mesh instance. Note that this parameter will take precedence
     * over parameter of the same name if set on Material this mesh instance uses for rendering.
     *
     * @param {string} name - The name of the parameter to set.
     * @param {number|number[]|import('../platform/graphics/texture.js').Texture} data - The value
     * for the specified parameter.
     * @param {number} [passFlags] - Mask describing which passes the material should be included
     * in.
     */
    setParameter(name, data, passFlags = -262141) {

        // note on -262141: All bits set except 2 - 19 range

        if (data === undefined && typeof name === 'object') {
            const uniformObject = name;
            if (uniformObject.length) {
                for (let i = 0; i < uniformObject.length; i++) {
                    this.setParameter(uniformObject[i]);
                }
                return;
            }
            name = uniformObject.name;
            data = uniformObject.value;
        }

        const param = this.parameters[name];
        if (param) {
            param.data = data;
            param.passFlags = passFlags;
        } else {
            this.parameters[name] = {
                scopeId: null,
                data: data,
                passFlags: passFlags
            };
        }
    }

    // a wrapper over settings parameter specifically for realtime baked lightmaps. This handles reference counting of lightmaps
    // and releases them when no longer referenced
    setRealtimeLightmap(name, texture) {

        // no change
        const old = this.getParameter(name);
        if (old === texture)
            return;

        // remove old
        if (old) {
            LightmapCache.decRef(old.data);
        }

        // assign new
        if (texture) {
            LightmapCache.incRef(texture);
            this.setParameter(name, texture);
        } else {
            this.deleteParameter(name);
        }
    }

     /**
      * Deletes a shader parameter on a mesh instance.
      *
      * @param {string} name - The name of the parameter to delete.
      */
    deleteParameter(name) {
        if (this.parameters[name]) {
            delete this.parameters[name];
        }
    }

    // used to apply parameters from this mesh instance into scope of uniforms, called internally by forward-renderer
    setParameters(device, passFlag) {
        const parameters = this.parameters;
        for (const paramName in parameters) {
            const parameter = parameters[paramName];
            if (parameter.passFlags & passFlag) {
                if (!parameter.scopeId) {
                    parameter.scopeId = device.scope.resolve(paramName);
                }
                parameter.scopeId.setValue(parameter.data);
            }
        }
    }

    setLightmapped(value) {
        if (value) {
            this.mask = (this.mask | MASK_AFFECT_LIGHTMAPPED) & ~(MASK_AFFECT_DYNAMIC | MASK_BAKE);
        } else {
            this.setRealtimeLightmap(MeshInstance.lightmapParamNames[0], null);
            this.setRealtimeLightmap(MeshInstance.lightmapParamNames[1], null);
            this._shaderDefs &= ~(SHADERDEF_LM | SHADERDEF_DIRLM | SHADERDEF_LMAMBIENT);
            this.mask = (this.mask | MASK_AFFECT_DYNAMIC) & ~(MASK_AFFECT_LIGHTMAPPED | MASK_BAKE);
        }
    }

    setCustomAabb(aabb) {

        if (aabb) {
            // store the override aabb
            if (this._customAabb) {
                this._customAabb.copy(aabb);
            } else {
                this._customAabb = aabb.clone();
            }
        } else {
            // no override, force refresh the actual one
            this._customAabb = null;
            this._aabbVer = -1;
        }

        this._setupSkinUpdate();
    }

    _setupSkinUpdate() {

        // set if bones need to be updated before culling
        if (this._skinInstance) {
            this._skinInstance._updateBeforeCull = !this._customAabb;
        }
    }
}

export { MeshInstance };<|MERGE_RESOLUTION|>--- conflicted
+++ resolved
@@ -258,7 +258,6 @@
      * value stores all shaders and bind groups for the shader pass for various light combinations.
      *
      * @type {Array<ShaderCacheEntry|null>}
-<<<<<<< HEAD
      * @private
      */
     _shaderCache = [];
@@ -273,10 +272,6 @@
      * @ignore
      */
     pick = true;
-=======
-     */
-    _shaderCache = [];
->>>>>>> 68b3d627
 
     /**
      * Create a new MeshInstance instance.
@@ -595,17 +590,10 @@
 
                 const shader = mat.getShaderVariant(this.mesh.device, scene, shaderDefs, null, shaderPass, sortedLights,
                                                     viewUniformFormat, viewBindGroupFormat, this._mesh.vertexBuffer.format);
-<<<<<<< HEAD
 
                 // add it to the material variants cache
                 mat.variants.set(variantKey, shader);
 
-=======
-
-                // add it to the material variants cache
-                mat.variants.set(variantKey, shader);
-
->>>>>>> 68b3d627
                 shaderInstance.shader = shader;
             }
 
