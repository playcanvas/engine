import { EventHandler } from '../../core/event-handler.js';
import { set } from '../../core/set-utils.js';

import { Vec3 } from '../../math/vec3.js';

import {
    LAYERID_DEPTH,
    BLEND_NONE,
    COMPUPDATED_BLEND, COMPUPDATED_CAMERAS, COMPUPDATED_INSTANCES, COMPUPDATED_LIGHTS,
    LIGHTTYPE_DIRECTIONAL, LIGHTTYPE_OMNI, LIGHTTYPE_SPOT
} from '../constants.js';

<<<<<<< HEAD
import { RenderAction } from '../render-action.js';
import { WorldClusters } from '../lighting/world-clusters.js';
=======
import { RenderAction } from './render-action.js';
import { WorldClusters } from '../world-clusters.js';
>>>>>>> e5dc2940
import { LightCompositionData } from './light-composition-data.js';

import { getApplication } from '../../framework/globals.js';

const tempSet = new Set();
const tempClusterArray = [];

/**
 * @class
 * @name LayerComposition
 * @augments EventHandler
 * @classdesc Layer Composition is a collection of {@link Layer} that is fed to {@link Scene#layers} to define rendering order.
 * @description Create a new layer composition.
 * @param {GraphicsDevice} [graphicsDevice] - The graphics device used to manage this layer composition. If it is not provided, a device is obtained
 * from the {@link Application}.
 * @param {string} [name] - Optional non-unique name of the layer composition. Defaults to "Untitled" if not specified.
 * @property {Layer[]} layerList A read-only array of {@link Layer} sorted in the order they will be rendered.
 * @property {boolean[]} subLayerList A read-only array of boolean values, matching {@link Layer#layerList}.
 * True means only semi-transparent objects are rendered, and false means opaque.
 * @property {boolean[]} subLayerEnabled A read-only array of boolean values, matching {@link Layer#layerList}.
 * True means the layer is rendered, false means it's skipped.
 * @property {CameraComponent[]} cameras A read-only array of {@link CameraComponent} that can be used during rendering. e.g. Inside
 * {@link Layer#onPreCull}, {@link Layer#onPostCull}, {@link Layer#onPreRender}, {@link Layer#onPostRender}.
 */
// Composition can hold only 2 sublayers of each layer
class LayerComposition extends EventHandler {
    // temporary way to enable clustered lighting, will be removed later when this becomes default
    static clusteredLightingEnabled = false;

    constructor(graphicsDevice, name = "Untitled") {
        super();

        if (typeof graphicsDevice === 'string') {
            // handle previous constructor parameters: (name)
            graphicsDevice = null;
            name = graphicsDevice;
        }
        this.device = graphicsDevice || getApplication()?.graphicsDevice;
        this.name = name;

        // enable logging
        this.logRenderActions = false;

        // all layers added into the composition
        this.layerList = [];

        this.subLayerList = [];
        this.subLayerEnabled = []; // more granular control on top of layer.enabled (ANDed)
        this._opaqueOrder = {};
        this._transparentOrder = {};

        this._dirty = false;
        this._dirtyBlend = false;
        this._dirtyLights = false;
        this._dirtyCameras = false;

        // all unique meshInstances from all layers, stored both as an array, and also a set for fast search
        this._meshInstances = [];
        this._meshInstancesSet = new Set();

        // an array of all unique lights from all layers
        this._lights = [];

        // a map of Light to index in _lights for fast lookup
        this._lightsMap = new Map();

        // each entry in _lights has entry of type LightCompositionData here at the same index,
        // storing shadow casters and additional composition related data for the light
        this._lightCompositionData = [];

        // _lights split into arrays per type of light, indexed by LIGHTTYPE_*** constants
        this._splitLights = [[], [], []];

        // array of unique cameras from all layers (CameraComponent type)
        this.cameras = [];

        // the actual rendering sequence, generated based on layers and cameras
        this._renderActions = [];

        // all currently created light clusters, that need to be updated before rendering
        this._worldClusters = [];

        // empty cluster with no lights
        this._emptyWorldClusters = null;

        // clustered lighting parameters
        this._clusteredLightingCells = new Vec3(10, 3, 10);
        this._clusteredLightingMaxLights = 64;
        this._clusteredLightingCookiesEnabled = true;
        this._clusteredLightingShadowsEnabled = true;
    }

    destroy() {
        // empty light cluster
        if (this._emptyWorldClusters) {
            this._emptyWorldClusters.destroy();
            this._emptyWorldClusters = null;
        }

        // all other clusters
        this._worldClusters.forEach((cluster) => cluster.destroy());
        this._worldClusters = null;
    }

    get clusteredLightingCells() {
        return this._clusteredLightingCells;
    }

    set clusteredLightingCells(value) {
        if (!this._clusteredLightingCells.equals(value)) {
            this._clusteredLightingCells.copy(value);
            this.updateWorldClusters();
        }
    }

    get clusteredLightingMaxLights() {
        return this._clusteredLightingMaxLights;
    }

    set clusteredLightingMaxLights(value) {
        if (this._clusteredLightingMaxLights !== value) {
            this._clusteredLightingMaxLights = value;
            this.updateWorldClusters();
        }
    }

    get clusteredLightingCookiesEnabled() {
        return this._clusteredLightingCookiesEnabled;
    }

    set clusteredLightingCookiesEnabled(value) {
        if (this._clusteredLightingCookiesEnabled !== value) {
            this._clusteredLightingCookiesEnabled = value;

            // lit shaders need to be rebuilt
            this._dirtyLights = true;

            this.updateWorldClusters();
        }
    }

    get clusteredLightingShadowsEnabled() {
        return this._clusteredLightingShadowsEnabled;
    }

    set clusteredLightingShadowsEnabled(value) {
        if (this._clusteredLightingShadowsEnabled !== value) {
            this._clusteredLightingShadowsEnabled = value;

            // lit shaders need to be rebuilt
            this._dirtyLights = true;

            this.updateWorldClusters();
        }
    }

    // update clusters with parameter changes
    updateWorldClusters() {
        this._worldClusters.forEach((cluster) => {
            cluster.cells = this._clusteredLightingCells;
            cluster.maxCellLightCount = this._clusteredLightingMaxLights;
            cluster.cookiesEnabled = this._clusteredLightingCookiesEnabled;
            cluster.shadowsEnabled = this._clusteredLightingShadowsEnabled;
        });
    }

    // returns an empty light cluster object to be used when no lights are used
    get emptyWorldClusters() {
        if (!this._emptyWorldClusters) {

            // create cluster structure with no lights
            this._emptyWorldClusters = new WorldClusters(this.device, new Vec3(1, 1, 1), 4);
            this._emptyWorldClusters.name = "ClusterEmpty";

            // update it once to avoid doing it each frame
            this._emptyWorldClusters.update([], false);
        }

        return this._emptyWorldClusters;
    }

    // function which splits list of lights on a a target object into separate lists of lights based on light type
    _splitLightsArray(target) {
        const lights = target._lights;
        target._splitLights[LIGHTTYPE_DIRECTIONAL].length = 0;
        target._splitLights[LIGHTTYPE_OMNI].length = 0;
        target._splitLights[LIGHTTYPE_SPOT].length = 0;

        for (let i = 0; i < lights.length; i++) {
            const light = lights[i];
            if (light.enabled) {
                target._splitLights[light._type].push(light);
            }
        }
    }

    _update() {
        const len = this.layerList.length;
        let result = 0;

        // if composition dirty flags are not set, test if layers are marked dirty
        if (!this._dirty || !this._dirtyLights || !this._dirtyCameras) {
            for (let i = 0; i < len; i++) {
                const layer = this.layerList[i];
                if (layer._dirty) {
                    this._dirty = true;
                }
                if (layer._dirtyLights) {
                    this._dirtyLights = true;
                }
                if (layer._dirtyCameras) {
                    this._dirtyCameras = true;
                }
            }
        }

        // function adds unique meshInstances from src array into destArray. A destSet is a Set containing already
        // existing meshInstances  to accelerate the removal of duplicates
        // returns true if any of the materials on these meshInstances has _dirtyBlend set
        function addUniqueMeshInstance(destArray, destSet, srcArray) {
            let dirtyBlend = false;
            const srcLen = srcArray.length;
            for (let s = 0; s < srcLen; s++) {
                const meshInst = srcArray[s];

                if (!destSet.has(meshInst)) {
                    destSet.add(meshInst);
                    destArray.push(meshInst);

                    const material = meshInst.material;
                    if (material && material._dirtyBlend) {
                        dirtyBlend = true;
                        material._dirtyBlend = false;
                    }
                }
            }
            return dirtyBlend;
        }

        // rebuild this._meshInstances array - add all unique meshInstances from all layers to it
        // also set this._dirtyBlend to true if material of any meshInstance has _dirtyBlend set, and clear those flags on materials
        if (this._dirty) {
            result |= COMPUPDATED_INSTANCES;
            this._meshInstances.length = 0;
            this._meshInstancesSet.clear();

            for (let i = 0; i < len; i++) {
                const layer = this.layerList[i];
                if (!layer.passThrough) {

                    // add meshInstances from both opaque and transparent lists
                    this._dirtyBlend = addUniqueMeshInstance(this._meshInstances, this._meshInstancesSet, layer.opaqueMeshInstances) || this._dirtyBlend;
                    this._dirtyBlend = addUniqueMeshInstance(this._meshInstances, this._meshInstancesSet, layer.transparentMeshInstances) || this._dirtyBlend;
                }

                layer._dirty = false;
            }

            this._dirty = false;
        }

        // function moves transparent or opaque meshes based on moveTransparent from src to dest array
        function moveByBlendType(dest, src, moveTransparent) {
            for (let s = 0; s < src.length;) {
                const material = src[s].material;
                const isTransparent = material && material.blendType !== BLEND_NONE;

                if (isTransparent === moveTransparent) {

                    // add it to dest
                    dest.push(src[s]);

                    // remove it from src
                    src[s] = src[src.length - 1];
                    src.length--;

                } else {

                    // just skip it
                    s++;
                }
            }
        }

        // for each layer, split its meshInstances to either opaque or transparent array based on material blend type
        if (this._dirtyBlend) {
            result |= COMPUPDATED_BLEND;

            for (let i = 0; i < len; i++) {
                const layer = this.layerList[i];
                if (!layer.passThrough) {

                    // move any opaque meshInstances from transparentMeshInstances to opaqueMeshInstances
                    moveByBlendType(layer.opaqueMeshInstances, layer.transparentMeshInstances, false);

                    // move any transparent meshInstances from opaqueMeshInstances to transparentMeshInstances
                    moveByBlendType(layer.transparentMeshInstances, layer.opaqueMeshInstances, true);
                }
            }
            this._dirtyBlend = false;
        }

        if (this._dirtyLights) {
            result |= COMPUPDATED_LIGHTS;
            this._dirtyLights = false;

            this.updateLights();
        }

        // if meshes OR lights changed, rebuild shadow casters
        if (result) {
            this.updateShadowCasters();
        }

        if (this._dirtyCameras || (result & COMPUPDATED_LIGHTS)) {

            this._dirtyCameras = false;
            result |= COMPUPDATED_CAMERAS;

            // walk the layers and build an array of unique cameras from all layers
            this.cameras.length = 0;
            for (let i = 0; i < len; i++) {
                const layer = this.layerList[i];
                layer._dirtyCameras = false;

                // for all cameras in the layer
                for (let j = 0; j < layer.cameras.length; j++) {
                    const camera = layer.cameras[j];
                    const index = this.cameras.indexOf(camera);
                    if (index < 0) {
                        this.cameras.push(camera);
                    }
                }
            }

            // sort cameras by priority
            if (this.cameras.length > 1) {
                this.cameras.sort((a, b) => a.priority - b.priority);
            }

            // collect a list of layers this camera renders
            const cameraLayers = [];

            // render in order of cameras sorted by priority
            let renderActionCount = 0;
            for (let i = 0; i < this.cameras.length; i++) {
                const camera = this.cameras[i];
                cameraLayers.length = 0;

                // first render action for this camera
                let cameraFirstRenderAction = true;
                const cameraFirstRenderActionIndex = renderActionCount;

                // last render action for the camera
                let lastRenderAction = null;

                // true if post processing stop layer was found for the camera
                let postProcessMarked = false;

                // walk all global sorted list of layers (sublayers) to check if camera renders it
                // this adds both opaque and transparent sublayers if camera renders the layer
                for (let j = 0; j < len; j++) {

                    const layer = this.layerList[j];
                    if (layer) {

                        // if layer needs to be rendered
                        if (layer.cameras.length > 0) {

                            // if the camera renders this layer
                            if (camera.layers.indexOf(layer.id) >= 0) {

                                cameraLayers.push(layer);

                                // if this layer is the stop layer for postprocessing
                                if (!postProcessMarked && layer.id === camera.disablePostEffectsLayer) {
                                    postProcessMarked = true;

                                    // the previously added render action is the last post-processed layer
                                    if (lastRenderAction) {

                                        // mark it to trigger postprocessing callback
                                        lastRenderAction.triggerPostprocess = true;
                                    }
                                }

                                // camera index in the layer array
                                const cameraIndex = layer.cameras.indexOf(camera);
                                if (cameraIndex >= 0) {

                                    // add render action to describe rendering step
                                    lastRenderAction = this.addRenderAction(this._renderActions, renderActionCount, layer, j, cameraIndex,
                                                                            cameraFirstRenderAction, postProcessMarked);
                                    renderActionCount++;
                                    cameraFirstRenderAction = false;
                                }
                            }
                        }
                    }
                }

                // based on all layers this camera renders, prepare a list of directional lights the camera needs to render shadow for
                // and set these up on the first render action for the camera. Only do it if camera renders any layers.
                if (cameraFirstRenderActionIndex < renderActionCount) {
                    this._renderActions[cameraFirstRenderActionIndex].collectDirectionalLights(cameraLayers, this._splitLights[LIGHTTYPE_DIRECTIONAL], this._lights);
                }

                // if no render action for this camera was marked for end of posprocessing, mark last one
                if (!postProcessMarked && lastRenderAction) {
                    lastRenderAction.triggerPostprocess = true;
                }

                // handle camera stacking if this render action has postprocessing enabled
                if (camera.renderTarget && camera.postEffectsEnabled) {
                    // process previous render actions starting with previous camera
                    this.propagateRenderTarget(cameraFirstRenderActionIndex - 1, camera);
                }
            }

            this._renderActions.length = renderActionCount;

            // prepare clustered lighting for render actions
            if (LayerComposition.clusteredLightingEnabled) {
                this.allocateLightClusters();
            }
        }

        if ((result & COMPUPDATED_LIGHTS) || (result & COMPUPDATED_CAMERAS)) {
            this._logRenderActions();
        }

        return result;
    }

    updateShadowCasters() {

        // _lightCompositionData already has the right size, just clean up shadow casters
        const lightCount = this._lights.length;
        for (let i = 0; i < lightCount; i++) {
            this._lightCompositionData[i].clearShadowCasters();
        }

        // for each layer
        const len = this.layerList.length;
        for (let i = 0; i < len; i++) {
            const layer = this.layerList[i];

            // layer can be in the list two times (opaque, transp), add casters only one time
            if (!tempSet.has(layer)) {
                tempSet.add(layer);

                // for each light of a layer
                const lights = layer._lights;
                for (let j = 0; j < lights.length; j++) {

                    // only need casters when casting shadows
                    if (lights[j].castShadows) {

                        // find its index in global light list, and get shadow casters for it
                        const lightIndex = this._lightsMap.get(lights[j]);
                        const lightCompData = this._lightCompositionData[lightIndex];

                        // add unique meshes from the layer to casters
                        lightCompData.addShadowCasters(layer.shadowCasters);
                    }
                }
            }
        }

        tempSet.clear();
    }

    updateLights() {

        // build a list and map of all unique lights from all layers
        this._lights.length = 0;
        this._lightsMap.clear();

        const count = this.layerList.length;
        for (let i = 0; i < count; i++) {
            const layer = this.layerList[i];

            // layer can be in the list two times (opaque, transp), process it only one time
            if (!tempSet.has(layer)) {
                tempSet.add(layer);

                const lights = layer._lights;
                for (let j = 0; j < lights.length; j++) {
                    const light = lights[j];

                    // add new light
                    let lightIndex = this._lightsMap.get(light);
                    if (lightIndex === undefined) {
                        lightIndex = this._lights.length;
                        this._lightsMap.set(light, lightIndex);
                        this._lights.push(light);

                        // make sure the light has composition data allocated
                        let lightCompData = this._lightCompositionData[lightIndex];
                        if (!lightCompData) {
                            lightCompData = new LightCompositionData();
                            this._lightCompositionData[lightIndex] = lightCompData;
                        }
                    }
                }
            }

            // split layer lights lists by type
            this._splitLightsArray(layer);
            layer._dirtyLights = false;
        }

        tempSet.clear();

        // split light list by type
        this._splitLightsArray(this);

        // adjust _lightCompositionData to the right size, matching number of lights
        const lightCount = this._lights.length;
        this._lightCompositionData.length = lightCount;
    }

    // find existing light cluster that is compatible with specified layer
    findCompatibleCluster(layer, renderActionCount) {

        // check already set up render actions
        for (let i = 0; i < renderActionCount; i++) {
            const ra = this._renderActions[i];
            const raLayer = this.layerList[ra.layerIndex];

            // if layer is the same (but different sublayer), cluster can be used directly as lights are the same
            if (layer === raLayer) {
                return ra.lightClusters;
            }

            if (ra.lightClusters) {
                // if the layer has exactly the same set of lights, use the same cluster
                if (set.equals(layer._clusteredLightsSet, raLayer._clusteredLightsSet)) {
                    return ra.lightClusters;
                }
            }
        }

        // no match
        return null;
    }

    // assign light clusters to render actions that need it
    allocateLightClusters() {

        // reuse previously allocated clusters
        tempClusterArray.push(...this._worldClusters);

        // start with no clusters
        this._worldClusters.length = 0;

        // process all render actions
        const count = this._renderActions.length;
        for (let i = 0; i < count; i++) {
            const ra = this._renderActions[i];
            const layer = this.layerList[ra.layerIndex];

            // if the layer has lights used by clusters
            if (layer._clusteredLightsSet.size) {

                // and if the layer has meshes
                const transparent = this.subLayerList[ra.layerIndex];
                const meshInstances = transparent ? layer.transparentMeshInstances : layer.opaqueMeshInstances;
                if (meshInstances.length) {

                    // reuse cluster that was already set up and is compatible
                    let clusters = this.findCompatibleCluster(layer, i);
                    if (!clusters) {

                        // use already allocated cluster from before
                        if (tempClusterArray.length) {
                            clusters = tempClusterArray.pop();
                        }

                        // create new cluster
                        if (!clusters) {
                            clusters = new WorldClusters(this.device, this._clusteredLightingCells, this._clusteredLightingMaxLights,
                                                         this._clusteredLightingCookiesEnabled, this._clusteredLightingShadowsEnabled);
                        }

                        clusters.name = "Cluster-" + this._worldClusters.length;
                        this._worldClusters.push(clusters);
                    }

                    ra.lightClusters = clusters;
                }
            }

            // no clustered lights, use the cluster with no lights
            if (!ra.lightClusters) {
                ra.lightClusters = this.emptyWorldClusters;
            }
        }

        // delete leftovers
        tempClusterArray.forEach((item) => item.destroy());
        tempClusterArray.length = 0;
    }

    // function adds new render action to a list, while trying to limit allocation and reuse already allocated objects
    addRenderAction(renderActions, renderActionIndex, layer, layerIndex, cameraIndex, cameraFirstRenderAction, postProcessMarked) {

        // try and reuse object, otherwise allocate new
        let renderAction = renderActions[renderActionIndex];
        if (!renderAction) {
            renderAction = renderActions[renderActionIndex] = new RenderAction();
        }

        // render target from the camera takes precedence over the render target from the layer
        let rt = layer.renderTarget;
        const camera = layer.cameras[cameraIndex];
        if (camera && camera.renderTarget) {
            if (layer.id !== LAYERID_DEPTH) {   // ignore depth layer
                rt = camera.renderTarget;
            }
        }

        // was camera and render target combo used already
        let used = false;
        for (let i = renderActionIndex - 1; i >= 0; i--) {
            if (renderActions[i].camera === camera && renderActions[i].renderTarget === rt) {
                used = true;
                break;
            }
        }

        // clear flags - use camera clear flags in the first render action for each camera,
        // or when render target (from layer) was not yet cleared by this camera
        const needsClear = cameraFirstRenderAction || !used;
        let clearColor = needsClear ? camera.clearColorBuffer : false;
        let clearDepth = needsClear ? camera.clearDepthBuffer : false;
        let clearStencil = needsClear ? camera.clearStencilBuffer : false;

        // clear buffers if requested by the layer
        clearColor |= layer.clearColorBuffer;
        clearDepth |= layer.clearDepthBuffer;
        clearStencil |= layer.clearStencilBuffer;

        // for cameras with post processing enabled, on layers after post processing has been applied already (so UI and similar),
        // don't render them to render target anymore
        if (postProcessMarked && camera.postEffectsEnabled) {
            rt = null;
        }

        // store the properties - write all as we reuse previously allocated class instances
        renderAction.reset();
        renderAction.triggerPostprocess = false;
        renderAction.layerIndex = layerIndex;
        renderAction.cameraIndex = cameraIndex;
        renderAction.camera = camera;
        renderAction.renderTarget = rt;
        renderAction.clearColor = clearColor;
        renderAction.clearDepth = clearDepth;
        renderAction.clearStencil = clearStencil;
        renderAction.firstCameraUse = cameraFirstRenderAction;

        return renderAction;
    }

    // executes when post-processing camera's render actions were created to propage rendering to
    // render targets to previous camera as needed
    propagateRenderTarget(startIndex, fromCamera) {

        for (let a = startIndex; a >= 0; a--) {

            const ra = this._renderActions[a];
            const layer = this.layerList[ra.layerIndex];

            // if we hit render action with a render target (other than depth layer), that marks the end of camera stack
            // TODO: refactor this as part of depth layer refactoring
            if (ra.renderTarget && layer.id !== LAYERID_DEPTH) {
                break;
            }

            // skip over depth layer
            if (layer.id === LAYERID_DEPTH) {
                continue;
            }

            // camera stack ends when viewport or scissor of the camera changes
            const thisCamera = ra?.camera.camera;
            if (thisCamera) {
                if (!fromCamera.camera.rect.equals(thisCamera.rect) || !fromCamera.camera.scissorRect.equals(thisCamera.scissorRect)) {
                    break;
                }
            }

            // render it to render target
            ra.renderTarget = fromCamera.renderTarget;
        }
    }

    // logs render action and their properties
    _logRenderActions() {

        // #if _DEBUG
        if (this.logRenderActions) {
            console.log("Render Actions for composition: " + this.name);
            for (let i = 0; i < this._renderActions.length; i++) {
                const ra = this._renderActions[i];
                const layerIndex = ra.layerIndex;
                const layer = this.layerList[layerIndex];
                const enabled = layer.enabled && this.subLayerEnabled[layerIndex];
                const transparent = this.subLayerList[layerIndex];
                const camera = layer.cameras[ra.cameraIndex];
                const dirLightCount = ra.directionalLights.length;
                const clear = (ra.clearColor ? "Color " : "..... ") + (ra.clearDepth ? "Depth " : "..... ") + (ra.clearStencil ? "Stencil" : ".......");

                console.log(i +
                    (" Cam: " + (camera ? camera.entity.name : "-")).padEnd(22, " ") +
                    (" Lay: " + layer.name).padEnd(22, " ") +
                    (transparent ? " TRANSP" : " OPAQUE") +
                    (enabled ? " ENABLED " : " DISABLED") +
                    " Meshes: ", (transparent ? layer.transparentMeshInstances.length : layer.opaqueMeshInstances.length) +
                    (" RT: " + (ra.renderTarget ? ra.renderTarget.name : "-")).padEnd(30, " ") +
                    " Clear: " + clear +
                    " Lights: (" + layer._clusteredLightsSet.size + "/" + layer._lightsSet.size + ")" +
                    " " + (ra.lightClusters !== this._emptyWorldClusters ? (ra.lightClusters.name) : "").padEnd(10, " ") +
                    (ra.firstCameraUse ? " CAM-FIRST" : "") +
                    (ra.triggerPostprocess ? " POSTPROCESS" : "") +
                    (dirLightCount ? (" DirLights: " + dirLightCount) : "")
                );
            }
        }
        // #endif
    }

    _isLayerAdded(layer) {
        if (this.layerList.indexOf(layer) >= 0) {
            // #if _DEBUG
            console.error("Layer is already added.");
            // #endif
            return true;
        }
        return false;
    }

    _isSublayerAdded(layer, transparent) {
        for (let i = 0; i < this.layerList.length; i++) {
            if (this.layerList[i] === layer && this.subLayerList[i] === transparent) {
                // #if _DEBUG
                console.error("Sublayer is already added.");
                // #endif
                return true;
            }
        }
        return false;
    }

    // Whole layer API

    /**
     * @function
     * @name LayerComposition#push
     * @description Adds a layer (both opaque and semi-transparent parts) to the end of the {@link Layer#layerList}.
     * @param {Layer} layer - A {@link Layer} to add.
     */
    push(layer) {
        // add both opaque and transparent to the end of the array
        if (this._isLayerAdded(layer)) return;
        this.layerList.push(layer);
        this.layerList.push(layer);
        this._opaqueOrder[layer.id] = this.subLayerList.push(false) - 1;
        this._transparentOrder[layer.id] = this.subLayerList.push(true) - 1;
        this.subLayerEnabled.push(true);
        this.subLayerEnabled.push(true);
        this._dirty = true;
        this._dirtyLights = true;
        this._dirtyCameras = true;
        this.fire("add", layer);
    }

    /**
     * @function
     * @name LayerComposition#insert
     * @description Inserts a layer (both opaque and semi-transparent parts) at the chosen index in the {@link Layer#layerList}.
     * @param {Layer} layer - A {@link Layer} to add.
     * @param {number} index - Insertion position.
     */
    insert(layer, index) {
        // insert both opaque and transparent at the index
        if (this._isLayerAdded(layer)) return;
        this.layerList.splice(index, 0,    layer,  layer);
        this.subLayerList.splice(index, 0, false,  true);

        const count = this.layerList.length;
        this._updateOpaqueOrder(index, count - 1);
        this._updateTransparentOrder(index, count - 1);
        this.subLayerEnabled.splice(index, 0, true,  true);
        this._dirty = true;
        this._dirtyLights = true;
        this._dirtyCameras = true;
        this.fire("add", layer);
    }

    /**
     * @function
     * @name LayerComposition#remove
     * @description Removes a layer (both opaque and semi-transparent parts) from {@link Layer#layerList}.
     * @param {Layer} layer - A {@link Layer} to remove.
     */
    remove(layer) {
        // remove all occurrences of a layer
        let id = this.layerList.indexOf(layer);

        delete this._opaqueOrder[id];
        delete this._transparentOrder[id];

        while (id >= 0) {
            this.layerList.splice(id, 1);
            this.subLayerList.splice(id, 1);
            this.subLayerEnabled.splice(id, 1);
            id = this.layerList.indexOf(layer);
            this._dirty = true;
            this._dirtyLights = true;
            this._dirtyCameras = true;
            this.fire("remove", layer);
        }

        // update both orders
        const count = this.layerList.length;
        this._updateOpaqueOrder(0, count - 1);
        this._updateTransparentOrder(0, count - 1);
    }

    // Sublayer API

    /**
     * @function
     * @name LayerComposition#pushOpaque
     * @description Adds part of the layer with opaque (non semi-transparent) objects to the end of the {@link Layer#layerList}.
     * @param {Layer} layer - A {@link Layer} to add.
     */
    pushOpaque(layer) {
        // add opaque to the end of the array
        if (this._isSublayerAdded(layer, false)) return;
        this.layerList.push(layer);
        this._opaqueOrder[layer.id] = this.subLayerList.push(false) - 1;
        this.subLayerEnabled.push(true);
        this._dirty = true;
        this._dirtyLights = true;
        this._dirtyCameras = true;
        this.fire("add", layer);
    }

    /**
     * @function
     * @name LayerComposition#insertOpaque
     * @description Inserts an opaque part of the layer (non semi-transparent mesh instances) at the chosen index in the {@link Layer#layerList}.
     * @param {Layer} layer - A {@link Layer} to add.
     * @param {number} index - Insertion position.
     */
    insertOpaque(layer, index) {
        // insert opaque at index
        if (this._isSublayerAdded(layer, false)) return;
        this.layerList.splice(index, 0,    layer);
        this.subLayerList.splice(index, 0, false);

        const count = this.subLayerList.length;
        this._updateOpaqueOrder(index, count - 1);

        this.subLayerEnabled.splice(index, 0, true);
        this._dirty = true;
        this._dirtyLights = true;
        this._dirtyCameras = true;
        this.fire("add", layer);
    }

    /**
     * @function
     * @name LayerComposition#removeOpaque
     * @description Removes an opaque part of the layer (non semi-transparent mesh instances) from {@link Layer#layerList}.
     * @param {Layer} layer - A {@link Layer} to remove.
     */
    removeOpaque(layer) {
        // remove opaque occurrences of a layer
        for (let i = 0, len = this.layerList.length; i < len; i++) {
            if (this.layerList[i] === layer && !this.subLayerList[i]) {
                this.layerList.splice(i, 1);
                this.subLayerList.splice(i, 1);

                len--;
                this._updateOpaqueOrder(i, len - 1);

                this.subLayerEnabled.splice(i, 1);
                this._dirty = true;
                this._dirtyLights = true;
                this._dirtyCameras = true;
                if (this.layerList.indexOf(layer) < 0) {
                    this.fire("remove", layer); // no sublayers left
                }
                return;
            }
        }
    }

    /**
     * @function
     * @name LayerComposition#pushTransparent
     * @description Adds part of the layer with semi-transparent objects to the end of the {@link Layer#layerList}.
     * @param {Layer} layer - A {@link Layer} to add.
     */
    pushTransparent(layer) {
        // add transparent to the end of the array
        if (this._isSublayerAdded(layer, true)) return;
        this.layerList.push(layer);
        this._transparentOrder[layer.id] = this.subLayerList.push(true) - 1;
        this.subLayerEnabled.push(true);
        this._dirty = true;
        this._dirtyLights = true;
        this._dirtyCameras = true;
        this.fire("add", layer);
    }

    /**
     * @function
     * @name LayerComposition#insertTransparent
     * @description Inserts a semi-transparent part of the layer at the chosen index in the {@link Layer#layerList}.
     * @param {Layer} layer - A {@link Layer} to add.
     * @param {number} index - Insertion position.
     */
    insertTransparent(layer, index) {
        // insert transparent at index
        if (this._isSublayerAdded(layer, true)) return;
        this.layerList.splice(index, 0,    layer);
        this.subLayerList.splice(index, 0, true);

        const count = this.subLayerList.length;
        this._updateTransparentOrder(index, count - 1);

        this.subLayerEnabled.splice(index, 0, true);
        this._dirty = true;
        this._dirtyLights = true;
        this._dirtyCameras = true;
        this.fire("add", layer);
    }

    /**
     * @function
     * @name LayerComposition#removeTransparent
     * @description Removes a transparent part of the layer from {@link Layer#layerList}.
     * @param {Layer} layer - A {@link Layer} to remove.
     */
    removeTransparent(layer) {
        // remove transparent occurrences of a layer
        for (let i = 0, len = this.layerList.length; i < len; i++) {
            if (this.layerList[i] === layer && this.subLayerList[i]) {
                this.layerList.splice(i, 1);
                this.subLayerList.splice(i, 1);

                len--;
                this._updateTransparentOrder(i, len - 1);

                this.subLayerEnabled.splice(i, 1);
                this._dirty = true;
                this._dirtyLights = true;
                this._dirtyCameras = true;
                if (this.layerList.indexOf(layer) < 0) {
                    this.fire("remove", layer); // no sublayers left
                }
                return;
            }
        }
    }

    _getSublayerIndex(layer, transparent) {
        // find sublayer index in the composition array
        let id = this.layerList.indexOf(layer);
        if (id < 0) return -1;

        if (this.subLayerList[id] !== transparent) {
            id = this.layerList.indexOf(layer, id + 1);
            if (id < 0) return -1;
            if (this.subLayerList[id] !== transparent) {
                return -1;
            }
        }
        return id;
    }

    /**
     * @function
     * @name LayerComposition#getOpaqueIndex
     * @description Gets index of the opaque part of the supplied layer in the {@link Layer#layerList}.
     * @param {Layer} layer - A {@link Layer} to find index of.
     * @returns {number} The index of the opaque part of the specified layer.
     */
    getOpaqueIndex(layer) {
        return this._getSublayerIndex(layer, false);
    }

    /**
     * @function
     * @name LayerComposition#getTransparentIndex
     * @description Gets index of the semi-transparent part of the supplied layer in the {@link Layer#layerList}.
     * @param {Layer} layer - A {@link Layer} to find index of.
     * @returns {number} The index of the semi-transparent part of the specified layer.
     */
    getTransparentIndex(layer) {
        return this._getSublayerIndex(layer, true);
    }

    /**
     * @function
     * @name LayerComposition#getLayerById
     * @description Finds a layer inside this composition by its ID. Null is returned, if nothing is found.
     * @param {number} id - An ID of the layer to find.
     * @returns {Layer} The layer corresponding to the specified ID. Returns null if layer is not found.
     */
    getLayerById(id) {
        for (let i = 0; i < this.layerList.length; i++) {
            if (this.layerList[i].id === id) return this.layerList[i];
        }
        return null;
    }

    /**
     * @function
     * @name LayerComposition#getLayerByName
     * @description Finds a layer inside this composition by its name. Null is returned, if nothing is found.
     * @param {string} name - The name of the layer to find.
     * @returns {Layer} The layer corresponding to the specified name. Returns null if layer is not found.
     */
    getLayerByName(name) {
        for (let i = 0; i < this.layerList.length; i++) {
            if (this.layerList[i].name === name) return this.layerList[i];
        }
        return null;
    }

    _updateOpaqueOrder(startIndex, endIndex) {
        for (let i = startIndex; i <= endIndex; i++) {
            if (this.subLayerList[i] === false) {
                this._opaqueOrder[this.layerList[i].id] = i;
            }
        }
    }

    _updateTransparentOrder(startIndex, endIndex) {
        for (let i = startIndex; i <= endIndex; i++) {
            if (this.subLayerList[i] === true) {
                this._transparentOrder[this.layerList[i].id] = i;
            }
        }
    }

    // Used to determine which array of layers has any sublayer that is
    // on top of all the sublayers in the other array. The order is a dictionary
    // of <layerId, index>.
    _sortLayersDescending(layersA, layersB, order) {
        let topLayerA = -1;
        let topLayerB = -1;

        // search for which layer is on top in layersA
        for (let i = 0, len = layersA.length; i < len; i++) {
            const id = layersA[i];
            if (order.hasOwnProperty(id)) {
                topLayerA = Math.max(topLayerA, order[id]);
            }
        }

        // search for which layer is on top in layersB
        for (let i = 0, len = layersB.length; i < len; i++) {
            const id = layersB[i];
            if (order.hasOwnProperty(id)) {
                topLayerB = Math.max(topLayerB, order[id]);
            }
        }

        // if the layers of layersA or layersB do not exist at all
        // in the composition then return early with the other.
        if (topLayerA === -1 && topLayerB !== -1) {
            return 1;
        } else if (topLayerB === -1 && topLayerA !== -1) {
            return -1;
        }

        // sort in descending order since we want
        // the higher order to be first
        return topLayerB - topLayerA;
    }

    /**
     * @private
     * @function
     * @name LayerComposition#sortTransparentLayers
     * @description Used to determine which array of layers has any transparent sublayer that is on top of all the transparent sublayers in the other array.
     * @param {number[]} layersA - IDs of layers.
     * @param {number[]} layersB - IDs of layers.
     * @returns {number} Returns a negative number if any of the transparent sublayers in layersA is on top of all the transparent sublayers in layersB,
     * or a positive number if any of the transparent sublayers in layersB is on top of all the transparent sublayers in layersA, or 0 otherwise.
     */
    sortTransparentLayers(layersA, layersB) {
        return this._sortLayersDescending(layersA, layersB, this._transparentOrder);
    }

    /**
     * @private
     * @function
     * @name LayerComposition#sortOpaqueLayers
     * @description Used to determine which array of layers has any opaque sublayer that is on top of all the opaque sublayers in the other array.
     * @param {number[]} layersA - IDs of layers.
     * @param {number[]} layersB - IDs of layers.
     * @returns {number} Returns a negative number if any of the opaque sublayers in layersA is on top of all the opaque sublayers in layersB,
     * or a positive number if any of the opaque sublayers in layersB is on top of all the opaque sublayers in layersA, or 0 otherwise.
     */
    sortOpaqueLayers(layersA, layersB) {
        return this._sortLayersDescending(layersA, layersB, this._opaqueOrder);
    }
}

export { LayerComposition };<|MERGE_RESOLUTION|>--- conflicted
+++ resolved
@@ -10,13 +10,8 @@
     LIGHTTYPE_DIRECTIONAL, LIGHTTYPE_OMNI, LIGHTTYPE_SPOT
 } from '../constants.js';
 
-<<<<<<< HEAD
-import { RenderAction } from '../render-action.js';
+import { RenderAction } from './render-action.js';
 import { WorldClusters } from '../lighting/world-clusters.js';
-=======
-import { RenderAction } from './render-action.js';
-import { WorldClusters } from '../world-clusters.js';
->>>>>>> e5dc2940
 import { LightCompositionData } from './light-composition-data.js';
 
 import { getApplication } from '../../framework/globals.js';
