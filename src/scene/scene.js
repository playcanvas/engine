--- conflicted
+++ resolved
@@ -67,21 +67,12 @@
  * @property {pc.Texture} skyboxPrefiltered8 The prefiltered cubemap texture (size 8x8) used as the scene's skybox, if mip level 5. Defaults to null.
  * @property {pc.Texture} skyboxPrefiltered4 The prefiltered cubemap texture (size 4x4) used as the scene's skybox, if mip level 6. Defaults to null.
  * @property {number} skyboxIntensity Multiplier for skybox intensity. Defaults to 1.
-<<<<<<< HEAD
  * @property {pc.Layer[]} skyboxLayers An array of {@link pc.Layer} specifiying which layers the skybox gets added to. Defaults to [{@link pc.LAYERID_SKYBOX}].
  * Don't push/pop/splice or modify this array, if you want to change it - set a new one instead.
  * @property {number} skyboxMip The mip level of the skybox to be displayed. Only valid for prefiltered cubemap skyboxes. Defaults to 0 (base level).
  * @property {number} lightmapSizeMultiplier The lightmap resolution multiplier. Defaults to 1.
  * @property {number} lightmapMaxResolution The maximum lightmap resolution. Defaults to 2048.
-=======
  * @property {pc.Quat} skyboxRotation The rotation of the skybox to be displayed. Defaults to {@link pc.Quat.IDENTITY}.
- * @property {number} skyboxMip The mip level of the skybox to be displayed. Only valid
- * for prefiltered cubemap skyboxes. Defaults to 0 (base level).
- * @property {number} lightmapSizeMultiplier The lightmap resolution multiplier.
- * Defaults to 1.
- * @property {number} lightmapMaxResolution The maximum lightmap resolution. Defaults to
- * 2048.
->>>>>>> 2579dce7
  * @property {number} lightmapMode The lightmap baking mode. Can be:
  *
  * * {@link pc.BAKE_COLOR}: single color lightmap
@@ -127,16 +118,14 @@
     this._skyboxIntensity = 1;
     this._skyboxMip = 0;
 
-<<<<<<< HEAD
     // ids of layers the skybox mesh is added to
     this._skyboxLayers = [LAYERID_SKYBOX];
-=======
+
     this._skyboxRotation = new Quat();
     this._skyboxRotationMat3 = null;
     this._skyboxRotationMat4 = null;
 
     this._skyboxIsRenderTarget = false;
->>>>>>> 2579dce7
 
     this.lightmapSizeMultiplier = 1;
     this.lightmapMaxResolution = 2048;
