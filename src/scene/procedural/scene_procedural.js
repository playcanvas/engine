/**
 * @function
 * @name pc.calculateNormals
 * @description Generates normal information from the specified positions and triangle indices.
 * @param {[Number]} positions An array of 3-dimensional vertex positions.
 * @param {[Number]} indices An array of triangle indices.
 * @returns {[Number]} An array of 3-dimensional vertex normals.
 * @example
 * var normals = pc.calculateNormals(positions, indices);
 * var tangents = pc.calculateTangents(positions, normals, uvs, indices);
 * var mesh = pc.createMesh(positions, normals, tangents, uvs, indices);
 * @see pc.createMesh
 * @author Will Eastcott
 */
pc.calculateNormals = function (positions, indices) {
    var triangleCount = indices.length / 3;
    var vertexCount   = positions.length / 3;
    var i1, i2, i3;
    var i; // Loop counter
    var p1 = new pc.Vec3();
    var p2 = new pc.Vec3();
    var p3 = new pc.Vec3();
    var p1p2 = new pc.Vec3();
    var p1p3 = new pc.Vec3();
    var faceNormal = new pc.Vec3();
    var vertexNormal = new pc.Vec3();

    var normals = [];

    // Initialize the normal array to zero
    for (i = 0; i < positions.length; i++) {
        normals[i] = 0;
    }

    // Accumulate face normals for each vertex
    for (i = 0; i < triangleCount; i++) {
        i1 = indices[i * 3];
        i2 = indices[i * 3 + 1];
        i3 = indices[i * 3 + 2];

        p1.set(positions[i1 * 3], positions[i1 * 3 + 1], positions[i1 * 3 + 2]);
        p2.set(positions[i2 * 3], positions[i2 * 3 + 1], positions[i2 * 3 + 2]);
        p3.set(positions[i3 * 3], positions[i3 * 3 + 1], positions[i3 * 3 + 2]);

        p1p2.sub2(p2, p1);
        p1p3.sub2(p3, p1);
        faceNormal.cross(p1p2, p1p3).normalize();

        normals[i1 * 3]     += faceNormal.x;
        normals[i1 * 3 + 1] += faceNormal.y;
        normals[i1 * 3 + 2] += faceNormal.z;
        normals[i2 * 3]     += faceNormal.x;
        normals[i2 * 3 + 1] += faceNormal.y;
        normals[i2 * 3 + 2] += faceNormal.z;
        normals[i3 * 3]     += faceNormal.x;
        normals[i3 * 3 + 1] += faceNormal.y;
        normals[i3 * 3 + 2] += faceNormal.z;
    }

    // Normalize all normals
    for (i = 0; i < vertexCount; i++) {
        var nx = normals[i * 3];
        var ny = normals[i * 3 + 1];
        var nz = normals[i * 3 + 2];
        var invLen = 1 / Math.sqrt(nx * nx + ny * ny + nz * nz);
        normals[i * 3] *= invLen;
        normals[i * 3 + 1] *= invLen;
        normals[i * 3 + 2] *= invLen;
    }

    return normals;
};

/**
 * @function
 * @name pc.calculateTangents
 * @description Generates tangent information from the specified positions, normals, texture coordinates
 * and triangle indices.
<<<<<<< HEAD
 * @param {Number[]} vertices An array of 3-dimensional vertex positions.
 * @param {Number[]} normals An array of 3-dimensional vertex normals.
 * @param {Number[]} uvs An array of 2-dimensional vertex texture coordinates.
 * @param {Number[]} indices An array of triangle indices.
 * @returns {Number[]} An array of 3-dimensional vertex tangents.
=======
 * @param {[Number]} positions An array of 3-dimensional vertex positions.
 * @param {[Number]} normals An array of 3-dimensional vertex normals.
 * @param {[Number]} uvs An array of 2-dimensional vertex texture coordinates.
 * @param {[Number]} indices An array of triangle indices.
 * @returns {[Number]} An array of 3-dimensional vertex tangents.
>>>>>>> e631f9fb
 * @example
 * var tangents = pc.calculateTangents(positions, normals, uvs, indices);
 * var mesh = pc.createMesh(positions, normals, tangents, uvs, indices);
 * @see pc.createMesh
 * @author Will Eastcott
 */
pc.calculateTangents = function (positions, normals, uvs, indices) {
    var triangleCount = indices.length / 3;
    var vertexCount   = positions.length / 3;
    var i1, i2, i3;
    var x1, x2, y1, y2, z1, z2, s1, s2, t1, t2, r;
    var sdir = new pc.Vec3();
    var tdir = new pc.Vec3();
    var v1   = new pc.Vec3();
    var v2   = new pc.Vec3();
    var v3   = new pc.Vec3();
    var w1   = new pc.Vec2();
    var w2   = new pc.Vec2();
    var w3   = new pc.Vec2();
    var i; // Loop counter
    var tan1 = new Float32Array(vertexCount * 3);
    var tan2 = new Float32Array(vertexCount * 3);

    var tangents = [];

    for (i = 0; i < triangleCount; i++) {
        i1 = indices[i * 3];
        i2 = indices[i * 3 + 1];
        i3 = indices[i * 3 + 2];

        v1.set(positions[i1 * 3], positions[i1 * 3 + 1], positions[i1 * 3 + 2]);
        v2.set(positions[i2 * 3], positions[i2 * 3 + 1], positions[i2 * 3 + 2]);
        v3.set(positions[i3 * 3], positions[i3 * 3 + 1], positions[i3 * 3 + 2]);

        w1.set(uvs[i1 * 2], uvs[i1 * 2 + 1]);
        w2.set(uvs[i2 * 2], uvs[i2 * 2 + 1]);
        w3.set(uvs[i3 * 2], uvs[i3 * 2 + 1]);

        x1 = v2.x - v1.x;
        x2 = v3.x - v1.x;
        y1 = v2.y - v1.y;
        y2 = v3.y - v1.y;
        z1 = v2.z - v1.z;
        z2 = v3.z - v1.z;

        s1 = w2.x - w1.x;
        s2 = w3.x - w1.x;
        t1 = w2.y - w1.y;
        t2 = w3.y - w1.y;

        r = 1.0 / (s1 * t2 - s2 * t1);
        sdir.set((t2 * x1 - t1 * x2) * r,
                 (t2 * y1 - t1 * y2) * r,
                 (t2 * z1 - t1 * z2) * r);
        tdir.set((s1 * x2 - s2 * x1) * r,
                 (s1 * y2 - s2 * y1) * r,
                 (s1 * z2 - s2 * z1) * r);

        tan1[i1 * 3 + 0] += sdir.x;
        tan1[i1 * 3 + 1] += sdir.y;
        tan1[i1 * 3 + 2] += sdir.z;
        tan1[i2 * 3 + 0] += sdir.x;
        tan1[i2 * 3 + 1] += sdir.y;
        tan1[i2 * 3 + 2] += sdir.z;
        tan1[i3 * 3 + 0] += sdir.x;
        tan1[i3 * 3 + 1] += sdir.y;
        tan1[i3 * 3 + 2] += sdir.z;

        tan2[i1 * 3 + 0] += tdir.x;
        tan2[i1 * 3 + 1] += tdir.y;
        tan2[i1 * 3 + 2] += tdir.z;
        tan2[i2 * 3 + 0] += tdir.x;
        tan2[i2 * 3 + 1] += tdir.y;
        tan2[i2 * 3 + 2] += tdir.z;
        tan2[i3 * 3 + 0] += tdir.x;
        tan2[i3 * 3 + 1] += tdir.y;
        tan2[i3 * 3 + 2] += tdir.z;
    }

    t1 = new pc.Vec3();
    t2 = new pc.Vec3();
    var n = new pc.Vec3();
    var temp = new pc.Vec3();

    for (i = 0; i < vertexCount; i++) {
        n.set(normals[i * 3], normals[i * 3 + 1], normals[i * 3 + 2]);
        t1.set(tan1[i * 3], tan1[i * 3 + 1], tan1[i * 3 + 2]);
        t2.set(tan2[i * 3], tan2[i * 3 + 1], tan2[i * 3 + 2]);

        // Gram-Schmidt orthogonalize
        var ndott = n.dot(t1);
        temp.copy(n).scale(ndott);
        temp.sub2(t1, temp).normalize();

        tangents[i * 4]     = temp.x;
        tangents[i * 4 + 1] = temp.y;
        tangents[i * 4 + 2] = temp.z;

        // Calculate handedness
        temp.cross(n, t1);
        tangents[i * 4 + 3] = (temp.dot(t2) < 0.0) ? -1.0 : 1.0;
    }

    return tangents;
};

/**
 * @function
 * @name pc.createMesh
 * @description Creates a new mesh object from the supplied vertex information and topology.
 * @param {pc.GraphicsDevice} device The graphics device used to manage the mesh.
 * @param {Number[]} positions An array of 3-dimensional vertex positions.
 * @param {Object} opts An object that specifies optional inputs for the function as follows:
 * @param {Array} opts.normals An array of 3-dimensional vertex normals.
 * @param {Array} opts.tangents An array of 3-dimensional vertex tangents.
 * @param {Array} opts.uvs An array of 2-dimensional vertex texture coordinates.
 * @param {Array} opts.indices An array of triangle indices.
 * @returns {pc.Mesh} A new Geometry constructed from the supplied vertex and triangle data.
 * @example
 * // Create a new mesh supplying optional parameters using object literal notation
 * var mesh = pc.createMesh(
 *     graphicsDevice,
 *     positions,
 *     {
 *         normals: treeNormals,
 *         uvs: treeUvs,
 *         indices: treeIndices
 *     });
 * @author Will Eastcott
 */
pc.createMesh = function (device, positions, opts) {
    // Check the supplied options and provide defaults for unspecified ones
    var normals = opts && opts.normals !== undefined ? opts.normals : null;
    var tangents = opts && opts.tangents !== undefined ? opts.tangents : null;
    var uvs = opts && opts.uvs !== undefined ? opts.uvs : null;
    var indices = opts && opts.indices !== undefined ? opts.indices : null;

    var vertexDesc = [
        { semantic: pc.SEMANTIC_POSITION, components: 3, type: pc.ELEMENTTYPE_FLOAT32 }
    ];
    if (normals !== null) {
        vertexDesc.push({ semantic: pc.SEMANTIC_NORMAL, components: 3, type: pc.ELEMENTTYPE_FLOAT32 });
    }
    if (tangents !== null) {
        vertexDesc.push({ semantic: pc.SEMANTIC_TANGENT, components: 4, type: pc.ELEMENTTYPE_FLOAT32 });
    }
    if (uvs !== null) {
        vertexDesc.push({ semantic: pc.SEMANTIC_TEXCOORD0, components: 2, type: pc.ELEMENTTYPE_FLOAT32 });
    }
    var vertexFormat = new pc.VertexFormat(device, vertexDesc);

    // Create the vertex buffer
    var numVertices  = positions.length / 3;
    var vertexBuffer = new pc.VertexBuffer(device, vertexFormat, numVertices);

    // Write the vertex data into the vertex buffer
    var iterator = new pc.VertexIterator(vertexBuffer);
    for (var i = 0; i < numVertices; i++) {
        iterator.element[pc.SEMANTIC_POSITION].set(positions[i*3], positions[i*3+1], positions[i*3+2]);
        if (normals !== null) {
            iterator.element[pc.SEMANTIC_NORMAL].set(normals[i*3], normals[i*3+1], normals[i*3+2]);
        }
        if (tangents !== null) {
            iterator.element[pc.SEMANTIC_TANGENT].set(tangents[i*4], tangents[i*4+1], tangents[i*4+2], tangents[i*4+3]);
        }
        if (uvs !== null) {
            iterator.element[pc.SEMANTIC_TEXCOORD0].set(uvs[i*2], uvs[i*2+1]);
        }
        iterator.next();
    }
    iterator.end();

    // Create the index buffer
    var indexBuffer = null;
    var indexed = (indices !== null);
    if (indexed) {
        indexBuffer = new pc.IndexBuffer(device, pc.INDEXFORMAT_UINT16, indices.length);

        // Read the indicies into the index buffer
        var dst = new Uint16Array(indexBuffer.lock());
        dst.set(indices);
        indexBuffer.unlock();
    }

    var aabb = new pc.BoundingBox();
    aabb.compute(positions);

    var mesh = new pc.Mesh();
    mesh.vertexBuffer = vertexBuffer;
    mesh.indexBuffer[0] = indexBuffer;
    mesh.primitive[0].type = pc.PRIMITIVE_TRIANGLES;
    mesh.primitive[0].base = 0;
    mesh.primitive[0].count = indexed ? indices.length : numVertices;
    mesh.primitive[0].indexed = indexed;
    mesh.aabb = aabb;
    return mesh;
};

/**
 * @function
 * @name pc.createTorus
 * @description Creates a procedural torus-shaped mesh.
 * The size, shape and tesselation properties of the torus can be controlled via function parameters.
 * By default, the function will create a torus in the XZ-plane with a tube radius of 0.2, a ring radius
 * of 0.3, 20 segments and 30 sides.<br />
 * Note that the torus is created with UVs in the range of 0 to 1. Additionally, tangent information
 * is generated into the vertex buffer of the torus's mesh.<br />
 * @param {pc.GraphicsDevice} device The graphics device used to manage the mesh.
 * @param {Object} opts An object that specifies optional inputs for the function as follows:
 * @param {Number} opts.tubeRadius The radius of the tube forming the body of the torus (defaults to 0.2).
 * @param {Number} opts.ringRadius The radius from the centre of the torus to the centre of the tube (defaults to 0.3).
 * @param {Number} opts.segments The number of radial divisions forming cross-sections of the torus ring (defaults to 20).
 * @param {Number} opts.sides The number of divisions around the tubular body of the torus ring (defaults to 30).
 * @returns {pc.Mesh} A new torus-shaped mesh.
 * @author Will Eastcott
 */
pc.createTorus = function (device, opts) {
    // Check the supplied options and provide defaults for unspecified ones
    var rc = opts && opts.tubeRadius !== undefined ? opts.tubeRadius : 0.2;
    var rt = opts && opts.ringRadius !== undefined ? opts.ringRadius : 0.3;
    var segments = opts && opts.segments !== undefined ? opts.segments : 30;
    var sides = opts && opts.sides !== undefined ? opts.sides : 20;

    // Variable declarations
    var i, j;
    var x, y, z, nx, ny, nz, u, v;
    var positions = [];
    var normals = [];
    var uvs = [];
    var indices = [];

    for (i = 0; i <= sides; i++) {
        for (j = 0; j <= segments; j++) {
            x  = Math.cos(2.0 * Math.PI * j / segments) * (rt + rc * Math.cos(2.0 * Math.PI * i / sides));
            y  = Math.sin(2.0 * Math.PI * i / sides) * rc;
            z  = Math.sin(2.0 * Math.PI * j / segments) * (rt + rc * Math.cos(2.0 * Math.PI * i / sides));

            nx = Math.cos(2.0 * Math.PI * j / segments) * Math.cos(2.0 * Math.PI * i / sides);
            ny = Math.sin(2.0 * Math.PI * i / sides);
            nz = Math.sin(2.0 * Math.PI * j / segments) * Math.cos(2.0 * Math.PI * i / sides);

            u = i / sides;
            v = 1.0 - j / segments;

            positions.push(x, y, z);
            normals.push(nx, ny, nz);
            uvs.push(u, v);

            if ((i < sides) && (j < segments)) {
                var first, second, third, fourth;
                first   = ((i))     * (segments + 1) + ((j));
                second  = ((i + 1)) * (segments + 1) + ((j));
                third   = ((i))     * (segments + 1) + ((j + 1));
                fourth  = ((i + 1)) * (segments + 1) + ((j + 1));

                indices.push(first, second, third);
                indices.push(second, fourth, third);
            }
        }
    }

    var options = {
        normals:   normals,
        uvs:       uvs,
        indices:   indices
    };

    if (pc.precalculatedTangents) {
        options.tangents = pc.calculateTangents(positions, normals, uvs, indices);
    }

    return pc.createMesh(device, positions, options);
};

pc._createConeData = function (baseRadius, peakRadius, height, heightSegments, capSegments, roundedCaps) {
    // Variable declarations
    var i, j;
    var x, y, z, u, v;
    var pos = new pc.Vec3();
    var bottomToTop = new pc.Vec3();
    var norm = new pc.Vec3();
    var top, bottom, tangent;
    var positions = [];
    var normals = [];
    var uvs = [];
    var indices = [];
    var cosTheta, sinTheta;
    var sinPhi, cosPhi;
    var first, second, third, fourth;
    var offset;

    // Define the body of the cone/cylinder
    if (height > 0) {
        for (i = 0; i <= heightSegments; i++) {
            for (j = 0; j <= capSegments; j++) {
                // Sweep the cone body from the positive Y axis to match a 3DS Max cone/cylinder
                theta = (j / capSegments) * 2.0 * Math.PI - Math.PI;
                sinTheta = Math.sin(theta);
                cosTheta = Math.cos(theta);
                bottom = new pc.Vec3(sinTheta * baseRadius, -height / 2.0, cosTheta * baseRadius);
                top    = new pc.Vec3(sinTheta * peakRadius,  height / 2.0, cosTheta * peakRadius);
                pos.lerp(bottom, top, i / heightSegments);
                bottomToTop.sub2(top, bottom).normalize();
                tangent = new pc.Vec3(cosTheta, 0.0, -sinTheta);
                norm.cross(tangent, bottomToTop).normalize();

                positions.push(pos.x, pos.y, pos.z);
                normals.push(norm.x, norm.y, norm.z);
                uvs.push(j / capSegments, i / heightSegments);

                if ((i < heightSegments) && (j < capSegments)) {
                    first   = ((i))     * (capSegments + 1) + ((j));
                    second  = ((i))     * (capSegments + 1) + ((j + 1));
                    third   = ((i + 1)) * (capSegments + 1) + ((j));
                    fourth  = ((i + 1)) * (capSegments + 1) + ((j + 1));

                    indices.push(first, second, third);
                    indices.push(second, fourth, third);
                }
            }
        }
    }

    if (roundedCaps) {
        var lat, lon;
        var latitudeBands = Math.floor(capSegments / 2);
        var longitudeBands = capSegments;
        var capOffset = height / 2;

        // Generate top cap
        for (lat = 0; lat <= latitudeBands; lat++) {
            theta = (lat * Math.PI * 0.5) / latitudeBands;
            sinTheta = Math.sin(theta);
            cosTheta = Math.cos(theta);

            for (lon = 0; lon <= longitudeBands; lon++) {
                // Sweep the sphere from the positive Z axis to match a 3DS Max sphere
                phi = lon * 2 * Math.PI / longitudeBands - Math.PI / 2.0;
                sinPhi = Math.sin(phi);
                cosPhi = Math.cos(phi);

                x = cosPhi * sinTheta;
                y = cosTheta;
                z = sinPhi * sinTheta;
                u = 1.0 - lon / longitudeBands;
                v = 1.0 - lat / latitudeBands;

                positions.push(x * peakRadius, y * peakRadius + capOffset, z * peakRadius);
                normals.push(x, y, z);
                uvs.push(u, v);
            }
        }

        offset = (heightSegments + 1) * (capSegments + 1);
        for (lat = 0; lat < latitudeBands; ++lat) {
            for (lon = 0; lon < longitudeBands; ++lon) {
                first  = (lat * (longitudeBands+1)) + lon;
                second = first + longitudeBands + 1;

                indices.push(offset + first + 1, offset + second, offset + first);
                indices.push(offset + first + 1, offset + second + 1, offset + second);
            }
        }

        // Generate bottom cap
        for (lat = 0; lat <= latitudeBands; lat++) {
            theta = Math.PI * 0.5 + (lat * Math.PI * 0.5) / latitudeBands;
            sinTheta = Math.sin(theta);
            cosTheta = Math.cos(theta);

            for (lon = 0; lon <= longitudeBands; lon++) {
                // Sweep the sphere from the positive Z axis to match a 3DS Max sphere
                phi = lon * 2 * Math.PI / longitudeBands - Math.PI / 2.0;
                sinPhi = Math.sin(phi);
                cosPhi = Math.cos(phi);

                x = cosPhi * sinTheta;
                y = cosTheta;
                z = sinPhi * sinTheta;
                u = 1.0 - lon / longitudeBands;
                v = 1.0 - lat / latitudeBands;

                positions.push(x * peakRadius, y * peakRadius - capOffset, z * peakRadius);
                normals.push(x, y, z);
                uvs.push(u, v);
            }
        }

        offset = (heightSegments + 1) * (capSegments + 1) + (longitudeBands + 1) * (latitudeBands + 1);
        for (lat = 0; lat < latitudeBands; ++lat) {
            for (lon = 0; lon < longitudeBands; ++lon) {
                first  = (lat * (longitudeBands+1)) + lon;
                second = first + longitudeBands + 1;

                indices.push(offset + first + 1, offset + second, offset + first);
                indices.push(offset + first + 1, offset + second + 1, offset + second);
            }
        }
    } else {
        // Generate bottom cap
        offset = (heightSegments + 1) * (capSegments + 1);
        if (baseRadius > 0.0) {
            for (i = 0; i < capSegments; i++) {
                theta = (i / capSegments) * 2.0 * Math.PI;
                x = Math.sin(theta);
                y = -height / 2.0;
                z = Math.cos(theta);
                u = 1.0 - (x + 1.0) / 2.0;
                v = (z + 1.0) / 2.0;

                positions.push(x * baseRadius, y, z * baseRadius);
                normals.push(0.0, -1.0, 0.0);
                uvs.push(u, v);

                if (i > 1) {
                    indices.push(offset, offset + i, offset + i - 1);
                }
            }
        }

        // Generate top cap
        offset += capSegments;
        if (peakRadius > 0.0) {
            for (i = 0; i < capSegments; i++) {
                theta = (i / capSegments) * 2.0 * Math.PI;
                x = Math.sin(theta);
                y = height / 2.0;
                z = Math.cos(theta);
                u = 1.0 - (x + 1.0) / 2.0;
                v = (z + 1.0) / 2.0;

                positions.push(x * peakRadius, y, z * peakRadius);
                normals.push(0.0, 1.0, 0.0);
                uvs.push(u, v);

                if (i > 1) {
                    indices.push(offset, offset + i - 1, offset + i);
                }
            }
        }
    }

    return {
        positions: positions,
        normals: normals,
        uvs: uvs,
        indices: indices
    };
};

/**
 * @function
 * @name pc.createCylinder
 * @description Creates a procedural cylinder-shaped mesh.
 * The size, shape and tesselation properties of the cylinder can be controlled via function parameters.
 * By default, the function will create a cylinder standing vertically centred on the XZ-plane with a radius
 * of 0.5, a height of 1.0, 1 height segment and 20 cap segments.<br />
 * Note that the cylinder is created with UVs in the range of 0 to 1. Additionally, tangent information
 * is generated into the vertex buffer of the cylinder's mesh.<br />
 * @param {pc.GraphicsDevice} device The graphics device used to manage the mesh.
 * @param {Object} opts An object that specifies optional inputs for the function as follows:
 * @param {Number} opts.radius The radius of the tube forming the body of the cylinder (defaults to 0.5).
 * @param {Number} opts.height The length of the body of the cylinder (defaults to 1.0).
 * @param {Number} opts.heightSegments The number of divisions along the length of the cylinder (defaults to 5).
 * @param {Number} opts.capSegments The number of divisions around the tubular body of the cylinder (defaults to 20).
 * @returns {pc.Mesh} A new cylinder-shaped mesh.
 * @author Will Eastcott
 */
pc.createCylinder = function (device, opts) {
    // Check the supplied options and provide defaults for unspecified ones
    var baseRadius = opts && opts.baseRadius !== undefined ? opts.baseRadius : 0.5;
    var height = opts && opts.height !== undefined ? opts.height : 1.0;
    var heightSegments = opts && opts.heightSegments !== undefined ? opts.heightSegments : 5;
    var capSegments = opts && opts.capSegments !== undefined ? opts.capSegments : 20;

    // Create vertex data for a cone that has a base and peak radius that is the same (i.e. a cylinder)
    var options = pc._createConeData(baseRadius, baseRadius, height, heightSegments, capSegments, false);

    if (pc.precalculatedTangents) {
        options.tangents = pc.calculateTangents(options.positions, options.normals, options.uvs, options.indices);
    }

    return pc.createMesh(device, options.positions, options);
};

/**
 * @function
 * @name pc.createCapsule
 * @description Creates a procedural capsule-shaped mesh.
 * The size, shape and tesselation properties of the capsule can be controlled via function parameters.
 * By default, the function will create a capsule standing vertically centred on the XZ-plane with a radius
 * of 0.25, a height of 1.0, 1 height segment and 10 cap segments.<br />
 * Note that the capsule is created with UVs in the range of 0 to 1. Additionally, tangent information
 * is generated into the vertex buffer of the capsule's mesh.<br />
 * @param {pc.GraphicsDevice} device The graphics device used to manage the mesh.
 * @param {Object} opts An object that specifies optional inputs for the function as follows:
 * @param {Number} opts.radius The radius of the tube forming the body of the capsule (defaults to 0.3).
 * @param {Number} opts.height The length of the body of the capsule from tip to tip (defaults to 1.0).
 * @param {Number} opts.heightSegments The number of divisions along the tubular length of the capsule (defaults to 1).
 * @param {Number} opts.sides The number of divisions around the tubular body of the capsule (defaults to 20).
 * @returns {pc.Mesh} A new cylinder-shaped mesh.
 * @author Will Eastcott
 */
pc.createCapsule = function (device, opts) {
    // Check the supplied options and provide defaults for unspecified ones
    var radius = opts && opts.radius !== undefined ? opts.radius : 0.3;
    var height = opts && opts.height !== undefined ? opts.height : 1.0;
    var heightSegments = opts && opts.heightSegments !== undefined ? opts.heightSegments : 1;
    var sides = opts && opts.sides !== undefined ? opts.sides : 20;

    // Create vertex data for a cone that has a base and peak radius that is the same (i.e. a cylinder)
    var options = pc._createConeData(radius, radius, height - 2 * radius, heightSegments, sides, true);

    if (pc.precalculatedTangents) {
        options.tangents = pc.calculateTangents(options.positions, options.normals, options.uvs, options.indices);
    }

    return pc.createMesh(device, options.positions, options);
};

/**
 * @function
 * @name pc.createCone
 * @description Creates a procedural cone-shaped mesh.</p>
 * The size, shape and tesselation properties of the cone can be controlled via function parameters.
 * By default, the function will create a cone standing vertically centred on the XZ-plane with a base radius
 * of 0.5, a height of 1.0, 5 height segments and 20 cap segments.<br />
 * Note that the cone is created with UVs in the range of 0 to 1. Additionally, tangent information
 * is generated into the vertex buffer of the cone's mesh.<br />
 * @param {pc.GraphicsDevice} device The graphics device used to manage the mesh.
 * @param {Object} opts An object that specifies optional inputs for the function as follows:
 * @param {Number} opts.baseRadius The base radius of the cone (defaults to 0.5).
 * @param {Number} opts.peakRadius The peak radius of the cone (defaults to 0.0).
 * @param {Number} opts.height The length of the body of the cone (defaults to 1.0).
 * @param {Number} opts.heightSegments The number of divisions along the length of the cone (defaults to 5).
 * @param {Number} opts.capSegments The number of divisions around the tubular body of the cone (defaults to 18).
 * @returns {pc.Mesh} A new cone-shaped mesh.
 * @author Will Eastcott
 */
pc.createCone = function (device, opts) {
    // Check the supplied options and provide defaults for unspecified ones
    var baseRadius = opts && opts.baseRadius !== undefined ? opts.baseRadius : 0.5;
    var peakRadius = opts && opts.peakRadius !== undefined ? opts.peakRadius : 0.0;
    var height = opts && opts.height !== undefined ? opts.height : 1.0;
    var heightSegments = opts && opts.heightSegments !== undefined ? opts.heightSegments : 5;
    var capSegments = opts && opts.capSegments !== undefined ? opts.capSegments : 18;

    var options = pc._createConeData(baseRadius, peakRadius, height, heightSegments, capSegments, false);

    if (pc.precalculatedTangents) {
        options.tangents = pc.calculateTangents(options.positions, options.normals, options.uvs, options.indices);
    }

    return pc.createMesh(device, options.positions, options);
};

/**
 * @function
 * @name pc.createSphere
 * @description Creates a procedural sphere-shaped mesh.
 * The size and tesselation properties of the sphere can be controlled via function parameters. By
 * default, the function will create a sphere centred on the object space origin with a radius of 0.5
 * and 16 segments in both longitude and latitude.<br />
 * Note that the sphere is created with UVs in the range of 0 to 1. Additionally, tangent information
 * is generated into the vertex buffer of the sphere's mesh.<br />
 * @param {pc.GraphicsDevice} device The graphics device used to manage the mesh.
 * @param {Object} opts An object that specifies optional inputs for the function as follows:
 * @param {Number} opts.radius The radius of the sphere (defaults to 0.5).
 * @param {Number} opts.segments The number of divisions along the longitudinal and latitudinal axes of the sphere (defaults to 16).
 * @returns {pc.Mesh} A new sphere-shaped mesh.
 * @author Will Eastcott
 */
pc.createSphere = function (device, opts) {
    // Check the supplied options and provide defaults for unspecified ones
    var radius = opts && opts.radius !== undefined ? opts.radius : 0.5;
    var latitudeBands = opts && opts.latitudeBands !== undefined ? opts.latitudeBands : 16;
    var longitudeBands = opts && opts.longitudeBands !== undefined ? opts.longitudeBands : 16;

    // Variable declarations
    var lon, lat;
    var theta, sinTheta, cosTheta, phi, sinPhi, cosPhi;
    var first, second;
    var x, y, z, u, v;
    var positions = [];
    var normals = [];
    var uvs = [];
    var indices = [];

    for (lat = 0; lat <= latitudeBands; lat++) {
        theta = lat * Math.PI / latitudeBands;
        sinTheta = Math.sin(theta);
        cosTheta = Math.cos(theta);

        for (lon = 0; lon <= longitudeBands; lon++) {
            // Sweep the sphere from the positive Z axis to match a 3DS Max sphere
            phi = lon * 2 * Math.PI / longitudeBands - Math.PI / 2.0;
            sinPhi = Math.sin(phi);
            cosPhi = Math.cos(phi);

            x = cosPhi * sinTheta;
            y = cosTheta;
            z = sinPhi * sinTheta;
            u = 1.0 - lon / longitudeBands;
            v = 1.0 - lat / latitudeBands;

            positions.push(x * radius, y * radius, z * radius);
            normals.push(x, y, z);
            uvs.push(u, v);
        }
    }

    for (lat = 0; lat < latitudeBands; ++lat) {
        for (lon = 0; lon < longitudeBands; ++lon) {
            first  = (lat * (longitudeBands+1)) + lon;
            second = first + longitudeBands + 1;

            indices.push(first + 1, second, first);
            indices.push(first + 1, second + 1, second);
        }
    }

    var options = {
        normals:   normals,
        uvs:       uvs,
        indices:   indices
    };

    if (pc.precalculatedTangents) {
        options.tangents = pc.calculateTangents(positions, normals, uvs, indices);
    }

    return pc.createMesh(device, positions, options);
};

/**
 * @function
 * @name pc.createPlane
 * @description Creates a procedural plane-shaped mesh.
 * The size and tesselation properties of the plane can be controlled via function parameters. By
 * default, the function will create a plane centred on the object space origin with a width and
 * length of 1.0 and 5 segments in either axis (50 triangles). The normal vector of the plane is aligned
 * along the positive Y axis.<br />
 * Note that the plane is created with UVs in the range of 0 to 1. Additionally, tangent information
 * is generated into the vertex buffer of the plane's mesh.<br />
 * @param {pc.GraphicsDevice} device The graphics device used to manage the mesh.
 * @param {Object} opts An object that specifies optional inputs for the function as follows:
 * @param {pc.Vec2} opts.halfExtents The half dimensions of the plane in the X and Z axes (defaults to [0.5, 0.5]).
 * @param {Number} opts.widthSegments The number of divisions along the X axis of the plane (defaults to 5).
 * @param {Number} opts.lengthSegments The number of divisions along the Z axis of the plane (defaults to 5).
 * @returns {pc.Mesh} A new plane-shaped mesh.
 * @author Will Eastcott
 */
pc.createPlane = function (device, opts) {
    // Check the supplied options and provide defaults for unspecified ones
    var he = opts && opts.halfExtents !== undefined ? opts.halfExtents : new pc.Vec2(0.5, 0.5);
    var ws = opts && opts.widthSegments !== undefined ? opts.widthSegments : 5;
    var ls = opts && opts.lengthSegments !== undefined ? opts.lengthSegments : 5;

    // Variable declarations
    var i, j;
    var x, y, z, u, v;
    var positions = [];
    var normals = [];
    var uvs = [];
    var indices = [];

    // Generate plane as follows (assigned UVs denoted at corners):
    // (0,1)x---------x(1,1)
    //      |         |
    //      |         |
    //      |    O--X |length
    //      |    |    |
    //      |    Z    |
    // (0,0)x---------x(1,0)
    //         width
    for (i = 0; i <= ws; i++) {
        for (j = 0; j <= ls; j++) {
            x = -he.x + 2.0 * he.x * i / ws;
            y = 0.0;
            z = -(-he.y + 2.0 * he.y * j / ls);
            u = i / ws;
            v = j / ls;

            positions.push(x, y, z);
            normals.push(0.0, 1.0, 0.0);
            uvs.push(u, v);

            if ((i < ws) && (j < ls)) {
                indices.push(j + i * (ws + 1),       j + (i + 1) * (ws + 1),     j + i * (ws + 1) + 1);
                indices.push(j + (i + 1) * (ws + 1), j + (i + 1) * (ws + 1) + 1, j + i * (ws + 1) + 1);
            }
        }
    }

    var options = {
        normals:   normals,
        uvs:       uvs,
        indices:   indices
    };

    if (pc.precalculatedTangents) {
        options.tangents = pc.calculateTangents(positions, normals, uvs, indices);
    }

    return pc.createMesh(device, positions, options);
};

/**
 * @function
 * @name pc.createBox
 * @description Creates a procedural box-shaped mesh.
 * The size, shape and tesselation properties of the box can be controlled via function parameters. By
 * default, the function will create a box centred on the object space origin with a width, length and
 * height of 1.0 unit and 10 segments in either axis (50 triangles per face).<br />
 * Note that the box is created with UVs in the range of 0 to 1 on each face. Additionally, tangent
 * information is generated into the vertex buffer of the box's mesh.<br />
 * @param {pc.GraphicsDevice} device The graphics device used to manage the mesh.
 * @param {Object} opts An object that specifies optional inputs for the function as follows:
 * @param {pc.Vec3} opts.halfExtents The half dimensions of the box in each axis (defaults to [0.5, 0.5, 0.5]).
 * @param {Number} opts.widthSegments The number of divisions along the X axis of the box (defaults to 1).
 * @param {Number} opts.lengthSegments The number of divisions along the Z axis of the box (defaults to 1).
 * @param {Number} opts.heightSegments The number of divisions along the Y axis of the box (defaults to 1).
 * @return {pc.Mesh} A new box-shaped mesh.
 * @author Will Eastcott
 */
pc.createBox = function (device, opts) {
    // Check the supplied options and provide defaults for unspecified ones
    var he = opts && opts.halfExtents !== undefined ? opts.halfExtents : new pc.Vec3(0.5, 0.5, 0.5);
    var ws = opts && opts.widthSegments !== undefined ? opts.widthSegments : 1;
    var ls = opts && opts.lengthSegments !== undefined ? opts.lengthSegments : 1;
    var hs = opts && opts.heightSegments !== undefined ? opts.heightSegments : 1;

    var corners = [
        new pc.Vec3(-he.x, -he.y,  he.z),
        new pc.Vec3( he.x, -he.y,  he.z),
        new pc.Vec3( he.x,  he.y,  he.z),
        new pc.Vec3(-he.x,  he.y,  he.z),
        new pc.Vec3( he.x, -he.y, -he.z),
        new pc.Vec3(-he.x, -he.y, -he.z),
        new pc.Vec3(-he.x,  he.y, -he.z),
        new pc.Vec3( he.x,  he.y, -he.z)
    ];

    var faceAxes = [
        [ 0, 1, 3 ], // FRONT
        [ 4, 5, 7 ], // BACK
        [ 3, 2, 6 ], // TOP
        [ 1, 0, 4 ], // BOTTOM
        [ 1, 4, 2 ], // RIGHT
        [ 5, 0, 6 ]  // LEFT
    ];

    var faceNormals = [
        [  0,  0,  1 ], // FRONT
        [  0,  0, -1 ], // BACK
        [  0,  1,  0 ], // TOP
        [  0, -1,  0 ], // BOTTOM
        [  1,  0,  0 ], // RIGHT
        [ -1,  0,  0 ]  // LEFT
    ];

    var sides = {
        FRONT  : 0,
        BACK   : 1,
        TOP    : 2,
        BOTTOM : 3,
        RIGHT  : 4,
        LEFT   : 5
    };

    var side, i, j;
    var positions = [];
    var normals = [];
    var uvs = [];
    var indices = [];

    var generateFace = function (side, uSegments, vSegments) {
        var x, y, z, u, v;
        var i, j;
        var offset = positions.length / 3;

        for (i = 0; i <= uSegments; i++) {
            for (j = 0; j <= vSegments; j++) {
                var temp1 = new pc.Vec3();
                var temp2 = new pc.Vec3();
                var temp3 = new pc.Vec3();
                var r = new pc.Vec3();
                temp1.lerp(corners[faceAxes[side][0]], corners[faceAxes[side][1]], i / uSegments);
                temp2.lerp(corners[faceAxes[side][0]], corners[faceAxes[side][2]], j / vSegments);
                temp3.sub2(temp2, corners[faceAxes[side][0]]);
                r.add2(temp1, temp3);
                u = i / uSegments;
                v = j / vSegments;

                positions.push(r.x, r.y, r.z);
                normals.push(faceNormals[side][0], faceNormals[side][1], faceNormals[side][2]);
                uvs.push(u, v);

                if ((i < uSegments) && (j < vSegments)) {
                    indices.push(offset + j + i * (uSegments + 1),       offset + j + (i + 1) * (uSegments + 1),     offset + j + i * (uSegments + 1) + 1);
                    indices.push(offset + j + (i + 1) * (uSegments + 1), offset + j + (i + 1) * (uSegments + 1) + 1, offset + j + i * (uSegments + 1) + 1);
                }
            }
        }
    };

    generateFace(sides.FRONT, ws, hs);
    generateFace(sides.BACK, ws, hs);
    generateFace(sides.TOP, ws, ls);
    generateFace(sides.BOTTOM, ws, ls);
    generateFace(sides.RIGHT, ls, hs);
    generateFace(sides.LEFT, ls, hs);

    var options = {
        normals:   normals,
        uvs:       uvs,
        indices:   indices
    };

    if (pc.precalculatedTangents) {
        options.tangents = pc.calculateTangents(positions, normals, uvs, indices);
    }

    return pc.createMesh(device, positions, options);
};<|MERGE_RESOLUTION|>--- conflicted
+++ resolved
@@ -2,9 +2,9 @@
  * @function
  * @name pc.calculateNormals
  * @description Generates normal information from the specified positions and triangle indices.
- * @param {[Number]} positions An array of 3-dimensional vertex positions.
- * @param {[Number]} indices An array of triangle indices.
- * @returns {[Number]} An array of 3-dimensional vertex normals.
+ * @param {Number[]} positions An array of 3-dimensional vertex positions.
+ * @param {Number[]} indices An array of triangle indices.
+ * @returns {Number[]} An array of 3-dimensional vertex normals.
  * @example
  * var normals = pc.calculateNormals(positions, indices);
  * var tangents = pc.calculateTangents(positions, normals, uvs, indices);
@@ -76,19 +76,11 @@
  * @name pc.calculateTangents
  * @description Generates tangent information from the specified positions, normals, texture coordinates
  * and triangle indices.
-<<<<<<< HEAD
- * @param {Number[]} vertices An array of 3-dimensional vertex positions.
+ * @param {Number[]} positions An array of 3-dimensional vertex positions.
  * @param {Number[]} normals An array of 3-dimensional vertex normals.
  * @param {Number[]} uvs An array of 2-dimensional vertex texture coordinates.
  * @param {Number[]} indices An array of triangle indices.
  * @returns {Number[]} An array of 3-dimensional vertex tangents.
-=======
- * @param {[Number]} positions An array of 3-dimensional vertex positions.
- * @param {[Number]} normals An array of 3-dimensional vertex normals.
- * @param {[Number]} uvs An array of 2-dimensional vertex texture coordinates.
- * @param {[Number]} indices An array of triangle indices.
- * @returns {[Number]} An array of 3-dimensional vertex tangents.
->>>>>>> e631f9fb
  * @example
  * var tangents = pc.calculateTangents(positions, normals, uvs, indices);
  * var mesh = pc.createMesh(positions, normals, tangents, uvs, indices);
