import { Color } from '../../core/math/color.js';
import { Entity } from '../../framework/entity.js';
import { BlendState } from '../../platform/graphics/blend-state.js';
import {
    ADDRESS_CLAMP_TO_EDGE, BLENDEQUATION_ADD, BLENDMODE_ONE_MINUS_SRC_ALPHA, BLENDMODE_SRC_ALPHA,
    CULLFACE_NONE,
    FILTER_LINEAR, FILTER_LINEAR_MIPMAP_LINEAR, PIXELFORMAT_SRGBA8,
    SEMANTIC_POSITION,
    SHADERLANGUAGE_GLSL
} from '../../platform/graphics/constants.js';
import { DepthState } from '../../platform/graphics/depth-state.js';
import { RenderTarget } from '../../platform/graphics/render-target.js';
import { Texture } from '../../platform/graphics/texture.js';
import { drawQuadWithShader } from '../../scene/graphics/quad-render-utils.js';
import { QuadRender } from '../../scene/graphics/quad-render.js';
import { StandardMaterialOptions } from '../../scene/materials/standard-material-options.js';
import { StandardMaterial } from '../../scene/materials/standard-material.js';
import { ShaderChunks } from '../../scene/shader-lib/shader-chunks.js';
import { ShaderUtils } from '../../scene/shader-lib/shader-utils.js';

const THICKNESS = 2.75;

/**
 * @import { AppBase } from '../../framework/app-base.js'
 * @import { Layer } from "../../scene/layer.js"
 */

// Fragment shader which works on a source image containing objects rendered using a constant color.
// The shader removes the original object color and outputs outline color only.
const shaderOutlineExtendPS = /* glsl */ `

    varying vec2 vUv0;

    uniform vec2 uOffset;
    uniform float uSrcMultiplier;
    uniform sampler2D source;

    void main(void)
    {
        vec4 pixel;
        vec4 texel = texture2D(source, vUv0);
        vec4 firstTexel = texel;
        float diff = texel.a * uSrcMultiplier;

        pixel = texture2D(source, vUv0 + uOffset * -2.0);
        texel = max(texel, pixel);
        diff = max(diff, length(firstTexel.rgb - pixel.rgb));

        pixel = texture2D(source, vUv0 + uOffset * -1.0);
        texel = max(texel, pixel);
        diff = max(diff, length(firstTexel.rgb - pixel.rgb));

        pixel = texture2D(source, vUv0 + uOffset * 1.0);
        texel = max(texel, pixel);
        diff = max(diff, length(firstTexel.rgb - pixel.rgb));

        pixel = texture2D(source, vUv0 + uOffset * 2.0);
        texel = max(texel, pixel);
        diff = max(diff, length(firstTexel.rgb - pixel.rgb));

       gl_FragColor = vec4(texel.rgb, min(diff, 1.0));
    }
`;

const _tempFloatArray = new Float32Array(2);
const _tempColor = new Color();

/**
 * Class responsible for rendering color outlines around objects in the scene.
 *
 * @category Graphics
 */
class OutlineRenderer {
    /**
     * Create a new OutlineRenderer.
     *
     * @param {AppBase} app - The application.
     * @param {Layer} [renderingLayer] - A layer used internally to render the outlines. If not
     * provided, the renderer will use the 'Immediate' layer. This needs to be supplied only if the
     * 'Immediate' layer is not present in the scene.
     * @param {number} [priority] - The priority of the camera rendering the outlines. Should be
     * smaller value than the priority of the scene camera, to be updated first. Defaults to -1.
     */
    constructor(app, renderingLayer, priority = -1) {
        this.app = app;

        this.renderingLayer = renderingLayer ?? app.scene.layers.getLayerByName('Immediate');

        this.rt = this.createRenderTarget('OutlineTexture', 1, 1, true);

        // camera which renders the outline texture
        this.outlineCameraEntity = new Entity('OutlineCamera');
        this.outlineCameraEntity.addComponent('camera', {
            layers: [this.renderingLayer.id],
            priority: priority,
            clearColor: new Color(0, 0, 0, 0),
            renderTarget: this.rt
        });

        // custom shader pass for the outline camera
        this.outlineShaderPass = this.outlineCameraEntity.camera.setShaderPass('OutlineShaderPass');

        // function called after the camera has rendered the outline objects to the texture
        this.postRender = (cameraComponent) => {
            if (this.outlineCameraEntity.camera === cameraComponent) {
                this.onPostRender();
            }
        };
        app.scene.on('postrender', this.postRender);

        // add the camera to the scene
        this.app.root.addChild(this.outlineCameraEntity);

        // temporary render target for intermediate steps
        this.tempRt = this.createRenderTarget('OutlineTempTexture', 1, 1, false);

        this.blendState = new BlendState(true, BLENDEQUATION_ADD, BLENDMODE_SRC_ALPHA, BLENDMODE_ONE_MINUS_SRC_ALPHA);

        const device = this.app.graphicsDevice;

        this.shaderExtend = ShaderUtils.createShader(device, {
            uniqueName: 'OutlineExtendShader',
            attributes: { vertex_position: SEMANTIC_POSITION },
            vertexGLSL: ShaderChunks.get(device, SHADERLANGUAGE_GLSL).get('fullscreenQuadVS'),
            fragmentGLSL: shaderOutlineExtendPS
        });

        this.shaderBlend = ShaderUtils.createShader(device, {
            uniqueName: 'OutlineBlendShader',
            attributes: { vertex_position: SEMANTIC_POSITION },
            vertexChunk: 'fullscreenQuadVS',
            fragmentChunk: 'outputTex2DPS'
        });

        this.quadRenderer = new QuadRender(this.shaderBlend);

        this.whiteTex = new Texture(device, {
            name: 'OutlineWhiteTexture',
            width: 1,
            height: 1,
            format: PIXELFORMAT_SRGBA8,
            mipmaps: false
        });
        const pixels = this.whiteTex.lock();
        pixels.set(new Uint8Array([255, 255, 255, 255]));
        this.whiteTex.unlock();
    }

    /**
     * Destroy the outline renderer and its resources.
     */
    destroy() {

        this.whiteTex.destroy();
        this.whiteTex = null;

        this.outlineCameraEntity.destroy();
        this.outlineCameraEntity = null;

        this.rt.destroyTextureBuffers();
        this.rt.destroy();
        this.rt = null;

        this.tempRt.destroyTextureBuffers();
        this.tempRt.destroy();
        this.tempRt = null;

        this.app.scene.off('postrender', this.postRender);

        this.quadRenderer?.destroy();
        this.quadRenderer = null;
    }

    getMeshInstances(entity, recursive, forceAll = false) {
        const meshInstances = [];
        const isEnabled = (entity) => {
            const renderComponentEnabled = entity.render?.enabled ?? true;
            const modelComponentEnabled = entity.model?.enabled ?? true;
            const enabled = forceAll || (entity.enabled && renderComponentEnabled && modelComponentEnabled);
            if (enabled && entity.parent) {
                return isEnabled(entity.parent);
            }
            return enabled;
        };

<<<<<<< HEAD
        const renders = recursive ? entity.findComponents('render') : entity.render ? [entity.render] : [];
        renders.forEach((render) => {
            if (isEnabled(render.entity) && render.meshInstances) {
                meshInstances.push(...render.meshInstances);
            }
        });

        const models = recursive ? entity.findComponents('model') : (entity.model ? [entity.model] : []);
        models.forEach((model) => {
            if (isEnabled(model.entity) && model.meshInstances) {
                meshInstances.push(...model.meshInstances);
            }
        });
=======
        if (entity) {
            const renders = recursive ? entity.findComponents('render') : (entity.render ? [entity.render] : []);
            renders.forEach((render) => {
                if (render.meshInstances) {
                    meshInstances.push(...render.meshInstances);
                }
            });

            const models = recursive ? entity.findComponents('model') : (entity.model ? [entity.model] : []);
            models.forEach((model) => {
                if (model.meshInstances) {
                    meshInstances.push(...model.meshInstances);
                }
            });
        }
>>>>>>> 9dcece8b

        return meshInstances;
    }

    /**
     * Add an entity to the outline renderer.
     *
     * @param {Entity} entity - The entity to add. All MeshInstance of the entity and its
     * descendants will be added.
     * @param {Color} color - The color of the outline.
     * @param {boolean} [recursive] - Whether to add MeshInstances of the entity's descendants.
     * Defaults to true.
     */
    addEntity(entity, color, recursive = true) {
        const meshInstances = this.getMeshInstances(entity, recursive);

        // update all materials
        meshInstances.forEach((meshInstance) => {
            if (meshInstance.material instanceof StandardMaterial) {
                const outlineShaderPass = this.outlineShaderPass;
                meshInstance.material.onUpdateShader = (options) => {

                    if (options.pass === outlineShaderPass) {

                        // custom shader for the outline shader pass, renders single color meshes using emissive color
                        const opts = new StandardMaterialOptions();
                        opts.defines = options.defines;
                        opts.opacityMap = options.opacityMap;
                        opts.opacityMapUv = options.opacityMapUv;
                        opts.opacityMapChannel = options.opacityMapChannel;
                        opts.opacityMapTransform = options.opacityMapTransform;
                        opts.opacityVertexColor = options.opacityVertexColor;
                        opts.opacityVertexColorChannel = options.opacityVertexColorChannel;
                        opts.litOptions.vertexColors = options.litOptions.vertexColors;
                        opts.litOptions.alphaTest = options.litOptions.alphaTest;
                        opts.litOptions.skin = options.litOptions.skin;
                        opts.litOptions.batch = options.litOptions.batch;
                        opts.litOptions.useInstancing = options.litOptions.useInstancing;
                        opts.litOptions.useMorphPosition = options.litOptions.useMorphPosition;
                        opts.litOptions.useMorphNormal = options.litOptions.useMorphNormal;
                        opts.litOptions.useMorphTextureBasedInt = options.litOptions.useMorphTextureBasedInt;
                        opts.litOptions.opacityFadesSpecular = options.litOptions.opacityFadesSpecular;
                        return opts;
                    }

                    return options;
                };

                // set emissive color override for the outline shader pass only
                _tempColor.linear(color);
                const colArray = new Float32Array([_tempColor.r, _tempColor.g, _tempColor.b]);
                meshInstance.setParameter('material_emissive', colArray, 1 << this.outlineShaderPass);
                meshInstance.setParameter('texture_emissiveMap', this.whiteTex, 1 << this.outlineShaderPass);
            }
        });

        this.renderingLayer.addMeshInstances(meshInstances, true);
    }

    /**
     * Remove an entity from the outline renderer.
     *
     * @param {Entity} entity - The entity to remove.
     * @param {boolean} [recursive] - Whether to add MeshInstances of the entity's descendants.
     * Defaults to true.
     */
    removeEntity(entity, recursive = true) {
        const meshInstances = this.getMeshInstances(entity, recursive, true);
        this.renderingLayer.removeMeshInstances(meshInstances);

        meshInstances.forEach((meshInstance) => {
            if (meshInstance.material instanceof StandardMaterial) {
                meshInstance.material.onUpdateShader = null;
                meshInstance.deleteParameter('material_emissive');
            }
        });
    }

    removeAllEntities() {
        this.renderingLayer.clearMeshInstances();
    }

    blendOutlines() {

        // blend in the outlines texture on top of the rendering
        const device = this.app.graphicsDevice;
        device.scope.resolve('source').setValue(this.rt.colorBuffer);

        device.setDepthState(DepthState.NODEPTH);
        device.setCullMode(CULLFACE_NONE);
        device.setBlendState(this.blendState);
        this.quadRenderer.render();
    }

    onPostRender() {

        // when the outline camera has rendered the outline objects to the texture, process the texture
        // to generate the outline effect
        const device = this.app.graphicsDevice;
        const uOffset = device.scope.resolve('uOffset');
        const uColorBuffer = device.scope.resolve('source');
        const uSrcMultiplier = device.scope.resolve('uSrcMultiplier');
        const { rt, tempRt, shaderExtend } = this;
        const { width, height } = rt;

        // horizontal extend pass
        // magnopus patched - make it thicc
        _tempFloatArray[0] = THICKNESS / width / 2.0;
        _tempFloatArray[1] = 0;
        uOffset.setValue(_tempFloatArray);
        uColorBuffer.setValue(rt.colorBuffer);
        uSrcMultiplier.setValue(0.0);
        drawQuadWithShader(device, tempRt, shaderExtend);

        // vertical extend pass
        _tempFloatArray[0] = 0;
        // magnopus patched - make it thicc
        _tempFloatArray[1] = THICKNESS / height / 2.0;
        uOffset.setValue(_tempFloatArray);
        uColorBuffer.setValue(tempRt.colorBuffer);
        uSrcMultiplier.setValue(1.0);
        drawQuadWithShader(device, rt, shaderExtend);
    }

    createRenderTarget(name, width, height, depth) {
        // Create texture render target with specified resolution and mipmap generation
        const texture = new Texture(this.app.graphicsDevice, {
            name: name,
            width: width,
            height: height,
            format: PIXELFORMAT_SRGBA8,
            mipmaps: false,
            addressU: ADDRESS_CLAMP_TO_EDGE,
            addressV: ADDRESS_CLAMP_TO_EDGE,
            minFilter: FILTER_LINEAR_MIPMAP_LINEAR,
            magFilter: FILTER_LINEAR
        });

        // render target
        return new RenderTarget({
            colorBuffer: texture,
            depth: depth,
            // magnopus patched - antialias
            samples: 4,
            flipY: this.app.graphicsDevice.isWebGPU
        });
    }

    updateRenderTarget(sceneCamera) {

        // main camera resolution
        const width = sceneCamera.renderTarget?.width ?? this.app.graphicsDevice.width;
        const height = sceneCamera.renderTarget?.height ?? this.app.graphicsDevice.height;

        const outlineCamera = this.outlineCameraEntity.camera;
        if (!outlineCamera.renderTarget || outlineCamera.renderTarget.width !== width || outlineCamera.renderTarget.height !== height) {

            this.rt.resize(width, height);
            this.tempRt.resize(width, height);
        }
    }

    /**
     * Update the outline renderer. Should be called once per frame.
     *
     * @param {Entity} sceneCameraEntity - The camera used to render the scene, which is used to provide
     * the camera properties to the outline rendering camera.
     * @param {Layer} blendLayer - The layer in which the outlines should be rendered.
     * @param {boolean} blendLayerTransparent - Whether the blend layer is transparent.
     */
    frameUpdate(sceneCameraEntity, blendLayer, blendLayerTransparent) {

        const sceneCamera = sceneCameraEntity.camera;
        this.updateRenderTarget(sceneCamera);

        // function called before the scene camera renders a layer
        const evt = this.app.scene.on('prerender:layer', (cameraComponent, layer, transparent) => {
            if (sceneCamera === cameraComponent && transparent === blendLayerTransparent && layer === blendLayer) {
                this.blendOutlines();
                evt.off();
            }
        });

        // copy the transform
        this.outlineCameraEntity.setLocalPosition(sceneCameraEntity.getPosition());
        this.outlineCameraEntity.setLocalRotation(sceneCameraEntity.getRotation());

        // copy other properties from the scene camera
        const outlineCamera = this.outlineCameraEntity.camera;
        outlineCamera.projection = sceneCamera.projection;
        outlineCamera.horizontalFov = sceneCamera.horizontalFov;
        outlineCamera.fov = sceneCamera.fov;
        outlineCamera.orthoHeight = sceneCamera.orthoHeight;
        outlineCamera.nearClip = sceneCamera.nearClip;
        outlineCamera.farClip = sceneCamera.farClip;
    }
}

export { OutlineRenderer };<|MERGE_RESOLUTION|>--- conflicted
+++ resolved
@@ -183,37 +183,23 @@
             return enabled;
         };
 
-<<<<<<< HEAD
-        const renders = recursive ? entity.findComponents('render') : entity.render ? [entity.render] : [];
-        renders.forEach((render) => {
-            if (isEnabled(render.entity) && render.meshInstances) {
-                meshInstances.push(...render.meshInstances);
-            }
-        });
-
-        const models = recursive ? entity.findComponents('model') : (entity.model ? [entity.model] : []);
-        models.forEach((model) => {
-            if (isEnabled(model.entity) && model.meshInstances) {
-                meshInstances.push(...model.meshInstances);
-            }
-        });
-=======
         if (entity) {
             const renders = recursive ? entity.findComponents('render') : (entity.render ? [entity.render] : []);
             renders.forEach((render) => {
-                if (render.meshInstances) {
+                // magnopus patched - check if entity is enabled
+                if (isEnabled(render.entity) && render.meshInstances) {
                     meshInstances.push(...render.meshInstances);
                 }
             });
 
             const models = recursive ? entity.findComponents('model') : (entity.model ? [entity.model] : []);
             models.forEach((model) => {
-                if (model.meshInstances) {
+                // magnopus patched - check if entity is enabled
+                if (isEnabled(model.entity) && model.meshInstances) {
                     meshInstances.push(...model.meshInstances);
                 }
             });
         }
->>>>>>> 9dcece8b
 
         return meshInstances;
     }
