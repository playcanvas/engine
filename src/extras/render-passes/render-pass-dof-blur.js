import { Kernel } from '../../core/math/kernel.js';
import { RenderPassShaderQuad } from '../../scene/graphics/render-pass-shader-quad.js';

/**
 * @import { GraphicsDevice } from '../../platform/graphics/graphics-device.js'
 * @import { Texture } from '../../platform/graphics/texture.js'
 */

/**
 * Render pass implementation of a down-sample filter used by the Depth of Field pass. Based on
 * a texel of the CoC texture, it generates blurred version of the near or far texture.
 *
 * @category Graphics
 * @ignore
 */
class RenderPassDofBlur extends RenderPassShaderQuad {
    blurRadiusNear = 1;

    blurRadiusFar = 1;

    _blurRings = 3;

    _blurRingPoints = 3;

    /**
     * @param {GraphicsDevice} device - The graphics device.
     * @param {Texture|null} nearTexture - The near texture to blur. Skip near blur if the texture is null.
     * @param {Texture} farTexture - The far texture to blur.
     * @param {Texture} cocTexture - The CoC texture.
     */
    constructor(device, nearTexture, farTexture, cocTexture) {
        super(device);
        this.nearTexture = nearTexture;
        this.farTexture = farTexture;
        this.cocTexture = cocTexture;

        const { scope } = device;
        this.kernelId = scope.resolve('kernel[0]');
        this.kernelCountId = scope.resolve('kernelCount');
        this.blurRadiusNearId = scope.resolve('blurRadiusNear');
        this.blurRadiusFarId = scope.resolve('blurRadiusFar');

        this.nearTextureId = scope.resolve('nearTexture');
        this.farTextureId = scope.resolve('farTexture');
        this.cocTextureId = scope.resolve('cocTexture');
    }

    set blurRings(value) {
        if (this._blurRings !== value) {
            this._blurRings = value;
            this.shader = null;
        }
    }

    get blurRings() {
        return this._blurRings;
    }

    set blurRingPoints(value) {
        if (this._blurRingPoints !== value) {
            this._blurRingPoints = value;
            this.shader = null;
        }
    }

    get blurRingPoints() {
        return this._blurRingPoints;
    }

    createShader() {
        this.kernel = new Float32Array(Kernel.concentric(this.blurRings, this.blurRingPoints));
        const kernelCount = this.kernel.length >> 1;
        const nearBlur = this.nearTexture !== null;
        const shaderName = `DofBlurShader-${kernelCount}-${nearBlur ? 'nearBlur' : 'noNearBlur'}`;

        this.shader = this.createQuadShader(shaderName, /* glsl */`

            ${nearBlur ? '#define NEAR_BLUR' : ''}

            #if defined(NEAR_BLUR)
                uniform sampler2D nearTexture;
            #endif
            uniform sampler2D farTexture;
            uniform sampler2D cocTexture;
            uniform float blurRadiusNear;
            uniform float blurRadiusFar;
            uniform vec2 kernel[${kernelCount}];

            varying vec2 uv0;

            void main()
            {
                vec2 coc = texture2D(cocTexture, uv0).rg;
                float cocFar = coc.r;

                vec3 sum = vec3(0.0, 0.0, 0.0);

                #if defined(NEAR_BLUR)
                    // near blur
                    float cocNear = coc.g;
                    if (cocNear > 0.0001) {

                        ivec2 nearTextureSize = textureSize(nearTexture, 0);
                        vec2 step = cocNear * blurRadiusNear / vec2(nearTextureSize);

<<<<<<< HEAD
                        for (int i = 0; i < ${kernelCount}; i++)
                        {
                            vec2 uv = uv0 + step * kernel[i];
                            vec3 tap = texture2DLodEXT(nearTexture, uv, 0.0).rgb;
                            sum += tap.rgb;
                        }
=======
                    for (int i = 0; i < ${kernelCount}; i++)
                    {
                        vec2 uv = uv0 + step * kernel[i];
                        vec3 tap = texture2DLod(nearTexture, uv, 0.0).rgb;
                        sum += tap.rgb;
                    }
>>>>>>> f8468672

                        sum *= ${1.0 / kernelCount};

                    } else
                #endif
                    
                    if (cocFar > 0.0001) { // far blur

                    ivec2 farTextureSize = textureSize(farTexture, 0);
                    vec2 step = cocFar * blurRadiusFar / vec2(farTextureSize);

                    float sumCoC = 0.0; 
                    for (int i = 0; i < ${kernelCount}; i++)
                    {
                        vec2 uv = uv0 + step * kernel[i];
                        vec3 tap = texture2DLod(farTexture, uv, 0.0).rgb;

                        // block out sharp objects to avoid leaking to far blur
<<<<<<< HEAD
                        float cocThis = texture2DLodEXT(cocTexture, uv, 0.0).r;
=======
                        float cocThis = texture2DLod(cocTexture, uv, 0.0).g;
>>>>>>> f8468672
                        tap *= cocThis;
                        sumCoC += cocThis;

                        sum += tap.rgb;
                    }

                    // average out the sum
                    if (sumCoC > 0.0)
                        sum /= sumCoC;

                    // compensate for the fact the farTexture was premultiplied by CoC
                    sum /= cocFar;
                }

                pcFragColor0 = vec4(sum, 1.0);
            }`
        );
    }

    execute() {

        if (!this.shader) {
            this.createShader();
        }

        this.nearTextureId.setValue(this.nearTexture);
        this.farTextureId.setValue(this.farTexture);
        this.cocTextureId.setValue(this.cocTexture);

        this.kernelId.setValue(this.kernel);
        this.kernelCountId.setValue(this.kernel.length >> 1);
        this.blurRadiusNearId.setValue(this.blurRadiusNear);
        this.blurRadiusFarId.setValue(this.blurRadiusFar);

        super.execute();
    }
}

export { RenderPassDofBlur };<|MERGE_RESOLUTION|>--- conflicted
+++ resolved
@@ -103,21 +103,11 @@
                         ivec2 nearTextureSize = textureSize(nearTexture, 0);
                         vec2 step = cocNear * blurRadiusNear / vec2(nearTextureSize);
 
-<<<<<<< HEAD
-                        for (int i = 0; i < ${kernelCount}; i++)
-                        {
+                        for (int i = 0; i < ${kernelCount}; i++) {
                             vec2 uv = uv0 + step * kernel[i];
-                            vec3 tap = texture2DLodEXT(nearTexture, uv, 0.0).rgb;
+                            vec3 tap = texture2DLod(nearTexture, uv, 0.0).rgb;
                             sum += tap.rgb;
                         }
-=======
-                    for (int i = 0; i < ${kernelCount}; i++)
-                    {
-                        vec2 uv = uv0 + step * kernel[i];
-                        vec3 tap = texture2DLod(nearTexture, uv, 0.0).rgb;
-                        sum += tap.rgb;
-                    }
->>>>>>> f8468672
 
                         sum *= ${1.0 / kernelCount};
 
@@ -130,17 +120,12 @@
                     vec2 step = cocFar * blurRadiusFar / vec2(farTextureSize);
 
                     float sumCoC = 0.0; 
-                    for (int i = 0; i < ${kernelCount}; i++)
-                    {
+                    for (int i = 0; i < ${kernelCount}; i++) {
                         vec2 uv = uv0 + step * kernel[i];
                         vec3 tap = texture2DLod(farTexture, uv, 0.0).rgb;
 
                         // block out sharp objects to avoid leaking to far blur
-<<<<<<< HEAD
-                        float cocThis = texture2DLodEXT(cocTexture, uv, 0.0).r;
-=======
                         float cocThis = texture2DLod(cocTexture, uv, 0.0).g;
->>>>>>> f8468672
                         tap *= cocThis;
                         sumCoC += cocThis;
 
