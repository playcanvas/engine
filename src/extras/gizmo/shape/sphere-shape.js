--- conflicted
+++ resolved
@@ -9,10 +9,6 @@
 /**
  * @typedef {object} SphereShapeArgs
  * @property {number} [radius] - The radius of the sphere.
-<<<<<<< HEAD
- * @property {number} [tolerance] - The intersection tolerance of the sphere.
-=======
->>>>>>> 3774dffa
  */
 
 /**
@@ -25,19 +21,7 @@
      * @type {number}
      * @private
      */
-<<<<<<< HEAD
-    _radius = 0.06;
-
-    /**
-     * The internal intersection tolerance of the sphere.
-     *
-     * @type {number}
-     * @private
-     */
-    _tolerance = 0.05;
-=======
     _radius = 0.03;
->>>>>>> 3774dffa
 
     /**
      * Create a new SphereShape.
@@ -49,10 +33,6 @@
         super(device, 'sphereCenter', args);
 
         this._radius = args.radius ?? this._radius;
-<<<<<<< HEAD
-        this._tolerance = args.tolerance ?? this._tolerance;
-=======
->>>>>>> 3774dffa
 
         // intersect
         this.triData = [
@@ -73,28 +53,6 @@
 
     /**
      * Set the rendered radius of the sphere.
-<<<<<<< HEAD
-     *
-     * @param {number} value - The new radius of the sphere.
-     */
-    set radius(value) {
-        this._radius = value ?? this._radius;
-        this._update();
-    }
-
-    /**
-     * Get the rendered radius of the sphere.
-     *
-     * @returns {number} The radius of the sphere.
-     */
-    get radius() {
-        return this._radius;
-    }
-
-    /**
-     * Set the intersection tolerance of the sphere.
-=======
->>>>>>> 3774dffa
      *
      * @param {number} value - The new radius of the sphere.
      */
