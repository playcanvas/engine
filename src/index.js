// POLYFILLS
import './polyfill/array-fill.js';
import './polyfill/array-find.js';
import './polyfill/array-find-index.js';
import './polyfill/math-log2.js';
import './polyfill/math-sign.js';
import './polyfill/number-isfinite.js';
import './polyfill/object-assign.js';
import './polyfill/object-values.js';
import './polyfill/pointer-lock.js';
import './polyfill/string.js';
import './polyfill/typedarray-fill.js';
import './polyfill/OESVertexArrayObject.js';

// CORE
export * from './core/constants.js';
export { apps, common, config, data, extend, revision, type, version } from './core/core.js';
export { events } from './core/events.js';
export { guid } from './core/guid.js';
export { path } from './core/path.js';
export { platform } from './core/platform.js';
export { string } from './core/string.js';
export { EventHandler } from './core/event-handler.js';
export { IndexedList } from './core/indexed-list.js';
export { WasmModule } from './core/wasm-module.js';
export { ReadStream } from './core/read-stream.js';
export { SortedLoopArray } from './core/sorted-loop-array.js';
export { Tags } from './core/tags.js';
export { now } from './core/time.js';
export { URI, createURI } from './core/uri.js';
export { Tracing } from './core/tracing.js';

// CORE / MATH
export * from './core/math/constants.js';
export { math } from './core/math/math.js';
export { Color } from './core/math/color.js';
export { Curve } from './core/math/curve.js';
export { CurveSet } from './core/math/curve-set.js';
export { Mat3 } from './core/math/mat3.js';
export { Mat4 } from './core/math/mat4.js';
export { Quat } from './core/math/quat.js';
export { Vec2 } from './core/math/vec2.js';
export { Vec3 } from './core/math/vec3.js';
export { Vec4 } from './core/math/vec4.js';

// CORE / SHAPE
export { BoundingBox } from './core/shape/bounding-box.js';
export { BoundingSphere } from './core/shape/bounding-sphere.js';
export { Frustum } from './core/shape/frustum.js';
export { OrientedBox } from './core/shape/oriented-box.js';
export { Plane } from './core/shape/plane.js';
export { Ray } from './core/shape/ray.js';

// PLATFORM / AUDIO
export * from './platform/audio/constants.js';

// PLATFORM / GRAPHICS
export * from './platform/graphics/constants.js';
export { createGraphicsDevice } from './platform/graphics/graphics-device-create.js';
export { BlendState } from './platform/graphics/blend-state.js';
export { DepthState } from './platform/graphics/depth-state.js';
export { GraphicsDevice } from './platform/graphics/graphics-device.js';
export { IndexBuffer } from './platform/graphics/index-buffer.js';
export { RenderTarget } from './platform/graphics/render-target.js';
export { ScopeId } from './platform/graphics/scope-id.js';
export { ScopeSpace } from './platform/graphics/scope-space.js';
export { Shader } from './platform/graphics/shader.js';
export { Texture } from './platform/graphics/texture.js';
export { TextureUtils } from './platform/graphics/texture-utils.js';
export { TransformFeedback } from './platform/graphics/transform-feedback.js';
export { VertexBuffer } from './platform/graphics/vertex-buffer.js';
export { VertexFormat } from './platform/graphics/vertex-format.js';
export { VertexIterator } from './platform/graphics/vertex-iterator.js';

// PLATFORM / GRAPHICS / webgl
export { WebglGraphicsDevice } from './platform/graphics/webgl/webgl-graphics-device.js';

// PLATFORM / GRAPHICS / webgpu
export { WebgpuGraphicsDevice } from './platform/graphics/webgpu/webgpu-graphics-device.js';

// PLATFORM / INPUT
export * from './platform/input/constants.js';
export { Controller } from './platform/input/controller.js';
export { GamePads } from './platform/input/game-pads.js';
export { Keyboard } from './platform/input/keyboard.js';
export { KeyboardEvent } from './platform/input/keyboard-event.js';
export { Mouse } from './platform/input/mouse.js';
export { MouseEvent } from './platform/input/mouse-event.js';
export { TouchDevice } from './platform/input/touch-device.js';
export { getTouchTargetCoords, Touch, TouchEvent } from './platform/input/touch-event.js';

// PLATFORM / NET
export { http, Http } from './platform/net/http.js';

// PLATFORM / SOUND
export { SoundManager } from './platform/sound/manager.js';
export { Sound } from './platform/sound/sound.js';
export { SoundInstance } from './platform/sound/instance.js';
export { SoundInstance3d } from './platform/sound/instance3d.js';

// SCENE
export * from './scene/constants.js';
export { calculateNormals, calculateTangents, createBox, createCapsule, createCone, createCylinder, createMesh, createPlane, createSphere, createTorus } from './scene/procedural.js';
export { drawQuadWithShader, drawTexture } from './scene/graphics/quad-render-utils.js';
export { BasicMaterial } from './scene/materials/basic-material.js';
export { Batch } from './scene/batching/batch.js';
export { BatchGroup } from './scene/batching/batch-group.js';
export { SkinBatchInstance } from './scene/batching/skin-batch-instance.js';
export { BatchManager } from './scene/batching/batch-manager.js';
export { Camera } from './scene/camera.js';
export { LitMaterial } from './scene/materials/lit-material.js';
export { WorldClusters } from './scene/lighting/world-clusters.js';
export { ForwardRenderer } from './scene/renderer/forward-renderer.js';
export { GraphNode } from './scene/graph-node.js';
export { Layer } from './scene/layer.js';
export { LayerComposition } from './scene/composition/layer-composition.js';
export { Light } from './scene/light.js';
export { LightingParams } from './scene/lighting/lighting-params.js';
export { LitShaderOptions } from './scene/shader-lib/programs/lit-shader-options.js';
export { Material } from './scene/materials/material.js';
export { Mesh } from './scene/mesh.js';
export { MeshInstance, Command } from './scene/mesh-instance.js';
export { Model } from './scene/model.js';
export { Morph } from './scene/morph.js';
export { MorphInstance } from './scene/morph-instance.js';
export { MorphTarget } from './scene/morph-target.js';
export { ParticleEmitter } from './scene/particle-system/particle-emitter.js';
export { QuadRender } from './scene/graphics/quad-render.js';
export { Scene } from './scene/scene.js';
export { ShaderPass } from './scene/shader-pass.js';
export { Skin } from './scene/skin.js';
export { SkinInstance } from './scene/skin-instance.js';
export { Sprite } from './scene/sprite.js';
export { StandardMaterial } from './scene/materials/standard-material.js';
export { StandardMaterialOptions } from './scene/materials/standard-material-options.js';
export { StencilParameters } from './platform/graphics/stencil-parameters.js';
export { TextureAtlas } from './scene/texture-atlas.js';

// SCENE / ANIMATION
export { Animation, Key, Node } from './scene/animation/animation.js';
export { Skeleton } from './scene/animation/skeleton.js';

// SCENE / GRAPHICS
export { EnvLighting } from './scene/graphics/env-lighting.js';
export { PostEffect } from './scene/graphics/post-effect.js';
export { shFromCubemap } from './scene/graphics/prefilter-cubemap.js';
export { reprojectTexture } from './scene/graphics/reproject-texture.js';

// SCENE / SHADER-LIB
export { createShader, createShaderFromCode } from './scene/shader-lib/utils.js';
export { ProgramLibrary } from './scene/shader-lib/program-library.js';
export { shaderChunks } from './scene/shader-lib/chunks/chunks.js';
export { shaderChunksLightmapper } from './scene/shader-lib/chunks/chunks-lightmapper.js';
export { ChunkBuilder } from './scene/shader-lib/chunk-builder.js';     // used by shed

// FRAMEWORK
export * from './framework/constants.js';
export { script } from './framework/script.js';
export { AppBase, app } from './framework/app-base.js';
export { AppOptions } from './framework/app-options.js';
export { Application } from './framework/application.js';
export { AnimationComponent } from './framework/components/animation/component.js';
export { AnimationComponentSystem } from './framework/components/animation/system.js';
export { AnimComponent } from './framework/components/anim/component.js';
export { AnimComponentLayer } from './framework/components/anim/component-layer.js';
export { AnimComponentSystem } from './framework/components/anim/system.js';
export { AudioListenerComponent } from './framework/components/audio-listener/component.js';
export { AudioListenerComponentSystem } from './framework/components/audio-listener/system.js';
export { AudioSourceComponent } from './framework/components/audio-source/component.js';
export { AudioSourceComponentSystem } from './framework/components/audio-source/system.js';
export * from './framework/components/button/constants.js';
export { ButtonComponent } from './framework/components/button/component.js';
export { ButtonComponentSystem } from './framework/components/button/system.js';
export { CameraComponent } from './framework/components/camera/component.js';
export { CameraComponentSystem } from './framework/components/camera/system.js';
export { CollisionComponent } from './framework/components/collision/component.js';
export { CollisionComponentSystem } from './framework/components/collision/system.js';
export { Component } from './framework/components/component.js';
export { ComponentSystem } from './framework/components/system.js';
export { ComponentSystemRegistry } from './framework/components/registry.js';
export * from './framework/components/element/constants.js';
export { ElementComponent } from './framework/components/element/component.js';
export { ElementComponentSystem } from './framework/components/element/system.js';
export { ElementDragHelper } from './framework/components/element/element-drag-helper.js';
export { Entity } from './framework/entity.js';
export { EntityReference } from './framework/utils/entity-reference.js';
export { ImageElement } from './framework/components/element/image-element.js';
export * from './framework/components/joint/constants.js';
export { JointComponent } from './framework/components/joint/component.js';
export { JointComponentSystem } from './framework/components/joint/system.js';
export { LayoutCalculator } from './framework/components/layout-group/layout-calculator.js';
export { LayoutChildComponent } from './framework/components/layout-child/component.js';
export { LayoutChildComponentSystem } from './framework/components/layout-child/system.js';
export * from './framework/components/layout-group/constants.js';
export { LayoutGroupComponent } from './framework/components/layout-group/component.js';
export { LayoutGroupComponentSystem } from './framework/components/layout-group/system.js';
export { LightComponent } from './framework/components/light/component.js';
export { LightComponentSystem } from './framework/components/light/system.js';
export { Lightmapper } from './framework/lightmapper/lightmapper.js';
export { ModelComponent } from './framework/components/model/component.js';
export { ModelComponentSystem } from './framework/components/model/system.js';
export { ParticleSystemComponent } from './framework/components/particle-system/component.js';
export { ParticleSystemComponentSystem } from './framework/components/particle-system/system.js';
export { PostEffectQueue } from './framework/components/camera/post-effect-queue.js';
export { RenderComponent } from './framework/components/render/component.js';
export { RenderComponentSystem } from './framework/components/render/system.js';
export * from './framework/components/rigid-body/constants.js';
export { RigidBodyComponent } from './framework/components/rigid-body/component.js';
export { RigidBodyComponentSystem, ContactPoint, ContactResult, RaycastResult, SingleContactResult } from './framework/components/rigid-body/system.js';
export { SceneRegistry } from './framework/scene-registry.js';
export { SceneRegistryItem } from './framework/scene-registry-item.js';
export * from './framework/components/screen/constants.js';
export { ScreenComponent } from './framework/components/screen/component.js';
export { ScreenComponentSystem } from './framework/components/screen/system.js';
export { ScriptComponent } from './framework/components/script/component.js';
export { ScriptComponentSystem } from './framework/components/script/system.js';
export { ScriptLegacyComponent } from './framework/components/script-legacy/component.js';
export { ScriptLegacyComponentSystem } from './framework/components/script-legacy/system.js';
export { ScrollbarComponent } from './framework/components/scrollbar/component.js';
export { ScrollbarComponentSystem } from './framework/components/scrollbar/system.js';
export * from './framework/components/scroll-view/constants.js';
export { ScrollViewComponent } from './framework/components/scroll-view/component.js';
export { ScrollViewComponentSystem } from './framework/components/scroll-view/system.js';
export { SoundSlot } from './framework/components/sound/slot.js';
export { SoundComponent } from './framework/components/sound/component.js';
export { SoundComponentSystem } from './framework/components/sound/system.js';
export * from './framework/components/sprite/constants.js';
export { SpriteAnimationClip } from './framework/components/sprite/sprite-animation-clip.js';
export { SpriteComponent } from './framework/components/sprite/component.js';
export { SpriteComponentSystem } from './framework/components/sprite/system.js';
export { Template } from './framework/template.js';
export { TextElement } from './framework/components/element/text-element.js';
export { ZoneComponent } from './framework/components/zone/component.js';
export { ZoneComponentSystem } from './framework/components/zone/system.js';

// FRAMEWORK / ANIM
export * from './framework/anim/constants.js';
export { AnimBinder } from './framework/anim/binder/anim-binder.js';
export { AnimClip } from './framework/anim/evaluator/anim-clip.js';
export { AnimCurve } from './framework/anim/evaluator/anim-curve.js';
export { AnimData } from './framework/anim/evaluator/anim-data.js';
export { AnimEvaluator } from './framework/anim/evaluator/anim-evaluator.js';
export { AnimSnapshot } from './framework/anim/evaluator/anim-snapshot.js';
export { AnimTarget } from './framework/anim/evaluator/anim-target.js';
export { AnimEvents } from './framework/anim/evaluator/anim-events.js';
export { AnimTrack } from './framework/anim/evaluator/anim-track.js';
export { DefaultAnimBinder } from './framework/anim/binder/default-anim-binder.js';
export * from './framework/anim/controller/constants.js';
export { AnimController } from './framework/anim/controller/anim-controller.js';
export { AnimStateGraph } from './framework/anim/state-graph/anim-state-graph.js';

// FRAMEWORK / ASSETS
export * from './framework/asset/constants.js';
export { Asset } from './framework/asset/asset.js';
export { AssetListLoader } from './framework/asset/asset-list-loader.js';
export { AssetReference } from './framework/asset/asset-reference.js';
export { AssetRegistry } from './framework/asset/asset-registry.js';
export { LocalizedAsset } from './framework/asset/asset-localized.js';

// FRAMEWORK / FONT
export * from './framework/font/constants.js';
export { Font } from './framework/font/font.js';
export { CanvasFont } from './framework/font/canvas-font.js';

// FRAMEWORK / BUNDLE
export { Bundle } from './framework/bundle/bundle.js';
export { BundleRegistry } from './framework/bundle/bundle-registry.js';

// FRAMEWORK / GRAPHICS
export { Picker } from './framework/graphics/picker.js';

// FRAMEWORK / HANDLERS
export { basisInitialize } from './framework/handlers/basis.js';
export { dracoInitialize } from './framework/parsers/draco-decoder.js';
export { AnimClipHandler } from './framework/handlers/anim-clip.js';
export { AnimStateGraphHandler } from './framework/handlers/anim-state-graph.js';
export { AnimationHandler } from './framework/handlers/animation.js';
export { AudioHandler } from './framework/handlers/audio.js';
export { BinaryHandler } from './framework/handlers/binary.js';
export { BundleHandler } from './framework/handlers/bundle.js';
export { ContainerHandler, ContainerResource } from './framework/handlers/container.js';
export { CssHandler } from './framework/handlers/css.js';
export { CubemapHandler } from './framework/handlers/cubemap.js';
export { FolderHandler } from './framework/handlers/folder.js';
export { FontHandler } from './framework/handlers/font.js';
export { HierarchyHandler } from './framework/handlers/hierarchy.js';
export { HtmlHandler } from './framework/handlers/html.js';
export { JsonHandler } from './framework/handlers/json.js';
export { MaterialHandler } from './framework/handlers/material.js';
export { ModelHandler } from './framework/handlers/model.js';
export { RenderHandler } from './framework/handlers/render.js';
export { ResourceHandler } from './framework/handlers/handler.js';
export { ResourceLoader } from './framework/handlers/loader.js';
export { ScriptHandler } from './framework/handlers/script.js';
export { SceneHandler } from './framework/handlers/scene.js';
export { SceneSettingsHandler } from './framework/handlers/scene-settings.js';
export { ShaderHandler } from './framework/handlers/shader.js';
export { SpriteHandler } from './framework/handlers/sprite.js';
export { TemplateHandler } from './framework/handlers/template.js';
export { TextHandler } from './framework/handlers/text.js';
export { TextureHandler, TextureParser } from './framework/handlers/texture.js';
export { TextureAtlasHandler } from './framework/handlers/texture-atlas.js';

// FRAMEWORK / INPUT
export { ElementInput, ElementInputEvent, ElementMouseEvent, ElementSelectEvent, ElementTouchEvent } from './framework/input/element-input.js';

// FRAMEWORK / PARSERS
export { JsonStandardMaterialParser } from './framework/parsers/material/json-standard-material.js';

// FRAMEWORK /SCRIPTS
export { createScript, registerScript, getReservedScriptNames } from './framework/script/script.js';
export { ScriptAttributes } from './framework/script/script-attributes.js';
export { ScriptRegistry } from './framework/script/script-registry.js';
export { ScriptType } from './framework/script/script-type.js';

// FRAMEWORK / LOCALIZATION
export { I18n } from './framework/i18n/i18n.js';

<<<<<<< HEAD
// XR
export * from './xr/constants.js';
export { XrInput } from './xr/xr-input.js';
export { XrInputSource } from './xr/xr-input-source.js';
export { XrLightEstimation } from './xr/xr-light-estimation.js';
export { XrDepthSensing } from './xr/xr-depth-sensing.js';
export { XrManager } from './xr/xr-manager.js';
export { XrHitTest } from './xr/xr-hit-test.js';
export { XrHitTestSource } from './xr/xr-hit-test-source.js';
export { XrImageTracking } from './xr/xr-image-tracking.js';
export { XrTrackedImage } from './xr/xr-tracked-image.js';
export { XrDomOverlay } from './xr/xr-dom-overlay.js';
export { XrAnchors } from './xr/xr-anchors.js';
export { XrAnchor } from './xr/xr-anchor.js';
export { XrPlaneDetection } from './xr/xr-plane-detection.js';
export { XrPlane } from './xr/xr-plane.js';
=======
// FRAMEWORK / XR
export * from './framework/xr/constants.js';
export { XrInput } from './framework/xr/xr-input.js';
export { XrInputSource } from './framework/xr/xr-input-source.js';
export { XrLightEstimation } from './framework/xr/xr-light-estimation.js';
export { XrDepthSensing } from './framework/xr/xr-depth-sensing.js';
export { XrManager } from './framework/xr/xr-manager.js';
export { XrHitTest } from './framework/xr/xr-hit-test.js';
export { XrHitTestSource } from './framework/xr/xr-hit-test-source.js';
export { XrImageTracking } from './framework/xr/xr-image-tracking.js';
export { XrTrackedImage } from './framework/xr/xr-tracked-image.js';
export { XrDomOverlay } from './framework/xr/xr-dom-overlay.js';
export { XrPlaneDetection } from './framework/xr/xr-plane-detection.js';
export { XrPlane } from './framework/xr/xr-plane.js';
>>>>>>> 3d9524aa

// BACKWARDS COMPATIBILITY
export * from './deprecated/deprecated.js';<|MERGE_RESOLUTION|>--- conflicted
+++ resolved
@@ -316,24 +316,6 @@
 // FRAMEWORK / LOCALIZATION
 export { I18n } from './framework/i18n/i18n.js';
 
-<<<<<<< HEAD
-// XR
-export * from './xr/constants.js';
-export { XrInput } from './xr/xr-input.js';
-export { XrInputSource } from './xr/xr-input-source.js';
-export { XrLightEstimation } from './xr/xr-light-estimation.js';
-export { XrDepthSensing } from './xr/xr-depth-sensing.js';
-export { XrManager } from './xr/xr-manager.js';
-export { XrHitTest } from './xr/xr-hit-test.js';
-export { XrHitTestSource } from './xr/xr-hit-test-source.js';
-export { XrImageTracking } from './xr/xr-image-tracking.js';
-export { XrTrackedImage } from './xr/xr-tracked-image.js';
-export { XrDomOverlay } from './xr/xr-dom-overlay.js';
-export { XrAnchors } from './xr/xr-anchors.js';
-export { XrAnchor } from './xr/xr-anchor.js';
-export { XrPlaneDetection } from './xr/xr-plane-detection.js';
-export { XrPlane } from './xr/xr-plane.js';
-=======
 // FRAMEWORK / XR
 export * from './framework/xr/constants.js';
 export { XrInput } from './framework/xr/xr-input.js';
@@ -346,9 +328,10 @@
 export { XrImageTracking } from './framework/xr/xr-image-tracking.js';
 export { XrTrackedImage } from './framework/xr/xr-tracked-image.js';
 export { XrDomOverlay } from './framework/xr/xr-dom-overlay.js';
+export { XrAnchors } from './framework/xr/xr-anchors.js';
+export { XrAnchor } from './framework/xr/xr-anchor.js';
 export { XrPlaneDetection } from './framework/xr/xr-plane-detection.js';
 export { XrPlane } from './framework/xr/xr-plane.js';
->>>>>>> 3d9524aa
 
 // BACKWARDS COMPATIBILITY
 export * from './deprecated/deprecated.js';