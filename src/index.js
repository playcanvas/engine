--- conflicted
+++ resolved
@@ -275,12 +275,9 @@
 export { XrManager } from './xr/xr-manager.js';
 export { XrHitTest } from './xr/xr-hit-test.js';
 export { XrHitTestSource } from './xr/xr-hit-test-source.js';
-<<<<<<< HEAD
 export { XrImageTracking } from './xr/xr-image-tracking.js';
 export { XrTrackedImage } from './xr/xr-tracked-image.js';
-=======
 export { XrDomOverlay } from './xr/xr-dom-overlay.js';
->>>>>>> ae675e36
 
 // BACKWARDS COMPATIBILITY
 export * from './deprecated.js';