--- conflicted
+++ resolved
@@ -12,12 +12,8 @@
     PIXELFORMAT_DXT1_SRGB, PIXELFORMAT_DXT3_SRGBA, PIXELFORMAT_DXT5_SRGBA,
     PIXELFORMAT_ETC2_SRGB, PIXELFORMAT_ETC2_SRGBA, PIXELFORMAT_SBGRA8,
     PIXELFORMAT_BC6F, PIXELFORMAT_BC6UF, PIXELFORMAT_BC7, PIXELFORMAT_BC7_SRGBA,
-<<<<<<< HEAD
-    PIXELFORMAT_ASTC_4x4_SRGB
-=======
     PIXELFORMAT_ASTC_4x4_SRGB,
     PIXELFORMAT_DEPTH16
->>>>>>> 2abde2e6
 } from '../constants.js';
 
 // map of PIXELFORMAT_*** to GPUTextureFormat
