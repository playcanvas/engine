import { Debug } from '../../../core/debug.js';

import {
    DEVICETYPE_WEBGPU, PIXELFORMAT_RGBA32F, PIXELFORMAT_RGBA8, PIXELFORMAT_BGRA8
} from '../constants.js';
import { GraphicsDevice } from '../graphics-device.js';
import { RenderTarget } from '../render-target.js';

import { WebgpuBindGroup } from './webgpu-bind-group.js';
import { WebgpuBindGroupFormat } from './webgpu-bind-group-format.js';
import { WebgpuIndexBuffer } from './webgpu-index-buffer.js';
import { WebgpuRenderPipeline } from './webgpu-render-pipeline.js';
import { WebgpuRenderState } from './webgpu-render-state.js';
import { WebgpuRenderTarget } from './webgpu-render-target.js';
import { WebgpuShader } from './webgpu-shader.js';
import { WebgpuTexture } from './webgpu-texture.js';
import { WebgpuUniformBuffer } from './webgpu-uniform-buffer.js';
import { WebgpuVertexBuffer } from './webgpu-vertex-buffer.js';
import { WebgpuClearRenderer } from './webgpu-clear-renderer.js';
import { DebugGraphics } from '../debug-graphics.js';

class WebgpuGraphicsDevice extends GraphicsDevice {
    /**
     * The render target representing the main framebuffer.
     *
     * @type {RenderTarget}
     */
    frameBuffer;

    /**
     * Internal representation of the current render state, as requested by the renderer.
     * In the future this can be completely replaced by a more optimal solution, where
     * render states are bundled together (DX11 style) and set using a single call.
     */
    renderState = new WebgpuRenderState();

    /**
     * Object responsible for caching and creation of render pipelines.
     */
    renderPipeline = new WebgpuRenderPipeline(this);

    /**
     * Object responsible for clearing the rendering surface by rendering a quad.
     */
    clearRenderer = new WebgpuClearRenderer();

    /**
     * Render pipeline currently set on the device.
     *
     * // type {GPURenderPipeline}
     */
    pipeline;

    /**
     * An array of bind group formats, based on currently assigned bind groups
     *
     * @type {WebgpuBindGroupFormat[]}
     */
    bindGroupFormats = [];

    /**
     * Current command buffer encoder.
     *
     * type {GPUCommandEncoder}
     */
    commandEncoder;

    constructor(canvas, options = {}) {
        super(canvas);
        this.deviceType = DEVICETYPE_WEBGPU;

        this.initDeviceCaps();
    }

    initDeviceCaps() {
        this.precision = 'hiphp';
        this.maxSamples = 4;
        this.maxTextures = 16;
        this.maxPixelRatio = 1;
        this.supportsInstancing = true;
        this.supportsUniformBuffers = true;
        this.supportsBoneTextures = true;
        this.supportsMorphTargetTexturesCore = true;
        this.supportsAreaLights = true;
        this.extUintElement = true;
        this.extTextureFloat = true;
        this.textureFloatRenderable = true;
        this.extTextureHalfFloat = true;
        this.textureHalfFloatRenderable = true;
        this.textureHalfFloatUpdatable = true;
        this.maxTextureSize = 4096;
        this.boneLimit = 1024;
        this.supportsImageBitmap = true;
        this.extStandardDerivatives = true;
        this.areaLightLutFormat = PIXELFORMAT_RGBA32F;
        this.supportsTextureFetch = true;
    }

    async initWebGpu(glslangUrl) {

        if (!window.navigator.gpu) {
            throw new Error('Unable to retrieve GPU. Ensure you are using a browser that supports WebGPU rendering.');
        }

        // temporary message to confirm Webgpu is being used
        Debug.log("WebgpuGraphicsDevice initialization ..");

        const loadScript = (url) => {
            return new Promise(function (resolve, reject) {
                const script = document.createElement('script');
                script.src = url;
                script.async = false;
                script.onload = function () {
                    resolve(url);
                };
                script.onerror = function () {
                    reject(new Error(`Failed to download script ${url}`));
                };
                document.body.appendChild(script);
            });
        };

        // TODO: add loadScript and requestAdapter to promise list and wait for both.
        await loadScript(glslangUrl);

        this.glslang = await glslang();

        // type {GPUAdapter}
        this.gpuAdapter = await window.navigator.gpu.requestAdapter();

        // type {GPUDevice}
        this.wgpu = await this.gpuAdapter.requestDevice();

        // initially fill the window. This needs improvement.
        this.setResolution(window.innerWidth, window.innerHeight);

        this.gpuContext = this.canvas.getContext('webgpu');

        // pixel format of the framebuffer is the most efficient one on the system
        const preferredCanvasFormat = navigator.gpu.getPreferredCanvasFormat();
        this.framebufferFormat = preferredCanvasFormat === 'rgba8unorm' ? PIXELFORMAT_RGBA8 : PIXELFORMAT_BGRA8;

        // this is configuration of the main colorframebuffer we obtain using getCurrentTexture
        // type {GPUCanvasConfiguration}
        this.canvasConfig = {
            device: this.wgpu,
            colorSpace: 'srgb',
            alphaMode: 'opaque',  // could also be 'premultiplied'

            // use prefered format for optimal performance on mobile
            format: preferredCanvasFormat,

            // RENDER_ATTACHMENT is required, COPY_SRC allows scene grab to copy out from it
            usage: GPUTextureUsage.RENDER_ATTACHMENT | GPUTextureUsage.COPY_SRC,

            // formats that views created from textures returned by getCurrentTexture may use
            viewFormats: []
        };
        this.gpuContext.configure(this.canvasConfig);

        this.createFramebuffer();

        return this;
    }

    createFramebuffer() {
        this.frameBuffer = new RenderTarget({
            name: 'WebgpuFramebuffer',
            graphicsDevice: this,
            depth: true,
            samples: 4
        });
    }

    createUniformBufferImpl(uniformBuffer) {
        return new WebgpuUniformBuffer(uniformBuffer);
    }

    createVertexBufferImpl(vertexBuffer, format) {
        return new WebgpuVertexBuffer(vertexBuffer, format);
    }

    createIndexBufferImpl(indexBuffer) {
        return new WebgpuIndexBuffer(indexBuffer);
    }

    createShaderImpl(shader) {
        return new WebgpuShader(shader);
    }

    createTextureImpl(texture) {
        return new WebgpuTexture(texture);
    }

    createRenderTargetImpl(renderTarget) {
        return new WebgpuRenderTarget(renderTarget);
    }

    createBindGroupFormatImpl(bindGroupFormat) {
        return new WebgpuBindGroupFormat(bindGroupFormat);
    }

    createBindGroupImpl(bindGroup) {
        return new WebgpuBindGroup();
    }

    /**
     * @param {number} index - Index of the bind group slot
     * @param {import('../bind-group.js').BindGroup} bindGroup - Bind group to attach
     */
    setBindGroup(index, bindGroup) {

        // TODO: this condition should be removed, it's here to handle fake grab pass, which should be refactored instead
        if (this.passEncoder) {

            // set it on the device
            this.passEncoder.setBindGroup(index, bindGroup.impl.bindGroup);

<<<<<<< HEAD
=======
            // store the active formats, used by the pipeline creation
            this.bindGroupFormats[index] = bindGroup.format.impl;
        }
    }

>>>>>>> 68d7885b
    submitVertexBuffer(vertexBuffer, slot) {

        const format = vertexBuffer.format;
        const elementCount = format.elements.length;
        const vbBuffer = vertexBuffer.impl.buffer;
        for (let i = 0; i < elementCount; i++) {
            const element = format.elements[i];
            this.passEncoder.setVertexBuffer(slot + i, vbBuffer, element.offset);
<<<<<<< HEAD
        }

        return elementCount;
    }

    draw(primitive, numInstances = 1, keepBuffers) {

        const passEncoder = this.passEncoder;

        // vertex buffers
        const vb0 = this.vertexBuffers[0];
        const vbSlot = this.submitVertexBuffer(vb0, 0);
        const vb1 = this.vertexBuffers[1];
        if (vb1) {
            this.submitVertexBuffer(vb1, vbSlot);
=======
>>>>>>> 68d7885b
        }
        this.vertexBuffers.length = 0;

        return elementCount;
    }

    draw(primitive, numInstances = 1, keepBuffers) {

        const passEncoder = this.passEncoder;

        // vertex buffers
        const vb0 = this.vertexBuffers[0];
        const vbSlot = this.submitVertexBuffer(vb0, 0);
        const vb1 = this.vertexBuffers[1];
        if (vb1) {
            this.submitVertexBuffer(vb1, vbSlot);
        }
        this.vertexBuffers.length = 0;

        // render pipeline
        const pipeline = this.renderPipeline.get(primitive, vb0.format, vb1?.format, this.shader, this.renderTarget,
                                                 this.bindGroupFormats, this.renderState);
        Debug.assert(pipeline);

        if (this.pipeline !== pipeline) {
            this.pipeline = pipeline;
            passEncoder.setPipeline(pipeline);
        }

        // draw
        const ib = this.indexBuffer;
        if (ib) {
            passEncoder.setIndexBuffer(ib.impl.buffer, ib.impl.format);
            passEncoder.drawIndexed(ib.numIndices, numInstances, 0, 0, 0);
        } else {
            passEncoder.draw(vb0.numVertices, numInstances, 0, 0);
        }
    }

    setShader(shader) {

        this.shader = shader;

        // #if _PROFILER
        // TODO: we should probably track other stats instead, like pipeline switches
        this._shaderSwitchesPerFrame++;
        // #endif

        return true;
    }

    setBlending(blending) {
        this.renderState.setBlending(blending);
    }

    setBlendFunction(blendSrc, blendDst) {
        this.renderState.setBlendFunction(blendSrc, blendDst);
    }

    setBlendEquation(blendEquation) {
        this.renderState.setBlendEquation(blendEquation);
    }

    setDepthFunc(func) {
    }

    setDepthTest(depthTest) {
    }

    setCullMode(cullMode) {
    }

    setAlphaToCoverage(state) {
    }

    setColorWrite(writeRed, writeGreen, writeBlue, writeAlpha) {
    }

    setDepthWrite(writeDepth) {
    }

    initializeContextCaches() {
        super.initializeContextCaches();
    }

    /**
     * Start a render pass.
     *
     * @param {import('../render-pass.js').RenderPass} renderPass - The render pass to start.
     * @ignore
     */
    startPass(renderPass) {

        const rt = renderPass.renderTarget || this.frameBuffer;
        Debug.assert(rt);

        this.renderTarget = rt;
        const wrt = rt.impl;

        this.initRenderTarget(rt);

        // assign current frame's render texture if rendering to the main frame buffer
        // TODO: this should probably be done at the start of the frame, so that it can be used
        // as a destination of the copy operation
        if (rt === this.frameBuffer) {
            const outColorBuffer = this.gpuContext.getCurrentTexture();
            wrt.assignColorTexture(outColorBuffer);
        }

        // set up clear / store / load settings
        wrt.setupForRenderPass(renderPass);

        // create a new encoder for each pass to keep the GPU busy with commands
        this.commandEncoder = this.wgpu.createCommandEncoder();

        // clear cached encoder state
        this.pipeline = null;

        // start the pass
        this.passEncoder = this.commandEncoder.beginRenderPass(wrt.renderPassDescriptor);
    }

    /**
     * End a render pass.
     *
     * @param {import('../render-pass.js').RenderPass} renderPass - The render pass to end.
     * @ignore
     */
    endPass(renderPass) {

        this.passEncoder.end();
        this.passEncoder = null;

        this.wgpu.queue.submit([this.commandEncoder.finish()]);
        this.commandEncoder = null;
    }

    clear(options) {
        if (options.flags) {
            this.clearRenderer.clear(this, this.renderTarget, options);
        }
    }

    get width() {
        return this._width;
    }

    get height() {
        return this._height;
    }

    setDepthBias(on) {
    }

    setStencilTest(enable) {
    }

    setViewport(x, y, w, h) {
        // TODO: only execute when it changes. Also, the viewport of encoder  matches the rendering attachments,
        // so we can skip this if fullscreen
        // TODO: this condition should be removed, it's here to handle fake grab pass, which should be refactored instead
        if (this.passEncoder) {
            this.passEncoder.setViewport(x, this.renderTarget.height - y - h, w, h, 0, 1);
        }
    }

    setScissor(x, y, w, h) {
        // TODO: only execute when it changes. Also, the viewport of encoder  matches the rendering attachments,
        // so we can skip this if fullscreen
        // TODO: this condition should be removed, it's here to handle fake grab pass, which should be refactored instead
        if (this.passEncoder) {
            this.passEncoder.setScissorRect(x, this.renderTarget.height - y - h, w, h);
        }
    }

    /**
     * Copies source render target into destination render target. Mostly used by post-effects.
     *
     * @param {RenderTarget} [source] - The source render target. Defaults to frame buffer.
     * @param {RenderTarget} [dest] - The destination render target. Defaults to frame buffer.
     * @param {boolean} [color] - If true will copy the color buffer. Defaults to false.
     * @param {boolean} [depth] - If true will copy the depth buffer. Defaults to false.
     * @returns {boolean} True if the copy was successful, false otherwise.
     */
    copyRenderTarget(source, dest, color, depth) {

        // type {GPUExtent3D}
        const copySize = {
            width: source ? source.width : dest.width,
            height: source ? source.height : dest.height,
            depthOrArrayLayers: 1
        };

        DebugGraphics.pushGpuMarker(this, 'COPY-RT');

        // use existing or create new encoder if between render passes
        const commandEncoder = this.commandEncoder ?? this.wgpu.createCommandEncoder();

        if (color) {

            // read from supplied render target, or from the framebuffer
            // type {GPUImageCopyTexture}
            const copySrc = {
                texture: source ? source.colorBuffer.impl.gpuTexture : this.renderTarget.impl.assignedColorTexture,
                mipLevel: 0
            };

            // write to supplied render target, or to the framebuffer
            // type {GPUImageCopyTexture}
            const copyDst = {
                texture: dest ? dest.colorBuffer.impl.gpuTexture : this.renderTarget.impl.assignedColorTexture,
                mipLevel: 0
            };

            Debug.assert(copySrc.texture !== null && copyDst.texture !== null);
            commandEncoder.copyTextureToTexture(copySrc, copyDst, copySize);
        }

        if (depth) {
            Debug.assert("copyRenderTarget does not handle depth copy yet.");
        }

        // submit the encoded commands if we created the encoder
        if (!this.commandEncoder) {
            this.wgpu.queue.submit([commandEncoder.finish()]);
        }

        DebugGraphics.popGpuMarker(this);

        return true;
    }

    // #if _DEBUG
    pushMarker(name) {
        this.passEncoder?.pushDebugGroup(name);
    }

    popMarker() {
        this.passEncoder?.popDebugGroup();
    }
    // #endif
}

export { WebgpuGraphicsDevice };<|MERGE_RESOLUTION|>--- conflicted
+++ resolved
@@ -216,14 +216,11 @@
             // set it on the device
             this.passEncoder.setBindGroup(index, bindGroup.impl.bindGroup);
 
-<<<<<<< HEAD
-=======
             // store the active formats, used by the pipeline creation
             this.bindGroupFormats[index] = bindGroup.format.impl;
         }
     }
 
->>>>>>> 68d7885b
     submitVertexBuffer(vertexBuffer, slot) {
 
         const format = vertexBuffer.format;
@@ -232,26 +229,7 @@
         for (let i = 0; i < elementCount; i++) {
             const element = format.elements[i];
             this.passEncoder.setVertexBuffer(slot + i, vbBuffer, element.offset);
-<<<<<<< HEAD
-        }
-
-        return elementCount;
-    }
-
-    draw(primitive, numInstances = 1, keepBuffers) {
-
-        const passEncoder = this.passEncoder;
-
-        // vertex buffers
-        const vb0 = this.vertexBuffers[0];
-        const vbSlot = this.submitVertexBuffer(vb0, 0);
-        const vb1 = this.vertexBuffers[1];
-        if (vb1) {
-            this.submitVertexBuffer(vb1, vbSlot);
-=======
->>>>>>> 68d7885b
-        }
-        this.vertexBuffers.length = 0;
+        }
 
         return elementCount;
     }
