--- conflicted
+++ resolved
@@ -3,16 +3,10 @@
 import { math } from '../../core/math/math.js';
 import { StringIds } from '../../core/string-ids.js';
 import {
-<<<<<<< HEAD
-    SEMANTIC_TEXCOORD0, SEMANTIC_TEXCOORD1, SEMANTIC_ATTR12, SEMANTIC_ATTR13, SEMANTIC_ATTR14, SEMANTIC_ATTR15,
-    SEMANTIC_COLOR, SEMANTIC_TANGENT, TYPE_FLOAT32, typedArrayTypesByteSize, vertexTypesNames,
-    SEMANTIC_TEXCOORD2,
+    SEMANTIC_TEXCOORD0, SEMANTIC_TEXCOORD1, SEMANTIC_ATTR12, SEMANTIC_ATTR11, SEMANTIC_ATTR14, SEMANTIC_ATTR15,
+    SEMANTIC_COLOR, SEMANTIC_TANGENT, TYPE_FLOAT32, typedArrayTypesByteSize, vertexTypesNames, SEMANTIC_TEXCOORD2,
     SEMANTIC_TEXCOORD3,
     SEMANTIC_TEXCOORD4
-=======
-    SEMANTIC_TEXCOORD0, SEMANTIC_TEXCOORD1, SEMANTIC_ATTR12, SEMANTIC_ATTR11, SEMANTIC_ATTR14, SEMANTIC_ATTR15,
-    SEMANTIC_COLOR, SEMANTIC_TANGENT, TYPE_FLOAT32, typedArrayTypesByteSize, vertexTypesNames
->>>>>>> f0079a01
 } from './constants.js';
 import { DeviceCache } from './device-cache.js';
 
