--- conflicted
+++ resolved
@@ -362,12 +362,8 @@
             const shaderInput = new WebglShaderInput(device, info.name, device.pcUniformType[info.type], location);
 
             if (info.type === gl.SAMPLER_2D || info.type === gl.SAMPLER_CUBE ||
-<<<<<<< HEAD
-                (device.webgl2 && (info.type === gl.SAMPLER_2D_SHADOW || info.type === gl.SAMPLER_CUBE_SHADOW ||
+                (device.isWebGL2 && (info.type === gl.SAMPLER_2D_SHADOW || info.type === gl.SAMPLER_CUBE_SHADOW ||
                     info.type === gl.SAMPLER_3D || info.type === gl.SAMPLER_2D_ARRAY))
-=======
-                (device.isWebGL2 && (info.type === gl.SAMPLER_2D_SHADOW || info.type === gl.SAMPLER_CUBE_SHADOW || info.type === gl.SAMPLER_3D))
->>>>>>> 0cfe4a12
             ) {
                 this.samplers.push(shaderInput);
             } else {
