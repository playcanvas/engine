import { setupVertexArrayObject } from '../../../polyfill/OESVertexArrayObject.js';
import { Debug } from '../../../core/debug.js';
import { platform } from '../../../core/platform.js';
import { Color } from '../../../core/math/color.js';

import {
    ADDRESS_CLAMP_TO_EDGE,
    CLEARFLAG_COLOR, CLEARFLAG_DEPTH, CLEARFLAG_STENCIL,
    CULLFACE_NONE,
    FILTER_NEAREST, FILTER_LINEAR, FILTER_NEAREST_MIPMAP_NEAREST, FILTER_NEAREST_MIPMAP_LINEAR,
    FILTER_LINEAR_MIPMAP_NEAREST, FILTER_LINEAR_MIPMAP_LINEAR,
    FUNC_ALWAYS,
    PIXELFORMAT_RGB8, PIXELFORMAT_RGBA8, PIXELFORMAT_RGBA16F, PIXELFORMAT_RGBA32F,
    STENCILOP_KEEP,
    UNIFORMTYPE_BOOL, UNIFORMTYPE_INT, UNIFORMTYPE_FLOAT, UNIFORMTYPE_VEC2, UNIFORMTYPE_VEC3,
    UNIFORMTYPE_VEC4, UNIFORMTYPE_IVEC2, UNIFORMTYPE_IVEC3, UNIFORMTYPE_IVEC4, UNIFORMTYPE_BVEC2,
    UNIFORMTYPE_BVEC3, UNIFORMTYPE_BVEC4, UNIFORMTYPE_MAT2, UNIFORMTYPE_MAT3, UNIFORMTYPE_MAT4,
    UNIFORMTYPE_TEXTURE2D, UNIFORMTYPE_TEXTURECUBE, UNIFORMTYPE_FLOATARRAY, UNIFORMTYPE_TEXTURE2D_SHADOW,
    UNIFORMTYPE_TEXTURECUBE_SHADOW, UNIFORMTYPE_TEXTURE3D, UNIFORMTYPE_VEC2ARRAY, UNIFORMTYPE_VEC3ARRAY, UNIFORMTYPE_VEC4ARRAY,
    semanticToLocation,
    PRIMITIVE_TRISTRIP,
    DEVICETYPE_WEBGL2,
    DEVICETYPE_WEBGL1
} from '../constants.js';

import { GraphicsDevice } from '../graphics-device.js';
import { RenderTarget } from '../render-target.js';
import { Texture } from '../texture.js';
import { DebugGraphics } from '../debug-graphics.js';

import { WebglVertexBuffer } from './webgl-vertex-buffer.js';
import { WebglIndexBuffer } from './webgl-index-buffer.js';
import { WebglShader } from './webgl-shader.js';
import { WebglTexture } from './webgl-texture.js';
import { WebglRenderTarget } from './webgl-render-target.js';
import { ShaderUtils } from '../shader-utils.js';
import { Shader } from '../shader.js';
import { BlendState } from '../blend-state.js';
import { DepthState } from '../depth-state.js';

const invalidateAttachments = [];

const _fullScreenQuadVS = /* glsl */`
attribute vec2 vertex_position;
varying vec2 vUv0;
void main(void)
{
    gl_Position = vec4(vertex_position, 0.5, 1.0);
    vUv0 = vertex_position.xy*0.5+0.5;
}
`;

const _precisionTest1PS = /* glsl */`
void main(void) { 
    gl_FragColor = vec4(2147483648.0);
}
`;

const _precisionTest2PS = /* glsl */`
uniform sampler2D source;
vec4 packFloat(float depth) {
    const vec4 bit_shift = vec4(256.0 * 256.0 * 256.0, 256.0 * 256.0, 256.0, 1.0);
    const vec4 bit_mask  = vec4(0.0, 1.0 / 256.0, 1.0 / 256.0, 1.0 / 256.0);
    vec4 res = mod(depth * bit_shift * vec4(255), vec4(256) ) / vec4(255);
    res -= res.xxyz * bit_mask;
    return res;
}
void main(void) {
    float c = texture2D(source, vec2(0.0)).r;
    float diff = abs(c - 2147483648.0) / 2147483648.0;
    gl_FragColor = packFloat(diff);
}
`;

const _outputTexture2D = /* glsl */`
varying vec2 vUv0;
uniform sampler2D source;
void main(void) {
    gl_FragColor = texture2D(source, vUv0);
}
`;

function quadWithShader(device, target, shader) {

    DebugGraphics.pushGpuMarker(device, "QuadWithShader");

    const oldRt = device.renderTarget;
    device.setRenderTarget(target);
    device.updateBegin();

    device.setCullMode(CULLFACE_NONE);
    device.setBlendState(BlendState.DEFAULT);
    device.setDepthState(DepthState.NODEPTH);

    device.setVertexBuffer(device.quadVertexBuffer, 0);
    device.setShader(shader);

    device.draw({
        type: PRIMITIVE_TRISTRIP,
        base: 0,
        count: 4,
        indexed: false
    });

    device.updateEnd();

    device.setRenderTarget(oldRt);
    device.updateBegin();

    DebugGraphics.popGpuMarker(device);
}

function testRenderable(gl, pixelFormat) {
    let result = true;

    // Create a 2x2 texture
    const texture = gl.createTexture();
    gl.bindTexture(gl.TEXTURE_2D, texture);
    gl.texParameteri(gl.TEXTURE_2D, gl.TEXTURE_MIN_FILTER, gl.NEAREST);
    gl.texParameteri(gl.TEXTURE_2D, gl.TEXTURE_MAG_FILTER, gl.NEAREST);
    gl.texParameteri(gl.TEXTURE_2D, gl.TEXTURE_WRAP_S, gl.CLAMP_TO_EDGE);
    gl.texParameteri(gl.TEXTURE_2D, gl.TEXTURE_WRAP_T, gl.CLAMP_TO_EDGE);
    gl.texImage2D(gl.TEXTURE_2D, 0, gl.RGBA, 2, 2, 0, gl.RGBA, pixelFormat, null);

    // Try to use this texture as a render target
    const framebuffer = gl.createFramebuffer();
    gl.bindFramebuffer(gl.FRAMEBUFFER, framebuffer);
    gl.framebufferTexture2D(gl.FRAMEBUFFER, gl.COLOR_ATTACHMENT0, gl.TEXTURE_2D, texture, 0);

    // It is legal for a WebGL implementation exposing the OES_texture_float extension to
    // support floating-point textures but not as attachments to framebuffer objects.
    if (gl.checkFramebufferStatus(gl.FRAMEBUFFER) !== gl.FRAMEBUFFER_COMPLETE) {
        result = false;
    }

    // Clean up
    gl.bindTexture(gl.TEXTURE_2D, null);
    gl.deleteTexture(texture);
    gl.bindFramebuffer(gl.FRAMEBUFFER, null);
    gl.deleteFramebuffer(framebuffer);

    return result;
}

function testTextureHalfFloatUpdatable(gl, pixelFormat) {
    let result = true;

    // Create a 2x2 texture
    const texture = gl.createTexture();
    gl.bindTexture(gl.TEXTURE_2D, texture);
    gl.texParameteri(gl.TEXTURE_2D, gl.TEXTURE_MIN_FILTER, gl.NEAREST);
    gl.texParameteri(gl.TEXTURE_2D, gl.TEXTURE_MAG_FILTER, gl.NEAREST);
    gl.texParameteri(gl.TEXTURE_2D, gl.TEXTURE_WRAP_S, gl.CLAMP_TO_EDGE);
    gl.texParameteri(gl.TEXTURE_2D, gl.TEXTURE_WRAP_T, gl.CLAMP_TO_EDGE);

    // upload some data - on iOS prior to about November 2019, passing data to half texture would fail here
    // see details here: https://bugs.webkit.org/show_bug.cgi?id=169999
    // note that if not supported, this prints an error to console, the error can be safely ignored as it's handled
    const data = new Uint16Array(4 * 2 * 2);
    gl.texImage2D(gl.TEXTURE_2D, 0, gl.RGBA, 2, 2, 0, gl.RGBA, pixelFormat, data);

    if (gl.getError() !== gl.NO_ERROR) {
        result = false;
        console.log("Above error related to HALF_FLOAT_OES can be ignored, it was triggered by testing half float texture support");
    }

    // Clean up
    gl.bindTexture(gl.TEXTURE_2D, null);
    gl.deleteTexture(texture);

    return result;
}

function testTextureFloatHighPrecision(device) {
    if (!device.textureFloatRenderable)
        return false;

    const shader1 = new Shader(device, ShaderUtils.createDefinition(device, {
        name: 'ptest1',
        vertexCode: _fullScreenQuadVS,
        fragmentCode: _precisionTest1PS
    }));

    const shader2 = new Shader(device, ShaderUtils.createDefinition(device, {
        name: 'ptest2',
        vertexCode: _fullScreenQuadVS,
        fragmentCode: _precisionTest2PS
    }));

    const textureOptions = {
        format: PIXELFORMAT_RGBA32F,
        width: 1,
        height: 1,
        mipmaps: false,
        minFilter: FILTER_NEAREST,
        magFilter: FILTER_NEAREST,
        name: 'testFHP'
    };
    const tex1 = new Texture(device, textureOptions);
    const targ1 = new RenderTarget({
        colorBuffer: tex1,
        depth: false
    });
    quadWithShader(device, targ1, shader1);

    textureOptions.format = PIXELFORMAT_RGBA8;
    const tex2 = new Texture(device, textureOptions);
    const targ2 = new RenderTarget({
        colorBuffer: tex2,
        depth: false
    });
    device.constantTexSource.setValue(tex1);
    quadWithShader(device, targ2, shader2);

    const prevFramebuffer = device.activeFramebuffer;
    device.setFramebuffer(targ2.impl._glFrameBuffer);

    const pixels = new Uint8Array(4);
    device.readPixels(0, 0, 1, 1, pixels);

    device.setFramebuffer(prevFramebuffer);

    const x = pixels[0] / 255;
    const y = pixels[1] / 255;
    const z = pixels[2] / 255;
    const w = pixels[3] / 255;
    const f = x / (256 * 256 * 256) + y / (256 * 256) + z / 256 + w;

    tex1.destroy();
    targ1.destroy();
    tex2.destroy();
    targ2.destroy();
    shader1.destroy();
    shader2.destroy();

    return f === 0;
}

/**
 * The graphics device manages the underlying graphics context. It is responsible for submitting
 * render state changes and graphics primitives to the hardware. A graphics device is tied to a
 * specific canvas HTML element. It is valid to have more than one canvas element per page and
 * create a new graphics device against each.
 *
 * @augments GraphicsDevice
 */
class WebglGraphicsDevice extends GraphicsDevice {
    /**
     * The WebGL context managed by the graphics device. The type could also technically be
     * `WebGLRenderingContext` if WebGL 2.0 is not available. But in order for IntelliSense to be
     * able to function for all WebGL calls in the codebase, we specify `WebGL2RenderingContext`
     * here instead.
     *
     * @type {WebGL2RenderingContext}
     * @ignore
     */
    gl;

    /**
     * True if the WebGL context of this device is using the WebGL 2.0 API. If false, WebGL 1.0 is
     * being used.
     *
     * @type {boolean}
     * @ignore
     */
    webgl2;

    /**
     * Creates a new WebglGraphicsDevice instance.
     *
     * @param {HTMLCanvasElement} canvas - The canvas to which the graphics device will render.
     * @param {object} [options] - Options passed when creating the WebGL context.
     * @param {boolean} [options.alpha=true] - Boolean that indicates if the canvas contains an
     * alpha buffer.
     * @param {boolean} [options.depth=true] - Boolean that indicates that the drawing buffer is
     * requested to have a depth buffer of at least 16 bits.
     * @param {boolean} [options.stencil=false] - Boolean that indicates that the drawing buffer is
     * requested to have a stencil buffer of at least 8 bits.
     * @param {boolean} [options.antialias=true] - Boolean that indicates whether or not to perform
     * anti-aliasing if possible.
     * @param {boolean} [options.premultipliedAlpha=true] - Boolean that indicates that the page
     * compositor will assume the drawing buffer contains colors with pre-multiplied alpha.
     * @param {boolean} [options.preserveDrawingBuffer=false] - If the value is true the buffers
     * will not be cleared and will preserve their values until cleared or overwritten by the
     * author.
     * @param {'default'|'high-performance'|'low-power'} [options.powerPreference='default'] - A
     * hint to the user agent indicating what configuration of GPU is suitable for the WebGL
     * context. Possible values are:
     *
     * - 'default': Let the user agent decide which GPU configuration is most suitable. This is the
     * default value.
     * - 'high-performance': Prioritizes rendering performance over power consumption.
     * - 'low-power': Prioritizes power saving over rendering performance.
     *
     * @param {boolean} [options.failIfMajorPerformanceCaveat=false] - Boolean that indicates if a
     * context will be created if the system performance is low or if no hardware GPU is available.
     * @param {boolean} [options.preferWebGl2=true] - Boolean that indicates if a WebGl2 context
     * should be preferred.
     * @param {boolean} [options.desynchronized=false] - Boolean that hints the user agent to
     * reduce the latency by desynchronizing the canvas paint cycle from the event loop.
     * @param {boolean} [options.xrCompatible] - Boolean that hints to the user agent to use a
     * compatible graphics adapter for an immersive XR device.
     * @param {WebGLRenderingContext | WebGL2RenderingContext} [options.gl] - The rendering context
     * to use. If not specified, a new context will be created.
     */
    constructor(canvas, options = {}) {
        super(canvas);

        this.defaultFramebuffer = null;

        this.updateClientRect();

        // Add handlers for when the WebGL context is lost or restored
        this.contextLost = false;

        this._contextLostHandler = (event) => {
            event.preventDefault();
            this.contextLost = true;
            this.loseContext();
            Debug.log('pc.GraphicsDevice: WebGL context lost.');
            this.fire('devicelost');
        };

        this._contextRestoredHandler = () => {
            Debug.log('pc.GraphicsDevice: WebGL context restored.');
            this.restoreContext();
            this.contextLost = false;
            this.fire('devicerestored');
        };

        // options defaults
        options.stencil = true;
        if (!options.powerPreference) {
            options.powerPreference = 'high-performance';
        }

        // #4136 - turn off antialiasing on AppleWebKit browsers 15.4
        const ua = (typeof navigator !== 'undefined') && navigator.userAgent;
        this.forceDisableMultisampling = ua && ua.includes('AppleWebKit') && (ua.includes('15.4') || ua.includes('15_4'));
        if (this.forceDisableMultisampling) {
            options.antialias = false;
            Debug.log("Antialiasing has been turned off due to rendering issues on AppleWebKit 15.4");
        }

        let gl = null;

        // Retrieve the WebGL context
        if (options.gl) {
            gl = options.gl;
        } else {
            const preferWebGl2 = (options.preferWebGl2 !== undefined) ? options.preferWebGl2 : true;
            const names = preferWebGl2 ? ["webgl2", "webgl", "experimental-webgl"] : ["webgl", "experimental-webgl"];
            for (let i = 0; i < names.length; i++) {
                gl = canvas.getContext(names[i], options);
                if (gl) {
                    break;
                }
            }
        }

        if (!gl) {
            throw new Error("WebGL not supported");
        }

        this.gl = gl;
        this.webgl2 = typeof WebGL2RenderingContext !== 'undefined' && gl instanceof WebGL2RenderingContext;
        this._deviceType = this.webgl2 ? DEVICETYPE_WEBGL2 : DEVICETYPE_WEBGL1;

        // pixel format of the framebuffer
        const alphaBits = gl.getParameter(gl.ALPHA_BITS);
        this.framebufferFormat = alphaBits ? PIXELFORMAT_RGBA8 : PIXELFORMAT_RGB8;

        const isChrome = platform.browser && !!window.chrome;
        const isSafari = platform.browser && !!window.safari;
        const isMac = platform.browser && navigator.appVersion.indexOf("Mac") !== -1;

        // enable temporary texture unit workaround on desktop safari
        this._tempEnableSafariTextureUnitWorkaround = isSafari;

        // enable temporary workaround for glBlitFramebuffer failing on Mac Chrome (#2504)
        this._tempMacChromeBlitFramebufferWorkaround = isMac && isChrome && !options.alpha;

        // init polyfill for VAOs under webgl1
        if (!this.webgl2) {
            setupVertexArrayObject(gl);
        }

        canvas.addEventListener("webglcontextlost", this._contextLostHandler, false);
        canvas.addEventListener("webglcontextrestored", this._contextRestoredHandler, false);

        this.initializeExtensions();
        this.initializeCapabilities();
        this.initializeRenderState();
        this.initializeContextCaches();

        // only enable ImageBitmap on chrome
<<<<<<< HEAD
        this.supportsImageBitmap = isChrome && typeof ImageBitmap !== 'undefined';
=======
        this.supportsImageBitmap = !isSafari && typeof ImageBitmap !== 'undefined';
>>>>>>> e066b925

        this.glAddress = [
            gl.REPEAT,
            gl.CLAMP_TO_EDGE,
            gl.MIRRORED_REPEAT
        ];

        this.glBlendEquation = [
            gl.FUNC_ADD,
            gl.FUNC_SUBTRACT,
            gl.FUNC_REVERSE_SUBTRACT,
            this.webgl2 ? gl.MIN : this.extBlendMinmax ? this.extBlendMinmax.MIN_EXT : gl.FUNC_ADD,
            this.webgl2 ? gl.MAX : this.extBlendMinmax ? this.extBlendMinmax.MAX_EXT : gl.FUNC_ADD
        ];

        this.glBlendFunctionColor = [
            gl.ZERO,
            gl.ONE,
            gl.SRC_COLOR,
            gl.ONE_MINUS_SRC_COLOR,
            gl.DST_COLOR,
            gl.ONE_MINUS_DST_COLOR,
            gl.SRC_ALPHA,
            gl.SRC_ALPHA_SATURATE,
            gl.ONE_MINUS_SRC_ALPHA,
            gl.DST_ALPHA,
            gl.ONE_MINUS_DST_ALPHA,
            gl.CONSTANT_COLOR,
            gl.ONE_MINUS_CONSTANT_COLOR
        ];

        this.glBlendFunctionAlpha = [
            gl.ZERO,
            gl.ONE,
            gl.SRC_COLOR,
            gl.ONE_MINUS_SRC_COLOR,
            gl.DST_COLOR,
            gl.ONE_MINUS_DST_COLOR,
            gl.SRC_ALPHA,
            gl.SRC_ALPHA_SATURATE,
            gl.ONE_MINUS_SRC_ALPHA,
            gl.DST_ALPHA,
            gl.ONE_MINUS_DST_ALPHA,
            gl.CONSTANT_ALPHA,
            gl.ONE_MINUS_CONSTANT_ALPHA
        ];

        this.glComparison = [
            gl.NEVER,
            gl.LESS,
            gl.EQUAL,
            gl.LEQUAL,
            gl.GREATER,
            gl.NOTEQUAL,
            gl.GEQUAL,
            gl.ALWAYS
        ];

        this.glStencilOp = [
            gl.KEEP,
            gl.ZERO,
            gl.REPLACE,
            gl.INCR,
            gl.INCR_WRAP,
            gl.DECR,
            gl.DECR_WRAP,
            gl.INVERT
        ];

        this.glClearFlag = [
            0,
            gl.COLOR_BUFFER_BIT,
            gl.DEPTH_BUFFER_BIT,
            gl.COLOR_BUFFER_BIT | gl.DEPTH_BUFFER_BIT,
            gl.STENCIL_BUFFER_BIT,
            gl.STENCIL_BUFFER_BIT | gl.COLOR_BUFFER_BIT,
            gl.STENCIL_BUFFER_BIT | gl.DEPTH_BUFFER_BIT,
            gl.STENCIL_BUFFER_BIT | gl.COLOR_BUFFER_BIT | gl.DEPTH_BUFFER_BIT
        ];

        this.glCull = [
            0,
            gl.BACK,
            gl.FRONT,
            gl.FRONT_AND_BACK
        ];

        this.glFilter = [
            gl.NEAREST,
            gl.LINEAR,
            gl.NEAREST_MIPMAP_NEAREST,
            gl.NEAREST_MIPMAP_LINEAR,
            gl.LINEAR_MIPMAP_NEAREST,
            gl.LINEAR_MIPMAP_LINEAR
        ];

        this.glPrimitive = [
            gl.POINTS,
            gl.LINES,
            gl.LINE_LOOP,
            gl.LINE_STRIP,
            gl.TRIANGLES,
            gl.TRIANGLE_STRIP,
            gl.TRIANGLE_FAN
        ];

        this.glType = [
            gl.BYTE,
            gl.UNSIGNED_BYTE,
            gl.SHORT,
            gl.UNSIGNED_SHORT,
            gl.INT,
            gl.UNSIGNED_INT,
            gl.FLOAT
        ];

        this.pcUniformType = {};
        this.pcUniformType[gl.BOOL]         = UNIFORMTYPE_BOOL;
        this.pcUniformType[gl.INT]          = UNIFORMTYPE_INT;
        this.pcUniformType[gl.FLOAT]        = UNIFORMTYPE_FLOAT;
        this.pcUniformType[gl.FLOAT_VEC2]   = UNIFORMTYPE_VEC2;
        this.pcUniformType[gl.FLOAT_VEC3]   = UNIFORMTYPE_VEC3;
        this.pcUniformType[gl.FLOAT_VEC4]   = UNIFORMTYPE_VEC4;
        this.pcUniformType[gl.INT_VEC2]     = UNIFORMTYPE_IVEC2;
        this.pcUniformType[gl.INT_VEC3]     = UNIFORMTYPE_IVEC3;
        this.pcUniformType[gl.INT_VEC4]     = UNIFORMTYPE_IVEC4;
        this.pcUniformType[gl.BOOL_VEC2]    = UNIFORMTYPE_BVEC2;
        this.pcUniformType[gl.BOOL_VEC3]    = UNIFORMTYPE_BVEC3;
        this.pcUniformType[gl.BOOL_VEC4]    = UNIFORMTYPE_BVEC4;
        this.pcUniformType[gl.FLOAT_MAT2]   = UNIFORMTYPE_MAT2;
        this.pcUniformType[gl.FLOAT_MAT3]   = UNIFORMTYPE_MAT3;
        this.pcUniformType[gl.FLOAT_MAT4]   = UNIFORMTYPE_MAT4;
        this.pcUniformType[gl.SAMPLER_2D]   = UNIFORMTYPE_TEXTURE2D;
        this.pcUniformType[gl.SAMPLER_CUBE] = UNIFORMTYPE_TEXTURECUBE;
        if (this.webgl2) {
            this.pcUniformType[gl.SAMPLER_2D_SHADOW]   = UNIFORMTYPE_TEXTURE2D_SHADOW;
            this.pcUniformType[gl.SAMPLER_CUBE_SHADOW] = UNIFORMTYPE_TEXTURECUBE_SHADOW;
            this.pcUniformType[gl.SAMPLER_3D]          = UNIFORMTYPE_TEXTURE3D;
        }

        this.targetToSlot = {};
        this.targetToSlot[gl.TEXTURE_2D] = 0;
        this.targetToSlot[gl.TEXTURE_CUBE_MAP] = 1;
        this.targetToSlot[gl.TEXTURE_3D] = 2;

        // Define the uniform commit functions
        let scopeX, scopeY, scopeZ, scopeW;
        let uniformValue;
        this.commitFunction = [];
        this.commitFunction[UNIFORMTYPE_BOOL] = function (uniform, value) {
            if (uniform.value !== value) {
                gl.uniform1i(uniform.locationId, value);
                uniform.value = value;
            }
        };
        this.commitFunction[UNIFORMTYPE_INT] = this.commitFunction[UNIFORMTYPE_BOOL];
        this.commitFunction[UNIFORMTYPE_FLOAT] = function (uniform, value) {
            if (uniform.value !== value) {
                gl.uniform1f(uniform.locationId, value);
                uniform.value = value;
            }
        };
        this.commitFunction[UNIFORMTYPE_VEC2]  = function (uniform, value) {
            uniformValue = uniform.value;
            scopeX = value[0];
            scopeY = value[1];
            if (uniformValue[0] !== scopeX || uniformValue[1] !== scopeY) {
                gl.uniform2fv(uniform.locationId, value);
                uniformValue[0] = scopeX;
                uniformValue[1] = scopeY;
            }
        };
        this.commitFunction[UNIFORMTYPE_VEC3]  = function (uniform, value) {
            uniformValue = uniform.value;
            scopeX = value[0];
            scopeY = value[1];
            scopeZ = value[2];
            if (uniformValue[0] !== scopeX || uniformValue[1] !== scopeY || uniformValue[2] !== scopeZ) {
                gl.uniform3fv(uniform.locationId, value);
                uniformValue[0] = scopeX;
                uniformValue[1] = scopeY;
                uniformValue[2] = scopeZ;
            }
        };
        this.commitFunction[UNIFORMTYPE_VEC4]  = function (uniform, value) {
            uniformValue = uniform.value;
            scopeX = value[0];
            scopeY = value[1];
            scopeZ = value[2];
            scopeW = value[3];
            if (uniformValue[0] !== scopeX || uniformValue[1] !== scopeY || uniformValue[2] !== scopeZ || uniformValue[3] !== scopeW) {
                gl.uniform4fv(uniform.locationId, value);
                uniformValue[0] = scopeX;
                uniformValue[1] = scopeY;
                uniformValue[2] = scopeZ;
                uniformValue[3] = scopeW;
            }
        };
        this.commitFunction[UNIFORMTYPE_IVEC2] = function (uniform, value) {
            uniformValue = uniform.value;
            scopeX = value[0];
            scopeY = value[1];
            if (uniformValue[0] !== scopeX || uniformValue[1] !== scopeY) {
                gl.uniform2iv(uniform.locationId, value);
                uniformValue[0] = scopeX;
                uniformValue[1] = scopeY;
            }
        };
        this.commitFunction[UNIFORMTYPE_BVEC2] = this.commitFunction[UNIFORMTYPE_IVEC2];
        this.commitFunction[UNIFORMTYPE_IVEC3] = function (uniform, value) {
            uniformValue = uniform.value;
            scopeX = value[0];
            scopeY = value[1];
            scopeZ = value[2];
            if (uniformValue[0] !== scopeX || uniformValue[1] !== scopeY || uniformValue[2] !== scopeZ) {
                gl.uniform3iv(uniform.locationId, value);
                uniformValue[0] = scopeX;
                uniformValue[1] = scopeY;
                uniformValue[2] = scopeZ;
            }
        };
        this.commitFunction[UNIFORMTYPE_BVEC3] = this.commitFunction[UNIFORMTYPE_IVEC3];
        this.commitFunction[UNIFORMTYPE_IVEC4] = function (uniform, value) {
            uniformValue = uniform.value;
            scopeX = value[0];
            scopeY = value[1];
            scopeZ = value[2];
            scopeW = value[3];
            if (uniformValue[0] !== scopeX || uniformValue[1] !== scopeY || uniformValue[2] !== scopeZ || uniformValue[3] !== scopeW) {
                gl.uniform4iv(uniform.locationId, value);
                uniformValue[0] = scopeX;
                uniformValue[1] = scopeY;
                uniformValue[2] = scopeZ;
                uniformValue[3] = scopeW;
            }
        };
        this.commitFunction[UNIFORMTYPE_BVEC4] = this.commitFunction[UNIFORMTYPE_IVEC4];
        this.commitFunction[UNIFORMTYPE_MAT2]  = function (uniform, value) {
            gl.uniformMatrix2fv(uniform.locationId, false, value);
        };
        this.commitFunction[UNIFORMTYPE_MAT3]  = function (uniform, value) {
            gl.uniformMatrix3fv(uniform.locationId, false, value);
        };
        this.commitFunction[UNIFORMTYPE_MAT4]  = function (uniform, value) {
            gl.uniformMatrix4fv(uniform.locationId, false, value);
        };
        this.commitFunction[UNIFORMTYPE_FLOATARRAY] = function (uniform, value) {
            gl.uniform1fv(uniform.locationId, value);
        };
        this.commitFunction[UNIFORMTYPE_VEC2ARRAY]  = function (uniform, value) {
            gl.uniform2fv(uniform.locationId, value);
        };
        this.commitFunction[UNIFORMTYPE_VEC3ARRAY]  = function (uniform, value) {
            gl.uniform3fv(uniform.locationId, value);
        };
        this.commitFunction[UNIFORMTYPE_VEC4ARRAY]  = function (uniform, value) {
            gl.uniform4fv(uniform.locationId, value);
        };

        this.supportsBoneTextures = this.extTextureFloat && this.maxVertexTextures > 0;

        // Calculate an estimate of the maximum number of bones that can be uploaded to the GPU
        // based on the number of available uniforms and the number of uniforms required for non-
        // bone data.  This is based off of the Standard shader.  A user defined shader may have
        // even less space available for bones so this calculated value can be overridden via
        // pc.GraphicsDevice.setBoneLimit.
        let numUniforms = this.vertexUniformsCount;
        numUniforms -= 4 * 4; // Model, view, projection and shadow matrices
        numUniforms -= 8;     // 8 lights max, each specifying a position vector
        numUniforms -= 1;     // Eye position
        numUniforms -= 4 * 4; // Up to 4 texture transforms
        this.boneLimit = Math.floor(numUniforms / 3);   // each bone uses 3 uniforms

        // Put a limit on the number of supported bones before skin partitioning must be performed
        // Some GPUs have demonstrated performance issues if the number of vectors allocated to the
        // skin matrix palette is left unbounded
        this.boneLimit = Math.min(this.boneLimit, 128);

        if (this.unmaskedRenderer === 'Mali-450 MP') {
            this.boneLimit = 34;
        }

        this.constantTexSource = this.scope.resolve("source");

        if (this.extTextureFloat) {
            if (this.webgl2) {
                // In WebGL2 float texture renderability is dictated by the EXT_color_buffer_float extension
                this.textureFloatRenderable = !!this.extColorBufferFloat;
            } else {
                // In WebGL1 we should just try rendering into a float texture
                this.textureFloatRenderable = testRenderable(gl, gl.FLOAT);
            }
        } else {
            this.textureFloatRenderable = false;
        }

        // two extensions allow us to render to half float buffers
        if (this.extColorBufferHalfFloat) {
            this.textureHalfFloatRenderable = !!this.extColorBufferHalfFloat;
        } else if (this.extTextureHalfFloat) {
            if (this.webgl2) {
                // EXT_color_buffer_float should affect both float and halffloat formats
                this.textureHalfFloatRenderable = !!this.extColorBufferFloat;
            } else {
                // Manual render check for half float
                this.textureHalfFloatRenderable = testRenderable(gl, this.extTextureHalfFloat.HALF_FLOAT_OES);
            }
        } else {
            this.textureHalfFloatRenderable = false;
        }

        this.supportsMorphTargetTexturesCore = (this.maxPrecision === "highp" && this.maxVertexTextures >= 2);
        this.supportsDepthShadow = this.webgl2;

        this._textureFloatHighPrecision = undefined;
        this._textureHalfFloatUpdatable = undefined;

        // area light LUT format - order of preference: half, float, 8bit
        this.areaLightLutFormat = PIXELFORMAT_RGBA8;
        if (this.extTextureHalfFloat && this.textureHalfFloatUpdatable && this.extTextureHalfFloatLinear) {
            this.areaLightLutFormat = PIXELFORMAT_RGBA16F;
        } else if (this.extTextureFloat && this.extTextureFloatLinear) {
            this.areaLightLutFormat = PIXELFORMAT_RGBA32F;
        }

        this.postInit();
    }

    /**
     * Destroy the graphics device.
     */
    destroy() {
        super.destroy();
        const gl = this.gl;

        if (this.webgl2 && this.feedback) {
            gl.deleteTransformFeedback(this.feedback);
        }

        this.clearVertexArrayObjectCache();

        this.canvas.removeEventListener('webglcontextlost', this._contextLostHandler, false);
        this.canvas.removeEventListener('webglcontextrestored', this._contextRestoredHandler, false);

        this._contextLostHandler = null;
        this._contextRestoredHandler = null;

        this.gl = null;

        super.postDestroy();
    }

    // provide webgl implementation for the vertex buffer
    createVertexBufferImpl(vertexBuffer, format) {
        return new WebglVertexBuffer();
    }

    // provide webgl implementation for the index buffer
    createIndexBufferImpl(indexBuffer) {
        return new WebglIndexBuffer(indexBuffer);
    }

    createShaderImpl(shader) {
        return new WebglShader(shader);
    }

    createTextureImpl(texture) {
        return new WebglTexture();
    }

    createRenderTargetImpl(renderTarget) {
        return new WebglRenderTarget();
    }

    // #if _DEBUG
    pushMarker(name) {
        if (window.spector) {
            const label = DebugGraphics.toString();
            window.spector.setMarker(`${label} #`);
        }
    }

    popMarker() {
        if (window.spector) {
            const label = DebugGraphics.toString();
            if (label.length)
                window.spector.setMarker(`${label} #`);
            else
                window.spector.clearMarker();
        }
    }
    // #endif

    /**
     * Query the precision supported by ints and floats in vertex and fragment shaders. Note that
     * getShaderPrecisionFormat is not guaranteed to be present (such as some instances of the
     * default Android browser). In this case, assume highp is available.
     *
     * @returns {string} "highp", "mediump" or "lowp"
     * @ignore
     */
    getPrecision() {
        const gl = this.gl;
        let precision = "highp";

        if (gl.getShaderPrecisionFormat) {
            const vertexShaderPrecisionHighpFloat = gl.getShaderPrecisionFormat(gl.VERTEX_SHADER, gl.HIGH_FLOAT);
            const vertexShaderPrecisionMediumpFloat = gl.getShaderPrecisionFormat(gl.VERTEX_SHADER, gl.MEDIUM_FLOAT);

            const fragmentShaderPrecisionHighpFloat = gl.getShaderPrecisionFormat(gl.FRAGMENT_SHADER, gl.HIGH_FLOAT);
            const fragmentShaderPrecisionMediumpFloat = gl.getShaderPrecisionFormat(gl.FRAGMENT_SHADER, gl.MEDIUM_FLOAT);

            const highpAvailable = vertexShaderPrecisionHighpFloat.precision > 0 && fragmentShaderPrecisionHighpFloat.precision > 0;
            const mediumpAvailable = vertexShaderPrecisionMediumpFloat.precision > 0 && fragmentShaderPrecisionMediumpFloat.precision > 0;

            if (!highpAvailable) {
                if (mediumpAvailable) {
                    precision = "mediump";
                    Debug.warn("WARNING: highp not supported, using mediump");
                } else {
                    precision = "lowp";
                    Debug.warn("WARNING: highp and mediump not supported, using lowp");
                }
            }
        }

        return precision;
    }

    getExtension() {
        for (let i = 0; i < arguments.length; i++) {
            if (this.supportedExtensions.indexOf(arguments[i]) !== -1) {
                return this.gl.getExtension(arguments[i]);
            }
        }
        return null;
    }

    get extDisjointTimerQuery() {
        // lazy evaluation as this is not typically used
        if (!this._extDisjointTimerQuery) {
            if (this.webgl2) {
                // Note that Firefox exposes EXT_disjoint_timer_query under WebGL2 rather than EXT_disjoint_timer_query_webgl2
                this._extDisjointTimerQuery = this.getExtension('EXT_disjoint_timer_query_webgl2', 'EXT_disjoint_timer_query');
            }
        }
        return this._extDisjointTimerQuery;
    }

    /**
     * Initialize the extensions provided by the WebGL context.
     *
     * @ignore
     */
    initializeExtensions() {
        const gl = this.gl;
        const supportedExtensions = gl.getSupportedExtensions();
        this.supportedExtensions = supportedExtensions;

        if (this.webgl2) {
            this.extBlendMinmax = true;
            this.extDrawBuffers = true;
            this.extInstancing = true;
            this.extStandardDerivatives = true;
            this.extTextureFloat = true;
            this.extTextureHalfFloat = true;
            this.extTextureLod = true;
            this.extUintElement = true;
            this.extVertexArrayObject = true;
            this.extColorBufferFloat = this.getExtension('EXT_color_buffer_float');
            this.extDepthTexture = true;
        } else {
            this.extBlendMinmax = this.getExtension("EXT_blend_minmax");
            this.extDrawBuffers = this.getExtension('EXT_draw_buffers');
            this.extInstancing = this.getExtension("ANGLE_instanced_arrays");
            if (this.extInstancing) {
                // Install the WebGL 2 Instancing API for WebGL 1.0
                const ext = this.extInstancing;
                gl.drawArraysInstanced = ext.drawArraysInstancedANGLE.bind(ext);
                gl.drawElementsInstanced = ext.drawElementsInstancedANGLE.bind(ext);
                gl.vertexAttribDivisor = ext.vertexAttribDivisorANGLE.bind(ext);
            }

            this.extStandardDerivatives = this.getExtension("OES_standard_derivatives");
            this.extTextureFloat = this.getExtension("OES_texture_float");
            this.extTextureHalfFloat = this.getExtension("OES_texture_half_float");
            this.extTextureLod = this.getExtension('EXT_shader_texture_lod');
            this.extUintElement = this.getExtension("OES_element_index_uint");
            this.extVertexArrayObject = this.getExtension("OES_vertex_array_object");
            if (this.extVertexArrayObject) {
                // Install the WebGL 2 VAO API for WebGL 1.0
                const ext = this.extVertexArrayObject;
                gl.createVertexArray = ext.createVertexArrayOES.bind(ext);
                gl.deleteVertexArray = ext.deleteVertexArrayOES.bind(ext);
                gl.isVertexArray = ext.isVertexArrayOES.bind(ext);
                gl.bindVertexArray = ext.bindVertexArrayOES.bind(ext);
            }
            this.extColorBufferFloat = null;
            this.extDepthTexture = gl.getExtension('WEBGL_depth_texture');
        }

        this.extDebugRendererInfo = this.getExtension('WEBGL_debug_renderer_info');
        this.extTextureFloatLinear = this.getExtension("OES_texture_float_linear");
        this.extTextureHalfFloatLinear = this.getExtension("OES_texture_half_float_linear");
        this.extFloatBlend = this.getExtension("EXT_float_blend");
        this.extTextureFilterAnisotropic = this.getExtension('EXT_texture_filter_anisotropic', 'WEBKIT_EXT_texture_filter_anisotropic');
        this.extCompressedTextureETC1 = this.getExtension('WEBGL_compressed_texture_etc1');
        this.extCompressedTextureETC = this.getExtension('WEBGL_compressed_texture_etc');
        this.extCompressedTexturePVRTC = this.getExtension('WEBGL_compressed_texture_pvrtc', 'WEBKIT_WEBGL_compressed_texture_pvrtc');
        this.extCompressedTextureS3TC = this.getExtension('WEBGL_compressed_texture_s3tc', 'WEBKIT_WEBGL_compressed_texture_s3tc');
        this.extCompressedTextureATC = this.getExtension('WEBGL_compressed_texture_atc');
        this.extCompressedTextureASTC = this.getExtension('WEBGL_compressed_texture_astc');
        this.extParallelShaderCompile = this.getExtension('KHR_parallel_shader_compile');

        // iOS exposes this for half precision render targets on both Webgl1 and 2 from iOS v 14.5beta
        this.extColorBufferHalfFloat = this.getExtension("EXT_color_buffer_half_float");
    }

    /**
     * Query the capabilities of the WebGL context.
     *
     * @ignore
     */
    initializeCapabilities() {
        const gl = this.gl;
        let ext;

        const userAgent = typeof navigator !== 'undefined' ? navigator.userAgent : "";

        this.maxPrecision = this.precision = this.getPrecision();

        const contextAttribs = gl.getContextAttributes();
        this.supportsMsaa = contextAttribs.antialias;
        this.supportsStencil = contextAttribs.stencil;

        this.supportsInstancing = !!this.extInstancing;

        // Query parameter values from the WebGL context
        this.maxTextureSize = gl.getParameter(gl.MAX_TEXTURE_SIZE);
        this.maxCubeMapSize = gl.getParameter(gl.MAX_CUBE_MAP_TEXTURE_SIZE);
        this.maxRenderBufferSize = gl.getParameter(gl.MAX_RENDERBUFFER_SIZE);
        this.maxTextures = gl.getParameter(gl.MAX_TEXTURE_IMAGE_UNITS);
        this.maxCombinedTextures = gl.getParameter(gl.MAX_COMBINED_TEXTURE_IMAGE_UNITS);
        this.maxVertexTextures = gl.getParameter(gl.MAX_VERTEX_TEXTURE_IMAGE_UNITS);
        this.vertexUniformsCount = gl.getParameter(gl.MAX_VERTEX_UNIFORM_VECTORS);
        this.fragmentUniformsCount = gl.getParameter(gl.MAX_FRAGMENT_UNIFORM_VECTORS);
        if (this.webgl2) {
            this.maxDrawBuffers = gl.getParameter(gl.MAX_DRAW_BUFFERS);
            this.maxColorAttachments = gl.getParameter(gl.MAX_COLOR_ATTACHMENTS);
            this.maxVolumeSize = gl.getParameter(gl.MAX_3D_TEXTURE_SIZE);
        } else {
            ext = this.extDrawBuffers;
            this.maxDrawBuffers = ext ? gl.getParameter(ext.MAX_DRAW_BUFFERS_EXT) : 1;
            this.maxColorAttachments = ext ? gl.getParameter(ext.MAX_COLOR_ATTACHMENTS_EXT) : 1;
            this.maxVolumeSize = 1;
        }

        ext = this.extDebugRendererInfo;
        this.unmaskedRenderer = ext ? gl.getParameter(ext.UNMASKED_RENDERER_WEBGL) : '';
        this.unmaskedVendor = ext ? gl.getParameter(ext.UNMASKED_VENDOR_WEBGL) : '';

        // Check if we support GPU particles. At the moment, Samsung devices with Exynos (ARM) either crash or render
        // incorrectly when using GPU for particles. See:
        // https://github.com/playcanvas/engine/issues/3967
        // https://github.com/playcanvas/engine/issues/3415
        // https://github.com/playcanvas/engine/issues/4514
        // Example UA matches: Starting 'SM' and any combination of letters or numbers:
        // Mozilla/5.0 (Linux, Android 12; SM-G970F Build/SP1A.210812.016; wv)
        // Mozilla/5.0 (Linux, Android 12; SM-G970F)
        const samsungModelRegex = /SM-[a-zA-Z0-9]+/;
        this.supportsGpuParticles = !(this.unmaskedVendor === 'ARM' && userAgent.match(samsungModelRegex));

        ext = this.extTextureFilterAnisotropic;
        this.maxAnisotropy = ext ? gl.getParameter(ext.MAX_TEXTURE_MAX_ANISOTROPY_EXT) : 1;

        this.samples = gl.getParameter(gl.SAMPLES);
        this.maxSamples = this.webgl2 && !this.forceDisableMultisampling ? gl.getParameter(gl.MAX_SAMPLES) : 1;

        // Don't allow area lights on old android devices, they often fail to compile the shader, run it incorrectly or are very slow.
        this.supportsAreaLights = this.webgl2 || !platform.android;

        // supports texture fetch instruction
        this.supportsTextureFetch = this.webgl2;

        // Also do not allow them when we only have small number of texture units
        if (this.maxTextures <= 8) {
            this.supportsAreaLights = false;
        }
    }

    /**
     * Set the initial render state on the WebGL context.
     *
     * @ignore
     */
    initializeRenderState() {
        super.initializeRenderState();

        const gl = this.gl;

        // Initialize render state to a known start state

        // default blend state
        gl.disable(gl.BLEND);
        gl.blendFunc(gl.ONE, gl.ZERO);
        gl.blendEquation(gl.FUNC_ADD);
        gl.colorMask(true, true, true, true);

        this.blendColor = new Color(0, 0, 0, 0);
        gl.blendColor(0, 0, 0, 0);

        gl.enable(gl.CULL_FACE);
        gl.cullFace(gl.BACK);

        // default depth state
        gl.enable(gl.DEPTH_TEST);
        gl.depthFunc(gl.LEQUAL);
        gl.depthMask(true);

        this.stencil = false;
        gl.disable(gl.STENCIL_TEST);

        this.stencilFuncFront = this.stencilFuncBack = FUNC_ALWAYS;
        this.stencilRefFront = this.stencilRefBack = 0;
        this.stencilMaskFront = this.stencilMaskBack = 0xFF;
        gl.stencilFunc(gl.ALWAYS, 0, 0xFF);

        this.stencilFailFront = this.stencilFailBack = STENCILOP_KEEP;
        this.stencilZfailFront = this.stencilZfailBack = STENCILOP_KEEP;
        this.stencilZpassFront = this.stencilZpassBack = STENCILOP_KEEP;
        this.stencilWriteMaskFront = 0xFF;
        this.stencilWriteMaskBack = 0xFF;
        gl.stencilOp(gl.KEEP, gl.KEEP, gl.KEEP);
        gl.stencilMask(0xFF);

        this.alphaToCoverage = false;
        this.raster = true;
        if (this.webgl2) {
            gl.disable(gl.SAMPLE_ALPHA_TO_COVERAGE);
            gl.disable(gl.RASTERIZER_DISCARD);
        }

        this.depthBiasEnabled = false;
        gl.disable(gl.POLYGON_OFFSET_FILL);

        this.clearDepth = 1;
        gl.clearDepth(1);

        this.clearColor = new Color(0, 0, 0, 0);
        gl.clearColor(0, 0, 0, 0);

        this.clearStencil = 0;
        gl.clearStencil(0);

        if (this.webgl2) {
            gl.hint(gl.FRAGMENT_SHADER_DERIVATIVE_HINT, gl.NICEST);
        } else {
            if (this.extStandardDerivatives) {
                gl.hint(this.extStandardDerivatives.FRAGMENT_SHADER_DERIVATIVE_HINT_OES, gl.NICEST);
            }
        }

        gl.enable(gl.SCISSOR_TEST);

        gl.pixelStorei(gl.UNPACK_COLORSPACE_CONVERSION_WEBGL, gl.NONE);

        this.unpackFlipY = false;
        gl.pixelStorei(gl.UNPACK_FLIP_Y_WEBGL, false);

        this.unpackPremultiplyAlpha = false;
        gl.pixelStorei(gl.UNPACK_PREMULTIPLY_ALPHA_WEBGL, false);

        gl.pixelStorei(gl.UNPACK_ALIGNMENT, 1);
    }

    initializeContextCaches() {
        super.initializeContextCaches();

        // cache of VAOs
        this._vaoMap = new Map();

        this.boundVao = null;
        this.activeFramebuffer = null;
        this.feedback = null;
        this.transformFeedbackBuffer = null;

        this.textureUnit = 0;
        this.textureUnits = [];
        for (let i = 0; i < this.maxCombinedTextures; i++) {
            this.textureUnits.push([null, null, null]);
        }
    }

    /**
     * Called when the WebGL context was lost. It releases all context related resources.
     *
     * @ignore
     */
    loseContext() {
        // release shaders
        for (const shader of this.shaders) {
            shader.loseContext();
        }

        // release textures
        for (const texture of this.textures) {
            texture.loseContext();
        }

        // release vertex and index buffers
        for (const buffer of this.buffers) {
            buffer.loseContext();
        }

        // Reset all render targets so they'll be recreated as required.
        // TODO: a solution for the case where a render target contains something
        // that was previously generated that needs to be re-rendered.
        for (const target of this.targets) {
            target.loseContext();
        }
    }

    /**
     * Called when the WebGL context is restored. It reinitializes all context related resources.
     *
     * @ignore
     */
    restoreContext() {
        this.initializeExtensions();
        this.initializeCapabilities();
        this.initializeRenderState();
        this.initializeContextCaches();

        // Recompile all shaders (they'll be linked when they're next actually used)
        for (const shader of this.shaders) {
            shader.restoreContext();
        }

        // Recreate buffer objects and reupload buffer data to the GPU
        for (const buffer of this.buffers) {
            buffer.unlock();
        }
    }

    /**
     * Called after a batch of shaders was created, to guide in their optimal preparation for rendering.
     *
     * @ignore
     */
    endShaderBatch() {
        WebglShader.endShaderBatch(this);
    }

    /**
     * Set the active rectangle for rendering on the specified device.
     *
     * @param {number} x - The pixel space x-coordinate of the bottom left corner of the viewport.
     * @param {number} y - The pixel space y-coordinate of the bottom left corner of the viewport.
     * @param {number} w - The width of the viewport in pixels.
     * @param {number} h - The height of the viewport in pixels.
     */
    setViewport(x, y, w, h) {
        if ((this.vx !== x) || (this.vy !== y) || (this.vw !== w) || (this.vh !== h)) {
            this.gl.viewport(x, y, w, h);
            this.vx = x;
            this.vy = y;
            this.vw = w;
            this.vh = h;
        }
    }

    /**
     * Set the active scissor rectangle on the specified device.
     *
     * @param {number} x - The pixel space x-coordinate of the bottom left corner of the scissor rectangle.
     * @param {number} y - The pixel space y-coordinate of the bottom left corner of the scissor rectangle.
     * @param {number} w - The width of the scissor rectangle in pixels.
     * @param {number} h - The height of the scissor rectangle in pixels.
     */
    setScissor(x, y, w, h) {
        if ((this.sx !== x) || (this.sy !== y) || (this.sw !== w) || (this.sh !== h)) {
            this.gl.scissor(x, y, w, h);
            this.sx = x;
            this.sy = y;
            this.sw = w;
            this.sh = h;
        }
    }

    /**
     * Binds the specified framebuffer object.
     *
     * @param {WebGLFramebuffer | null} fb - The framebuffer to bind.
     * @ignore
     */
    setFramebuffer(fb) {
        if (this.activeFramebuffer !== fb) {
            const gl = this.gl;
            gl.bindFramebuffer(gl.FRAMEBUFFER, fb);
            this.activeFramebuffer = fb;
        }
    }

    /**
     * Copies source render target into destination render target. Mostly used by post-effects.
     *
     * @param {RenderTarget} [source] - The source render target. Defaults to frame buffer.
     * @param {RenderTarget} [dest] - The destination render target. Defaults to frame buffer.
     * @param {boolean} [color] - If true will copy the color buffer. Defaults to false.
     * @param {boolean} [depth] - If true will copy the depth buffer. Defaults to false.
     * @returns {boolean} True if the copy was successful, false otherwise.
     */
    copyRenderTarget(source, dest, color, depth) {
        const gl = this.gl;

        if (!this.webgl2 && depth) {
            Debug.error("Depth is not copyable on WebGL 1.0");
            return false;
        }
        if (color) {
            if (!dest) {
                // copying to backbuffer
                if (!source._colorBuffer) {
                    Debug.error("Can't copy empty color buffer to backbuffer");
                    return false;
                }
            } else if (source) {
                // copying to render target
                if (!source._colorBuffer || !dest._colorBuffer) {
                    Debug.error("Can't copy color buffer, because one of the render targets doesn't have it");
                    return false;
                }
                if (source._colorBuffer._format !== dest._colorBuffer._format) {
                    Debug.error("Can't copy render targets of different color formats");
                    return false;
                }
            }
        }
        if (depth && source) {
            if (!source._depth) {   // when depth is automatic, we cannot test the buffer nor its format
                if (!source._depthBuffer || !dest._depthBuffer) {
                    Debug.error("Can't copy depth buffer, because one of the render targets doesn't have it");
                    return false;
                }
                if (source._depthBuffer._format !== dest._depthBuffer._format) {
                    Debug.error("Can't copy render targets of different depth formats");
                    return false;
                }
            }
        }

        DebugGraphics.pushGpuMarker(this, 'COPY-RT');

        if (this.webgl2 && dest) {
            const prevRt = this.renderTarget;
            this.renderTarget = dest;
            this.updateBegin();
            gl.bindFramebuffer(gl.READ_FRAMEBUFFER, source ? source.impl._glFrameBuffer : null);
            gl.bindFramebuffer(gl.DRAW_FRAMEBUFFER, dest.impl._glFrameBuffer);
            const w = source ? source.width : dest.width;
            const h = source ? source.height : dest.height;
            gl.blitFramebuffer(0, 0, w, h,
                               0, 0, w, h,
                               (color ? gl.COLOR_BUFFER_BIT : 0) | (depth ? gl.DEPTH_BUFFER_BIT : 0),
                               gl.NEAREST);
            this.renderTarget = prevRt;
            gl.bindFramebuffer(gl.FRAMEBUFFER, prevRt ? prevRt.impl._glFrameBuffer : null);
        } else {
            const shader = this.getCopyShader();
            this.constantTexSource.setValue(source._colorBuffer);
            quadWithShader(this, dest, shader);
        }

        DebugGraphics.popGpuMarker(this);

        return true;
    }

    /**
     * Get copy shader for efficient rendering of fullscreen-quad with texture.
     *
     * @returns {Shader} The copy shader (based on `fullscreenQuadVS` and `outputTex2DPS` in
     * `shaderChunks`).
     * @ignore
     */
    getCopyShader() {
        if (!this._copyShader) {
            this._copyShader = new Shader(this, ShaderUtils.createDefinition(this, {
                name: 'outputTex2D',
                vertexCode: _fullScreenQuadVS,
                fragmentCode: _outputTexture2D
            }));
        }
        return this._copyShader;
    }

    /**
     * Start a render pass.
     *
     * @param {import('../render-pass.js').RenderPass} renderPass - The render pass to start.
     * @ignore
     */
    startPass(renderPass) {

        DebugGraphics.pushGpuMarker(this, `START-PASS`);

        // set up render target
        this.setRenderTarget(renderPass.renderTarget);
        this.updateBegin();

        // clear the render target
        const colorOps = renderPass.colorOps;
        const depthStencilOps = renderPass.depthStencilOps;
        if (colorOps.clear || depthStencilOps.clearDepth || depthStencilOps.clearStencil) {

            // the pass always clears full target
            const rt = renderPass.renderTarget;
            const width = rt ? rt.width : this.width;
            const height = rt ? rt.height : this.height;
            this.setViewport(0, 0, width, height);
            this.setScissor(0, 0, width, height);

            let clearFlags = 0;
            const clearOptions = {};

            if (colorOps.clear) {
                clearFlags |= CLEARFLAG_COLOR;
                clearOptions.color = [colorOps.clearValue.r, colorOps.clearValue.g, colorOps.clearValue.b, colorOps.clearValue.a];
            }

            if (depthStencilOps.clearDepth) {
                clearFlags |= CLEARFLAG_DEPTH;
                clearOptions.depth = depthStencilOps.clearDepthValue;
            }

            if (depthStencilOps.clearStencil) {
                clearFlags |= CLEARFLAG_STENCIL;
                clearOptions.stencil = depthStencilOps.clearStencilValue;
            }

            // clear it
            clearOptions.flags = clearFlags;
            this.clear(clearOptions);
        }

        Debug.call(() => {
            if (this.insideRenderPass) {
                Debug.errorOnce('RenderPass cannot be started while inside another render pass.');
            }
        });
        this.insideRenderPass = true;

        DebugGraphics.popGpuMarker(this);
    }

    /**
     * End a render pass.
     *
     * @param {import('../render-pass.js').RenderPass} renderPass - The render pass to end.
     * @ignore
     */
    endPass(renderPass) {

        DebugGraphics.pushGpuMarker(this, `END-PASS`);

        this.unbindVertexArray();

        const target = this.renderTarget;
        if (target) {

            // invalidate buffers to stop them being written to on tiled architextures
            if (this.webgl2) {
                invalidateAttachments.length = 0;
                const gl = this.gl;

                // invalidate color only if we don't need to resolve it
                if (!(renderPass.colorOps.store || renderPass.colorOps.resolve)) {
                    invalidateAttachments.push(gl.COLOR_ATTACHMENT0);
                }
                if (!renderPass.depthStencilOps.storeDepth) {
                    invalidateAttachments.push(gl.DEPTH_ATTACHMENT);
                }
                if (!renderPass.depthStencilOps.storeStencil) {
                    invalidateAttachments.push(gl.STENCIL_ATTACHMENT);
                }

                if (invalidateAttachments.length > 0) {

                    // invalidate the whole buffer
                    // TODO: we could handle viewport invalidation as well
                    if (renderPass.fullSizeClearRect) {
                        gl.invalidateFramebuffer(gl.DRAW_FRAMEBUFFER, invalidateAttachments);
                    }
                }
            }

            // resolve the color buffer
            if (renderPass.colorOps.resolve) {
                if (this.webgl2 && renderPass.samples > 1 && target.autoResolve) {
                    target.resolve(true, false);
                }
            }

            // generate mipmaps
            if (renderPass.colorOps.mipmaps) {
                const colorBuffer = target._colorBuffer;
                if (colorBuffer && colorBuffer.impl._glTexture && colorBuffer.mipmaps && (colorBuffer.pot || this.webgl2)) {
                    this.activeTexture(this.maxCombinedTextures - 1);
                    this.bindTexture(colorBuffer);
                    this.gl.generateMipmap(colorBuffer.impl._glTarget);
                }
            }
        }

        this.insideRenderPass = false;

        DebugGraphics.popGpuMarker(this);
    }

    /**
     * Marks the beginning of a block of rendering. Internally, this function binds the render
     * target currently set on the device. This function should be matched with a call to
     * {@link GraphicsDevice#updateEnd}. Calls to {@link GraphicsDevice#updateBegin} and
     * {@link GraphicsDevice#updateEnd} must not be nested.
     *
     * @ignore
     */
    updateBegin() {
        DebugGraphics.pushGpuMarker(this, 'UPDATE-BEGIN');

        this.boundVao = null;

        // clear texture units once a frame on desktop safari
        if (this._tempEnableSafariTextureUnitWorkaround) {
            for (let unit = 0; unit < this.textureUnits.length; ++unit) {
                for (let slot = 0; slot < 3; ++slot) {
                    this.textureUnits[unit][slot] = null;
                }
            }
        }

        // Set the render target
        const target = this.renderTarget;
        if (target) {
            // Create a new WebGL frame buffer object
            if (!target.impl.initialized) {
                this.initRenderTarget(target);
            } else {
                this.setFramebuffer(target.impl._glFrameBuffer);
            }
        } else {
            this.setFramebuffer(this.defaultFramebuffer);
        }

        DebugGraphics.popGpuMarker(this);
    }

    /**
     * Marks the end of a block of rendering. This function should be called after a matching call
     * to {@link GraphicsDevice#updateBegin}. Calls to {@link GraphicsDevice#updateBegin} and
     * {@link GraphicsDevice#updateEnd} must not be nested.
     *
     * @ignore
     */
    updateEnd() {

        DebugGraphics.pushGpuMarker(this, `UPDATE-END`);

        this.unbindVertexArray();

        // Unset the render target
        const target = this.renderTarget;
        if (target) {
            // Resolve MSAA if needed
            if (this.webgl2 && target._samples > 1 && target.autoResolve) {
                target.resolve();
            }

            // If the active render target is auto-mipmapped, generate its mip chain
            const colorBuffer = target._colorBuffer;
            if (colorBuffer && colorBuffer.impl._glTexture && colorBuffer.mipmaps && (colorBuffer.pot || this.webgl2)) {
                // FIXME: if colorBuffer is a cubemap currently we're re-generating mipmaps after
                // updating each face!
                this.activeTexture(this.maxCombinedTextures - 1);
                this.bindTexture(colorBuffer);
                this.gl.generateMipmap(colorBuffer.impl._glTarget);
            }
        }

        DebugGraphics.popGpuMarker(this);
    }

    /**
     * Updates a texture's vertical flip.
     *
     * @param {boolean} flipY - True to flip the texture vertically.
     * @ignore
     */
    setUnpackFlipY(flipY) {
        if (this.unpackFlipY !== flipY) {
            this.unpackFlipY = flipY;

            // Note: the WebGL spec states that UNPACK_FLIP_Y_WEBGL only affects
            // texImage2D and texSubImage2D, not compressedTexImage2D
            const gl = this.gl;
            gl.pixelStorei(gl.UNPACK_FLIP_Y_WEBGL, flipY);
        }
    }

    /**
     * Updates a texture to have its RGB channels premultiplied by its alpha channel or not.
     *
     * @param {boolean} premultiplyAlpha - True to premultiply the alpha channel against the RGB
     * channels.
     * @ignore
     */
    setUnpackPremultiplyAlpha(premultiplyAlpha) {
        if (this.unpackPremultiplyAlpha !== premultiplyAlpha) {
            this.unpackPremultiplyAlpha = premultiplyAlpha;

            // Note: the WebGL spec states that UNPACK_PREMULTIPLY_ALPHA_WEBGL only affects
            // texImage2D and texSubImage2D, not compressedTexImage2D
            const gl = this.gl;
            gl.pixelStorei(gl.UNPACK_PREMULTIPLY_ALPHA_WEBGL, premultiplyAlpha);
        }
    }

    /**
     * Activate the specified texture unit.
     *
     * @param {number} textureUnit - The texture unit to activate.
     * @ignore
     */
    activeTexture(textureUnit) {
        if (this.textureUnit !== textureUnit) {
            this.gl.activeTexture(this.gl.TEXTURE0 + textureUnit);
            this.textureUnit = textureUnit;
        }
    }

    /**
     * If the texture is not already bound on the currently active texture unit, bind it.
     *
     * @param {Texture} texture - The texture to bind.
     * @ignore
     */
    bindTexture(texture) {
        const impl = texture.impl;
        const textureTarget = impl._glTarget;
        const textureObject = impl._glTexture;
        const textureUnit = this.textureUnit;
        const slot = this.targetToSlot[textureTarget];
        if (this.textureUnits[textureUnit][slot] !== textureObject) {
            this.gl.bindTexture(textureTarget, textureObject);
            this.textureUnits[textureUnit][slot] = textureObject;
        }
    }

    /**
     * If the texture is not bound on the specified texture unit, active the texture unit and bind
     * the texture to it.
     *
     * @param {Texture} texture - The texture to bind.
     * @param {number} textureUnit - The texture unit to activate and bind the texture to.
     * @ignore
     */
    bindTextureOnUnit(texture, textureUnit) {
        const impl = texture.impl;
        const textureTarget = impl._glTarget;
        const textureObject = impl._glTexture;
        const slot = this.targetToSlot[textureTarget];
        if (this.textureUnits[textureUnit][slot] !== textureObject) {
            this.activeTexture(textureUnit);
            this.gl.bindTexture(textureTarget, textureObject);
            this.textureUnits[textureUnit][slot] = textureObject;
        }
    }

    /**
     * Update the texture parameters for a given texture if they have changed.
     *
     * @param {Texture} texture - The texture to update.
     * @ignore
     */
    setTextureParameters(texture) {
        const gl = this.gl;
        const flags = texture._parameterFlags;
        const target = texture.impl._glTarget;

        if (flags & 1) {
            let filter = texture._minFilter;
            if ((!texture.pot && !this.webgl2) || !texture._mipmaps || (texture._compressed && texture._levels.length === 1)) {
                if (filter === FILTER_NEAREST_MIPMAP_NEAREST || filter === FILTER_NEAREST_MIPMAP_LINEAR) {
                    filter = FILTER_NEAREST;
                } else if (filter === FILTER_LINEAR_MIPMAP_NEAREST || filter === FILTER_LINEAR_MIPMAP_LINEAR) {
                    filter = FILTER_LINEAR;
                }
            }
            gl.texParameteri(target, gl.TEXTURE_MIN_FILTER, this.glFilter[filter]);
        }
        if (flags & 2) {
            gl.texParameteri(target, gl.TEXTURE_MAG_FILTER, this.glFilter[texture._magFilter]);
        }
        if (flags & 4) {
            if (this.webgl2) {
                gl.texParameteri(target, gl.TEXTURE_WRAP_S, this.glAddress[texture._addressU]);
            } else {
                // WebGL1 doesn't support all addressing modes with NPOT textures
                gl.texParameteri(target, gl.TEXTURE_WRAP_S, this.glAddress[texture.pot ? texture._addressU : ADDRESS_CLAMP_TO_EDGE]);
            }
        }
        if (flags & 8) {
            if (this.webgl2) {
                gl.texParameteri(target, gl.TEXTURE_WRAP_T, this.glAddress[texture._addressV]);
            } else {
                // WebGL1 doesn't support all addressing modes with NPOT textures
                gl.texParameteri(target, gl.TEXTURE_WRAP_T, this.glAddress[texture.pot ? texture._addressV : ADDRESS_CLAMP_TO_EDGE]);
            }
        }
        if (flags & 16) {
            if (this.webgl2) {
                gl.texParameteri(target, gl.TEXTURE_WRAP_R, this.glAddress[texture._addressW]);
            }
        }
        if (flags & 32) {
            if (this.webgl2) {
                gl.texParameteri(target, gl.TEXTURE_COMPARE_MODE, texture._compareOnRead ? gl.COMPARE_REF_TO_TEXTURE : gl.NONE);
            }
        }
        if (flags & 64) {
            if (this.webgl2) {
                gl.texParameteri(target, gl.TEXTURE_COMPARE_FUNC, this.glComparison[texture._compareFunc]);
            }
        }
        if (flags & 128) {
            const ext = this.extTextureFilterAnisotropic;
            if (ext) {
                gl.texParameterf(target, ext.TEXTURE_MAX_ANISOTROPY_EXT, Math.max(1, Math.min(Math.round(texture._anisotropy), this.maxAnisotropy)));
            }
        }
    }

    /**
     * Sets the specified texture on the specified texture unit.
     *
     * @param {Texture} texture - The texture to set.
     * @param {number} textureUnit - The texture unit to set the texture on.
     * @ignore
     */
    setTexture(texture, textureUnit) {

        if (!texture.impl._glTexture)
            texture.impl.initialize(this, texture);

        if (texture._parameterFlags > 0 || texture._needsUpload || texture._needsMipmapsUpload) {

            // Ensure the specified texture unit is active
            this.activeTexture(textureUnit);

            // Ensure the texture is bound on correct target of the specified texture unit
            this.bindTexture(texture);

            if (texture._parameterFlags) {
                this.setTextureParameters(texture);
                texture._parameterFlags = 0;
            }

            if (texture._needsUpload || texture._needsMipmapsUpload) {
                texture.impl.upload(this, texture);
                texture._needsUpload = false;
                texture._needsMipmapsUpload = false;
            }
        } else {
            // Ensure the texture is currently bound to the correct target on the specified texture unit.
            // If the texture is already bound to the correct target on the specified unit, there's no need
            // to actually make the specified texture unit active because the texture itself does not need
            // to be updated.
            this.bindTextureOnUnit(texture, textureUnit);
        }
    }

    // function creates VertexArrayObject from list of vertex buffers
    createVertexArray(vertexBuffers) {

        let key, vao;

        // only use cache when more than 1 vertex buffer, otherwise it's unique
        const useCache = vertexBuffers.length > 1;
        if (useCache) {

            // generate unique key for the vertex buffers
            key = "";
            for (let i = 0; i < vertexBuffers.length; i++) {
                const vertexBuffer = vertexBuffers[i];
                key += vertexBuffer.id + vertexBuffer.format.renderingHash;
            }

            // try to get VAO from cache
            vao = this._vaoMap.get(key);
        }

        // need to create new vao
        if (!vao) {

            // create VA object
            const gl = this.gl;
            vao = gl.createVertexArray();
            gl.bindVertexArray(vao);

            // don't capture index buffer in VAO
            gl.bindBuffer(gl.ELEMENT_ARRAY_BUFFER, null);

            let locZero = false;
            for (let i = 0; i < vertexBuffers.length; i++) {

                // bind buffer
                const vertexBuffer = vertexBuffers[i];
                gl.bindBuffer(gl.ARRAY_BUFFER, vertexBuffer.impl.bufferId);

                // for each attribute
                const elements = vertexBuffer.format.elements;
                for (let j = 0; j < elements.length; j++) {
                    const e = elements[j];
                    const loc = semanticToLocation[e.name];

                    if (loc === 0) {
                        locZero = true;
                    }

                    gl.vertexAttribPointer(loc, e.numComponents, this.glType[e.dataType], e.normalize, e.stride, e.offset);
                    gl.enableVertexAttribArray(loc);

                    if (vertexBuffer.format.instancing) {
                        gl.vertexAttribDivisor(loc, 1);
                    }
                }
            }

            // end of VA object
            gl.bindVertexArray(null);

            // unbind any array buffer
            gl.bindBuffer(gl.ARRAY_BUFFER, null);

            // add it to cache
            if (useCache) {
                this._vaoMap.set(key, vao);
            }

            if (!locZero) {
                Debug.warn("No vertex attribute is mapped to location 0, which might cause compatibility issues on Safari on MacOS - please use attribute SEMANTIC_POSITION or SEMANTIC_ATTR15");
            }
        }

        return vao;
    }

    unbindVertexArray() {
        // unbind VAO from device to protect it from being changed
        if (this.boundVao) {
            this.boundVao = null;
            this.gl.bindVertexArray(null);
        }
    }

    setBuffers() {
        const gl = this.gl;
        let vao;

        // create VAO for specified vertex buffers
        if (this.vertexBuffers.length === 1) {

            // single VB keeps its VAO
            const vertexBuffer = this.vertexBuffers[0];
            Debug.assert(vertexBuffer.device === this, "The VertexBuffer was not created using current GraphicsDevice");
            if (!vertexBuffer.impl.vao) {
                vertexBuffer.impl.vao = this.createVertexArray(this.vertexBuffers);
            }
            vao = vertexBuffer.impl.vao;
        } else {
            // obtain temporary VAO for multiple vertex buffers
            vao = this.createVertexArray(this.vertexBuffers);
        }

        // set active VAO
        if (this.boundVao !== vao) {
            this.boundVao = vao;
            gl.bindVertexArray(vao);
        }

        // empty array of vertex buffers
        this.vertexBuffers.length = 0;

        // Set the active index buffer object
        // Note: we don't cache this state and set it only when it changes, as VAO captures last bind buffer in it
        // and so we don't know what VAO sets it to.
        const bufferId = this.indexBuffer ? this.indexBuffer.impl.bufferId : null;
        gl.bindBuffer(gl.ELEMENT_ARRAY_BUFFER, bufferId);
    }

    /**
     * Submits a graphical primitive to the hardware for immediate rendering.
     *
     * @param {object} primitive - Primitive object describing how to submit current vertex/index
     * buffers.
     * @param {number} primitive.type - The type of primitive to render. Can be:
     *
     * - {@link PRIMITIVE_POINTS}
     * - {@link PRIMITIVE_LINES}
     * - {@link PRIMITIVE_LINELOOP}
     * - {@link PRIMITIVE_LINESTRIP}
     * - {@link PRIMITIVE_TRIANGLES}
     * - {@link PRIMITIVE_TRISTRIP}
     * - {@link PRIMITIVE_TRIFAN}
     *
     * @param {number} primitive.base - The offset of the first index or vertex to dispatch in the
     * draw call.
     * @param {number} primitive.count - The number of indices or vertices to dispatch in the draw
     * call.
     * @param {boolean} [primitive.indexed] - True to interpret the primitive as indexed, thereby
     * using the currently set index buffer and false otherwise.
     * @param {number} [numInstances=1] - The number of instances to render when using
     * ANGLE_instanced_arrays. Defaults to 1.
     * @param {boolean} [keepBuffers] - Optionally keep the current set of vertex / index buffers /
     * VAO. This is used when rendering of multiple views, for example under WebXR.
     * @example
     * // Render a single, unindexed triangle
     * device.draw({
     *     type: pc.PRIMITIVE_TRIANGLES,
     *     base: 0,
     *     count: 3,
     *     indexed: false
     * });
     */
    draw(primitive, numInstances, keepBuffers) {
        const gl = this.gl;

        let sampler, samplerValue, texture, numTextures; // Samplers
        let uniform, scopeId, uniformVersion, programVersion; // Uniforms
        const shader = this.shader;
        if (!shader)
            return;
        const samplers = shader.impl.samplers;
        const uniforms = shader.impl.uniforms;

        // vertex buffers
        if (!keepBuffers) {
            this.setBuffers();
        }

        // Commit the shader program variables
        let textureUnit = 0;

        for (let i = 0, len = samplers.length; i < len; i++) {
            sampler = samplers[i];
            samplerValue = sampler.scopeId.value;
            if (!samplerValue) {

                // #if _DEBUG
                const samplerName = sampler.scopeId.name;
                if (samplerName === 'uSceneDepthMap' || samplerName === 'uDepthMap') {
                    Debug.warnOnce(`A sampler ${samplerName} is used by the shader but a scene depth texture is not available. Use CameraComponent.requestSceneDepthMap to enable it.`);
                }
                if (samplerName === 'uSceneColorMap' || samplerName === 'texture_grabPass') {
                    Debug.warnOnce(`A sampler ${samplerName} is used by the shader but a scene depth texture is not available. Use CameraComponent.requestSceneColorMap to enable it.`);
                }
                // #endif

                Debug.errorOnce(`Shader [${shader.label}] requires texture sampler [${samplerName}] which has not been set, while rendering [${DebugGraphics.toString()}]`);

                // skip this draw call to avoid incorrect rendering / webgl errors
                return;
            }

            if (samplerValue instanceof Texture) {
                texture = samplerValue;
                this.setTexture(texture, textureUnit);

                // #if _DEBUG
                if (this.renderTarget) {
                    // Set breakpoint here to debug "Source and destination textures of the draw are the same" errors
                    if (this.renderTarget._samples < 2) {
                        if (this.renderTarget.colorBuffer && this.renderTarget.colorBuffer === texture) {
                            Debug.error("Trying to bind current color buffer as a texture", { renderTarget: this.renderTarget, texture });
                        } else if (this.renderTarget.depthBuffer && this.renderTarget.depthBuffer === texture) {
                            Debug.error("Trying to bind current depth buffer as a texture", { texture });
                        }
                    }
                }
                // #endif

                if (sampler.slot !== textureUnit) {
                    gl.uniform1i(sampler.locationId, textureUnit);
                    sampler.slot = textureUnit;
                }
                textureUnit++;
            } else { // Array
                sampler.array.length = 0;
                numTextures = samplerValue.length;
                for (let j = 0; j < numTextures; j++) {
                    texture = samplerValue[j];
                    this.setTexture(texture, textureUnit);

                    sampler.array[j] = textureUnit;
                    textureUnit++;
                }
                gl.uniform1iv(sampler.locationId, sampler.array);
            }
        }

        // Commit any updated uniforms
        for (let i = 0, len = uniforms.length; i < len; i++) {
            uniform = uniforms[i];
            scopeId = uniform.scopeId;
            uniformVersion = uniform.version;
            programVersion = scopeId.versionObject.version;

            // Check the value is valid
            if (uniformVersion.globalId !== programVersion.globalId || uniformVersion.revision !== programVersion.revision) {
                uniformVersion.globalId = programVersion.globalId;
                uniformVersion.revision = programVersion.revision;

                // Call the function to commit the uniform value
                if (scopeId.value !== null) {
                    this.commitFunction[uniform.dataType](uniform, scopeId.value);
                } else {
                    // commented out till engine issue #4971 is sorted out
                    // Debug.warnOnce(`Shader [${shader.label}] requires uniform [${uniform.scopeId.name}] which has not been set, while rendering [${DebugGraphics.toString()}]`);
                }
            }
        }

        if (this.webgl2 && this.transformFeedbackBuffer) {
            // Enable TF, start writing to out buffer
            gl.bindBufferBase(gl.TRANSFORM_FEEDBACK_BUFFER, 0, this.transformFeedbackBuffer.impl.bufferId);
            gl.beginTransformFeedback(gl.POINTS);
        }

        const mode = this.glPrimitive[primitive.type];
        const count = primitive.count;

        if (primitive.indexed) {
            const indexBuffer = this.indexBuffer;
            Debug.assert(indexBuffer.device === this, "The IndexBuffer was not created using current GraphicsDevice");

            const format = indexBuffer.impl.glFormat;
            const offset = primitive.base * indexBuffer.bytesPerIndex;

            if (numInstances > 0) {
                gl.drawElementsInstanced(mode, count, format, offset, numInstances);
            } else {
                gl.drawElements(mode, count, format, offset);
            }
        } else {
            const first = primitive.base;

            if (numInstances > 0) {
                gl.drawArraysInstanced(mode, first, count, numInstances);
            } else {
                gl.drawArrays(mode, first, count);
            }
        }

        if (this.webgl2 && this.transformFeedbackBuffer) {
            // disable TF
            gl.endTransformFeedback();
            gl.bindBufferBase(gl.TRANSFORM_FEEDBACK_BUFFER, 0, null);
        }

        this._drawCallsPerFrame++;

        // #if _PROFILER
        this._primsPerFrame[primitive.type] += primitive.count * (numInstances > 1 ? numInstances : 1);
        // #endif
    }

    /**
     * Clears the frame buffer of the currently set render target.
     *
     * @param {object} [options] - Optional options object that controls the behavior of the clear
     * operation defined as follows:
     * @param {number[]} [options.color] - The color to clear the color buffer to in the range 0.0
     * to 1.0 for each component.
     * @param {number} [options.depth=1] - The depth value to clear the depth buffer to in the
     * range 0.0 to 1.0.
     * @param {number} [options.flags] - The buffers to clear (the types being color, depth and
     * stencil). Can be any bitwise combination of:
     *
     * - {@link CLEARFLAG_COLOR}
     * - {@link CLEARFLAG_DEPTH}
     * - {@link CLEARFLAG_STENCIL}
     *
     * @param {number} [options.stencil=0] - The stencil value to clear the stencil buffer to. Defaults to 0.
     * @example
     * // Clear color buffer to black and depth buffer to 1.0
     * device.clear();
     *
     * // Clear just the color buffer to red
     * device.clear({
     *     color: [1, 0, 0, 1],
     *     flags: pc.CLEARFLAG_COLOR
     * });
     *
     * // Clear color buffer to yellow and depth to 1.0
     * device.clear({
     *     color: [1, 1, 0, 1],
     *     depth: 1,
     *     flags: pc.CLEARFLAG_COLOR | pc.CLEARFLAG_DEPTH
     * });
     */
    clear(options) {
        const defaultOptions = this.defaultClearOptions;
        options = options || defaultOptions;

        const flags = options.flags ?? defaultOptions.flags;
        if (flags !== 0) {
            const gl = this.gl;

            // Set the clear color
            if (flags & CLEARFLAG_COLOR) {
                const color = options.color ?? defaultOptions.color;
                const r = color[0];
                const g = color[1];
                const b = color[2];
                const a = color[3];

                const c = this.clearColor;
                if ((r !== c.r) || (g !== c.g) || (b !== c.b) || (a !== c.a)) {
                    this.gl.clearColor(r, g, b, a);
                    this.clearColor.set(r, g, b, a);
                }

                this.setBlendState(BlendState.DEFAULT);
            }

            if (flags & CLEARFLAG_DEPTH) {
                // Set the clear depth
                const depth = options.depth ?? defaultOptions.depth;

                if (depth !== this.clearDepth) {
                    this.gl.clearDepth(depth);
                    this.clearDepth = depth;
                }

                this.setDepthState(DepthState.WRITEDEPTH);
            }

            if (flags & CLEARFLAG_STENCIL) {
                // Set the clear stencil
                const stencil = options.stencil ?? defaultOptions.stencil;
                if (stencil !== this.clearStencil) {
                    this.gl.clearStencil(stencil);
                    this.clearStencil = stencil;
                }
            }

            // Clear the frame buffer
            gl.clear(this.glClearFlag[flags]);
        }
    }

    /**
     * Reads a block of pixels from a specified rectangle of the current color framebuffer into an
     * ArrayBufferView object.
     *
     * @param {number} x - The x-coordinate of the rectangle's lower-left corner.
     * @param {number} y - The y-coordinate of the rectangle's lower-left corner.
     * @param {number} w - The width of the rectangle, in pixels.
     * @param {number} h - The height of the rectangle, in pixels.
     * @param {ArrayBufferView} pixels - The ArrayBufferView object that holds the returned pixel
     * data.
     * @ignore
     */
    readPixels(x, y, w, h, pixels) {
        const gl = this.gl;
        gl.readPixels(x, y, w, h, gl.RGBA, gl.UNSIGNED_BYTE, pixels);
    }

    /**
     * Enables or disables alpha to coverage (WebGL2 only).
     *
     * @param {boolean} state - True to enable alpha to coverage and false to disable it.
     * @ignore
     */
    setAlphaToCoverage(state) {
        if (!this.webgl2) return;
        if (this.alphaToCoverage === state) return;
        this.alphaToCoverage = state;

        if (state) {
            this.gl.enable(this.gl.SAMPLE_ALPHA_TO_COVERAGE);
        } else {
            this.gl.disable(this.gl.SAMPLE_ALPHA_TO_COVERAGE);
        }
    }

    /**
     * Sets the output vertex buffer. It will be written to by a shader with transform feedback
     * varyings.
     *
     * @param {import('../vertex-buffer.js').VertexBuffer} tf - The output vertex buffer.
     * @ignore
     */
    setTransformFeedbackBuffer(tf) {
        if (this.transformFeedbackBuffer === tf)
            return;

        this.transformFeedbackBuffer = tf;

        if (this.webgl2) {
            const gl = this.gl;
            if (tf) {
                if (!this.feedback) {
                    this.feedback = gl.createTransformFeedback();
                }
                gl.bindTransformFeedback(gl.TRANSFORM_FEEDBACK, this.feedback);
            } else {
                gl.bindTransformFeedback(gl.TRANSFORM_FEEDBACK, null);
            }
        }
    }

    /**
     * Toggles the rasterization render state. Useful with transform feedback, when you only need
     * to process the data without drawing.
     *
     * @param {boolean} on - True to enable rasterization and false to disable it.
     * @ignore
     */
    setRaster(on) {
        if (this.raster === on) return;

        this.raster = on;

        if (this.webgl2) {
            if (on) {
                this.gl.disable(this.gl.RASTERIZER_DISCARD);
            } else {
                this.gl.enable(this.gl.RASTERIZER_DISCARD);
            }
        }
    }

    /**
     * Toggles the polygon offset render state.
     *
     * @param {boolean} on - True to enable polygon offset and false to disable it.
     * @ignore
     */
    setDepthBias(on) {
        if (this.depthBiasEnabled === on) return;

        this.depthBiasEnabled = on;

        if (on) {
            this.gl.enable(this.gl.POLYGON_OFFSET_FILL);
        } else {
            this.gl.disable(this.gl.POLYGON_OFFSET_FILL);
        }
    }

    /**
     * Specifies the scale factor and units to calculate depth values. The offset is added before
     * the depth test is performed and before the value is written into the depth buffer.
     *
     * @param {number} constBias - The multiplier by which an implementation-specific value is
     * multiplied with to create a constant depth offset.
     * @param {number} slopeBias - The scale factor for the variable depth offset for each polygon.
     * @ignore
     */
    setDepthBiasValues(constBias, slopeBias) {
        this.gl.polygonOffset(slopeBias, constBias);
    }

    /**
     * Enables or disables stencil test.
     *
     * @param {boolean} enable - True to enable stencil test and false to disable it.
     */
    setStencilTest(enable) {
        if (this.stencil !== enable) {
            const gl = this.gl;
            if (enable) {
                gl.enable(gl.STENCIL_TEST);
            } else {
                gl.disable(gl.STENCIL_TEST);
            }
            this.stencil = enable;
        }
    }

    /**
     * Configures stencil test for both front and back faces.
     *
     * @param {number} func - A comparison function that decides if the pixel should be written,
     * based on the current stencil buffer value, reference value, and mask value. Can be:
     *
     * - {@link FUNC_NEVER}: never pass
     * - {@link FUNC_LESS}: pass if (ref & mask) < (stencil & mask)
     * - {@link FUNC_EQUAL}: pass if (ref & mask) == (stencil & mask)
     * - {@link FUNC_LESSEQUAL}: pass if (ref & mask) <= (stencil & mask)
     * - {@link FUNC_GREATER}: pass if (ref & mask) > (stencil & mask)
     * - {@link FUNC_NOTEQUAL}: pass if (ref & mask) != (stencil & mask)
     * - {@link FUNC_GREATEREQUAL}: pass if (ref & mask) >= (stencil & mask)
     * - {@link FUNC_ALWAYS}: always pass
     *
     * @param {number} ref - Reference value used in comparison.
     * @param {number} mask - Mask applied to stencil buffer value and reference value before
     * comparison.
     */
    setStencilFunc(func, ref, mask) {
        if (this.stencilFuncFront !== func || this.stencilRefFront !== ref || this.stencilMaskFront !== mask ||
            this.stencilFuncBack !== func || this.stencilRefBack !== ref || this.stencilMaskBack !== mask) {
            const gl = this.gl;
            gl.stencilFunc(this.glComparison[func], ref, mask);
            this.stencilFuncFront = this.stencilFuncBack = func;
            this.stencilRefFront = this.stencilRefBack = ref;
            this.stencilMaskFront = this.stencilMaskBack = mask;
        }
    }

    /**
     * Configures stencil test for front faces.
     *
     * @param {number} func - A comparison function that decides if the pixel should be written,
     * based on the current stencil buffer value, reference value, and mask value. Can be:
     *
     * - {@link FUNC_NEVER}: never pass
     * - {@link FUNC_LESS}: pass if (ref & mask) < (stencil & mask)
     * - {@link FUNC_EQUAL}: pass if (ref & mask) == (stencil & mask)
     * - {@link FUNC_LESSEQUAL}: pass if (ref & mask) <= (stencil & mask)
     * - {@link FUNC_GREATER}: pass if (ref & mask) > (stencil & mask)
     * - {@link FUNC_NOTEQUAL}: pass if (ref & mask) != (stencil & mask)
     * - {@link FUNC_GREATEREQUAL}: pass if (ref & mask) >= (stencil & mask)
     * - {@link FUNC_ALWAYS}: always pass
     *
     * @param {number} ref - Reference value used in comparison.
     * @param {number} mask - Mask applied to stencil buffer value and reference value before comparison.
     */
    setStencilFuncFront(func, ref, mask) {
        if (this.stencilFuncFront !== func || this.stencilRefFront !== ref || this.stencilMaskFront !== mask) {
            const gl = this.gl;
            gl.stencilFuncSeparate(gl.FRONT, this.glComparison[func], ref, mask);
            this.stencilFuncFront = func;
            this.stencilRefFront = ref;
            this.stencilMaskFront = mask;
        }
    }

    /**
     * Configures stencil test for back faces.
     *
     * @param {number} func - A comparison function that decides if the pixel should be written,
     * based on the current stencil buffer value, reference value, and mask value. Can be:
     *
     * - {@link FUNC_NEVER}: never pass
     * - {@link FUNC_LESS}: pass if (ref & mask) < (stencil & mask)
     * - {@link FUNC_EQUAL}: pass if (ref & mask) == (stencil & mask)
     * - {@link FUNC_LESSEQUAL}: pass if (ref & mask) <= (stencil & mask)
     * - {@link FUNC_GREATER}: pass if (ref & mask) > (stencil & mask)
     * - {@link FUNC_NOTEQUAL}: pass if (ref & mask) != (stencil & mask)
     * - {@link FUNC_GREATEREQUAL}: pass if (ref & mask) >= (stencil & mask)
     * - {@link FUNC_ALWAYS}: always pass
     *
     * @param {number} ref - Reference value used in comparison.
     * @param {number} mask - Mask applied to stencil buffer value and reference value before comparison.
     */
    setStencilFuncBack(func, ref, mask) {
        if (this.stencilFuncBack !== func || this.stencilRefBack !== ref || this.stencilMaskBack !== mask) {
            const gl = this.gl;
            gl.stencilFuncSeparate(gl.BACK, this.glComparison[func], ref, mask);
            this.stencilFuncBack = func;
            this.stencilRefBack = ref;
            this.stencilMaskBack = mask;
        }
    }

    /**
     * Configures how stencil buffer values should be modified based on the result of depth/stencil
     * tests. Works for both front and back faces.
     *
     * @param {number} fail - Action to take if stencil test is failed. Can be:
     *
     * - {@link STENCILOP_KEEP}: don't change the stencil buffer value
     * - {@link STENCILOP_ZERO}: set value to zero
     * - {@link STENCILOP_REPLACE}: replace value with the reference value (see {@link GraphicsDevice#setStencilFunc})
     * - {@link STENCILOP_INCREMENT}: increment the value
     * - {@link STENCILOP_INCREMENTWRAP}: increment the value, but wrap it to zero when it's larger
     * than a maximum representable value
     * - {@link STENCILOP_DECREMENT}: decrement the value
     * - {@link STENCILOP_DECREMENTWRAP}: decrement the value, but wrap it to a maximum
     * representable value, if the current value is 0
     * - {@link STENCILOP_INVERT}: invert the value bitwise
     *
     * @param {number} zfail - Action to take if depth test is failed.  Accepts the same values as
     * `fail`.
     * @param {number} zpass - Action to take if both depth and stencil test are passed. Accepts
     * the same values as `fail`.
     * @param {number} writeMask - A bit mask applied to the reference value, when written.
     */
    setStencilOperation(fail, zfail, zpass, writeMask) {
        if (this.stencilFailFront !== fail || this.stencilZfailFront !== zfail || this.stencilZpassFront !== zpass ||
            this.stencilFailBack !== fail || this.stencilZfailBack !== zfail || this.stencilZpassBack !== zpass) {
            this.gl.stencilOp(this.glStencilOp[fail], this.glStencilOp[zfail], this.glStencilOp[zpass]);
            this.stencilFailFront = this.stencilFailBack = fail;
            this.stencilZfailFront = this.stencilZfailBack = zfail;
            this.stencilZpassFront = this.stencilZpassBack = zpass;
        }
        if (this.stencilWriteMaskFront !== writeMask || this.stencilWriteMaskBack !== writeMask) {
            this.gl.stencilMask(writeMask);
            this.stencilWriteMaskFront = writeMask;
            this.stencilWriteMaskBack = writeMask;
        }
    }

    /**
     * Configures how stencil buffer values should be modified based on the result of depth/stencil
     * tests. Works for front faces.
     *
     * @param {number} fail - Action to take if stencil test is failed. Can be:
     *
     * - {@link STENCILOP_KEEP}: don't change the stencil buffer value
     * - {@link STENCILOP_ZERO}: set value to zero
     * - {@link STENCILOP_REPLACE}: replace value with the reference value (see {@link GraphicsDevice#setStencilFunc})
     * - {@link STENCILOP_INCREMENT}: increment the value
     * - {@link STENCILOP_INCREMENTWRAP}: increment the value, but wrap it to zero when it's larger
     * than a maximum representable value
     * - {@link STENCILOP_DECREMENT}: decrement the value
     * - {@link STENCILOP_DECREMENTWRAP}: decrement the value, but wrap it to a maximum
     * representable value, if the current value is 0
     * - {@link STENCILOP_INVERT}: invert the value bitwise
     *
     * @param {number} zfail - Action to take if depth test is failed.  Accepts the same values as
     * `fail`.
     * @param {number} zpass - Action to take if both depth and stencil test are passed.  Accepts
     * the same values as `fail`.
     * @param {number} writeMask - A bit mask applied to the reference value, when written.
     */
    setStencilOperationFront(fail, zfail, zpass, writeMask) {
        if (this.stencilFailFront !== fail || this.stencilZfailFront !== zfail || this.stencilZpassFront !== zpass) {
            this.gl.stencilOpSeparate(this.gl.FRONT, this.glStencilOp[fail], this.glStencilOp[zfail], this.glStencilOp[zpass]);
            this.stencilFailFront = fail;
            this.stencilZfailFront = zfail;
            this.stencilZpassFront = zpass;
        }
        if (this.stencilWriteMaskFront !== writeMask) {
            this.gl.stencilMaskSeparate(this.gl.FRONT, writeMask);
            this.stencilWriteMaskFront = writeMask;
        }
    }

    /**
     * Configures how stencil buffer values should be modified based on the result of depth/stencil
     * tests. Works for back faces.
     *
     * @param {number} fail - Action to take if stencil test is failed. Can be:
     *
     * - {@link STENCILOP_KEEP}: don't change the stencil buffer value
     * - {@link STENCILOP_ZERO}: set value to zero
     * - {@link STENCILOP_REPLACE}: replace value with the reference value (see {@link GraphicsDevice#setStencilFunc})
     * - {@link STENCILOP_INCREMENT}: increment the value
     * - {@link STENCILOP_INCREMENTWRAP}: increment the value, but wrap it to zero when it's larger
     * than a maximum representable value
     * - {@link STENCILOP_DECREMENT}: decrement the value
     * - {@link STENCILOP_DECREMENTWRAP}: decrement the value, but wrap it to a maximum
     * representable value, if the current value is 0
     * - {@link STENCILOP_INVERT}: invert the value bitwise
     *
     * @param {number} zfail - Action to take if depth test is failed. Accepts the same values as
     * `fail`.
     * @param {number} zpass - Action to take if both depth and stencil test are passed. Accepts
     * the same values as `fail`.
     * @param {number} writeMask - A bit mask applied to the reference value, when written.
     */
    setStencilOperationBack(fail, zfail, zpass, writeMask) {
        if (this.stencilFailBack !== fail || this.stencilZfailBack !== zfail || this.stencilZpassBack !== zpass) {
            this.gl.stencilOpSeparate(this.gl.BACK, this.glStencilOp[fail], this.glStencilOp[zfail], this.glStencilOp[zpass]);
            this.stencilFailBack = fail;
            this.stencilZfailBack = zfail;
            this.stencilZpassBack = zpass;
        }
        if (this.stencilWriteMaskBack !== writeMask) {
            this.gl.stencilMaskSeparate(this.gl.BACK, writeMask);
            this.stencilWriteMaskBack = writeMask;
        }
    }

    setBlendState(blendState) {
        const currentBlendState = this.blendState;
        if (!currentBlendState.equals(blendState)) {
            const gl = this.gl;

            // state values to set
            const { blend, colorOp, alphaOp, colorSrcFactor, colorDstFactor, alphaSrcFactor, alphaDstFactor } = blendState;

            // enable blend
            if (currentBlendState.blend !== blend) {
                if (blend) {
                    gl.enable(gl.BLEND);
                } else {
                    gl.disable(gl.BLEND);
                }
            }

            // blend ops
            if (currentBlendState.colorOp !== colorOp || currentBlendState.alphaOp !== alphaOp) {
                const glBlendEquation = this.glBlendEquation;
                gl.blendEquationSeparate(glBlendEquation[colorOp], glBlendEquation[alphaOp]);
            }

            // blend factors
            if (currentBlendState.colorSrcFactor !== colorSrcFactor || currentBlendState.colorDstFactor !== colorDstFactor ||
                currentBlendState.alphaSrcFactor !== alphaSrcFactor || currentBlendState.alphaDstFactor !== alphaDstFactor) {

                gl.blendFuncSeparate(this.glBlendFunctionColor[colorSrcFactor], this.glBlendFunctionColor[colorDstFactor],
                                     this.glBlendFunctionAlpha[alphaSrcFactor], this.glBlendFunctionAlpha[alphaDstFactor]);
            }

            // color write
            if (currentBlendState.allWrite !== blendState.allWrite) {
                this.gl.colorMask(blendState.redWrite, blendState.greenWrite, blendState.blueWrite, blendState.alphaWrite);
            }

            // update internal state
            currentBlendState.copy(blendState);
        }
    }

    /**
     * Set the source and destination blending factors.
     *
     * @param {number} r - The red component in the range of 0 to 1. Default value is 0.
     * @param {number} g - The green component in the range of 0 to 1. Default value is 0.
     * @param {number} b - The blue component in the range of 0 to 1. Default value is 0.
     * @param {number} a - The alpha component in the range of 0 to 1. Default value is 0.
     * @ignore
     */
    setBlendColor(r, g, b, a) {
        const c = this.blendColor;
        if ((r !== c.r) || (g !== c.g) || (b !== c.b) || (a !== c.a)) {
            this.gl.blendColor(r, g, b, a);
            c.set(r, g, b, a);
        }
    }

    setDepthState(depthState) {
        const currentDepthState = this.depthState;
        if (!currentDepthState.equals(depthState)) {
            const gl = this.gl;

            // write
            const write = depthState.write;
            if (currentDepthState.write !== write) {
                gl.depthMask(write);
            }

            // handle case where depth testing is off, but depth write is on => enable always test to depth write
            // Note on WebGL API behavior: When depth testing is disabled, writes to the depth buffer are also disabled.
            let { func, test } = depthState;
            if (!test && write) {
                test = true;
                func = FUNC_ALWAYS;
            }

            if (currentDepthState.func !== func) {
                gl.depthFunc(this.glComparison[func]);
            }

            if (currentDepthState.test !== test) {
                if (test) {
                    gl.enable(gl.DEPTH_TEST);
                } else {
                    gl.disable(gl.DEPTH_TEST);
                }
            }

            // update internal state
            currentDepthState.copy(depthState);
        }
    }

    setCullMode(cullMode) {
        if (this.cullMode !== cullMode) {
            if (cullMode === CULLFACE_NONE) {
                this.gl.disable(this.gl.CULL_FACE);
            } else {
                if (this.cullMode === CULLFACE_NONE) {
                    this.gl.enable(this.gl.CULL_FACE);
                }

                const mode = this.glCull[cullMode];
                if (this.cullFace !== mode) {
                    this.gl.cullFace(mode);
                    this.cullFace = mode;
                }
            }
            this.cullMode = cullMode;
        }
    }

    /**
     * Sets the active shader to be used during subsequent draw calls.
     *
     * @param {Shader} shader - The shader to set to assign to the device.
     * @returns {boolean} True if the shader was successfully set, false otherwise.
     */
    setShader(shader) {
        if (shader !== this.shader) {
            if (shader.failed) {
                return false;
            } else if (!shader.ready && !shader.impl.finalize(this, shader)) {
                shader.failed = true;
                return false;
            }

            this.shader = shader;

            // Set the active shader
            this.gl.useProgram(shader.impl.glProgram);

            // #if _PROFILER
            this._shaderSwitchesPerFrame++;
            // #endif

            this.attributesInvalidated = true;
        }
        return true;
    }

    /**
     * Get a supported HDR pixel format given a set of hardware support requirements.
     *
     * @param {boolean} preferLargest - If true, prefer the highest precision format. Otherwise prefer the lowest precision format.
     * @param {boolean} renderable - If true, only include pixel formats that can be used as render targets.
     * @param {boolean} updatable - If true, only include formats that can be updated by the CPU.
     * @param {boolean} filterable - If true, only include formats that support texture filtering.
     *
     * @returns {number} The HDR pixel format or null if there are none.
     * @ignore
     */
    getHdrFormat(preferLargest, renderable, updatable, filterable) {
        // Note that for WebGL2, PIXELFORMAT_RGB16F and PIXELFORMAT_RGB32F are not renderable according to this:
        // https://developer.mozilla.org/en-US/docs/Web/API/EXT_color_buffer_float
        // For WebGL1, only PIXELFORMAT_RGBA16F and PIXELFORMAT_RGBA32F are tested for being renderable.
        const f16Valid = this.extTextureHalfFloat &&
            (!renderable || this.textureHalfFloatRenderable) &&
            (!updatable || this.textureHalfFloatUpdatable) &&
            (!filterable || this.extTextureHalfFloatLinear);
        const f32Valid = this.extTextureFloat &&
            (!renderable || this.textureFloatRenderable) &&
            (!filterable || this.extTextureFloatLinear);

        if (f16Valid && f32Valid) {
            return preferLargest ? PIXELFORMAT_RGBA32F : PIXELFORMAT_RGBA16F;
        } else if (f16Valid) {
            return PIXELFORMAT_RGBA16F;
        } else if (f32Valid) {
            return PIXELFORMAT_RGBA32F;
        } /* else */
        return null;
    }

    /**
     * Frees memory from all vertex array objects ever allocated with this device.
     *
     * @ignore
     */
    clearVertexArrayObjectCache() {
        const gl = this.gl;
        this._vaoMap.forEach((item, key, mapObj) => {
            gl.deleteVertexArray(item);
        });

        this._vaoMap.clear();
    }

    resizeCanvas(width, height) {

        this._width = width;
        this._height = height;

        const ratio = Math.min(this._maxPixelRatio, platform.browser ? window.devicePixelRatio : 1);
        width = Math.floor(width * ratio);
        height = Math.floor(height * ratio);

        if (this.canvas.width !== width || this.canvas.height !== height) {
            this.canvas.width = width;
            this.canvas.height = height;
            this.fire(GraphicsDevice.EVENT_RESIZE, width, height);
        }
    }

    /**
     * Width of the back buffer in pixels.
     *
     * @type {number}
     */
    get width() {
        return this.gl.drawingBufferWidth || this.canvas.width;
    }

    /**
     * Height of the back buffer in pixels.
     *
     * @type {number}
     */
    get height() {
        return this.gl.drawingBufferHeight || this.canvas.height;
    }

    /**
     * Fullscreen mode.
     *
     * @type {boolean}
     */
    set fullscreen(fullscreen) {
        if (fullscreen) {
            const canvas = this.gl.canvas;
            canvas.requestFullscreen();
        } else {
            document.exitFullscreen();
        }
    }

    get fullscreen() {
        return !!document.fullscreenElement;
    }

    /**
     * Check if high precision floating-point textures are supported.
     *
     * @type {boolean}
     */
    get textureFloatHighPrecision() {
        if (this._textureFloatHighPrecision === undefined) {
            this._textureFloatHighPrecision = testTextureFloatHighPrecision(this);
        }
        return this._textureFloatHighPrecision;
    }

    /**
     * Check if texture with half float format can be updated with data.
     *
     * @type {boolean}
     */
    get textureHalfFloatUpdatable() {
        if (this._textureHalfFloatUpdatable === undefined) {
            if (this.webgl2) {
                this._textureHalfFloatUpdatable = true;
            } else {
                this._textureHalfFloatUpdatable = testTextureHalfFloatUpdatable(this.gl, this.extTextureHalfFloat.HALF_FLOAT_OES);
            }
        }
        return this._textureHalfFloatUpdatable;
    }
}

export { WebglGraphicsDevice };<|MERGE_RESOLUTION|>--- conflicted
+++ resolved
@@ -394,11 +394,7 @@
         this.initializeContextCaches();
 
         // only enable ImageBitmap on chrome
-<<<<<<< HEAD
-        this.supportsImageBitmap = isChrome && typeof ImageBitmap !== 'undefined';
-=======
         this.supportsImageBitmap = !isSafari && typeof ImageBitmap !== 'undefined';
->>>>>>> e066b925
 
         this.glAddress = [
             gl.REPEAT,
