import { math } from '../../../core/math/math.js';
import { Debug } from '../../../core/debug.js';
import { platform } from '../../../core/platform.js';
import { Color } from '../../../core/math/color.js';
import {
    CLEARFLAG_COLOR, CLEARFLAG_DEPTH, CLEARFLAG_STENCIL,
    CULLFACE_NONE,
    FILTER_NEAREST, FILTER_LINEAR, FILTER_NEAREST_MIPMAP_NEAREST, FILTER_NEAREST_MIPMAP_LINEAR,
    FILTER_LINEAR_MIPMAP_NEAREST, FILTER_LINEAR_MIPMAP_LINEAR,
    FUNC_ALWAYS,
    PIXELFORMAT_RGB8, PIXELFORMAT_RGBA8,
    STENCILOP_KEEP,
    UNIFORMTYPE_BOOL, UNIFORMTYPE_INT, UNIFORMTYPE_FLOAT, UNIFORMTYPE_VEC2, UNIFORMTYPE_VEC3,
    UNIFORMTYPE_VEC4, UNIFORMTYPE_IVEC2, UNIFORMTYPE_IVEC3, UNIFORMTYPE_IVEC4, UNIFORMTYPE_BVEC2,
    UNIFORMTYPE_BVEC3, UNIFORMTYPE_BVEC4, UNIFORMTYPE_MAT2, UNIFORMTYPE_MAT3, UNIFORMTYPE_MAT4,
    UNIFORMTYPE_TEXTURE2D, UNIFORMTYPE_TEXTURECUBE, UNIFORMTYPE_FLOATARRAY, UNIFORMTYPE_TEXTURE2D_SHADOW,
    UNIFORMTYPE_TEXTURECUBE_SHADOW, UNIFORMTYPE_TEXTURE3D, UNIFORMTYPE_VEC2ARRAY, UNIFORMTYPE_VEC3ARRAY, UNIFORMTYPE_VEC4ARRAY,
    UNIFORMTYPE_UINT, UNIFORMTYPE_UVEC2, UNIFORMTYPE_UVEC3, UNIFORMTYPE_UVEC4, UNIFORMTYPE_ITEXTURE2D, UNIFORMTYPE_UTEXTURE2D,
    UNIFORMTYPE_ITEXTURECUBE, UNIFORMTYPE_UTEXTURECUBE, UNIFORMTYPE_ITEXTURE3D, UNIFORMTYPE_UTEXTURE3D, UNIFORMTYPE_ITEXTURE2D_ARRAY,
    UNIFORMTYPE_UTEXTURE2D_ARRAY, UNIFORMTYPE_INTARRAY, UNIFORMTYPE_UINTARRAY, UNIFORMTYPE_BOOLARRAY, UNIFORMTYPE_IVEC2ARRAY,
    UNIFORMTYPE_BVEC2ARRAY, UNIFORMTYPE_UVEC2ARRAY, UNIFORMTYPE_IVEC3ARRAY, UNIFORMTYPE_BVEC3ARRAY, UNIFORMTYPE_UVEC3ARRAY,
    UNIFORMTYPE_IVEC4ARRAY, UNIFORMTYPE_BVEC4ARRAY, UNIFORMTYPE_UVEC4ARRAY, UNIFORMTYPE_MAT4ARRAY,
    semanticToLocation, getPixelFormatArrayType,
    UNIFORMTYPE_TEXTURE2D_ARRAY,
    DEVICETYPE_WEBGL2,
    TEXPROPERTY_MIN_FILTER, TEXPROPERTY_MAG_FILTER, TEXPROPERTY_ADDRESS_U, TEXPROPERTY_ADDRESS_V,
    TEXPROPERTY_ADDRESS_W, TEXPROPERTY_COMPARE_ON_READ, TEXPROPERTY_COMPARE_FUNC, TEXPROPERTY_ANISOTROPY
} from '../constants.js';
import { GraphicsDevice } from '../graphics-device.js';
import { RenderTarget } from '../render-target.js';
import { Texture } from '../texture.js';
import { DebugGraphics } from '../debug-graphics.js';
import { WebglVertexBuffer } from './webgl-vertex-buffer.js';
import { WebglIndexBuffer } from './webgl-index-buffer.js';
import { WebglShader } from './webgl-shader.js';
import { WebglTexture } from './webgl-texture.js';
import { WebglRenderTarget } from './webgl-render-target.js';
import { BlendState } from '../blend-state.js';
import { DepthState } from '../depth-state.js';
import { StencilParameters } from '../stencil-parameters.js';
import { WebglGpuProfiler } from './webgl-gpu-profiler.js';
import { TextureUtils } from '../texture-utils.js';
import { getBuiltInTexture } from '../built-in-textures.js';

/**
 * @import { RenderPass } from '../render-pass.js'
 * @import { Shader } from '../shader.js'
 * @import { VertexBuffer } from '../vertex-buffer.js'
 */

const invalidateAttachments = [];

/**
 * WebglGraphicsDevice extends the base {@link GraphicsDevice} to provide rendering capabilities
 * utilizing the WebGL 2.0 specification.
 *
 * @category Graphics
 */
class WebglGraphicsDevice extends GraphicsDevice {
    /**
     * The WebGL2 context managed by the graphics device.
     *
     * @type {WebGL2RenderingContext}
     * @ignore
     */
    gl;

    /**
     * WebGLFramebuffer object that represents the backbuffer of the device for a rendering frame.
     * When null, this is a framebuffer created when the device was created, otherwise it is a
     * framebuffer supplied by the XR session.
     *
     * @ignore
     */
    _defaultFramebuffer = null;

    /**
     * True if the default framebuffer has changed since the last frame.
     *
     * @ignore
     */
    _defaultFramebufferChanged = false;

    /**
     * Creates a new WebglGraphicsDevice instance.
     *
     * @param {HTMLCanvasElement} canvas - The canvas to which the graphics device will render.
     * @param {object} [options] - Options passed when creating the WebGL context.
     * @param {boolean} [options.alpha] - Boolean that indicates if the canvas contains an
     * alpha buffer. Defaults to true.
     * @param {boolean} [options.depth] - Boolean that indicates that the drawing buffer is
     * requested to have a depth buffer of at least 16 bits. Defaults to true.
     * @param {boolean} [options.stencil] - Boolean that indicates that the drawing buffer is
     * requested to have a stencil buffer of at least 8 bits. Defaults to true.
     * @param {boolean} [options.antialias] - Boolean that indicates whether or not to perform
     * anti-aliasing if possible. Defaults to true.
     * @param {boolean} [options.premultipliedAlpha] - Boolean that indicates that the page
     * compositor will assume the drawing buffer contains colors with pre-multiplied alpha.
     * Defaults to true.
     * @param {boolean} [options.preserveDrawingBuffer] - If the value is true the buffers will not
     * be cleared and will preserve their values until cleared or overwritten by the author.
     * Defaults to false.
     * @param {'default'|'high-performance'|'low-power'} [options.powerPreference] - A hint to the
     * user agent indicating what configuration of GPU is suitable for the WebGL context. Possible
     * values are:
     *
     * - 'default': Let the user agent decide which GPU configuration is most suitable. This is the
     * default value.
     * - 'high-performance': Prioritizes rendering performance over power consumption.
     * - 'low-power': Prioritizes power saving over rendering performance.
     *
     * Defaults to 'default'.
     * @param {boolean} [options.failIfMajorPerformanceCaveat] - Boolean that indicates if a
     * context will be created if the system performance is low or if no hardware GPU is available.
     * Defaults to false.
     * @param {boolean} [options.desynchronized] - Boolean that hints the user agent to reduce the
     * latency by desynchronizing the canvas paint cycle from the event loop. Defaults to false.
     * @param {boolean} [options.xrCompatible] - Boolean that hints to the user agent to use a
     * compatible graphics adapter for an immersive XR device.
     * @param {WebGL2RenderingContext} [options.gl] - The rendering context
     * to use. If not specified, a new context will be created.
     */
    constructor(canvas, options = {}) {
        super(canvas, options);
        options = this.initOptions;

        this.updateClientRect();

        // initialize this before registering lost context handlers to avoid undefined access when the device is created lost.
        this.initTextureUnits();

        // Add handlers for when the WebGL context is lost or restored
        this.contextLost = false;

        this._contextLostHandler = (event) => {
            event.preventDefault();
            this.loseContext();
            Debug.log('pc.GraphicsDevice: WebGL context lost.');
            this.fire('devicelost');
        };

        this._contextRestoredHandler = () => {
            Debug.log('pc.GraphicsDevice: WebGL context restored.');
            this.restoreContext();
            this.fire('devicerestored');
        };

        // #4136 - turn off antialiasing on AppleWebKit browsers 15.4
        const ua = (typeof navigator !== 'undefined') && navigator.userAgent;
        this.forceDisableMultisampling = ua && ua.includes('AppleWebKit') && (ua.includes('15.4') || ua.includes('15_4'));
        if (this.forceDisableMultisampling) {
            options.antialias = false;
            Debug.log('Antialiasing has been turned off due to rendering issues on AppleWebKit 15.4');
        }

        // #5856 - turn off antialiasing on Firefox running on Windows / Android
        if (platform.browserName === 'firefox') {
            const ua = (typeof navigator !== 'undefined') ? navigator.userAgent : '';
            const match = ua.match(/Firefox\/(\d+(\.\d+)*)/);
            const firefoxVersion = match ? match[1] : null;
            if (firefoxVersion) {
                const version = parseFloat(firefoxVersion);
                const disableAntialias = (platform.name === 'windows' && (version >= 120 || version === 115)) ||
                                         (platform.name === 'android' && version >= 132);
                if (disableAntialias) {
                    options.antialias = false;
                    Debug.log(`Antialiasing has been turned off due to rendering issues on Firefox ${platform.name} platform version ${firefoxVersion}`);
                }
            }
        }

        // we always allocate the default framebuffer without antialiasing, so remove that option
        this.backBufferAntialias = options.antialias ?? false;
        options.antialias = false;

        // Retrieve the WebGL context
        /** @type {WebGL2RenderingContext} */
        const gl = options.gl ?? canvas.getContext('webgl2', options);

        if (!gl) {
            throw new Error('WebGL not supported');
        }

        this.gl = gl;
        this.isWebGL2 = true;
        this._deviceType = DEVICETYPE_WEBGL2;

        // pixel format of the framebuffer
        this.updateBackbufferFormat(null);

        const isChrome = platform.browserName === 'chrome';
        const isSafari = platform.browserName === 'safari';
        const isMac = platform.browser && navigator.appVersion.indexOf('Mac') !== -1;

        // enable temporary texture unit workaround on desktop safari
        this._tempEnableSafariTextureUnitWorkaround = isSafari;

        // enable temporary workaround for glBlitFramebuffer failing on Mac Chrome (#2504)
        this._tempMacChromeBlitFramebufferWorkaround = isMac && isChrome && !options.alpha;

        canvas.addEventListener('webglcontextlost', this._contextLostHandler, false);
        canvas.addEventListener('webglcontextrestored', this._contextRestoredHandler, false);

        this.initializeExtensions();
        this.initializeCapabilities();
        this.initializeRenderState();
        this.initializeContextCaches();

        this.createBackbuffer(null);

        // only enable ImageBitmap on chrome
        this.supportsImageBitmap = !isSafari && typeof ImageBitmap !== 'undefined';

        // supported sampler types
        this._samplerTypes = new Set([
            gl.SAMPLER_2D,
            gl.SAMPLER_CUBE,
            gl.UNSIGNED_INT_SAMPLER_2D,
            gl.INT_SAMPLER_2D,
            gl.SAMPLER_2D_SHADOW,
            gl.SAMPLER_CUBE_SHADOW,
            gl.SAMPLER_3D,
            gl.INT_SAMPLER_3D,
            gl.UNSIGNED_INT_SAMPLER_3D,
            gl.SAMPLER_2D_ARRAY,
            gl.INT_SAMPLER_2D_ARRAY,
            gl.UNSIGNED_INT_SAMPLER_2D_ARRAY
        ]);

        this.glAddress = [
            gl.REPEAT,
            gl.CLAMP_TO_EDGE,
            gl.MIRRORED_REPEAT
        ];

        this.glBlendEquation = [
            gl.FUNC_ADD,
            gl.FUNC_SUBTRACT,
            gl.FUNC_REVERSE_SUBTRACT,
            gl.MIN,
            gl.MAX
        ];

        this.glBlendFunctionColor = [
            gl.ZERO,
            gl.ONE,
            gl.SRC_COLOR,
            gl.ONE_MINUS_SRC_COLOR,
            gl.DST_COLOR,
            gl.ONE_MINUS_DST_COLOR,
            gl.SRC_ALPHA,
            gl.SRC_ALPHA_SATURATE,
            gl.ONE_MINUS_SRC_ALPHA,
            gl.DST_ALPHA,
            gl.ONE_MINUS_DST_ALPHA,
            gl.CONSTANT_COLOR,
            gl.ONE_MINUS_CONSTANT_COLOR
        ];

        this.glBlendFunctionAlpha = [
            gl.ZERO,
            gl.ONE,
            gl.SRC_COLOR,
            gl.ONE_MINUS_SRC_COLOR,
            gl.DST_COLOR,
            gl.ONE_MINUS_DST_COLOR,
            gl.SRC_ALPHA,
            gl.SRC_ALPHA_SATURATE,
            gl.ONE_MINUS_SRC_ALPHA,
            gl.DST_ALPHA,
            gl.ONE_MINUS_DST_ALPHA,
            gl.CONSTANT_ALPHA,
            gl.ONE_MINUS_CONSTANT_ALPHA
        ];

        this.glComparison = [
            gl.NEVER,
            gl.LESS,
            gl.EQUAL,
            gl.LEQUAL,
            gl.GREATER,
            gl.NOTEQUAL,
            gl.GEQUAL,
            gl.ALWAYS
        ];

        this.glStencilOp = [
            gl.KEEP,
            gl.ZERO,
            gl.REPLACE,
            gl.INCR,
            gl.INCR_WRAP,
            gl.DECR,
            gl.DECR_WRAP,
            gl.INVERT
        ];

        this.glClearFlag = [
            0,
            gl.COLOR_BUFFER_BIT,
            gl.DEPTH_BUFFER_BIT,
            gl.COLOR_BUFFER_BIT | gl.DEPTH_BUFFER_BIT,
            gl.STENCIL_BUFFER_BIT,
            gl.STENCIL_BUFFER_BIT | gl.COLOR_BUFFER_BIT,
            gl.STENCIL_BUFFER_BIT | gl.DEPTH_BUFFER_BIT,
            gl.STENCIL_BUFFER_BIT | gl.COLOR_BUFFER_BIT | gl.DEPTH_BUFFER_BIT
        ];

        this.glCull = [
            0,
            gl.BACK,
            gl.FRONT,
            gl.FRONT_AND_BACK
        ];

        this.glFilter = [
            gl.NEAREST,
            gl.LINEAR,
            gl.NEAREST_MIPMAP_NEAREST,
            gl.NEAREST_MIPMAP_LINEAR,
            gl.LINEAR_MIPMAP_NEAREST,
            gl.LINEAR_MIPMAP_LINEAR
        ];

        this.glPrimitive = [
            gl.POINTS,
            gl.LINES,
            gl.LINE_LOOP,
            gl.LINE_STRIP,
            gl.TRIANGLES,
            gl.TRIANGLE_STRIP,
            gl.TRIANGLE_FAN
        ];

        this.glType = [
            gl.BYTE,
            gl.UNSIGNED_BYTE,
            gl.SHORT,
            gl.UNSIGNED_SHORT,
            gl.INT,
            gl.UNSIGNED_INT,
            gl.FLOAT,
            gl.HALF_FLOAT
        ];

        this.pcUniformType = {};
        this.pcUniformType[gl.BOOL]         = UNIFORMTYPE_BOOL;
        this.pcUniformType[gl.INT]          = UNIFORMTYPE_INT;
        this.pcUniformType[gl.FLOAT]        = UNIFORMTYPE_FLOAT;
        this.pcUniformType[gl.FLOAT_VEC2]   = UNIFORMTYPE_VEC2;
        this.pcUniformType[gl.FLOAT_VEC3]   = UNIFORMTYPE_VEC3;
        this.pcUniformType[gl.FLOAT_VEC4]   = UNIFORMTYPE_VEC4;
        this.pcUniformType[gl.INT_VEC2]     = UNIFORMTYPE_IVEC2;
        this.pcUniformType[gl.INT_VEC3]     = UNIFORMTYPE_IVEC3;
        this.pcUniformType[gl.INT_VEC4]     = UNIFORMTYPE_IVEC4;
        this.pcUniformType[gl.BOOL_VEC2]    = UNIFORMTYPE_BVEC2;
        this.pcUniformType[gl.BOOL_VEC3]    = UNIFORMTYPE_BVEC3;
        this.pcUniformType[gl.BOOL_VEC4]    = UNIFORMTYPE_BVEC4;
        this.pcUniformType[gl.FLOAT_MAT2]   = UNIFORMTYPE_MAT2;
        this.pcUniformType[gl.FLOAT_MAT3]   = UNIFORMTYPE_MAT3;
        this.pcUniformType[gl.FLOAT_MAT4]   = UNIFORMTYPE_MAT4;
        this.pcUniformType[gl.SAMPLER_2D]   = UNIFORMTYPE_TEXTURE2D;
        this.pcUniformType[gl.SAMPLER_CUBE] = UNIFORMTYPE_TEXTURECUBE;
        this.pcUniformType[gl.UNSIGNED_INT]         = UNIFORMTYPE_UINT;
        this.pcUniformType[gl.UNSIGNED_INT_VEC2]    = UNIFORMTYPE_UVEC2;
        this.pcUniformType[gl.UNSIGNED_INT_VEC3]    = UNIFORMTYPE_UVEC3;
        this.pcUniformType[gl.UNSIGNED_INT_VEC4]    = UNIFORMTYPE_UVEC4;

        this.pcUniformType[gl.SAMPLER_2D_SHADOW]   = UNIFORMTYPE_TEXTURE2D_SHADOW;
        this.pcUniformType[gl.SAMPLER_CUBE_SHADOW] = UNIFORMTYPE_TEXTURECUBE_SHADOW;
        this.pcUniformType[gl.SAMPLER_2D_ARRAY]    = UNIFORMTYPE_TEXTURE2D_ARRAY;
        this.pcUniformType[gl.SAMPLER_3D]          = UNIFORMTYPE_TEXTURE3D;

        this.pcUniformType[gl.INT_SAMPLER_2D]           = UNIFORMTYPE_ITEXTURE2D;
        this.pcUniformType[gl.UNSIGNED_INT_SAMPLER_2D]  = UNIFORMTYPE_UTEXTURE2D;

        this.pcUniformType[gl.INT_SAMPLER_CUBE]         = UNIFORMTYPE_ITEXTURECUBE;
        this.pcUniformType[gl.UNSIGNED_INT_SAMPLER_2D]  = UNIFORMTYPE_UTEXTURECUBE;

        this.pcUniformType[gl.INT_SAMPLER_3D]           = UNIFORMTYPE_ITEXTURE3D;
        this.pcUniformType[gl.UNSIGNED_INT_SAMPLER_3D]  = UNIFORMTYPE_UTEXTURE3D;

        this.pcUniformType[gl.INT_SAMPLER_2D_ARRAY]     = UNIFORMTYPE_ITEXTURE2D_ARRAY;
        this.pcUniformType[gl.UNSIGNED_INT_SAMPLER_2D_ARRAY] = UNIFORMTYPE_UTEXTURE2D_ARRAY;

        this.targetToSlot = {};
        this.targetToSlot[gl.TEXTURE_2D] = 0;
        this.targetToSlot[gl.TEXTURE_CUBE_MAP] = 1;
        this.targetToSlot[gl.TEXTURE_3D] = 2;

        // Define the uniform commit functions
        let scopeX, scopeY, scopeZ, scopeW;
        let uniformValue;
        this.commitFunction = [];
        this.commitFunction[UNIFORMTYPE_BOOL] = function (uniform, value) {
            if (uniform.value !== value) {
                gl.uniform1i(uniform.locationId, value);
                uniform.value = value;
            }
        };
        this.commitFunction[UNIFORMTYPE_INT] = this.commitFunction[UNIFORMTYPE_BOOL];
        this.commitFunction[UNIFORMTYPE_FLOAT] = function (uniform, value) {
            if (uniform.value !== value) {
                gl.uniform1f(uniform.locationId, value);
                uniform.value = value;
            }
        };
        this.commitFunction[UNIFORMTYPE_VEC2]  = function (uniform, value) {
            uniformValue = uniform.value;
            scopeX = value[0];
            scopeY = value[1];
            if (uniformValue[0] !== scopeX || uniformValue[1] !== scopeY) {
                gl.uniform2fv(uniform.locationId, value);
                uniformValue[0] = scopeX;
                uniformValue[1] = scopeY;
            }
        };
        this.commitFunction[UNIFORMTYPE_VEC3]  = function (uniform, value) {
            uniformValue = uniform.value;
            scopeX = value[0];
            scopeY = value[1];
            scopeZ = value[2];
            if (uniformValue[0] !== scopeX || uniformValue[1] !== scopeY || uniformValue[2] !== scopeZ) {
                gl.uniform3fv(uniform.locationId, value);
                uniformValue[0] = scopeX;
                uniformValue[1] = scopeY;
                uniformValue[2] = scopeZ;
            }
        };
        this.commitFunction[UNIFORMTYPE_VEC4]  = function (uniform, value) {
            uniformValue = uniform.value;
            scopeX = value[0];
            scopeY = value[1];
            scopeZ = value[2];
            scopeW = value[3];
            if (uniformValue[0] !== scopeX || uniformValue[1] !== scopeY || uniformValue[2] !== scopeZ || uniformValue[3] !== scopeW) {
                gl.uniform4fv(uniform.locationId, value);
                uniformValue[0] = scopeX;
                uniformValue[1] = scopeY;
                uniformValue[2] = scopeZ;
                uniformValue[3] = scopeW;
            }
        };
        this.commitFunction[UNIFORMTYPE_IVEC2] = function (uniform, value) {
            uniformValue = uniform.value;
            scopeX = value[0];
            scopeY = value[1];
            if (uniformValue[0] !== scopeX || uniformValue[1] !== scopeY) {
                gl.uniform2iv(uniform.locationId, value);
                uniformValue[0] = scopeX;
                uniformValue[1] = scopeY;
            }
        };
        this.commitFunction[UNIFORMTYPE_BVEC2] = this.commitFunction[UNIFORMTYPE_IVEC2];
        this.commitFunction[UNIFORMTYPE_IVEC3] = function (uniform, value) {
            uniformValue = uniform.value;
            scopeX = value[0];
            scopeY = value[1];
            scopeZ = value[2];
            if (uniformValue[0] !== scopeX || uniformValue[1] !== scopeY || uniformValue[2] !== scopeZ) {
                gl.uniform3iv(uniform.locationId, value);
                uniformValue[0] = scopeX;
                uniformValue[1] = scopeY;
                uniformValue[2] = scopeZ;
            }
        };
        this.commitFunction[UNIFORMTYPE_BVEC3] = this.commitFunction[UNIFORMTYPE_IVEC3];
        this.commitFunction[UNIFORMTYPE_IVEC4] = function (uniform, value) {
            uniformValue = uniform.value;
            scopeX = value[0];
            scopeY = value[1];
            scopeZ = value[2];
            scopeW = value[3];
            if (uniformValue[0] !== scopeX || uniformValue[1] !== scopeY || uniformValue[2] !== scopeZ || uniformValue[3] !== scopeW) {
                gl.uniform4iv(uniform.locationId, value);
                uniformValue[0] = scopeX;
                uniformValue[1] = scopeY;
                uniformValue[2] = scopeZ;
                uniformValue[3] = scopeW;
            }
        };
        this.commitFunction[UNIFORMTYPE_BVEC4] = this.commitFunction[UNIFORMTYPE_IVEC4];
        this.commitFunction[UNIFORMTYPE_MAT2]  = function (uniform, value) {
            gl.uniformMatrix2fv(uniform.locationId, false, value);
        };
        this.commitFunction[UNIFORMTYPE_MAT3]  = function (uniform, value) {
            gl.uniformMatrix3fv(uniform.locationId, false, value);
        };
        this.commitFunction[UNIFORMTYPE_MAT4]  = function (uniform, value) {
            gl.uniformMatrix4fv(uniform.locationId, false, value);
        };
        this.commitFunction[UNIFORMTYPE_FLOATARRAY] = function (uniform, value) {
            gl.uniform1fv(uniform.locationId, value);
        };
        this.commitFunction[UNIFORMTYPE_VEC2ARRAY]  = function (uniform, value) {
            gl.uniform2fv(uniform.locationId, value);
        };
        this.commitFunction[UNIFORMTYPE_VEC3ARRAY]  = function (uniform, value) {
            gl.uniform3fv(uniform.locationId, value);
        };
        this.commitFunction[UNIFORMTYPE_VEC4ARRAY]  = function (uniform, value) {
            gl.uniform4fv(uniform.locationId, value);
        };

        this.commitFunction[UNIFORMTYPE_UINT] = function (uniform, value) {
            if (uniform.value !== value) {
                gl.uniform1ui(uniform.locationId, value);
                uniform.value = value;
            }
        };
        this.commitFunction[UNIFORMTYPE_UVEC2]  = function (uniform, value) {
            uniformValue = uniform.value;
            scopeX = value[0];
            scopeY = value[1];
            if (uniformValue[0] !== scopeX || uniformValue[1] !== scopeY) {
                gl.uniform2uiv(uniform.locationId, value);
                uniformValue[0] = scopeX;
                uniformValue[1] = scopeY;
            }
        };
        this.commitFunction[UNIFORMTYPE_UVEC3]  = function (uniform, value) {
            uniformValue = uniform.value;
            scopeX = value[0];
            scopeY = value[1];
            scopeZ = value[2];
            if (uniformValue[0] !== scopeX || uniformValue[1] !== scopeY || uniformValue[2] !== scopeZ) {
                gl.uniform3uiv(uniform.locationId, value);
                uniformValue[0] = scopeX;
                uniformValue[1] = scopeY;
                uniformValue[2] = scopeZ;
            }
        };
        this.commitFunction[UNIFORMTYPE_UVEC4] = function (uniform, value) {
            uniformValue = uniform.value;
            scopeX = value[0];
            scopeY = value[1];
            scopeZ = value[2];
            scopeW = value[3];
            if (uniformValue[0] !== scopeX || uniformValue[1] !== scopeY || uniformValue[2] !== scopeZ || uniformValue[3] !== scopeW) {
                gl.uniform4uiv(uniform.locationId, value);
                uniformValue[0] = scopeX;
                uniformValue[1] = scopeY;
                uniformValue[2] = scopeZ;
                uniformValue[3] = scopeW;
            }
        };

        this.commitFunction[UNIFORMTYPE_INTARRAY] = function (uniform, value) {
            gl.uniform1iv(uniform.locationId, value);
        };
        this.commitFunction[UNIFORMTYPE_UINTARRAY] = function (uniform, value) {
            gl.uniform1uiv(uniform.locationId, value);
        };
        this.commitFunction[UNIFORMTYPE_BOOLARRAY] = this.commitFunction[UNIFORMTYPE_INTARRAY];

        this.commitFunction[UNIFORMTYPE_IVEC2ARRAY]  = function (uniform, value) {
            gl.uniform2iv(uniform.locationId, value);
        };
        this.commitFunction[UNIFORMTYPE_UVEC2ARRAY]  = function (uniform, value) {
            gl.uniform2uiv(uniform.locationId, value);
        };
        this.commitFunction[UNIFORMTYPE_BVEC2ARRAY] = this.commitFunction[UNIFORMTYPE_IVEC2ARRAY];

        this.commitFunction[UNIFORMTYPE_IVEC3ARRAY]  = function (uniform, value) {
            gl.uniform3iv(uniform.locationId, value);
        };
        this.commitFunction[UNIFORMTYPE_UVEC3ARRAY]  = function (uniform, value) {
            gl.uniform3uiv(uniform.locationId, value);
        };
        this.commitFunction[UNIFORMTYPE_BVEC3ARRAY] = this.commitFunction[UNIFORMTYPE_IVEC3ARRAY];

        this.commitFunction[UNIFORMTYPE_IVEC4ARRAY]  = function (uniform, value) {
            gl.uniform4iv(uniform.locationId, value);
        };
        this.commitFunction[UNIFORMTYPE_UVEC4ARRAY]  = function (uniform, value) {
            gl.uniform4uiv(uniform.locationId, value);
        };
        this.commitFunction[UNIFORMTYPE_BVEC4ARRAY] = this.commitFunction[UNIFORMTYPE_IVEC4ARRAY];

        this.commitFunction[UNIFORMTYPE_MAT4ARRAY]  = function (uniform, value) {
            gl.uniformMatrix4fv(uniform.locationId, false, value);
        };

        this.constantTexSource = this.scope.resolve('source');

        this.postInit();
    }

    postInit() {
        super.postInit();

        this.gpuProfiler = new WebglGpuProfiler(this);
    }

    /**
     * Destroy the graphics device.
     */
    destroy() {
        super.destroy();
        const gl = this.gl;

        if (this.feedback) {
            gl.deleteTransformFeedback(this.feedback);
        }

        this.clearVertexArrayObjectCache();

        this.canvas.removeEventListener('webglcontextlost', this._contextLostHandler, false);
        this.canvas.removeEventListener('webglcontextrestored', this._contextRestoredHandler, false);

        this._contextLostHandler = null;
        this._contextRestoredHandler = null;

        this.gl = null;

        super.postDestroy();
    }

    createBackbuffer(frameBuffer) {
        this.supportsStencil = this.initOptions.stencil;

        this.backBuffer = new RenderTarget({
            name: 'WebglFramebuffer',
            graphicsDevice: this,
            depth: this.initOptions.depth,
            stencil: this.supportsStencil,
            samples: this.samples
        });

        // use the default WebGL framebuffer for rendering
        this.backBuffer.impl.suppliedColorFramebuffer = frameBuffer;
    }

    // Update framebuffer format based on the current framebuffer, as this is use to create matching multi-sampled framebuffer
    updateBackbufferFormat(framebuffer) {
        const gl = this.gl;
        gl.bindFramebuffer(gl.FRAMEBUFFER, framebuffer);
        const alphaBits = this.gl.getParameter(this.gl.ALPHA_BITS);
        this.backBufferFormat = alphaBits ? PIXELFORMAT_RGBA8 : PIXELFORMAT_RGB8;
    }

    updateBackbuffer() {

        const resolutionChanged = this.canvas.width !== this.backBufferSize.x || this.canvas.height !== this.backBufferSize.y;
        if (this._defaultFramebufferChanged || resolutionChanged) {

            // if the default framebuffer changes (entering or exiting XR for example)
            if (this._defaultFramebufferChanged) {
                this.updateBackbufferFormat(this._defaultFramebuffer);
            }

            this._defaultFramebufferChanged = false;
            this.backBufferSize.set(this.canvas.width, this.canvas.height);

            // recreate the backbuffer with newly supplied framebuffer
            this.backBuffer.destroy();
            this.createBackbuffer(this._defaultFramebuffer);
        }
    }

    // provide webgl implementation for the vertex buffer
    createVertexBufferImpl(vertexBuffer, format) {
        return new WebglVertexBuffer();
    }

    // provide webgl implementation for the index buffer
    createIndexBufferImpl(indexBuffer) {
        return new WebglIndexBuffer(indexBuffer);
    }

    createShaderImpl(shader) {
        return new WebglShader(shader);
    }

    createTextureImpl(texture) {
        return new WebglTexture(texture);
    }

    createRenderTargetImpl(renderTarget) {
        return new WebglRenderTarget();
    }

    // #if _DEBUG
    pushMarker(name) {
        if (platform.browser && window.spector) {
            const label = DebugGraphics.toString();
            window.spector.setMarker(`${label} #`);
        }
    }

    popMarker() {
        if (platform.browser && window.spector) {
            const label = DebugGraphics.toString();
            if (label.length) {
                window.spector.setMarker(`${label} #`);
            } else {
                window.spector.clearMarker();
            }
        }
    }
    // #endif

    /**
     * Query the precision supported by ints and floats in vertex and fragment shaders. Note that
     * getShaderPrecisionFormat is not guaranteed to be present (such as some instances of the
     * default Android browser). In this case, assume highp is available.
     *
     * @returns {"highp"|"mediump"|"lowp"} The highest precision supported by the WebGL context.
     * @ignore
     */
    getPrecision() {
        const gl = this.gl;
        let precision = 'highp';

        if (gl.getShaderPrecisionFormat) {
            const vertexShaderPrecisionHighpFloat = gl.getShaderPrecisionFormat(gl.VERTEX_SHADER, gl.HIGH_FLOAT);
            const vertexShaderPrecisionMediumpFloat = gl.getShaderPrecisionFormat(gl.VERTEX_SHADER, gl.MEDIUM_FLOAT);

            const fragmentShaderPrecisionHighpFloat = gl.getShaderPrecisionFormat(gl.FRAGMENT_SHADER, gl.HIGH_FLOAT);
            const fragmentShaderPrecisionMediumpFloat = gl.getShaderPrecisionFormat(gl.FRAGMENT_SHADER, gl.MEDIUM_FLOAT);

            if (vertexShaderPrecisionHighpFloat && vertexShaderPrecisionMediumpFloat && fragmentShaderPrecisionHighpFloat && fragmentShaderPrecisionMediumpFloat) {

                const highpAvailable = vertexShaderPrecisionHighpFloat.precision > 0 && fragmentShaderPrecisionHighpFloat.precision > 0;
                const mediumpAvailable = vertexShaderPrecisionMediumpFloat.precision > 0 && fragmentShaderPrecisionMediumpFloat.precision > 0;

                if (!highpAvailable) {
                    if (mediumpAvailable) {
                        precision = 'mediump';
                        Debug.warn('WARNING: highp not supported, using mediump');
                    } else {
                        precision = 'lowp';
                        Debug.warn('WARNING: highp and mediump not supported, using lowp');
                    }
                }
            }
        }

        return precision;
    }

    getExtension() {
        for (let i = 0; i < arguments.length; i++) {
            if (this.supportedExtensions.indexOf(arguments[i]) !== -1) {
                return this.gl.getExtension(arguments[i]);
            }
        }
        return null;
    }

    get extDisjointTimerQuery() {
        // lazy evaluation as this is not typically used
        if (!this._extDisjointTimerQuery) {
            // Note that Firefox exposes EXT_disjoint_timer_query under WebGL2 rather than EXT_disjoint_timer_query_webgl2
            this._extDisjointTimerQuery = this.getExtension('EXT_disjoint_timer_query_webgl2', 'EXT_disjoint_timer_query');
        }
        return this._extDisjointTimerQuery;
    }

    /**
     * Initialize the extensions provided by the WebGL context.
     *
     * @ignore
     */
    initializeExtensions() {
        const gl = this.gl;
        this.supportedExtensions = gl.getSupportedExtensions() ?? [];
        this._extDisjointTimerQuery = null;

        this.textureRG11B10Renderable = true;

        // In WebGL2 float texture renderability is dictated by the EXT_color_buffer_float extension
        this.extColorBufferFloat = this.getExtension('EXT_color_buffer_float');
        this.textureFloatRenderable = !!this.extColorBufferFloat;

        // iOS exposes this for half precision render targets on WebGL2 from iOS v 14.5beta
        this.extColorBufferHalfFloat = this.getExtension('EXT_color_buffer_half_float');

        // render to half float buffers support - either of these two extensions
        this.textureHalfFloatRenderable = !!this.extColorBufferHalfFloat || !!this.extColorBufferFloat;

        this.extDebugRendererInfo = this.getExtension('WEBGL_debug_renderer_info');

        this.extTextureFloatLinear = this.getExtension('OES_texture_float_linear');
        this.textureFloatFilterable = !!this.extTextureFloatLinear;

        this.extFloatBlend = this.getExtension('EXT_float_blend');
        this.extTextureFilterAnisotropic = this.getExtension('EXT_texture_filter_anisotropic', 'WEBKIT_EXT_texture_filter_anisotropic');
        this.extParallelShaderCompile = this.getExtension('KHR_parallel_shader_compile');

        // compressed textures
        this.extCompressedTextureETC1 = this.getExtension('WEBGL_compressed_texture_etc1');
        this.extCompressedTextureETC = this.getExtension('WEBGL_compressed_texture_etc');
        this.extCompressedTexturePVRTC = this.getExtension('WEBGL_compressed_texture_pvrtc', 'WEBKIT_WEBGL_compressed_texture_pvrtc');
        this.extCompressedTextureS3TC = this.getExtension('WEBGL_compressed_texture_s3tc', 'WEBKIT_WEBGL_compressed_texture_s3tc');
        this.extCompressedTextureS3TC_SRGB = this.getExtension('WEBGL_compressed_texture_s3tc_srgb');
        this.extCompressedTextureATC = this.getExtension('WEBGL_compressed_texture_atc');
        this.extCompressedTextureASTC = this.getExtension('WEBGL_compressed_texture_astc');
        this.extTextureCompressionBPTC = this.getExtension('EXT_texture_compression_bptc');
    }

    /**
     * Query the capabilities of the WebGL context.
     *
     * @ignore
     */
    initializeCapabilities() {
        const gl = this.gl;
        let ext;

        const userAgent = typeof navigator !== 'undefined' ? navigator.userAgent : '';

        this.maxPrecision = this.precision = this.getPrecision();

        const contextAttribs = gl.getContextAttributes();
        this.supportsMsaa = contextAttribs?.antialias ?? false;
        this.supportsStencil = contextAttribs?.stencil ?? false;

        // Query parameter values from the WebGL context
        this.maxTextureSize = gl.getParameter(gl.MAX_TEXTURE_SIZE);
        this.maxCubeMapSize = gl.getParameter(gl.MAX_CUBE_MAP_TEXTURE_SIZE);
        this.maxRenderBufferSize = gl.getParameter(gl.MAX_RENDERBUFFER_SIZE);
        this.maxTextures = gl.getParameter(gl.MAX_TEXTURE_IMAGE_UNITS);
        this.maxCombinedTextures = gl.getParameter(gl.MAX_COMBINED_TEXTURE_IMAGE_UNITS);
        this.maxVertexTextures = gl.getParameter(gl.MAX_VERTEX_TEXTURE_IMAGE_UNITS);
        this.vertexUniformsCount = gl.getParameter(gl.MAX_VERTEX_UNIFORM_VECTORS);
        this.fragmentUniformsCount = gl.getParameter(gl.MAX_FRAGMENT_UNIFORM_VECTORS);
        this.maxColorAttachments = gl.getParameter(gl.MAX_COLOR_ATTACHMENTS);
        this.maxVolumeSize = gl.getParameter(gl.MAX_3D_TEXTURE_SIZE);

        ext = this.extDebugRendererInfo;
        this.unmaskedRenderer = ext ? gl.getParameter(ext.UNMASKED_RENDERER_WEBGL) : '';
        this.unmaskedVendor = ext ? gl.getParameter(ext.UNMASKED_VENDOR_WEBGL) : '';

        // Mali-G52 has rendering issues with GPU particles including
        // SM-A225M, M2003J15SC and KFRAWI (Amazon Fire HD 8 2022)
        const maliRendererRegex = /\bMali-G52+/;

        // Samsung devices with Exynos (ARM) either crash or render incorrectly when using GPU for particles. See:
        // https://github.com/playcanvas/engine/issues/3967
        // https://github.com/playcanvas/engine/issues/3415
        // https://github.com/playcanvas/engine/issues/4514
        // Example UA matches: Starting 'SM' and any combination of letters or numbers:
        // Mozilla/5.0 (Linux, Android 12; SM-G970F Build/SP1A.210812.016; wv)
        const samsungModelRegex = /SM-[a-zA-Z0-9]+/;
        this.supportsGpuParticles = !(this.unmaskedVendor === 'ARM' && userAgent.match(samsungModelRegex)) &&
            !(this.unmaskedRenderer.match(maliRendererRegex));

        ext = this.extTextureFilterAnisotropic;
        this.maxAnisotropy = ext ? gl.getParameter(ext.MAX_TEXTURE_MAX_ANISOTROPY_EXT) : 1;

        const antialiasSupported = !this.forceDisableMultisampling;
        this.maxSamples = antialiasSupported ? gl.getParameter(gl.MAX_SAMPLES) : 1;

        // some devices incorrectly report max samples larger than 4
        this.maxSamples = Math.min(this.maxSamples, 4);

        // we handle anti-aliasing internally by allocating multi-sampled backbuffer
        this.samples = antialiasSupported && this.backBufferAntialias ? this.maxSamples : 1;

        // Don't allow area lights on old android devices, they often fail to compile the shader, run it incorrectly or are very slow.
        this.supportsAreaLights = !platform.android;

        // Also do not allow them when we only have small number of texture units
        if (this.maxTextures <= 8) {
            this.supportsAreaLights = false;
        }

        this.initCapsDefines();
    }

    /**
     * Set the initial render state on the WebGL context.
     *
     * @ignore
     */
    initializeRenderState() {
        super.initializeRenderState();

        const gl = this.gl;

        // Initialize render state to a known start state

        // default blend state
        gl.disable(gl.BLEND);
        gl.blendFunc(gl.ONE, gl.ZERO);
        gl.blendEquation(gl.FUNC_ADD);
        gl.colorMask(true, true, true, true);

        gl.blendColor(0, 0, 0, 0);

        gl.enable(gl.CULL_FACE);

        this.cullFace = gl.BACK;
        gl.cullFace(gl.BACK);

        // default depth state
        gl.enable(gl.DEPTH_TEST);
        gl.depthFunc(gl.LEQUAL);
        gl.depthMask(true);

        this.stencil = false;
        gl.disable(gl.STENCIL_TEST);

        this.stencilFuncFront = this.stencilFuncBack = FUNC_ALWAYS;
        this.stencilRefFront = this.stencilRefBack = 0;
        this.stencilMaskFront = this.stencilMaskBack = 0xFF;
        gl.stencilFunc(gl.ALWAYS, 0, 0xFF);

        this.stencilFailFront = this.stencilFailBack = STENCILOP_KEEP;
        this.stencilZfailFront = this.stencilZfailBack = STENCILOP_KEEP;
        this.stencilZpassFront = this.stencilZpassBack = STENCILOP_KEEP;
        this.stencilWriteMaskFront = 0xFF;
        this.stencilWriteMaskBack = 0xFF;
        gl.stencilOp(gl.KEEP, gl.KEEP, gl.KEEP);
        gl.stencilMask(0xFF);

        this.alphaToCoverage = false;
        this.raster = true;
        gl.disable(gl.SAMPLE_ALPHA_TO_COVERAGE);
        gl.disable(gl.RASTERIZER_DISCARD);

        this.depthBiasEnabled = false;
        gl.disable(gl.POLYGON_OFFSET_FILL);

        this.clearDepth = 1;
        gl.clearDepth(1);

        this.clearColor = new Color(0, 0, 0, 0);
        gl.clearColor(0, 0, 0, 0);

        this.clearStencil = 0;
        gl.clearStencil(0);

        gl.hint(gl.FRAGMENT_SHADER_DERIVATIVE_HINT, gl.NICEST);

        gl.enable(gl.SCISSOR_TEST);

        gl.pixelStorei(gl.UNPACK_COLORSPACE_CONVERSION_WEBGL, gl.NONE);

        this.unpackFlipY = false;
        gl.pixelStorei(gl.UNPACK_FLIP_Y_WEBGL, false);

        this.unpackPremultiplyAlpha = false;
        gl.pixelStorei(gl.UNPACK_PREMULTIPLY_ALPHA_WEBGL, false);

        gl.pixelStorei(gl.UNPACK_ALIGNMENT, 1);
    }

    initTextureUnits(count = 16) {
        this.textureUnits = [];
        for (let i = 0; i < count; i++) {
            this.textureUnits.push([null, null, null]);
        }
    }

    initializeContextCaches() {
        super.initializeContextCaches();

        // cache of VAOs
        this._vaoMap = new Map();

        this.boundVao = null;
        this.activeFramebuffer = null;
        this.feedback = null;
        this.transformFeedbackBuffer = null;

        this.textureUnit = 0;
        this.initTextureUnits(this.maxCombinedTextures);
    }

    /**
     * Called when the WebGL context was lost. It releases all context related resources.
     *
     * @ignore
     */
    loseContext() {

        super.loseContext();

        // release shaders
        for (const shader of this.shaders) {
            shader.loseContext();
        }
    }

    /**
     * Called when the WebGL context is restored. It reinitializes all context related resources.
     *
     * @ignore
     */
    restoreContext() {

        this.initializeExtensions();
        this.initializeCapabilities();

        super.restoreContext();

        // Recompile all shaders
        for (const shader of this.shaders) {
            shader.restoreContext();
        }
    }

    /**
     * Set the active rectangle for rendering on the specified device.
     *
     * @param {number} x - The pixel space x-coordinate of the bottom left corner of the viewport.
     * @param {number} y - The pixel space y-coordinate of the bottom left corner of the viewport.
     * @param {number} w - The width of the viewport in pixels.
     * @param {number} h - The height of the viewport in pixels.
     */
    setViewport(x, y, w, h) {
        if ((this.vx !== x) || (this.vy !== y) || (this.vw !== w) || (this.vh !== h)) {
            this.gl.viewport(x, y, w, h);
            this.vx = x;
            this.vy = y;
            this.vw = w;
            this.vh = h;
        }
    }

    /**
     * Set the active scissor rectangle on the specified device.
     *
     * @param {number} x - The pixel space x-coordinate of the bottom left corner of the scissor rectangle.
     * @param {number} y - The pixel space y-coordinate of the bottom left corner of the scissor rectangle.
     * @param {number} w - The width of the scissor rectangle in pixels.
     * @param {number} h - The height of the scissor rectangle in pixels.
     */
    setScissor(x, y, w, h) {
        if ((this.sx !== x) || (this.sy !== y) || (this.sw !== w) || (this.sh !== h)) {
            this.gl.scissor(x, y, w, h);
            this.sx = x;
            this.sy = y;
            this.sw = w;
            this.sh = h;
        }
    }

    /**
     * Binds the specified framebuffer object.
     *
     * @param {WebGLFramebuffer | null} fb - The framebuffer to bind.
     * @ignore
     */
    setFramebuffer(fb) {
        if (this.activeFramebuffer !== fb) {
            const gl = this.gl;
            gl.bindFramebuffer(gl.FRAMEBUFFER, fb);
            this.activeFramebuffer = fb;
        }
    }

    /**
     * Copies source render target into destination render target. Mostly used by post-effects.
     *
     * @param {RenderTarget} [source] - The source render target. Defaults to frame buffer.
     * @param {RenderTarget} [dest] - The destination render target. Defaults to frame buffer.
     * @param {boolean} [color] - If true, will copy the color buffer. Defaults to false.
     * @param {boolean} [depth] - If true, will copy the depth buffer. Defaults to false.
     * @returns {boolean} True if the copy was successful, false otherwise.
     */
    copyRenderTarget(source, dest, color, depth) {
        const gl = this.gl;

        // if copying from the backbuffer
        if (source === this.backBuffer) {
            source = null;
        }

        if (color) {
            if (!dest) {
                // copying to backbuffer
                if (!source._colorBuffer) {
                    Debug.error('Can\'t copy empty color buffer to backbuffer');
                    return false;
                }
            } else if (source) {
                // copying to render target
                if (!source._colorBuffer || !dest._colorBuffer) {
                    Debug.error('Can\'t copy color buffer, because one of the render targets doesn\'t have it');
                    return false;
                }
                if (source._colorBuffer._format !== dest._colorBuffer._format) {
                    Debug.error('Can\'t copy render targets of different color formats');
                    return false;
                }
            }
        }
        if (depth && source) {
            if (!source._depth) {   // when depth is automatic, we cannot test the buffer nor its format
                if (!source._depthBuffer || !dest._depthBuffer) {
                    Debug.error('Can\'t copy depth buffer, because one of the render targets doesn\'t have it');
                    return false;
                }
                if (source._depthBuffer._format !== dest._depthBuffer._format) {
                    Debug.error('Can\'t copy render targets of different depth formats');
                    return false;
                }
            }
        }

        DebugGraphics.pushGpuMarker(this, 'COPY-RT');

        const prevRt = this.renderTarget;
        this.renderTarget = dest;
        this.updateBegin();

        // copy from single sampled framebuffer
        const src = source ? source.impl._glFrameBuffer : this.backBuffer?.impl._glFrameBuffer;
        const dst = dest ? dest.impl._glFrameBuffer : this.backBuffer?.impl._glFrameBuffer;

        Debug.assert(src !== dst, 'Source and destination framebuffers must be different when blitting.');

        gl.bindFramebuffer(gl.READ_FRAMEBUFFER, src);
        gl.bindFramebuffer(gl.DRAW_FRAMEBUFFER, dst);
        const w = source ? source.width : dest ? dest.width : this.width;
        const h = source ? source.height : dest ? dest.height : this.height;

        gl.blitFramebuffer(0, 0, w, h,
            0, 0, w, h,
            (color ? gl.COLOR_BUFFER_BIT : 0) | (depth ? gl.DEPTH_BUFFER_BIT : 0),
            gl.NEAREST);

        // TODO: not sure we need to restore the prev target, as this only should run in-between render passes
        this.renderTarget = prevRt;
        gl.bindFramebuffer(gl.FRAMEBUFFER, prevRt ? prevRt.impl._glFrameBuffer : null);

        DebugGraphics.popGpuMarker(this);

        return true;
    }

    frameStart() {
        super.frameStart();

        this.updateBackbuffer();

        this.gpuProfiler.frameStart();
    }

    frameEnd() {
        super.frameEnd();
        this.gpuProfiler.frameEnd();
        this.gpuProfiler.request();
    }

    /**
     * Start a render pass.
     *
     * @param {RenderPass} renderPass - The render pass to start.
     * @ignore
     */
    startRenderPass(renderPass) {

        // set up render target
        const rt = renderPass.renderTarget ?? this.backBuffer;
        this.renderTarget = rt;
        Debug.assert(rt);

        DebugGraphics.pushGpuMarker(this, `Pass:${renderPass.name} RT:${rt.name}`);
        DebugGraphics.pushGpuMarker(this, 'START-PASS');

        this.updateBegin();

        // the pass always start using full size of the target
        const { width, height } = rt;
        this.setViewport(0, 0, width, height);
        this.setScissor(0, 0, width, height);

        // clear the render target
        const colorOps = renderPass.colorOps;
        const depthStencilOps = renderPass.depthStencilOps;
        if (colorOps?.clear || depthStencilOps.clearDepth || depthStencilOps.clearStencil) {

            let clearFlags = 0;
            const clearOptions = {};

            if (colorOps?.clear) {
                clearFlags |= CLEARFLAG_COLOR;
                clearOptions.color = [colorOps.clearValue.r, colorOps.clearValue.g, colorOps.clearValue.b, colorOps.clearValue.a];
            }

            if (depthStencilOps.clearDepth) {
                clearFlags |= CLEARFLAG_DEPTH;
                clearOptions.depth = depthStencilOps.clearDepthValue;
            }

            if (depthStencilOps.clearStencil) {
                clearFlags |= CLEARFLAG_STENCIL;
                clearOptions.stencil = depthStencilOps.clearStencilValue;
            }

            // clear it
            clearOptions.flags = clearFlags;
            this.clear(clearOptions);
        }

        Debug.call(() => {
            if (this.insideRenderPass) {
                Debug.errorOnce('RenderPass cannot be started while inside another render pass.');
            }
        });
        this.insideRenderPass = true;

        DebugGraphics.popGpuMarker(this);
    }

    /**
     * End a render pass.
     *
     * @param {RenderPass} renderPass - The render pass to end.
     * @ignore
     */
    endRenderPass(renderPass) {

        DebugGraphics.pushGpuMarker(this, 'END-PASS');

        this.unbindVertexArray();

        const target = this.renderTarget;
        const colorBufferCount = renderPass.colorArrayOps.length;
        if (target) {

            // invalidate buffers to stop them being written to on tiled architectures
            invalidateAttachments.length = 0;
            const gl = this.gl;

            // color buffers
            for (let i = 0; i < colorBufferCount; i++) {
                const colorOps = renderPass.colorArrayOps[i];

                // invalidate color only if we don't need to resolve it
                if (!(colorOps.store || colorOps.resolve)) {
                    invalidateAttachments.push(gl.COLOR_ATTACHMENT0 + i);
                }
            }

            // we cannot invalidate depth/stencil buffers of the backbuffer
            if (target !== this.backBuffer) {
                if (!renderPass.depthStencilOps.storeDepth) {
                    invalidateAttachments.push(gl.DEPTH_ATTACHMENT);
                }
                if (!renderPass.depthStencilOps.storeStencil) {
                    invalidateAttachments.push(gl.STENCIL_ATTACHMENT);
                }
            }

            if (invalidateAttachments.length > 0) {

                // invalidate the whole buffer
                // TODO: we could handle viewport invalidation as well
                if (renderPass.fullSizeClearRect) {
                    gl.invalidateFramebuffer(gl.DRAW_FRAMEBUFFER, invalidateAttachments);
                }
            }

            // resolve the color buffer (this resolves all MRT color buffers at once)
            if (colorBufferCount && renderPass.colorOps?.resolve) {
                if (renderPass.samples > 1 && target.autoResolve) {
                    target.resolve(true, false);
                }
            }

            // resolve depth/stencil buffer
            if (target.depthBuffer && renderPass.depthStencilOps.resolveDepth) {
                if (renderPass.samples > 1 && target.autoResolve) {
                    target.resolve(false, true);
                }
            }

            // generate mipmaps
            for (let i = 0; i < colorBufferCount; i++) {
                const colorOps = renderPass.colorArrayOps[i];
                if (colorOps.genMipmaps) {
                    const colorBuffer = target._colorBuffers[i];
                    if (colorBuffer && colorBuffer.impl._glTexture && colorBuffer.mipmaps) {

                        DebugGraphics.pushGpuMarker(this, `MIPS${i}`);

                        this.activeTexture(this.maxCombinedTextures - 1);
                        this.bindTexture(colorBuffer);
                        this.gl.generateMipmap(colorBuffer.impl._glTarget);

                        DebugGraphics.popGpuMarker(this);
                    }
                }
            }
        }

        this.insideRenderPass = false;

        DebugGraphics.popGpuMarker(this);
        DebugGraphics.popGpuMarker(this);   // pop the pass-start marker
    }

    set defaultFramebuffer(value) {
        if (this._defaultFramebuffer !== value) {
            this._defaultFramebuffer = value;
            this._defaultFramebufferChanged = true;
        }
    }

    get defaultFramebuffer() {
        return this._defaultFramebuffer;
    }

    /**
     * Marks the beginning of a block of rendering. Internally, this function binds the render
     * target currently set on the device. This function should be matched with a call to
     * {@link GraphicsDevice#updateEnd}. Calls to {@link GraphicsDevice#updateBegin} and
     * {@link GraphicsDevice#updateEnd} must not be nested.
     *
     * @ignore
     */
    updateBegin() {
        DebugGraphics.pushGpuMarker(this, 'UPDATE-BEGIN');

        this.boundVao = null;

        // clear texture units once a frame on desktop safari
        if (this._tempEnableSafariTextureUnitWorkaround) {
            for (let unit = 0; unit < this.textureUnits.length; ++unit) {
                for (let slot = 0; slot < 3; ++slot) {
                    this.textureUnits[unit][slot] = null;
                }
            }
        }

        // Set the render target
        const target = this.renderTarget ?? this.backBuffer;
        Debug.assert(target);

        // Initialize the framebuffer
        const targetImpl = target.impl;
        if (!targetImpl.initialized) {
            this.initRenderTarget(target);
        }

        // Bind the framebuffer
        this.setFramebuffer(targetImpl._glFrameBuffer);

        DebugGraphics.popGpuMarker(this);
    }

    /**
     * Marks the end of a block of rendering. This function should be called after a matching call
     * to {@link GraphicsDevice#updateBegin}. Calls to {@link GraphicsDevice#updateBegin} and
     * {@link GraphicsDevice#updateEnd} must not be nested.
     *
     * @ignore
     */
    updateEnd() {

        DebugGraphics.pushGpuMarker(this, 'UPDATE-END');

        this.unbindVertexArray();

        // Unset the render target
        const target = this.renderTarget;
        if (target && target !== this.backBuffer) {
            // Resolve MSAA if needed
            if (target._samples > 1 && target.autoResolve) {
                target.resolve();
            }

            // If the active render target is auto-mipmapped, generate its mip chain
            const colorBuffer = target._colorBuffer;
            if (colorBuffer && colorBuffer.impl._glTexture && colorBuffer.mipmaps) {
                // FIXME: if colorBuffer is a cubemap currently we're re-generating mipmaps after
                // updating each face!
                this.activeTexture(this.maxCombinedTextures - 1);
                this.bindTexture(colorBuffer);
                this.gl.generateMipmap(colorBuffer.impl._glTarget);
            }
        }

        DebugGraphics.popGpuMarker(this);
    }

    /**
     * Updates a texture's vertical flip.
     *
     * @param {boolean} flipY - True to flip the texture vertically.
     * @ignore
     */
    setUnpackFlipY(flipY) {
        if (this.unpackFlipY !== flipY) {
            this.unpackFlipY = flipY;

            // Note: the WebGL spec states that UNPACK_FLIP_Y_WEBGL only affects
            // texImage2D and texSubImage2D, not compressedTexImage2D
            const gl = this.gl;
            gl.pixelStorei(gl.UNPACK_FLIP_Y_WEBGL, flipY);
        }
    }

    /**
     * Updates a texture to have its RGB channels premultiplied by its alpha channel or not.
     *
     * @param {boolean} premultiplyAlpha - True to premultiply the alpha channel against the RGB
     * channels.
     * @ignore
     */
    setUnpackPremultiplyAlpha(premultiplyAlpha) {
        if (this.unpackPremultiplyAlpha !== premultiplyAlpha) {
            this.unpackPremultiplyAlpha = premultiplyAlpha;

            // Note: the WebGL spec states that UNPACK_PREMULTIPLY_ALPHA_WEBGL only affects
            // texImage2D and texSubImage2D, not compressedTexImage2D
            const gl = this.gl;
            gl.pixelStorei(gl.UNPACK_PREMULTIPLY_ALPHA_WEBGL, premultiplyAlpha);
        }
    }

    /**
     * Activate the specified texture unit.
     *
     * @param {number} textureUnit - The texture unit to activate.
     * @ignore
     */
    activeTexture(textureUnit) {
        if (this.textureUnit !== textureUnit) {
            this.gl.activeTexture(this.gl.TEXTURE0 + textureUnit);
            this.textureUnit = textureUnit;
        }
    }

    /**
     * If the texture is not already bound on the currently active texture unit, bind it.
     *
     * @param {Texture} texture - The texture to bind.
     * @ignore
     */
    bindTexture(texture) {
        const impl = texture.impl;
        const textureTarget = impl._glTarget;
        const textureObject = impl._glTexture;
        const textureUnit = this.textureUnit;
        const slot = this.targetToSlot[textureTarget];
        if (this.textureUnits[textureUnit][slot] !== textureObject) {
            this.gl.bindTexture(textureTarget, textureObject);
            this.textureUnits[textureUnit][slot] = textureObject;
        }
    }

    /**
     * If the texture is not bound on the specified texture unit, active the texture unit and bind
     * the texture to it.
     *
     * @param {Texture} texture - The texture to bind.
     * @param {number} textureUnit - The texture unit to activate and bind the texture to.
     * @ignore
     */
    bindTextureOnUnit(texture, textureUnit) {
        const impl = texture.impl;
        const textureTarget = impl._glTarget;
        const textureObject = impl._glTexture;
        const slot = this.targetToSlot[textureTarget];
        if (this.textureUnits[textureUnit][slot] !== textureObject) {
            this.activeTexture(textureUnit);
            this.gl.bindTexture(textureTarget, textureObject);
            this.textureUnits[textureUnit][slot] = textureObject;
        }
    }

    /**
     * Update the texture parameters for a given texture if they have changed.
     *
     * @param {Texture} texture - The texture to update.
     * @ignore
     */
    setTextureParameters(texture) {
        const gl = this.gl;
        const flags = texture.impl.dirtyParameterFlags;
        const target = texture.impl._glTarget;

        if (flags & TEXPROPERTY_MIN_FILTER) {
            let filter = texture._minFilter;
            if (!texture._mipmaps || (texture._compressed && texture._levels.length === 1)) {
                if (filter === FILTER_NEAREST_MIPMAP_NEAREST || filter === FILTER_NEAREST_MIPMAP_LINEAR) {
                    filter = FILTER_NEAREST;
                } else if (filter === FILTER_LINEAR_MIPMAP_NEAREST || filter === FILTER_LINEAR_MIPMAP_LINEAR) {
                    filter = FILTER_LINEAR;
                }
            }
            gl.texParameteri(target, gl.TEXTURE_MIN_FILTER, this.glFilter[filter]);
        }
        if (flags & TEXPROPERTY_MAG_FILTER) {
            gl.texParameteri(target, gl.TEXTURE_MAG_FILTER, this.glFilter[texture._magFilter]);
        }
        if (flags & TEXPROPERTY_ADDRESS_U) {
            gl.texParameteri(target, gl.TEXTURE_WRAP_S, this.glAddress[texture._addressU]);
        }
        if (flags & TEXPROPERTY_ADDRESS_V) {
            gl.texParameteri(target, gl.TEXTURE_WRAP_T, this.glAddress[texture._addressV]);
        }
        if (flags & TEXPROPERTY_ADDRESS_W) {
            gl.texParameteri(target, gl.TEXTURE_WRAP_R, this.glAddress[texture._addressW]);
        }
        if (flags & TEXPROPERTY_COMPARE_ON_READ) {
            gl.texParameteri(target, gl.TEXTURE_COMPARE_MODE, texture._compareOnRead ? gl.COMPARE_REF_TO_TEXTURE : gl.NONE);
        }
        if (flags & TEXPROPERTY_COMPARE_FUNC) {
            gl.texParameteri(target, gl.TEXTURE_COMPARE_FUNC, this.glComparison[texture._compareFunc]);
        }
        if (flags & TEXPROPERTY_ANISOTROPY) {
            const ext = this.extTextureFilterAnisotropic;
            if (ext) {
                gl.texParameterf(target, ext.TEXTURE_MAX_ANISOTROPY_EXT, math.clamp(Math.round(texture._anisotropy), 1, this.maxAnisotropy));
            }
        }
    }

    /**
     * Sets the specified texture on the specified texture unit.
     *
     * @param {Texture} texture - The texture to set.
     * @param {number} textureUnit - The texture unit to set the texture on.
     * @ignore
     */
    setTexture(texture, textureUnit) {

        const impl = texture.impl;
        if (!impl._glTexture) {
            impl.initialize(this, texture);
        }

        if (impl.dirtyParameterFlags > 0 || texture._needsUpload || texture._needsMipmapsUpload) {

            // Ensure the specified texture unit is active
            this.activeTexture(textureUnit);

            // Ensure the texture is bound on correct target of the specified texture unit
            this.bindTexture(texture);

            if (impl.dirtyParameterFlags) {
                this.setTextureParameters(texture);
                impl.dirtyParameterFlags = 0;
            }

            if (texture._needsUpload || texture._needsMipmapsUpload) {
                impl.upload(this, texture);
                texture._needsUpload = false;
                texture._needsMipmapsUpload = false;
            }
        } else {
            // Ensure the texture is currently bound to the correct target on the specified texture unit.
            // If the texture is already bound to the correct target on the specified unit, there's no need
            // to actually make the specified texture unit active because the texture itself does not need
            // to be updated.
            this.bindTextureOnUnit(texture, textureUnit);
        }
    }

    // function creates VertexArrayObject from list of vertex buffers
    createVertexArray(vertexBuffers) {

        let key, vao;

        // only use cache when more than 1 vertex buffer, otherwise it's unique
        const useCache = vertexBuffers.length > 1;
        if (useCache) {

            // generate unique key for the vertex buffers
            key = '';
            for (let i = 0; i < vertexBuffers.length; i++) {
                const vertexBuffer = vertexBuffers[i];
                key += vertexBuffer.id + vertexBuffer.format.renderingHash;
            }

            // try to get VAO from cache
            vao = this._vaoMap.get(key);
        }

        // need to create new vao
        if (!vao) {

            // create VA object
            const gl = this.gl;
            vao = gl.createVertexArray();
            gl.bindVertexArray(vao);

            // don't capture index buffer in VAO
            gl.bindBuffer(gl.ELEMENT_ARRAY_BUFFER, null);

            let locZero = false;
            for (let i = 0; i < vertexBuffers.length; i++) {

                // bind buffer
                const vertexBuffer = vertexBuffers[i];
                gl.bindBuffer(gl.ARRAY_BUFFER, vertexBuffer.impl.bufferId);

                // for each attribute
                const elements = vertexBuffer.format.elements;
                for (let j = 0; j < elements.length; j++) {
                    const e = elements[j];
                    const loc = semanticToLocation[e.name];

                    if (loc === 0) {
                        locZero = true;
                    }

                    if (e.asInt) {
                        gl.vertexAttribIPointer(loc, e.numComponents, this.glType[e.dataType], e.stride, e.offset);
                    } else {
                        gl.vertexAttribPointer(loc, e.numComponents, this.glType[e.dataType], e.normalize, e.stride, e.offset);
                    }

                    gl.enableVertexAttribArray(loc);

                    if (vertexBuffer.format.instancing) {
                        gl.vertexAttribDivisor(loc, 1);
                    }
                }
            }

            // end of VA object
            gl.bindVertexArray(null);

            // unbind any array buffer
            gl.bindBuffer(gl.ARRAY_BUFFER, null);

            // add it to cache
            if (useCache) {
                this._vaoMap.set(key, vao);
            }

            if (!locZero) {
                Debug.warn('No vertex attribute is mapped to location 0, which might cause compatibility issues on Safari on MacOS - please use attribute SEMANTIC_POSITION or SEMANTIC_ATTR15');
            }
        }

        return vao;
    }

    unbindVertexArray() {
        // unbind VAO from device to protect it from being changed
        if (this.boundVao) {
            this.boundVao = null;
            this.gl.bindVertexArray(null);
        }
    }

    setBuffers(indexBuffer) {
        const gl = this.gl;
        let vao;

        // create VAO for specified vertex buffers
        if (this.vertexBuffers.length === 1) {

            // single VB keeps its VAO
            const vertexBuffer = this.vertexBuffers[0];
            Debug.assert(vertexBuffer.device === this, 'The VertexBuffer was not created using current GraphicsDevice');
            if (!vertexBuffer.impl.vao) {
                vertexBuffer.impl.vao = this.createVertexArray(this.vertexBuffers);
            }
            vao = vertexBuffer.impl.vao;
        } else {
            // obtain temporary VAO for multiple vertex buffers
            vao = this.createVertexArray(this.vertexBuffers);
        }

        // set active VAO
        if (this.boundVao !== vao) {
            this.boundVao = vao;
            gl.bindVertexArray(vao);
        }

        // Set the active index buffer object
        // Note: we don't cache this state and set it only when it changes, as VAO captures last bind buffer in it
        // and so we don't know what VAO sets it to.
        const bufferId = indexBuffer ? indexBuffer.impl.bufferId : null;
        gl.bindBuffer(gl.ELEMENT_ARRAY_BUFFER, bufferId);
    }

<<<<<<< HEAD
    /**
     * Submits a graphical primitive to the hardware for immediate rendering.
     *
     * @param {object} primitive - Primitive object describing how to submit current vertex/index
     * buffers.
     * @param {number} primitive.type - The type of primitive to render. Can be:
     *
     * - {@link PRIMITIVE_POINTS}
     * - {@link PRIMITIVE_LINES}
     * - {@link PRIMITIVE_LINELOOP}
     * - {@link PRIMITIVE_LINESTRIP}
     * - {@link PRIMITIVE_TRIANGLES}
     * - {@link PRIMITIVE_TRISTRIP}
     * - {@link PRIMITIVE_TRIFAN}
     *
     * @param {number} primitive.base - The offset of the first index or vertex to dispatch in the
     * draw call.
     * @param {number} primitive.count - The number of indices or vertices to dispatch in the draw
     * call.
     * @param {boolean} [primitive.indexed] - True to interpret the primitive as indexed, thereby
     * using the currently set index buffer and false otherwise.
     * @param {number} [numInstances] - The number of instances to render when using instancing.
     * Defaults to 1.
     * @param {boolean} [keepBuffers] - Optionally keep the current set of vertex / index buffers /
     * VAO. This is used when rendering of multiple views, for example under WebXR.
     * @example
     * // Render a single, unindexed triangle
     * device.draw({
     *     type: pc.PRIMITIVE_TRIANGLES,
     *     base: 0,
     *     baseVertex: 0,
     *     count: 3,
     *     indexed: false
     * });
     */
    draw(primitive, numInstances, keepBuffers) {
        const gl = this.gl;

        this.activateShader(this);
        if (!this.shaderValid) {
            return;
        }
=======
    draw(primitive, indexBuffer, numInstances, first = true, last = true) {
>>>>>>> f79f7090

        const shader = this.shader;
        if (shader) {
            this.activateShader();
            if (this.shaderValid) {
                const gl = this.gl;

                // vertex buffers
                if (first) {
                    Debug.call(() => this.validateAttributes(this.shader, this.vertexBuffers[0]?.format, this.vertexBuffers[1]?.format));

                    this.setBuffers(indexBuffer);
                }

                // Commit the shader program variables
                let textureUnit = 0;
                const samplers = shader.impl.samplers;
                for (let i = 0, len = samplers.length; i < len; i++) {
                    const sampler = samplers[i];
                    let samplerValue = sampler.scopeId.value;
                    if (!samplerValue) {

                        const samplerName = sampler.scopeId.name;
                        Debug.assert(samplerName !== 'texture_grabPass', 'Engine provided texture with sampler name \'texture_grabPass\' is not longer supported, use \'uSceneColorMap\' instead');
                        Debug.assert(samplerName !== 'uDepthMap', 'Engine provided texture with sampler name \'uDepthMap\' is not longer supported, use \'uSceneDepthMap\' instead');

                        if (samplerName === 'uSceneDepthMap') {
                            Debug.errorOnce(`A uSceneDepthMap texture is used by the shader but a scene depth texture is not available. Use CameraComponent.requestSceneDepthMap / enable Depth Grabpass on the Camera Component to enable it. Rendering [${DebugGraphics.toString()}]`);
                            samplerValue = getBuiltInTexture(this, 'white');
                        }
                        if (samplerName === 'uSceneColorMap') {
                            Debug.errorOnce(`A uSceneColorMap texture is used by the shader but a scene color texture is not available. Use CameraComponent.requestSceneColorMap / enable Color Grabpass on the Camera Component to enable it. Rendering [${DebugGraphics.toString()}]`);
                            samplerValue = getBuiltInTexture(this, 'pink');
                        }

                        // missing generic texture
                        if (!samplerValue) {
                            Debug.errorOnce(`Shader ${shader.name} requires ${samplerName} texture which was not set. Rendering [${DebugGraphics.toString()}]`);
                            samplerValue = getBuiltInTexture(this, 'pink');
                        }
                    }

                    if (samplerValue instanceof Texture) {
                        const texture = samplerValue;
                        this.setTexture(texture, textureUnit);

                        // #if _DEBUG
                        if (this.renderTarget) {
                            // Set breakpoint here to debug "Source and destination textures of the draw are the same" errors
                            if (this.renderTarget._samples < 2) {
                                if (this.renderTarget.colorBuffer && this.renderTarget.colorBuffer === texture) {
                                    Debug.error('Trying to bind current color buffer as a texture', { renderTarget: this.renderTarget, texture });
                                } else if (this.renderTarget.depthBuffer && this.renderTarget.depthBuffer === texture) {
                                    Debug.error('Trying to bind current depth buffer as a texture', { texture });
                                }
                            }
                        }
                        // #endif

                        if (sampler.slot !== textureUnit) {
                            gl.uniform1i(sampler.locationId, textureUnit);
                            sampler.slot = textureUnit;
                        }
                        textureUnit++;
                    } else { // Array
                        sampler.array.length = 0;
                        const numTextures = samplerValue.length;
                        for (let j = 0; j < numTextures; j++) {
                            const texture = samplerValue[j];
                            this.setTexture(texture, textureUnit);

                            sampler.array[j] = textureUnit;
                            textureUnit++;
                        }
                        gl.uniform1iv(sampler.locationId, sampler.array);
                    }
                }

                // Commit any updated uniforms
                const uniforms = shader.impl.uniforms;
                for (let i = 0, len = uniforms.length; i < len; i++) {
                    const uniform = uniforms[i];
                    const scopeId = uniform.scopeId;
                    const uniformVersion = uniform.version;
                    const programVersion = scopeId.versionObject.version;

                    // Check the value is valid
                    if (uniformVersion.globalId !== programVersion.globalId || uniformVersion.revision !== programVersion.revision) {
                        uniformVersion.globalId = programVersion.globalId;
                        uniformVersion.revision = programVersion.revision;

                        // Call the function to commit the uniform value
                        const value = scopeId.value;
                        if (value !== null && value !== undefined) {
                            this.commitFunction[uniform.dataType](uniform, value);
                        } else {
                            Debug.warnOnce(`Shader [${shader.label}] requires uniform [${uniform.scopeId.name}] which has not been set, while rendering [${DebugGraphics.toString()}]`);
                        }
                    }
                }

                if (this.transformFeedbackBuffer) {
                    // Enable TF, start writing to out buffer
                    gl.bindBufferBase(gl.TRANSFORM_FEEDBACK_BUFFER, 0, this.transformFeedbackBuffer.impl.bufferId);
                    gl.beginTransformFeedback(gl.POINTS);
                }

                const mode = this.glPrimitive[primitive.type];
                const count = primitive.count;

                if (primitive.indexed) {
                    Debug.assert(indexBuffer.device === this, 'The IndexBuffer was not created using current GraphicsDevice');

                    const format = indexBuffer.impl.glFormat;
                    const offset = primitive.base * indexBuffer.bytesPerIndex;

                    if (numInstances > 0) {
                        gl.drawElementsInstanced(mode, count, format, offset, numInstances);
                    } else {
                        gl.drawElements(mode, count, format, offset);
                    }
                } else {
                    const first = primitive.base;

                    if (numInstances > 0) {
                        gl.drawArraysInstanced(mode, first, count, numInstances);
                    } else {
                        gl.drawArrays(mode, first, count);
                    }
                }

                if (this.transformFeedbackBuffer) {
                    // disable TF
                    gl.endTransformFeedback();
                    gl.bindBufferBase(gl.TRANSFORM_FEEDBACK_BUFFER, 0, null);
                }

                this._drawCallsPerFrame++;

                // #if _PROFILER
                this._primsPerFrame[primitive.type] += primitive.count * (numInstances > 1 ? numInstances : 1);
                // #endif
            }
        }

        if (last) {
            // empty array of vertex buffers
            this.clearVertexBuffer();
        }
    }

    /**
     * Clears the frame buffer of the currently set render target.
     *
     * @param {object} [options] - Optional options object that controls the behavior of the clear
     * operation defined as follows:
     * @param {number[]} [options.color] - The color to clear the color buffer to in the range 0 to
     * 1 for each component.
     * @param {number} [options.depth] - The depth value to clear the depth buffer to in the
     * range 0 to 1. Defaults to 1.
     * @param {number} [options.flags] - The buffers to clear (the types being color, depth and
     * stencil). Can be any bitwise combination of:
     *
     * - {@link CLEARFLAG_COLOR}
     * - {@link CLEARFLAG_DEPTH}
     * - {@link CLEARFLAG_STENCIL}
     *
     * @param {number} [options.stencil] - The stencil value to clear the stencil buffer to.
     * Defaults to 0.
     * @example
     * // Clear color buffer to black and depth buffer to 1
     * device.clear();
     *
     * // Clear just the color buffer to red
     * device.clear({
     *     color: [1, 0, 0, 1],
     *     flags: pc.CLEARFLAG_COLOR
     * });
     *
     * // Clear color buffer to yellow and depth to 1.0
     * device.clear({
     *     color: [1, 1, 0, 1],
     *     depth: 1,
     *     flags: pc.CLEARFLAG_COLOR | pc.CLEARFLAG_DEPTH
     * });
     */
    clear(options) {
        const defaultOptions = this.defaultClearOptions;
        options = options || defaultOptions;

        const flags = options.flags ?? defaultOptions.flags;
        if (flags !== 0) {
            const gl = this.gl;

            // Set the clear color
            if (flags & CLEARFLAG_COLOR) {
                const color = options.color ?? defaultOptions.color;
                const r = color[0];
                const g = color[1];
                const b = color[2];
                const a = color[3];

                const c = this.clearColor;
                if ((r !== c.r) || (g !== c.g) || (b !== c.b) || (a !== c.a)) {
                    this.gl.clearColor(r, g, b, a);
                    this.clearColor.set(r, g, b, a);
                }

                this.setBlendState(BlendState.NOBLEND);
            }

            if (flags & CLEARFLAG_DEPTH) {
                // Set the clear depth
                const depth = options.depth ?? defaultOptions.depth;

                if (depth !== this.clearDepth) {
                    this.gl.clearDepth(depth);
                    this.clearDepth = depth;
                }

                this.setDepthState(DepthState.WRITEDEPTH);
            }

            if (flags & CLEARFLAG_STENCIL) {
                // Set the clear stencil
                const stencil = options.stencil ?? defaultOptions.stencil;
                if (stencil !== this.clearStencil) {
                    this.gl.clearStencil(stencil);
                    this.clearStencil = stencil;
                }

                gl.stencilMask(0xFF);
                this.stencilWriteMaskFront = 0xFF;
                this.stencilWriteMaskBack = 0xFF;
            }

            // Clear the frame buffer
            gl.clear(this.glClearFlag[flags]);
        }
    }

    submit() {
        this.gl.flush();
    }

    /**
     * Reads a block of pixels from a specified rectangle of the current color framebuffer into an
     * ArrayBufferView object.
     *
     * @param {number} x - The x-coordinate of the rectangle's lower-left corner.
     * @param {number} y - The y-coordinate of the rectangle's lower-left corner.
     * @param {number} w - The width of the rectangle, in pixels.
     * @param {number} h - The height of the rectangle, in pixels.
     * @param {ArrayBufferView} pixels - The ArrayBufferView object that holds the returned pixel
     * data.
     * @ignore
     */
    readPixels(x, y, w, h, pixels) {
        const gl = this.gl;
        gl.readPixels(x, y, w, h, gl.RGBA, gl.UNSIGNED_BYTE, pixels);
    }

    /**
     * Asynchronously reads a block of pixels from a specified rectangle of the current color framebuffer
     * into an ArrayBufferView object.
     *
     * @param {number} x - The x-coordinate of the rectangle's lower-left corner.
     * @param {number} y - The y-coordinate of the rectangle's lower-left corner.
     * @param {number} w - The width of the rectangle, in pixels.
     * @param {number} h - The height of the rectangle, in pixels.
     * @param {ArrayBufferView} pixels - The ArrayBufferView object that holds the returned pixel
     * data.
     * @ignore
     */
    async readPixelsAsync(x, y, w, h, pixels) {
        const gl = this.gl;

        const clientWaitAsync = (flags, interval_ms) => {
            const sync = gl.fenceSync(gl.SYNC_GPU_COMMANDS_COMPLETE, 0);
            this.submit();

            return new Promise((resolve, reject) => {
                function test() {
                    const res = gl.clientWaitSync(sync, flags, 0);
                    if (res === gl.WAIT_FAILED) {
                        gl.deleteSync(sync);
                        reject(new Error('webgl clientWaitSync sync failed'));
                    } else if (res === gl.TIMEOUT_EXPIRED) {
                        setTimeout(test, interval_ms);
                    } else {
                        gl.deleteSync(sync);
                        resolve();
                    }
                }
                test();
            });
        };

        const impl = this.renderTarget.colorBuffer?.impl;
        const format = impl?._glFormat ?? gl.RGBA;
        const pixelType = impl?._glPixelType ?? gl.UNSIGNED_BYTE;

        // create temporary (gpu-side) buffer and copy data into it
        const buf = gl.createBuffer();
        gl.bindBuffer(gl.PIXEL_PACK_BUFFER, buf);
        gl.bufferData(gl.PIXEL_PACK_BUFFER, pixels.byteLength, gl.STREAM_READ);
        gl.readPixels(x, y, w, h, format, pixelType, 0);
        gl.bindBuffer(gl.PIXEL_PACK_BUFFER, null);

        // async wait for previous read to finish
        await clientWaitAsync(0, 20);

        // copy the resulting data once it's arrived
        gl.bindBuffer(gl.PIXEL_PACK_BUFFER, buf);
        gl.getBufferSubData(gl.PIXEL_PACK_BUFFER, 0, pixels);
        gl.bindBuffer(gl.PIXEL_PACK_BUFFER, null);
        gl.deleteBuffer(buf);

        return pixels;
    }

    readTextureAsync(texture, x, y, width, height, options) {

        const face = options.face ?? 0;

        // create a temporary render target if needed
        const renderTarget = options.renderTarget ?? new RenderTarget({
            colorBuffer: texture,
            depth: false,
            face: face
        });
        Debug.assert(renderTarget.colorBuffer === texture);

        const buffer = new ArrayBuffer(TextureUtils.calcLevelGpuSize(width, height, 1, texture._format));
        const data = options.data ?? new (getPixelFormatArrayType(texture._format))(buffer);

        this.setRenderTarget(renderTarget);
        this.initRenderTarget(renderTarget);

        return new Promise((resolve, reject) => {
            this.readPixelsAsync(x, y, width, height, data).then((data) => {

                // destroy RT if we created it
                if (!options.renderTarget) {
                    renderTarget.destroy();
                }
                resolve(data);
            }).catch(reject);
        });
    }

    /**
     * Enables or disables alpha to coverage.
     *
     * @param {boolean} state - True to enable alpha to coverage and false to disable it.
     * @ignore
     */
    setAlphaToCoverage(state) {
        if (this.alphaToCoverage !== state) {
            this.alphaToCoverage = state;

            if (state) {
                this.gl.enable(this.gl.SAMPLE_ALPHA_TO_COVERAGE);
            } else {
                this.gl.disable(this.gl.SAMPLE_ALPHA_TO_COVERAGE);
            }
        }
    }

    /**
     * Sets the output vertex buffer. It will be written to by a shader with transform feedback
     * varyings.
     *
     * @param {VertexBuffer} tf - The output vertex buffer.
     * @ignore
     */
    setTransformFeedbackBuffer(tf) {
        if (this.transformFeedbackBuffer !== tf) {
            this.transformFeedbackBuffer = tf;

            const gl = this.gl;
            if (tf) {
                if (!this.feedback) {
                    this.feedback = gl.createTransformFeedback();
                }
                gl.bindTransformFeedback(gl.TRANSFORM_FEEDBACK, this.feedback);
            } else {
                gl.bindTransformFeedback(gl.TRANSFORM_FEEDBACK, null);
            }
        }
    }

    /**
     * Toggles the rasterization render state. Useful with transform feedback, when you only need
     * to process the data without drawing.
     *
     * @param {boolean} on - True to enable rasterization and false to disable it.
     * @ignore
     */
    setRaster(on) {
        if (this.raster !== on) {
            this.raster = on;

            if (on) {
                this.gl.disable(this.gl.RASTERIZER_DISCARD);
            } else {
                this.gl.enable(this.gl.RASTERIZER_DISCARD);
            }
        }
    }

    setStencilTest(enable) {
        if (this.stencil !== enable) {
            const gl = this.gl;
            if (enable) {
                gl.enable(gl.STENCIL_TEST);
            } else {
                gl.disable(gl.STENCIL_TEST);
            }
            this.stencil = enable;
        }
    }

    setStencilFunc(func, ref, mask) {
        if (this.stencilFuncFront !== func || this.stencilRefFront !== ref || this.stencilMaskFront !== mask ||
            this.stencilFuncBack !== func || this.stencilRefBack !== ref || this.stencilMaskBack !== mask) {
            this.gl.stencilFunc(this.glComparison[func], ref, mask);
            this.stencilFuncFront = this.stencilFuncBack = func;
            this.stencilRefFront = this.stencilRefBack = ref;
            this.stencilMaskFront = this.stencilMaskBack = mask;
        }
    }

    setStencilFuncFront(func, ref, mask) {
        if (this.stencilFuncFront !== func || this.stencilRefFront !== ref || this.stencilMaskFront !== mask) {
            const gl = this.gl;
            gl.stencilFuncSeparate(gl.FRONT, this.glComparison[func], ref, mask);
            this.stencilFuncFront = func;
            this.stencilRefFront = ref;
            this.stencilMaskFront = mask;
        }
    }

    setStencilFuncBack(func, ref, mask) {
        if (this.stencilFuncBack !== func || this.stencilRefBack !== ref || this.stencilMaskBack !== mask) {
            const gl = this.gl;
            gl.stencilFuncSeparate(gl.BACK, this.glComparison[func], ref, mask);
            this.stencilFuncBack = func;
            this.stencilRefBack = ref;
            this.stencilMaskBack = mask;
        }
    }

    setStencilOperation(fail, zfail, zpass, writeMask) {
        if (this.stencilFailFront !== fail || this.stencilZfailFront !== zfail || this.stencilZpassFront !== zpass ||
            this.stencilFailBack !== fail || this.stencilZfailBack !== zfail || this.stencilZpassBack !== zpass) {
            this.gl.stencilOp(this.glStencilOp[fail], this.glStencilOp[zfail], this.glStencilOp[zpass]);
            this.stencilFailFront = this.stencilFailBack = fail;
            this.stencilZfailFront = this.stencilZfailBack = zfail;
            this.stencilZpassFront = this.stencilZpassBack = zpass;
        }
        if (this.stencilWriteMaskFront !== writeMask || this.stencilWriteMaskBack !== writeMask) {
            this.gl.stencilMask(writeMask);
            this.stencilWriteMaskFront = writeMask;
            this.stencilWriteMaskBack = writeMask;
        }
    }

    setStencilOperationFront(fail, zfail, zpass, writeMask) {
        if (this.stencilFailFront !== fail || this.stencilZfailFront !== zfail || this.stencilZpassFront !== zpass) {
            this.gl.stencilOpSeparate(this.gl.FRONT, this.glStencilOp[fail], this.glStencilOp[zfail], this.glStencilOp[zpass]);
            this.stencilFailFront = fail;
            this.stencilZfailFront = zfail;
            this.stencilZpassFront = zpass;
        }
        if (this.stencilWriteMaskFront !== writeMask) {
            this.gl.stencilMaskSeparate(this.gl.FRONT, writeMask);
            this.stencilWriteMaskFront = writeMask;
        }
    }

    setStencilOperationBack(fail, zfail, zpass, writeMask) {
        if (this.stencilFailBack !== fail || this.stencilZfailBack !== zfail || this.stencilZpassBack !== zpass) {
            this.gl.stencilOpSeparate(this.gl.BACK, this.glStencilOp[fail], this.glStencilOp[zfail], this.glStencilOp[zpass]);
            this.stencilFailBack = fail;
            this.stencilZfailBack = zfail;
            this.stencilZpassBack = zpass;
        }
        if (this.stencilWriteMaskBack !== writeMask) {
            this.gl.stencilMaskSeparate(this.gl.BACK, writeMask);
            this.stencilWriteMaskBack = writeMask;
        }
    }

    setBlendState(blendState) {
        const currentBlendState = this.blendState;
        if (!currentBlendState.equals(blendState)) {
            const gl = this.gl;

            // state values to set
            const { blend, colorOp, alphaOp, colorSrcFactor, colorDstFactor, alphaSrcFactor, alphaDstFactor } = blendState;

            // enable blend
            if (currentBlendState.blend !== blend) {
                if (blend) {
                    gl.enable(gl.BLEND);
                } else {
                    gl.disable(gl.BLEND);
                }
            }

            // blend ops
            if (currentBlendState.colorOp !== colorOp || currentBlendState.alphaOp !== alphaOp) {
                const glBlendEquation = this.glBlendEquation;
                gl.blendEquationSeparate(glBlendEquation[colorOp], glBlendEquation[alphaOp]);
            }

            // blend factors
            if (currentBlendState.colorSrcFactor !== colorSrcFactor || currentBlendState.colorDstFactor !== colorDstFactor ||
                currentBlendState.alphaSrcFactor !== alphaSrcFactor || currentBlendState.alphaDstFactor !== alphaDstFactor) {

                gl.blendFuncSeparate(this.glBlendFunctionColor[colorSrcFactor], this.glBlendFunctionColor[colorDstFactor],
                    this.glBlendFunctionAlpha[alphaSrcFactor], this.glBlendFunctionAlpha[alphaDstFactor]);
            }

            // color write
            if (currentBlendState.allWrite !== blendState.allWrite) {
                this.gl.colorMask(blendState.redWrite, blendState.greenWrite, blendState.blueWrite, blendState.alphaWrite);
            }

            // update internal state
            currentBlendState.copy(blendState);
        }
    }

    /**
     * Set the source and destination blending factors.
     *
     * @param {number} r - The red component in the range of 0 to 1. Default value is 0.
     * @param {number} g - The green component in the range of 0 to 1. Default value is 0.
     * @param {number} b - The blue component in the range of 0 to 1. Default value is 0.
     * @param {number} a - The alpha component in the range of 0 to 1. Default value is 0.
     * @ignore
     */
    setBlendColor(r, g, b, a) {
        const c = this.blendColor;
        if ((r !== c.r) || (g !== c.g) || (b !== c.b) || (a !== c.a)) {
            this.gl.blendColor(r, g, b, a);
            c.set(r, g, b, a);
        }
    }

    setStencilState(stencilFront, stencilBack) {
        if (stencilFront || stencilBack) {
            this.setStencilTest(true);
            if (stencilFront === stencilBack) {

                // identical front/back stencil
                this.setStencilFunc(stencilFront.func, stencilFront.ref, stencilFront.readMask);
                this.setStencilOperation(stencilFront.fail, stencilFront.zfail, stencilFront.zpass, stencilFront.writeMask);

            } else {

                // front
                stencilFront ??= StencilParameters.DEFAULT;
                this.setStencilFuncFront(stencilFront.func, stencilFront.ref, stencilFront.readMask);
                this.setStencilOperationFront(stencilFront.fail, stencilFront.zfail, stencilFront.zpass, stencilFront.writeMask);

                // back
                stencilBack ??= StencilParameters.DEFAULT;
                this.setStencilFuncBack(stencilBack.func, stencilBack.ref, stencilBack.readMask);
                this.setStencilOperationBack(stencilBack.fail, stencilBack.zfail, stencilBack.zpass, stencilBack.writeMask);
            }
        } else {
            this.setStencilTest(false);
        }
    }

    setDepthState(depthState) {
        const currentDepthState = this.depthState;
        if (!currentDepthState.equals(depthState)) {
            const gl = this.gl;

            // write
            const write = depthState.write;
            if (currentDepthState.write !== write) {
                gl.depthMask(write);
            }

            // handle case where depth testing is off, but depth write is on => enable always test to depth write
            // Note on WebGL API behavior: When depth testing is disabled, writes to the depth buffer are also disabled.
            let { func, test } = depthState;
            if (!test && write) {
                test = true;
                func = FUNC_ALWAYS;
            }

            if (currentDepthState.func !== func) {
                gl.depthFunc(this.glComparison[func]);
            }

            if (currentDepthState.test !== test) {
                if (test) {
                    gl.enable(gl.DEPTH_TEST);
                } else {
                    gl.disable(gl.DEPTH_TEST);
                }
            }

            // depth bias
            const { depthBias, depthBiasSlope } = depthState;
            if (depthBias || depthBiasSlope) {

                // enable bias
                if (!this.depthBiasEnabled) {
                    this.depthBiasEnabled = true;
                    this.gl.enable(this.gl.POLYGON_OFFSET_FILL);
                }

                // values
                gl.polygonOffset(depthBiasSlope, depthBias);

            } else {

                // disable bias
                if (this.depthBiasEnabled) {
                    this.depthBiasEnabled = false;
                    this.gl.disable(this.gl.POLYGON_OFFSET_FILL);
                }
            }

            // update internal state
            currentDepthState.copy(depthState);
        }
    }

    setCullMode(cullMode) {
        if (this.cullMode !== cullMode) {
            if (cullMode === CULLFACE_NONE) {
                this.gl.disable(this.gl.CULL_FACE);
            } else {
                if (this.cullMode === CULLFACE_NONE) {
                    this.gl.enable(this.gl.CULL_FACE);
                }

                const mode = this.glCull[cullMode];
                if (this.cullFace !== mode) {
                    this.gl.cullFace(mode);
                    this.cullFace = mode;
                }
            }
            this.cullMode = cullMode;
        }
    }

    /**
     * Sets the active shader to be used during subsequent draw calls.
     *
     * @param {Shader} shader - The shader to assign to the device.
     * @param {boolean} [asyncCompile] - If true, rendering will be skipped until the shader is
     * compiled, otherwise the rendering will wait for the shader compilation to finish. Defaults
     * to false.
     */
    setShader(shader, asyncCompile = false) {
        if (shader !== this.shader) {
            this.shader = shader;
            this.shaderAsyncCompile = asyncCompile;
            this.shaderValid = undefined;   // need to run activation / validation

            // #if _PROFILER
            this._shaderSwitchesPerFrame++;
            // #endif
        }
    }

    activateShader() {

        const { shader } = this;
        const { impl } = shader;
        if (this.shaderValid === undefined) {

            if (shader.failed) {
                this.shaderValid = false;
            } else if (!shader.ready) {

                // if the shader is async compiled and can be skipped if not ready
                if (this.shaderAsyncCompile) {

                    // if the shader is linked, finalize it
                    if (impl.isLinked(this)) {
                        if (!impl.finalize(this, shader)) {
                            shader.failed = true;
                            this.shaderValid = false;
                        }
                    } else {
                        // skip the async shader rendering
                        this.shaderValid = false;
                    }

                } else {

                    // this cannot be skipped, wait for the shader to be ready
                    if (!impl.finalize(this, shader)) {
                        shader.failed = true;
                        this.shaderValid = false;
                    }
                }
            }
        }

        if (this.shaderValid === undefined) {
            // Set the active shader
            this.gl.useProgram(impl.glProgram);
            this.shaderValid = true;
        }
    }

    /**
     * Frees memory from all vertex array objects ever allocated with this device.
     *
     * @ignore
     */
    clearVertexArrayObjectCache() {
        const gl = this.gl;
        this._vaoMap.forEach((item, key, mapObj) => {
            gl.deleteVertexArray(item);
        });

        this._vaoMap.clear();
    }

    /**
     * Sets whether the device is currently in fullscreen mode.
     *
     * @type {boolean}
     */
    set fullscreen(fullscreen) {
        if (fullscreen) {
            const canvas = this.gl.canvas;
            canvas.requestFullscreen();
        } else {
            document.exitFullscreen();
        }
    }

    /**
     * Gets whether the device is currently in fullscreen mode.
     *
     * @type {boolean}
     */
    get fullscreen() {
        return !!document.fullscreenElement;
    }

    // #if _DEBUG
    // debug helper to force lost context
    debugLoseContext(sleep = 100) {
        const context = this.gl.getExtension('WEBGL_lose_context');
        context.loseContext();
        setTimeout(() => context.restoreContext(), sleep);
    }
    // #endif
}

export { WebglGraphicsDevice };<|MERGE_RESOLUTION|>--- conflicted
+++ resolved
@@ -1675,52 +1675,7 @@
         gl.bindBuffer(gl.ELEMENT_ARRAY_BUFFER, bufferId);
     }
 
-<<<<<<< HEAD
-    /**
-     * Submits a graphical primitive to the hardware for immediate rendering.
-     *
-     * @param {object} primitive - Primitive object describing how to submit current vertex/index
-     * buffers.
-     * @param {number} primitive.type - The type of primitive to render. Can be:
-     *
-     * - {@link PRIMITIVE_POINTS}
-     * - {@link PRIMITIVE_LINES}
-     * - {@link PRIMITIVE_LINELOOP}
-     * - {@link PRIMITIVE_LINESTRIP}
-     * - {@link PRIMITIVE_TRIANGLES}
-     * - {@link PRIMITIVE_TRISTRIP}
-     * - {@link PRIMITIVE_TRIFAN}
-     *
-     * @param {number} primitive.base - The offset of the first index or vertex to dispatch in the
-     * draw call.
-     * @param {number} primitive.count - The number of indices or vertices to dispatch in the draw
-     * call.
-     * @param {boolean} [primitive.indexed] - True to interpret the primitive as indexed, thereby
-     * using the currently set index buffer and false otherwise.
-     * @param {number} [numInstances] - The number of instances to render when using instancing.
-     * Defaults to 1.
-     * @param {boolean} [keepBuffers] - Optionally keep the current set of vertex / index buffers /
-     * VAO. This is used when rendering of multiple views, for example under WebXR.
-     * @example
-     * // Render a single, unindexed triangle
-     * device.draw({
-     *     type: pc.PRIMITIVE_TRIANGLES,
-     *     base: 0,
-     *     baseVertex: 0,
-     *     count: 3,
-     *     indexed: false
-     * });
-     */
-    draw(primitive, numInstances, keepBuffers) {
-        const gl = this.gl;
-
-        this.activateShader(this);
-        if (!this.shaderValid) {
-            return;
-        }
-=======
     draw(primitive, indexBuffer, numInstances, first = true, last = true) {
->>>>>>> f79f7090
 
         const shader = this.shader;
         if (shader) {
