--- conflicted
+++ resolved
@@ -163,15 +163,10 @@
      * - {@link FUNC_NOTEQUAL}
      *
      * Defaults to {@link FUNC_LESS}.
-<<<<<<< HEAD
      * @param {Uint8Array[]|HTMLCanvasElement[]|HTMLImageElement[]|HTMLVideoElement[]|Uint8Array[][]} [options.levels] - Array of Uint8Array or other supported browser interface; or a two-dimensional array
      * of Uint8Array if options.array is true.
-=======
-     * @param {Uint8Array[]|HTMLCanvasElement[]|HTMLImageElement[]|HTMLVideoElement[]} [options.levels]
-     * - Array of Uint8Array or other supported browser interface.
      * @param {boolean} [options.storage] - Defines if texture can be used as a storage texture by
      * a compute shader. Defaults to false.
->>>>>>> e815adf9
      * @example
      * // Create a 8x8x24-bit texture
      * const texture = new pc.Texture(graphicsDevice, {
