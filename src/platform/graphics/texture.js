import { Debug } from '../../core/debug.js';
import { TRACEID_TEXTURE_ALLOC, TRACEID_VRAM_TEXTURE } from '../../core/constants.js';
import { math } from '../../core/math/math.js';

import { TextureUtils } from './texture-utils.js';
import {
    isCompressedPixelFormat,
    getPixelFormatArrayType,
    ADDRESS_REPEAT,
    FILTER_LINEAR, FILTER_LINEAR_MIPMAP_LINEAR,
    FUNC_LESS,
    PIXELFORMAT_RGBA8,
    PIXELFORMAT_RGB16F, PIXELFORMAT_RGBA16F, PIXELFORMAT_RGB32F, PIXELFORMAT_RGBA32F,
    TEXHINT_SHADOWMAP, TEXHINT_ASSET, TEXHINT_LIGHTMAP,
    TEXTURELOCK_WRITE,
    TEXTUREPROJECTION_NONE, TEXTUREPROJECTION_CUBE,
    TEXTURETYPE_DEFAULT, TEXTURETYPE_RGBM, TEXTURETYPE_RGBE, TEXTURETYPE_RGBP, TEXTURETYPE_SWIZZLEGGGR,
    isIntegerPixelFormat, FILTER_NEAREST, TEXTURELOCK_NONE, TEXTURELOCK_READ
} from './constants.js';

let id = 0;

/**
 * A texture is a container for texel data that can be utilized in a fragment shader. Typically,
 * the texel data represents an image that is mapped over geometry.
 *
 * Note on **HDR texture format** support:
 * 1. **As textures**:
 *     - float (i.e. {@link PIXELFORMAT_RGBA32F}), half-float (i.e. {@link PIXELFORMAT_RGBA16F}) and
 * small-float ({@link PIXELFORMAT_111110F}) formats are always supported on both WebGL2 and WebGPU
 * with point sampling.
 *     - half-float and small-float formats are always supported on WebGL2 and WebGPU with linear
 * sampling.
 *     - float formats are supported on WebGL2 and WebGPU with linear sampling only if
 * {@link GraphicsDevice#textureFloatFilterable} is true.
 *
 * 2. **As renderable textures** that can be used as color buffers in a {@link RenderTarget}:
 *     - on WebGPU, rendering to float and half-float formats is always supported.
 *     - on WebGPU, rendering to small-float format is supported only if
 * {@link GraphicsDevice#textureRG11B10Renderable} is true.
 *     - on WebGL2, rendering to these 3 formats formats is supported only if
 * {@link GraphicsDevice#textureFloatRenderable} is true.
 *     - on WebGL2, if {@link GraphicsDevice#textureFloatRenderable} is false, but
 * {@link GraphicsDevice#textureHalfFloatRenderable} is true, rendering to half-float formats only
 * is supported. This is the case of many mobile iOS devices.
 *     - you can determine available renderable HDR format using
 * {@link GraphicsDevice#getRenderableHdrFormat}.
 * @category Graphics
 */
class Texture {
    /**
     * The name of the texture.
     *
     * @type {string}
     */
    name;

    /** @ignore */
    _gpuSize = 0;

    /** @protected */
    id = id++;

    /** @protected */
    _invalid = false;

    /** @protected */
    _lockedLevel = -1;

    /** @protected */
    _lockedMode = TEXTURELOCK_NONE;

    /**
     * A render version used to track the last time the texture properties requiring bind group
     * to be updated were changed.
     *
     * @type {number}
     * @ignore
     */
    renderVersionDirty = 0;

    /** @protected */
    _storage = false;

    /**
     * Create a new Texture instance.
     *
     * @param {import('./graphics-device.js').GraphicsDevice} graphicsDevice - The graphics device
     * used to manage this texture.
     * @param {object} [options] - Object for passing optional arguments.
     * @param {string} [options.name] - The name of the texture. Defaults to null.
     * @param {number} [options.width] - The width of the texture in pixels. Defaults to 4.
     * @param {number} [options.height] - The height of the texture in pixels. Defaults to 4.
     * @param {number} [options.depth] - The number of depth slices in a 3D texture.
     * @param {number} [options.format] - The pixel format of the texture. Can be:
     *
     * - {@link PIXELFORMAT_A8}
     * - {@link PIXELFORMAT_L8}
     * - {@link PIXELFORMAT_LA8}
     * - {@link PIXELFORMAT_RGB565}
     * - {@link PIXELFORMAT_RGBA5551}
     * - {@link PIXELFORMAT_RGBA4}
     * - {@link PIXELFORMAT_RGB8}
     * - {@link PIXELFORMAT_RGBA8}
     * - {@link PIXELFORMAT_DXT1}
     * - {@link PIXELFORMAT_DXT3}
     * - {@link PIXELFORMAT_DXT5}
     * - {@link PIXELFORMAT_RGB16F}
     * - {@link PIXELFORMAT_RGBA16F}
     * - {@link PIXELFORMAT_RGB32F}
     * - {@link PIXELFORMAT_RGBA32F}
     * - {@link PIXELFORMAT_ETC1}
     * - {@link PIXELFORMAT_PVRTC_2BPP_RGB_1}
     * - {@link PIXELFORMAT_PVRTC_2BPP_RGBA_1}
     * - {@link PIXELFORMAT_PVRTC_4BPP_RGB_1}
     * - {@link PIXELFORMAT_PVRTC_4BPP_RGBA_1}
     * - {@link PIXELFORMAT_111110F}
     * - {@link PIXELFORMAT_ASTC_4x4}
     * - {@link PIXELFORMAT_ATC_RGB}
     * - {@link PIXELFORMAT_ATC_RGBA}
     *
     * Defaults to {@link PIXELFORMAT_RGBA8}.
     * @param {string} [options.projection] - The projection type of the texture, used when the
     * texture represents an environment. Can be:
     *
     * - {@link TEXTUREPROJECTION_NONE}
     * - {@link TEXTUREPROJECTION_CUBE}
     * - {@link TEXTUREPROJECTION_EQUIRECT}
     * - {@link TEXTUREPROJECTION_OCTAHEDRAL}
     *
     * Defaults to {@link TEXTUREPROJECTION_CUBE} if options.cubemap is true, otherwise
     * {@link TEXTUREPROJECTION_NONE}.
     * @param {number} [options.minFilter] - The minification filter type to use. Defaults to
     * {@link FILTER_LINEAR_MIPMAP_LINEAR}.
     * @param {number} [options.magFilter] - The magnification filter type to use. Defaults to
     * {@link FILTER_LINEAR}.
     * @param {number} [options.anisotropy] - The level of anisotropic filtering to use. Defaults
     * to 1.
     * @param {number} [options.addressU] - The repeat mode to use in the U direction. Defaults to
     * {@link ADDRESS_REPEAT}.
     * @param {number} [options.addressV] - The repeat mode to use in the V direction. Defaults to
     * {@link ADDRESS_REPEAT}.
     * @param {number} [options.addressW] - The repeat mode to use in the W direction. Defaults to
     * {@link ADDRESS_REPEAT}.
     * @param {boolean} [options.mipmaps] - When enabled try to generate or use mipmaps for this
     * texture. Default is true.
     * @param {boolean} [options.cubemap] - Specifies whether the texture is to be a cubemap.
     * Defaults to false.
     * @param {number} [options.arrayLength] - Specifies whether the texture is to be a 2D texture array.
     * When passed in as undefined or < 1, this is not an array texture. If >= 1, this is an array texture.
     * Defaults to undefined.
     * @param {boolean} [options.volume] - Specifies whether the texture is to be a 3D volume.
     * Defaults to false.
     * @param {string} [options.type] - Specifies the texture type.  Can be:
     *
     * - {@link TEXTURETYPE_DEFAULT}
     * - {@link TEXTURETYPE_RGBM}
     * - {@link TEXTURETYPE_RGBE}
     * - {@link TEXTURETYPE_RGBP}
     * - {@link TEXTURETYPE_SWIZZLEGGGR}
     *
     * Defaults to {@link TEXTURETYPE_DEFAULT}.
     * @param {boolean} [options.flipY] - Specifies whether the texture should be flipped in the
     * Y-direction. Only affects textures with a source that is an image, canvas or video element.
     * Does not affect cubemaps, compressed textures or textures set from raw pixel data. Defaults
     * to false.
     * @param {boolean} [options.premultiplyAlpha] - If true, the alpha channel of the texture (if
     * present) is multiplied into the color channels. Defaults to false.
     * @param {boolean} [options.compareOnRead] - When enabled, and if texture format is
     * {@link PIXELFORMAT_DEPTH} or {@link PIXELFORMAT_DEPTHSTENCIL}, hardware PCF is enabled for
     * this texture, and you can get filtered results of comparison using texture() in your shader.
     * Defaults to false.
     * @param {number} [options.compareFunc] - Comparison function when compareOnRead is enabled.
     * Can be:
     *
     * - {@link FUNC_LESS}
     * - {@link FUNC_LESSEQUAL}
     * - {@link FUNC_GREATER}
     * - {@link FUNC_GREATEREQUAL}
     * - {@link FUNC_EQUAL}
     * - {@link FUNC_NOTEQUAL}
     *
     * Defaults to {@link FUNC_LESS}.
     * @param {Uint8Array[]|HTMLCanvasElement[]|HTMLImageElement[]|HTMLVideoElement[]|Uint8Array[][]} [options.levels]
     * - Array of Uint8Array or other supported browser interface; or a two-dimensional array
     * of Uint8Array if options.arrayLength is defined and greater than zero.
     * @param {boolean} [options.storage] - Defines if texture can be used as a storage texture by
     * a compute shader. Defaults to false.
     * @example
     * // Create a 8x8x24-bit texture
     * const texture = new pc.Texture(graphicsDevice, {
     *     width: 8,
     *     height: 8,
     *     format: pc.PIXELFORMAT_RGB8
     * });
     *
     * // Fill the texture with a gradient
     * const pixels = texture.lock();
     * const count = 0;
     * for (let i = 0; i < 8; i++) {
     *     for (let j = 0; j < 8; j++) {
     *         pixels[count++] = i * 32;
     *         pixels[count++] = j * 32;
     *         pixels[count++] = 255;
     *     }
     * }
     * texture.unlock();
     */
    constructor(graphicsDevice, options = {}) {
        this.device = graphicsDevice;
        Debug.assert(this.device, "Texture constructor requires a graphicsDevice to be valid");
        Debug.assert(!options.width || Number.isInteger(options.width), "Texture width must be an integer number, got", options);
        Debug.assert(!options.height || Number.isInteger(options.height), "Texture height must be an integer number, got", options);
        Debug.assert(!options.depth || Number.isInteger(options.depth), "Texture depth must be an integer number, got", options);

        this.name = options.name ?? '';

        this._width = Math.floor(options.width ?? 4);
        this._height = Math.floor(options.height ?? 4);

        this._format = options.format ?? PIXELFORMAT_RGBA8;
        this._compressed = isCompressedPixelFormat(this._format);
        this._integerFormat = isIntegerPixelFormat(this._format);
        if (this._integerFormat) {
            options.mipmaps = false;
            options.minFilter = FILTER_NEAREST;
            options.magFilter = FILTER_NEAREST;
        }

        this._volume = options.volume ?? false;
        this._depth = Math.floor(options.depth ?? 1);
        this._arrayLength = Math.floor(options.arrayLength ?? 0);

        this._storage = options.storage ?? false;
        this._cubemap = options.cubemap ?? false;
        this._flipY = options.flipY ?? false;
        this._premultiplyAlpha = options.premultiplyAlpha ?? false;

        this._mipmaps = options.mipmaps ?? options.autoMipmap ?? true;
        this._minFilter = options.minFilter ?? FILTER_LINEAR_MIPMAP_LINEAR;
        this._magFilter = options.magFilter ?? FILTER_LINEAR;
        this._anisotropy = options.anisotropy ?? 1;
        this._addressU = options.addressU ?? ADDRESS_REPEAT;
        this._addressV = options.addressV ?? ADDRESS_REPEAT;
        this._addressW = options.addressW ?? ADDRESS_REPEAT;

        this._compareOnRead = options.compareOnRead ?? false;
        this._compareFunc = options.compareFunc ?? FUNC_LESS;

        this.type = TEXTURETYPE_DEFAULT;
        if (options.hasOwnProperty('type')) {
            this.type = options.type;
        } else if (options.hasOwnProperty('rgbm')) {
            Debug.deprecated("options.rgbm is deprecated. Use options.type instead.");
            this.type = options.rgbm ? TEXTURETYPE_RGBM : TEXTURETYPE_DEFAULT;
        } else if (options.hasOwnProperty('swizzleGGGR')) {
            Debug.deprecated("options.swizzleGGGR is deprecated. Use options.type instead.");
            this.type = options.swizzleGGGR ? TEXTURETYPE_SWIZZLEGGGR : TEXTURETYPE_DEFAULT;
        }

        this.projection = TEXTUREPROJECTION_NONE;
        if (this._cubemap) {
            this.projection = TEXTUREPROJECTION_CUBE;
        } else if (options.projection && options.projection !== TEXTUREPROJECTION_CUBE) {
            this.projection = options.projection;
        }

        this.impl = graphicsDevice.createTextureImpl(this);

        // #if _PROFILER
        this.profilerHint = options.profilerHint ?? 0;
        // #endif

        this.dirtyAll();

        this._levels = options.levels;
        if (this._levels) {
            this.upload();
        } else {
            this._levels = this._cubemap ? [[null, null, null, null, null, null]] : [null];
        }

        // track the texture
        graphicsDevice.textures.push(this);

        Debug.trace(TRACEID_TEXTURE_ALLOC, `Alloc: Id ${this.id} ${this.name}: ${this.width}x${this.height} ` +
            `${this.cubemap ? '[Cubemap]' : ''}` +
            `${this.volume ? '[Volume]' : ''}` +
            `${this.array ? '[Array]' : ''}` +
            `${this.mipmaps ? '[Mipmaps]' : ''}`, this);
    }

    /**
     * Frees resources associated with this texture.
     */
    destroy() {

        Debug.trace(TRACEID_TEXTURE_ALLOC, `DeAlloc: Id ${this.id} ${this.name}`);

        const device = this.device;
        if (device) {
            // stop tracking the texture
            const idx = device.textures.indexOf(this);
            if (idx !== -1) {
                device.textures.splice(idx, 1);
            }

            // Remove texture from any uniforms
            device.scope.removeValue(this);

            // destroy implementation
            this.impl.destroy(device);

            // Update texture stats
            this.adjustVramSizeTracking(device._vram, -this._gpuSize);

            this._levels = null;
            this.device = null;
        }
    }

    /**
     * Resizes the texture. Only supported for render target textures, as it does not resize the
     * existing content of the texture, but only the allocated buffer for rendering into.
     *
     * @param {number} width - The new width of the texture.
     * @param {number} height - The new height of the texture.
     * @param {number} [depth] - The new depth of the texture. Defaults to 1.
     * @ignore
     */
    resize(width, height, depth = 1) {

        // destroy texture impl
        const device = this.device;
        this.adjustVramSizeTracking(device._vram, -this._gpuSize);
        this.impl.destroy(device);

        this._width = Math.floor(width);
        this._height = Math.floor(height);
        this._depth = Math.floor(depth);

        // re-create the implementation
        this.impl = device.createTextureImpl(this);
        this.dirtyAll();
    }

    /**
     * Called when the rendering context was lost. It releases all context related resources.
     *
     * @ignore
     */
    loseContext() {
        this.impl.loseContext();
        this.dirtyAll();
    }

    /**
     * Updates vram size tracking for the texture, size can be positive to add or negative to subtract
     *
     * @ignore
     */
    adjustVramSizeTracking(vram, size) {

        Debug.trace(TRACEID_VRAM_TEXTURE, `${this.id} ${this.name} size: ${size} vram.texture: ${vram.tex} => ${vram.tex + size}`);

        vram.tex += size;

        // #if _PROFILER
        if (this.profilerHint === TEXHINT_SHADOWMAP) {
            vram.texShadow += size;
        } else if (this.profilerHint === TEXHINT_ASSET) {
            vram.texAsset += size;
        } else if (this.profilerHint === TEXHINT_LIGHTMAP) {
            vram.texLightmap += size;
        }
        // #endif
    }

    propertyChanged(flag) {
        this.impl.propertyChanged(flag);
        this.renderVersionDirty = this.device.renderVersion;
    }

    /**
     * Returns number of required mip levels for the texture based on its dimensions and parameters.
     *
     * @ignore
     * @type {number}
     */
    get requiredMipLevels() {
        return this.mipmaps ? TextureUtils.calcMipLevelsCount(this.width, this.height) : 1;
    }

    /**
     * Returns the current lock mode. One of:
     *
     * - {@link TEXTURELOCK_NONE}
     * - {@link TEXTURELOCK_READ}
     * - {@link TEXTURELOCK_WRITE}
     *
     * @ignore
     * @type {number}
     */
    get lockedMode() {
        return this._lockedMode;
    }

    /**
     * The minification filter to be applied to the texture. Can be:
     *
     * - {@link FILTER_NEAREST}
     * - {@link FILTER_LINEAR}
     * - {@link FILTER_NEAREST_MIPMAP_NEAREST}
     * - {@link FILTER_NEAREST_MIPMAP_LINEAR}
     * - {@link FILTER_LINEAR_MIPMAP_NEAREST}
     * - {@link FILTER_LINEAR_MIPMAP_LINEAR}
     *
     * @type {number}
     */
    set minFilter(v) {
        if (this._minFilter !== v) {
            if (isIntegerPixelFormat(this._format)) {
                Debug.warn("Texture#minFilter: minFilter property cannot be changed on an integer texture, will remain FILTER_NEAREST", this);
            } else {
                this._minFilter = v;
                this.propertyChanged(1);
            }
        }
    }

    get minFilter() {
        return this._minFilter;
    }

    /**
     * The magnification filter to be applied to the texture. Can be:
     *
     * - {@link FILTER_NEAREST}
     * - {@link FILTER_LINEAR}
     *
     * @type {number}
     */
    set magFilter(v) {
        if (this._magFilter !== v) {
            if (isIntegerPixelFormat(this._format)) {
                Debug.warn("Texture#magFilter: magFilter property cannot be changed on an integer texture, will remain FILTER_NEAREST", this);
            } else {
                this._magFilter = v;
                this.propertyChanged(2);
            }
        }
    }

    get magFilter() {
        return this._magFilter;
    }

    /**
     * The addressing mode to be applied to the texture horizontally. Can be:
     *
     * - {@link ADDRESS_REPEAT}
     * - {@link ADDRESS_CLAMP_TO_EDGE}
     * - {@link ADDRESS_MIRRORED_REPEAT}
     *
     * @type {number}
     */
    set addressU(v) {
        if (this._addressU !== v) {
            this._addressU = v;
            this.propertyChanged(4);
        }
    }

    get addressU() {
        return this._addressU;
    }

    /**
     * The addressing mode to be applied to the texture vertically. Can be:
     *
     * - {@link ADDRESS_REPEAT}
     * - {@link ADDRESS_CLAMP_TO_EDGE}
     * - {@link ADDRESS_MIRRORED_REPEAT}
     *
     * @type {number}
     */
    set addressV(v) {
        if (this._addressV !== v) {
            this._addressV = v;
            this.propertyChanged(8);
        }
    }

    get addressV() {
        return this._addressV;
    }

    /**
     * The addressing mode to be applied to the 3D texture depth. Can be:
     *
     * - {@link ADDRESS_REPEAT}
     * - {@link ADDRESS_CLAMP_TO_EDGE}
     * - {@link ADDRESS_MIRRORED_REPEAT}
     *
     * @type {number}
     */
    set addressW(addressW) {
        if (!this._volume) {
            Debug.warn("pc.Texture#addressW: Can't set W addressing mode for a non-3D texture.");
            return;
        }
        if (addressW !== this._addressW) {
            this._addressW = addressW;
            this.propertyChanged(16);
        }
    }

    get addressW() {
        return this._addressW;
    }

    /**
     * When enabled, and if texture format is {@link PIXELFORMAT_DEPTH} or
     * {@link PIXELFORMAT_DEPTHSTENCIL}, hardware PCF is enabled for this texture, and you can get
     * filtered results of comparison using texture() in your shader.
     *
     * @type {boolean}
     */
    set compareOnRead(v) {
        if (this._compareOnRead !== v) {
            this._compareOnRead = v;
            this.propertyChanged(32);
        }
    }

    get compareOnRead() {
        return this._compareOnRead;
    }

    /**
     * Comparison function when compareOnRead is enabled. Possible values:
     *
     * - {@link FUNC_LESS}
     * - {@link FUNC_LESSEQUAL}
     * - {@link FUNC_GREATER}
     * - {@link FUNC_GREATEREQUAL}
     * - {@link FUNC_EQUAL}
     * - {@link FUNC_NOTEQUAL}
     *
     * @type {number}
     */
    set compareFunc(v) {
        if (this._compareFunc !== v) {
            this._compareFunc = v;
            this.propertyChanged(64);
        }
    }

    get compareFunc() {
        return this._compareFunc;
    }

    /**
     * Integer value specifying the level of anisotropic to apply to the texture ranging from 1 (no
     * anisotropic filtering) to the {@link GraphicsDevice} property maxAnisotropy.
     *
     * @type {number}
     */
    set anisotropy(v) {
        if (this._anisotropy !== v) {
            this._anisotropy = v;
            this.propertyChanged(128);
        }
    }

    get anisotropy() {
        return this._anisotropy;
    }

    /**
     * Defines if texture should generate/upload mipmaps if possible.
     *
     * @type {boolean}
     */
    set mipmaps(v) {
        if (this._mipmaps !== v) {

            if (this.device.isWebGPU) {
                Debug.warn("Texture#mipmaps: mipmap property is currently not allowed to be changed on WebGPU, create the texture appropriately.", this);
            } else if (isIntegerPixelFormat(this._format)) {
                Debug.warn("Texture#mipmaps: mipmap property cannot be changed on an integer texture, will remain false", this);
            } else {
                this._mipmaps = v;
            }

            if (v) this._needsMipmapsUpload = true;
        }
    }

    get mipmaps() {
        return this._mipmaps;
    }

    /**
     * Defines if texture can be used as a storage texture by a compute shader.
     *
     * @type {boolean}
     */
    get storage() {
        return this._storage;
    }

    /**
     * The width of the texture in pixels.
     *
     * @type {number}
     */
    get width() {
        return this._width;
    }

    /**
     * The height of the texture in pixels.
     *
     * @type {number}
     */
    get height() {
        return this._height;
    }

    /**
     * The number of depth slices in a 3D texture.
     *
     * @type {number}
     */
    get depth() {
        return this._depth;
    }

    /**
     * The pixel format of the texture. Can be:
     *
     * - {@link PIXELFORMAT_A8}
     * - {@link PIXELFORMAT_L8}
     * - {@link PIXELFORMAT_LA8}
     * - {@link PIXELFORMAT_RGB565}
     * - {@link PIXELFORMAT_RGBA5551}
     * - {@link PIXELFORMAT_RGBA4}
     * - {@link PIXELFORMAT_RGB8}
     * - {@link PIXELFORMAT_RGBA8}
     * - {@link PIXELFORMAT_DXT1}
     * - {@link PIXELFORMAT_DXT3}
     * - {@link PIXELFORMAT_DXT5}
     * - {@link PIXELFORMAT_RGB16F}
     * - {@link PIXELFORMAT_RGBA16F}
     * - {@link PIXELFORMAT_RGB32F}
     * - {@link PIXELFORMAT_RGBA32F}
     * - {@link PIXELFORMAT_ETC1}
     * - {@link PIXELFORMAT_PVRTC_2BPP_RGB_1}
     * - {@link PIXELFORMAT_PVRTC_2BPP_RGBA_1}
     * - {@link PIXELFORMAT_PVRTC_4BPP_RGB_1}
     * - {@link PIXELFORMAT_PVRTC_4BPP_RGBA_1}
     * - {@link PIXELFORMAT_111110F}
     * - {@link PIXELFORMAT_ASTC_4x4}>/li>
     * - {@link PIXELFORMAT_ATC_RGB}
     * - {@link PIXELFORMAT_ATC_RGBA}
     *
     * @type {number}
     */
    get format() {
        return this._format;
    }

    /**
     * Returns true if this texture is a cube map and false otherwise.
     *
     * @type {boolean}
     */
    get cubemap() {
        return this._cubemap;
    }

    get gpuSize() {
        const mips = this.pot && this._mipmaps && !(this._compressed && this._levels.length === 1);
        return TextureUtils.calcGpuSize(this._width, this._height, this._depth, this._format, mips, this._cubemap);
    }

    /**
     * Returns true if this texture is a 2D texture array and false otherwise.
     *
     * @type {boolean}
     */
    get array() {
        return this._arrayLength > 0;
    }

    /**
     * Returns the number of textures inside this texture if this is a 2D array texture or 0 otherwise.
     *
     * @type {number}
     */
    get arrayLength() {
        return this._arrayLength;
    }

    /**
     * Returns true if this texture is a 3D volume and false otherwise.
     *
     * @type {boolean}
     */
    get volume() {
        return this._volume;
    }

    /**
     * Specifies whether the texture should be flipped in the Y-direction. Only affects textures
     * with a source that is an image, canvas or video element. Does not affect cubemaps,
     * compressed textures or textures set from raw pixel data. Defaults to true.
     *
     * @type {boolean}
     */
    set flipY(flipY) {
        if (this._flipY !== flipY) {
            this._flipY = flipY;
            this._needsUpload = true;
        }
    }

    get flipY() {
        return this._flipY;
    }

    set premultiplyAlpha(premultiplyAlpha) {
        if (this._premultiplyAlpha !== premultiplyAlpha) {
            this._premultiplyAlpha = premultiplyAlpha;
            this._needsUpload = true;
        }
    }

    get premultiplyAlpha() {
        return this._premultiplyAlpha;
    }

    /**
     * Returns true if all dimensions of the texture are power of two, and false otherwise.
     *
     * @type {boolean}
     */
    get pot() {
        return math.powerOfTwo(this._width) && math.powerOfTwo(this._height);
    }

    // get the texture's encoding type
    get encoding() {
        switch (this.type) {
            case TEXTURETYPE_RGBM:
                return 'rgbm';
            case TEXTURETYPE_RGBE:
                return 'rgbe';
            case TEXTURETYPE_RGBP:
                return 'rgbp';
            default:
                return (this.format === PIXELFORMAT_RGB16F ||
                        this.format === PIXELFORMAT_RGB32F ||
                        this.format === PIXELFORMAT_RGBA16F ||
                        this.format === PIXELFORMAT_RGBA32F ||
                        isIntegerPixelFormat(this.format)) ? 'linear' : 'srgb';
        }
    }

    // Force a full resubmission of the texture to the GPU (used on a context restore event)
    dirtyAll() {
        this._levelsUpdated = this._cubemap ? [[true, true, true, true, true, true]] : [true];

        this._needsUpload = true;
        this._needsMipmapsUpload = this._mipmaps;
        this._mipmapsUploaded = false;

        this.propertyChanged(255);  // 1 | 2 | 4 | 8 | 16 | 32 | 64 | 128
    }

    /**
     * Locks a miplevel of the texture, returning a typed array to be filled with pixel data.
     *
     * @param {object} [options] - Optional options object. Valid properties are as follows:
     * @param {number} [options.level] - The mip level to lock with 0 being the top level. Defaults
     * to 0.
     * @param {number} [options.face] - If the texture is a cubemap, this is the index of the face
     * to lock.
     * @param {number} [options.mode] - The lock mode. Can be:
     * - {@link TEXTURELOCK_READ}
     * - {@link TEXTURELOCK_WRITE}
     * Defaults to {@link TEXTURELOCK_WRITE}.
     * @returns {Uint8Array|Uint16Array|Uint32Array|Float32Array} A typed array containing the pixel data of
     * the locked mip level.
     */
    lock(options = {}) {
        // Initialize options to some sensible defaults
        options.level ??= 0;
        options.face ??= 0;
        options.mode ??= TEXTURELOCK_WRITE;

        Debug.assert(
            this._lockedMode === TEXTURELOCK_NONE,
            'The texture is already locked. Call `texture.unlock()` before attempting to lock again.',
            this
        );

        Debug.assert(
            options.mode === TEXTURELOCK_READ || options.mode === TEXTURELOCK_WRITE,
            'Cannot lock a texture with TEXTURELOCK_NONE. To unlock a texture, call `texture.unlock()`.',
            this
        );

        this._lockedMode = options.mode;
        this._lockedLevel = options.level;

        const levels = this.cubemap ? this._levels[options.face] : this._levels;
        if (levels[options.level] === null) {
            // allocate storage for this mip level
            const width = Math.max(1, this._width >> options.level);
            const height = Math.max(1, this._height >> options.level);
            const depth = Math.max(1, this._depth >> options.level);
            const data = new ArrayBuffer(TextureUtils.calcLevelGpuSize(width, height, depth, this._format));
            levels[options.level] = new (getPixelFormatArrayType(this._format))(data);
        }

        return levels[options.level];
    }

    /**
     * Set the pixel data of the texture from a canvas, image, video DOM element. If the texture is
     * a cubemap, the supplied source must be an array of 6 canvases, images or videos.
     *
     * @param {HTMLCanvasElement|HTMLImageElement|HTMLVideoElement|HTMLCanvasElement[]|HTMLImageElement[]|HTMLVideoElement[]} source - A
     * canvas, image or video element, or an array of 6 canvas, image or video elements.
     * @param {number} [mipLevel] - A non-negative integer specifying the image level of detail.
     * Defaults to 0, which represents the base image source. A level value of N, that is greater
     * than 0, represents the image source for the Nth mipmap reduction level.
     */
    setSource(source, mipLevel = 0) {
        let invalid = false;
        let width, height;

        if (this._cubemap) {
            if (source[0]) {
                // rely on first face sizes
                width = source[0].width || 0;
                height = source[0].height || 0;

                for (let i = 0; i < 6; i++) {
                    const face = source[i];
                    // cubemap becomes invalid if any condition is not satisfied
                    if (!face ||                  // face is missing
                        face.width !== width ||   // face is different width
                        face.height !== height || // face is different height
                        !this.device._isBrowserInterface(face)) {            // new image bitmap
                        invalid = true;
                        break;
                    }
                }
            } else {
                // first face is missing
                invalid = true;
            }

            if (!invalid) {
                // mark levels as updated
                for (let i = 0; i < 6; i++) {
                    if (this._levels[mipLevel][i] !== source[i])
                        this._levelsUpdated[mipLevel][i] = true;
                }
            }
        } else {
            // check if source is valid type of element
            if (!this.device._isBrowserInterface(source))
                invalid = true;

            if (!invalid) {
                // mark level as updated
                if (source !== this._levels[mipLevel])
                    this._levelsUpdated[mipLevel] = true;

                width = source.width;
                height = source.height;
            }
        }

        if (invalid) {
            // invalid texture

            // default sizes
            this._width = 4;
            this._height = 4;

            // remove levels
            if (this._cubemap) {
                for (let i = 0; i < 6; i++) {
                    this._levels[mipLevel][i] = null;
                    this._levelsUpdated[mipLevel][i] = true;
                }
            } else {
                this._levels[mipLevel] = null;
                this._levelsUpdated[mipLevel] = true;
            }
        } else {
            // valid texture
            if (mipLevel === 0) {
                this._width = width;
                this._height = height;
            }

            this._levels[mipLevel] = source;
        }

        // valid or changed state of validity
        if (this._invalid !== invalid || !invalid) {
            this._invalid = invalid;

            // reupload
            this.upload();
        }
    }

    /**
     * Get the pixel data of the texture. If this is a cubemap then an array of 6 images will be
     * returned otherwise a single image.
     *
     * @param {number} [mipLevel] - A non-negative integer specifying the image level of detail.
     * Defaults to 0, which represents the base image source. A level value of N, that is greater
     * than 0, represents the image source for the Nth mipmap reduction level.
     * @returns {HTMLImageElement} The source image of this texture. Can be null if source not
     * assigned for specific image level.
     */
    getSource(mipLevel = 0) {
        return this._levels[mipLevel];
    }

    /**
     * Unlocks the currently locked mip level and uploads it to VRAM.
     */
    unlock() {
        if (this._lockedMode === TEXTURELOCK_NONE) {
            Debug.warn("pc.Texture#unlock: Attempting to unlock a texture that is not locked.", this);
        }

        // Upload the new pixel data if locked in write mode (default)
        if (this._lockedMode === TEXTURELOCK_WRITE) {
            this.upload();
        }
        this._lockedLevel = -1;
        this._lockedMode = TEXTURELOCK_NONE;
    }

    /**
     * Forces a reupload of the textures pixel data to graphics memory. Ordinarily, this function
     * is called by internally by {@link Texture#setSource} and {@link Texture#unlock}. However, it
     * still needs to be called explicitly in the case where an HTMLVideoElement is set as the
     * source of the texture.  Normally, this is done once every frame before video textured
     * geometry is rendered.
     */
    upload() {
        this._needsUpload = true;
        this._needsMipmapsUpload = this._mipmaps;
        this.impl.uploadImmediate?.(this.device, this);
    }

    /**
     * Download the textures data from the graphics memory to the local memory.
     *
     * Note a public API yet, as not all options are implemented on all platforms.
     *
     * @param {number} x - The left edge of the rectangle.
     * @param {number} y - The top edge of the rectangle.
     * @param {number} width - The width of the rectangle.
     * @param {number} height - The height of the rectangle.
     * @param {object} [options] - Object for passing optional arguments.
     * @param {number} [options.renderTarget] - The render target using the texture as a color
     * buffer. Provide as an optimization to avoid creating a new render target. Important especially
     * when this function is called with high frequency (per frame). Note that this is only utilized
     * on the WebGL platform, and ignored on WebGPU.
     * @param {number} [options.mipLevel] - The mip level to download. Defaults to 0.
     * @param {number} [options.face] - The face to download. Defaults to 0.
     * @param {Uint8Array|Uint16Array|Uint32Array|Float32Array} [options.data] - The data buffer to
     * write the pixel data to. If not provided, a new buffer will be created. The type of the buffer
     * must match the texture's format.
     * @param {boolean} [options.immediate] - If true, the read operation will be executed as soon as
     * possible. This has a performance impact, so it should be used only when necessary. Defaults
     * to false.
     * @returns {Promise<Uint8Array|Uint16Array|Uint32Array|Float32Array>} A promise that resolves
     * with the pixel data of the texture.
     * @ignore
     */
<<<<<<< HEAD
    async downloadAsync() {

        Debug.deprecated("Texture#downloadAsync is deprecated: Use Texture#read instead.");

        const promises = [];
        for (let i = 0; i < (this.cubemap ? 6 : 1); i++) {
            const renderTarget = new RenderTarget({
                colorBuffer: this,
                depth: false,
                face: i
            });

            this.device.setRenderTarget(renderTarget);
            this.device.initRenderTarget(renderTarget);

            const levels = this.cubemap ? this._levels[i] : this._levels;

            let level = levels[0];
            if (levels[0] && this.device._isBrowserInterface(levels[0])) {
                levels[0] = null;
            }

            level = this.lock({ face: i });

            const promise = this.device.readPixelsAsync?.(0, 0, this.width, this.height, level)
                .then(() => renderTarget.destroy());

            promises.push(promise);
        }
        await Promise.all(promises);
    }

    /**
     * Download the textures data from the graphics memory to the local memory.
     *
     * Note a public API yet, as not all options are implemented on all platforms.
     *
     * @param {number} x - The left edge of the rectangle.
     * @param {number} y - The top edge of the rectangle.
     * @param {number} width - The width of the rectangle.
     * @param {number} height - The height of the rectangle.
     * @param {object} [options] - Object for passing optional arguments.
     * @param {number} [options.renderTarget] - The render target using the texture as a color
     * buffer. Provide as an optimization to avoid creating a new render target. Important especially
     * when this function is called with high frequency (per frame). Note that this is only utilized
     * on the WebGL platform, and ignored on WebGPU.
     * @param {number} [options.mipLevel] - The mip level to download. Defaults to 0.
     * @param {number} [options.face] - The face to download. Defaults to 0.
     * @param {Uint8Array|Uint16Array|Uint32Array|Float32Array} [options.data] - The data buffer to
     * write the pixel data to. If not provided, a new buffer will be created. The type of the buffer
     * must match the texture's format.
     * @param {boolean} [options.immediate] - If true, the read operation will be executed as soon as
     * possible. This has a performance impact, so it should be used only when necessary. Defaults
     * to false.
     * @returns {Promise<Uint8Array|Uint16Array|Uint32Array|Float32Array>} A promise that resolves
     * with the pixel data of the texture.
     * @ignore
     */
=======
>>>>>>> 8f83915e
    read(x, y, width, height, options = {}) {
        return this.impl.read?.(x, y, width, height, options);
    }
}

export { Texture };<|MERGE_RESOLUTION|>--- conflicted
+++ resolved
@@ -991,67 +991,6 @@
      * with the pixel data of the texture.
      * @ignore
      */
-<<<<<<< HEAD
-    async downloadAsync() {
-
-        Debug.deprecated("Texture#downloadAsync is deprecated: Use Texture#read instead.");
-
-        const promises = [];
-        for (let i = 0; i < (this.cubemap ? 6 : 1); i++) {
-            const renderTarget = new RenderTarget({
-                colorBuffer: this,
-                depth: false,
-                face: i
-            });
-
-            this.device.setRenderTarget(renderTarget);
-            this.device.initRenderTarget(renderTarget);
-
-            const levels = this.cubemap ? this._levels[i] : this._levels;
-
-            let level = levels[0];
-            if (levels[0] && this.device._isBrowserInterface(levels[0])) {
-                levels[0] = null;
-            }
-
-            level = this.lock({ face: i });
-
-            const promise = this.device.readPixelsAsync?.(0, 0, this.width, this.height, level)
-                .then(() => renderTarget.destroy());
-
-            promises.push(promise);
-        }
-        await Promise.all(promises);
-    }
-
-    /**
-     * Download the textures data from the graphics memory to the local memory.
-     *
-     * Note a public API yet, as not all options are implemented on all platforms.
-     *
-     * @param {number} x - The left edge of the rectangle.
-     * @param {number} y - The top edge of the rectangle.
-     * @param {number} width - The width of the rectangle.
-     * @param {number} height - The height of the rectangle.
-     * @param {object} [options] - Object for passing optional arguments.
-     * @param {number} [options.renderTarget] - The render target using the texture as a color
-     * buffer. Provide as an optimization to avoid creating a new render target. Important especially
-     * when this function is called with high frequency (per frame). Note that this is only utilized
-     * on the WebGL platform, and ignored on WebGPU.
-     * @param {number} [options.mipLevel] - The mip level to download. Defaults to 0.
-     * @param {number} [options.face] - The face to download. Defaults to 0.
-     * @param {Uint8Array|Uint16Array|Uint32Array|Float32Array} [options.data] - The data buffer to
-     * write the pixel data to. If not provided, a new buffer will be created. The type of the buffer
-     * must match the texture's format.
-     * @param {boolean} [options.immediate] - If true, the read operation will be executed as soon as
-     * possible. This has a performance impact, so it should be used only when necessary. Defaults
-     * to false.
-     * @returns {Promise<Uint8Array|Uint16Array|Uint32Array|Float32Array>} A promise that resolves
-     * with the pixel data of the texture.
-     * @ignore
-     */
-=======
->>>>>>> 8f83915e
     read(x, y, width, height, options = {}) {
         return this.impl.read?.(x, y, width, height, options);
     }
