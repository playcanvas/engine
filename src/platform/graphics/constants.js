/**
 * Ignores the integer part of texture coordinates, using only the fractional part.
 *
 * @type {number}
 * @category Graphics
 */
export const ADDRESS_REPEAT = 0;

/**
 * Clamps texture coordinate to the range 0 to 1.
 *
 * @type {number}
 * @category Graphics
 */
export const ADDRESS_CLAMP_TO_EDGE = 1;

/**
 * Texture coordinate to be set to the fractional part if the integer part is even. If the integer
 * part is odd, then the texture coordinate is set to 1 minus the fractional part.
 *
 * @type {number}
 * @category Graphics
 */
export const ADDRESS_MIRRORED_REPEAT = 2;

/**
 * Multiply all fragment components by zero.
 *
 * @type {number}
 * @category Graphics
 */
export const BLENDMODE_ZERO = 0;

/**
 * Multiply all fragment components by one.
 *
 * @type {number}
 * @category Graphics
 */
export const BLENDMODE_ONE = 1;

/**
 * Multiply all fragment components by the components of the source fragment.
 *
 * @type {number}
 * @category Graphics
 */
export const BLENDMODE_SRC_COLOR = 2;

/**
 * Multiply all fragment components by one minus the components of the source fragment.
 *
 * @type {number}
 * @category Graphics
 */
export const BLENDMODE_ONE_MINUS_SRC_COLOR = 3;

/**
 * Multiply all fragment components by the components of the destination fragment.
 *
 * @type {number}
 * @category Graphics
 */
export const BLENDMODE_DST_COLOR = 4;

/**
 * Multiply all fragment components by one minus the components of the destination fragment.
 *
 * @type {number}
 * @category Graphics
 */
export const BLENDMODE_ONE_MINUS_DST_COLOR = 5;

/**
 * Multiply all fragment components by the alpha value of the source fragment.
 *
 * @type {number}
 * @category Graphics
 */
export const BLENDMODE_SRC_ALPHA = 6;

/**
 * Multiply all fragment components by the alpha value of the source fragment.
 *
 * @type {number}
 * @category Graphics
 */
export const BLENDMODE_SRC_ALPHA_SATURATE = 7;

/**
 * Multiply all fragment components by one minus the alpha value of the source fragment.
 *
 * @type {number}
 * @category Graphics
 */
export const BLENDMODE_ONE_MINUS_SRC_ALPHA = 8;

/**
 * Multiply all fragment components by the alpha value of the destination fragment.
 *
 * @type {number}
 * @category Graphics
 */
export const BLENDMODE_DST_ALPHA = 9;

/**
 * Multiply all fragment components by one minus the alpha value of the destination fragment.
 *
 * @type {number}
 * @category Graphics
 */
export const BLENDMODE_ONE_MINUS_DST_ALPHA = 10;

/**
 * Multiplies all fragment components by a constant.
 *
 * @type {number}
 * @category Graphics
 */
export const BLENDMODE_CONSTANT = 11;

/**
 * Multiplies all fragment components by 1 minus a constant.
 *
 * @type {number}
 * @category Graphics
 */
export const BLENDMODE_ONE_MINUS_CONSTANT = 12;

/**
 * Add the results of the source and destination fragment multiplies.
 *
 * @type {number}
 * @category Graphics
 */
export const BLENDEQUATION_ADD = 0;

/**
 * Subtract the results of the source and destination fragment multiplies.
 *
 * @type {number}
 * @category Graphics
 */
export const BLENDEQUATION_SUBTRACT = 1;

/**
 * Reverse and subtract the results of the source and destination fragment multiplies.
 *
 * @type {number}
 * @category Graphics
 */
export const BLENDEQUATION_REVERSE_SUBTRACT = 2;

/**
 * Use the smallest value.
 *
 * @type {number}
 * @category Graphics
 */
export const BLENDEQUATION_MIN = 3;

/**
 * Use the largest value.
 *
 * @type {number}
 * @category Graphics
 */
export const BLENDEQUATION_MAX = 4;

/**
 * A flag utilized during the construction of a {@link StorageBuffer} to make it available for read
 * access by CPU.
 *
 * @type {number}
 * @category Graphics
 */
export const BUFFERUSAGE_READ = 0x0001;

/**
 * A flag utilized during the construction of a {@link StorageBuffer} to make it available for write
 * access by CPU.
 *
 * @type {number}
 * @category Graphics
 */
export const BUFFERUSAGE_WRITE = 0x0002;

/**
 * A flag utilized during the construction of a {@link StorageBuffer} to ensure its compatibility
 * when used as a source of a copy operation.
 *
 * @type {number}
 * @category Graphics
 */
export const BUFFERUSAGE_COPY_SRC = 0x0004;

/**
 * A flag utilized during the construction of a {@link StorageBuffer} to ensure its compatibility
 * when used as a destination of a copy operation, or as a target of a write operation.
 *
 * @type {number}
 * @category Graphics
 */
export const BUFFERUSAGE_COPY_DST = 0x0008;

/**
 * A flag utilized during the construction of a {@link StorageBuffer} to ensure its compatibility
 * when used as an index buffer.
 *
 * @type {number}
 * @category Graphics
 */
export const BUFFERUSAGE_INDEX = 0x0010;

/**
 * A flag utilized during the construction of a {@link StorageBuffer} to ensure its compatibility
 * when used as a vertex buffer.
 *
 * @type {number}
 * @category Graphics
 */
export const BUFFERUSAGE_VERTEX = 0x0020;

/**
 * A flag utilized during the construction of a {@link StorageBuffer} to ensure its compatibility
 * when used as an uniform buffer.
 *
 * @type {number}
 * @category Graphics
 */
export const BUFFERUSAGE_UNIFORM = 0x0040;

/**
 * An internal flag utilized during the construction of a {@link StorageBuffer} to ensure its
 * compatibility when used as a storage buffer.
 * This flag is hidden as it's automatically used by the StorageBuffer constructor.
 *
 * @type {number}
 * @category Graphics
 * @ignore
 */
export const BUFFERUSAGE_STORAGE = 0x0080;

/**
 * A flag utilized during the construction of a {@link StorageBuffer} to allow it to store indirect
 * command arguments.
 * TODO: This flag is hidden till the feature is implemented.
 *
 * @type {number}
 * @category Graphics
 * @ignore
 */
export const BUFFERUSAGE_INDIRECT = 0x0100;

/**
 * The data store contents will be modified once and used many times.
 *
 * @type {number}
 * @category Graphics
 */
export const BUFFER_STATIC = 0;

/**
 * The data store contents will be modified repeatedly and used many times.
 *
 * @type {number}
 * @category Graphics
 */
export const BUFFER_DYNAMIC = 1;

/**
 * The data store contents will be modified once and used at most a few times.
 *
 * @type {number}
 * @category Graphics
 */
export const BUFFER_STREAM = 2;

/**
 * The data store contents will be modified repeatedly on the GPU and used many times. Optimal for
 * transform feedback usage.
 *
 * @type {number}
 * @category Graphics
 */
export const BUFFER_GPUDYNAMIC = 3;

/**
 * Clear the color buffer.
 *
 * @type {number}
 * @category Graphics
 */
export const CLEARFLAG_COLOR = 1;

/**
 * Clear the depth buffer.
 *
 * @type {number}
 * @category Graphics
 */
export const CLEARFLAG_DEPTH = 2;

/**
 * Clear the stencil buffer.
 *
 * @type {number}
 * @category Graphics
 */
export const CLEARFLAG_STENCIL = 4;

/**
 * The positive X face of a cubemap.
 *
 * @type {number}
 * @category Graphics
 */
export const CUBEFACE_POSX = 0;

/**
 * The negative X face of a cubemap.
 *
 * @type {number}
 * @category Graphics
 */
export const CUBEFACE_NEGX = 1;

/**
 * The positive Y face of a cubemap.
 *
 * @type {number}
 * @category Graphics
 */
export const CUBEFACE_POSY = 2;

/**
 * The negative Y face of a cubemap.
 *
 * @type {number}
 * @category Graphics
 */
export const CUBEFACE_NEGY = 3;

/**
 * The positive Z face of a cubemap.
 *
 * @type {number}
 * @category Graphics
 */
export const CUBEFACE_POSZ = 4;

/**
 * The negative Z face of a cubemap.
 *
 * @type {number}
 * @category Graphics
 */
export const CUBEFACE_NEGZ = 5;

/**
 * No triangles are culled.
 *
 * @type {number}
 * @category Graphics
 */
export const CULLFACE_NONE = 0;

/**
 * Triangles facing away from the view direction are culled.
 *
 * @type {number}
 * @category Graphics
 */
export const CULLFACE_BACK = 1;

/**
 * Triangles facing the view direction are culled.
 *
 * @type {number}
 * @category Graphics
 */
export const CULLFACE_FRONT = 2;

/**
 * Triangles are culled regardless of their orientation with respect to the view direction. Note
 * that point or line primitives are unaffected by this render state.
 *
 * @type {number}
 * @ignore
 * @category Graphics
 */
export const CULLFACE_FRONTANDBACK = 3;

/**
 * Point sample filtering.
 *
 * @type {number}
 * @category Graphics
 */
export const FILTER_NEAREST = 0;

/**
 * Bilinear filtering.
 *
 * @type {number}
 * @category Graphics
 */
export const FILTER_LINEAR = 1;

/**
 * Use the nearest neighbor in the nearest mipmap level.
 *
 * @type {number}
 * @category Graphics
 */
export const FILTER_NEAREST_MIPMAP_NEAREST = 2;

/**
 * Linearly interpolate in the nearest mipmap level.
 *
 * @type {number}
 * @category Graphics
 */
export const FILTER_NEAREST_MIPMAP_LINEAR = 3;

/**
 * Use the nearest neighbor after linearly interpolating between mipmap levels.
 *
 * @type {number}
 * @category Graphics
 */
export const FILTER_LINEAR_MIPMAP_NEAREST = 4;

/**
 * Linearly interpolate both the mipmap levels and between texels.
 *
 * @type {number}
 * @category Graphics
 */
export const FILTER_LINEAR_MIPMAP_LINEAR = 5;

/**
 * Never pass.
 *
 * @type {number}
 * @category Graphics
 */
export const FUNC_NEVER = 0;

/**
 * Pass if (ref & mask) < (stencil & mask).
 *
 * @type {number}
 * @category Graphics
 */
export const FUNC_LESS = 1;

/**
 * Pass if (ref & mask) == (stencil & mask).
 *
 * @type {number}
 * @category Graphics
 */
export const FUNC_EQUAL = 2;

/**
 * Pass if (ref & mask) <= (stencil & mask).
 *
 * @type {number}
 * @category Graphics
 */
export const FUNC_LESSEQUAL = 3;

/**
 * Pass if (ref & mask) > (stencil & mask).
 *
 * @type {number}
 * @category Graphics
 */
export const FUNC_GREATER = 4;

/**
 * Pass if (ref & mask) != (stencil & mask).
 *
 * @type {number}
 * @category Graphics
 */
export const FUNC_NOTEQUAL = 5;

/**
 * Pass if (ref & mask) >= (stencil & mask).
 *
 * @type {number}
 * @category Graphics
 */
export const FUNC_GREATEREQUAL = 6;

/**
 * Always pass.
 *
 * @type {number}
 * @category Graphics
 */
export const FUNC_ALWAYS = 7;

/**
 * 8-bit unsigned vertex indices (0 to 255).
 *
 * @type {number}
 * @category Graphics
 */
export const INDEXFORMAT_UINT8 = 0;

/**
 * 16-bit unsigned vertex indices (0 to 65,535).
 *
 * @type {number}
 * @category Graphics
 */
export const INDEXFORMAT_UINT16 = 1;

/**
 * 32-bit unsigned vertex indices (0 to 4,294,967,295).
 *
 * @type {number}
 * @category Graphics
 */
export const INDEXFORMAT_UINT32 = 2;

export const PIXELFORMAT_A8 = 0;
export const PIXELFORMAT_L8 = 1;
export const PIXELFORMAT_LA8 = 2;

/**
 * 16-bit RGB (5-bits for red channel, 6 for green and 5 for blue).
 *
 * @type {number}
 * @category Graphics
 */
export const PIXELFORMAT_RGB565 = 3;

/**
 * 16-bit RGBA (5-bits for red channel, 5 for green, 5 for blue with 1-bit alpha).
 *
 * @type {number}
 * @category Graphics
 */
export const PIXELFORMAT_RGBA5551 = 4;

/**
 * 16-bit RGBA (4-bits for red channel, 4 for green, 4 for blue with 4-bit alpha).
 *
 * @type {number}
 * @category Graphics
 */
export const PIXELFORMAT_RGBA4 = 5;

/**
 * 24-bit RGB (8-bits for red channel, 8 for green and 8 for blue).
 *
 * @type {number}
 * @category Graphics
 */
export const PIXELFORMAT_RGB8 = 6;

/**
 * 32-bit RGBA (8-bits for red channel, 8 for green, 8 for blue with 8-bit alpha).
 *
 * @type {number}
 * @category Graphics
 */
export const PIXELFORMAT_RGBA8 = 7;

/**
 * Block compressed format storing 16 input pixels in 64 bits of output, consisting of two 16-bit
 * RGB 5:6:5 color values and a 4x4 two bit lookup table.
 *
 * @type {number}
 * @category Graphics
 */
export const PIXELFORMAT_DXT1 = 8;

/**
 * Block compressed format storing 16 input pixels (corresponding to a 4x4 pixel block) into 128
 * bits of output, consisting of 64 bits of alpha channel data (4 bits for each pixel) followed by
 * 64 bits of color data; encoded the same way as DXT1.
 *
 * @type {number}
 * @category Graphics
 */
export const PIXELFORMAT_DXT3 = 9;

/**
 * Block compressed format storing 16 input pixels into 128 bits of output, consisting of 64 bits
 * of alpha channel data (two 8 bit alpha values and a 4x4 3 bit lookup table) followed by 64 bits
 * of color data (encoded the same way as DXT1).
 *
 * @type {number}
 * @category Graphics
 */
export const PIXELFORMAT_DXT5 = 10;

/**
 * 16-bit floating point RGB (16-bit float for each red, green and blue channels).
 *
 * @type {number}
 * @category Graphics
 */
export const PIXELFORMAT_RGB16F = 11;

/**
 * 16-bit floating point RGBA (16-bit float for each red, green, blue and alpha channels).
 *
 * @type {number}
 * @category Graphics
 */
export const PIXELFORMAT_RGBA16F = 12;

/**
 * 32-bit floating point RGB (32-bit float for each red, green and blue channels).
 *
 * @type {number}
 * @category Graphics
 */
export const PIXELFORMAT_RGB32F = 13;

/**
 * 32-bit floating point RGBA (32-bit float for each red, green, blue and alpha channels).
 *
 * @type {number}
 * @category Graphics
 */
export const PIXELFORMAT_RGBA32F = 14;

/**
 * 32-bit floating point single channel format.
 *
 * @type {number}
 * @category Graphics
 */
export const PIXELFORMAT_R32F = 15;

/**
 * A readable depth buffer format.
 *
 * @type {number}
 * @category Graphics
 */
export const PIXELFORMAT_DEPTH = 16;

/**
 * A readable depth/stencil buffer format.
 *
 * @type {number}
 * @category Graphics
 */
export const PIXELFORMAT_DEPTHSTENCIL = 17;

/**
 * A floating-point color-only format with 11 bits for red and green channels and 10 bits for the
 * blue channel.
 *
 * @type {number}
 * @category Graphics
 */
export const PIXELFORMAT_111110F = 18;

/**
 * Color-only sRGB format.
 *
 * @type {number}
 * @category Graphics
 */
export const PIXELFORMAT_SRGB = 19;

/**
 * Color sRGB format with additional alpha channel.
 *
 * @type {number}
 * @category Graphics
 */
export const PIXELFORMAT_SRGBA = 20;

/**
 * ETC1 compressed format.
 *
 * @type {number}
 * @category Graphics
 */
export const PIXELFORMAT_ETC1 = 21;

/**
 * ETC2 (RGB) compressed format.
 *
 * @type {number}
 * @category Graphics
 */
export const PIXELFORMAT_ETC2_RGB = 22;

/**
 * ETC2 (RGBA) compressed format.
 *
 * @type {number}
 * @category Graphics
 */
export const PIXELFORMAT_ETC2_RGBA = 23;

/**
 * PVRTC (2BPP RGB) compressed format.
 *
 * @type {number}
 * @category Graphics
 */
export const PIXELFORMAT_PVRTC_2BPP_RGB_1 = 24;

/**
 * PVRTC (2BPP RGBA) compressed format.
 *
 * @type {number}
 * @category Graphics
 */
export const PIXELFORMAT_PVRTC_2BPP_RGBA_1 = 25;

/**
 * PVRTC (4BPP RGB) compressed format.
 *
 * @type {number}
 * @category Graphics
 */
export const PIXELFORMAT_PVRTC_4BPP_RGB_1 = 26;

/**
 * PVRTC (4BPP RGBA) compressed format.
 *
 * @type {number}
 * @category Graphics
 */
export const PIXELFORMAT_PVRTC_4BPP_RGBA_1 = 27;

/**
 * ATC compressed format with alpha channel in blocks of 4x4.
 *
 * @type {number}
 * @category Graphics
 */
export const PIXELFORMAT_ASTC_4x4 = 28;

/**
 * ATC compressed format with no alpha channel.
 *
 * @type {number}
 * @category Graphics
 */
export const PIXELFORMAT_ATC_RGB = 29;

/**
 * ATC compressed format with alpha channel.
 *
 * @type {number}
 * @category Graphics
 */
export const PIXELFORMAT_ATC_RGBA = 30;

/**
 * 32-bit BGRA (8-bits for blue channel, 8 for green, 8 for red with 8-bit alpha).
 *
 * @type {number}
 * @ignore
 * @category Graphics
 */
export const PIXELFORMAT_BGRA8 = 31;

/**
 * 8-bit signed integer single-channel (R) format.
 *
 * @type {number}
 * @category Graphics
 */
export const PIXELFORMAT_R8I = 32;

/**
 * 8-bit unsigned integer single-channel (R) format.
 *
 * @type {number}
 * @category Graphics
 */
export const PIXELFORMAT_R8U = 33;

/**
 * 16-bit signed integer single-channel (R) format.
 *
 * @type {number}
 * @category Graphics
 */
export const PIXELFORMAT_R16I = 34;

/**
 * 16-bit unsigned integer single-channel (R) format.
 *
 * @type {number}
 * @category Graphics
 */
export const PIXELFORMAT_R16U = 35;

/**
 * 32-bit signed integer single-channel (R) format.
 *
 * @type {number}
 * @category Graphics
 */
export const PIXELFORMAT_R32I = 36;

/**
 * 32-bit unsigned integer single-channel (R) format.
 *
 * @type {number}
 * @category Graphics
 */
export const PIXELFORMAT_R32U = 37;

/**
 * 8-bit per-channel signed integer (RG) format.
 *
 * @type {number}
 * @category Graphics
 */
export const PIXELFORMAT_RG8I = 38;

/**
 * 8-bit per-channel unsigned integer (RG) format.
 *
 * @type {number}
 * @category Graphics
 */
export const PIXELFORMAT_RG8U = 39;

/**
 * 16-bit per-channel signed integer (RG) format.
 *
 * @type {number}
 * @category Graphics
 */
export const PIXELFORMAT_RG16I = 40;

/**
 * 16-bit per-channel unsigned integer (RG) format.
 *
 * @type {number}
 * @category Graphics
 */
export const PIXELFORMAT_RG16U = 41;

/**
 * 32-bit per-channel signed integer (RG) format.
 *
 * @type {number}
 * @category Graphics
 */
export const PIXELFORMAT_RG32I = 42;

/**
 * 32-bit per-channel unsigned integer (RG) format.
 *
 * @type {number}
 * @category Graphics
 */
export const PIXELFORMAT_RG32U = 43;

/**
 * 8-bit per-channel signed integer (RGBA) format.
 *
 * @type {number}
 * @category Graphics
 */
export const PIXELFORMAT_RGBA8I = 44;

/**
 * 8-bit per-channel unsigned integer (RGBA) format.
 *
 * @type {number}
 * @category Graphics
 */
export const PIXELFORMAT_RGBA8U = 45;

/**
 * 16-bit per-channel signed integer (RGBA) format.
 *
 * @type {number}
 * @category Graphics
 */
export const PIXELFORMAT_RGBA16I = 46;

/**
 * 16-bit per-channel unsigned integer (RGBA) format.
 *
 * @type {number}
 * @category Graphics
 */
export const PIXELFORMAT_RGBA16U = 47;

/**
 * 32-bit per-channel signed integer (RGBA) format.
 *
 * @type {number}
 * @category Graphics
 */
export const PIXELFORMAT_RGBA32I = 48;

/**
 * 32-bit per-channel unsigned integer (RGBA) format.
 *
 * @type {number}
 * @category Graphics
 */
export const PIXELFORMAT_RGBA32U = 49;

/**
 * 16-bit floating point R (16-bit float for red channel).
 *
 * @type {number}
 * @category Graphics
 */
export const PIXELFORMAT_R16F = 50;

/**
 * 16-bit floating point RG (16-bit float for each red and green channels).
 *
 * @type {number}
 * @category Graphics
 */
export const PIXELFORMAT_RG16F = 51;

/**
 * 8-bit per-channel unsigned integer (R) format.
 *
 * @type {number}
 * @category Graphics
 */
export const PIXELFORMAT_R8 = 52;

/**
 * 8-bit per-channel unsigned integer (RG) format.
 *
 * @type {number}
 * @category Graphics
 */
export const PIXELFORMAT_RG8 = 53;

// map of engine PIXELFORMAT_*** enums to information about the format
export const pixelFormatInfo = new Map([

    // float formats
    [PIXELFORMAT_A8,            { name: 'A8', size: 1 }],
    [PIXELFORMAT_R8,            { name: 'R8', size: 1 }],
<<<<<<< HEAD
=======
    [PIXELFORMAT_L8,            { name: 'L8', size: 1 }],
>>>>>>> f8801858
    [PIXELFORMAT_LA8,           { name: 'LA8', size: 2 }],
    [PIXELFORMAT_RG8,           { name: 'RG8', size: 2 }],
    [PIXELFORMAT_RGB565,        { name: 'RGB565', size: 2 }],
    [PIXELFORMAT_RGBA5551,      { name: 'RGBA5551', size: 2 }],
    [PIXELFORMAT_RGBA4,         { name: 'RGBA4', size: 2 }],
    [PIXELFORMAT_RGB8,          { name: 'RGB8', size: 4 }],
    [PIXELFORMAT_RGBA8,         { name: 'RGBA8', size: 4 }],
    [PIXELFORMAT_R16F,          { name: 'R16F', size: 2 }],
    [PIXELFORMAT_RG16F,         { name: 'RG16F', size: 4 }],
    [PIXELFORMAT_RGB16F,        { name: 'RGB16F', size: 8 }],
    [PIXELFORMAT_RGBA16F,       { name: 'RGBA16F', size: 8 }],
    [PIXELFORMAT_RGB32F,        { name: 'RGB32F', size: 16 }],
    [PIXELFORMAT_RGBA32F,       { name: 'RGBA32F', size: 16 }],
    [PIXELFORMAT_R32F,          { name: 'R32F', size: 4 }],
    [PIXELFORMAT_DEPTH,         { name: 'DEPTH', size: 4 }],
    [PIXELFORMAT_DEPTHSTENCIL,  { name: 'DEPTHSTENCIL', size: 4 }],
    [PIXELFORMAT_111110F,       { name: '111110F', size: 4 }],
    [PIXELFORMAT_SRGB,          { name: 'SRGB', size: 4 }],
    [PIXELFORMAT_SRGBA,         { name: 'SRGBA', size: 4 }],
    [PIXELFORMAT_BGRA8,         { name: 'BGRA8', size: 4 }],

    // compressed formats
    [PIXELFORMAT_DXT1, { name: 'DXT1', blockSize: 8 }],
    [PIXELFORMAT_DXT3, { name: 'DXT3', blockSize: 16 }],
    [PIXELFORMAT_DXT5, { name: 'DXT5', blockSize: 16 }],
    [PIXELFORMAT_ETC1, { name: 'ETC1', blockSize: 8 }],
    [PIXELFORMAT_ETC2_RGB, { name: 'ETC2_RGB', blockSize: 8 }],
    [PIXELFORMAT_ETC2_RGBA, { name: 'ETC2_RGBA', blockSize: 16 }],
    [PIXELFORMAT_PVRTC_2BPP_RGB_1, { name: 'PVRTC_2BPP_RGB_1', blockSize: 8 }],
    [PIXELFORMAT_PVRTC_2BPP_RGBA_1, { name: 'PVRTC_2BPP_RGBA_1', blockSize: 8 }],
    [PIXELFORMAT_PVRTC_4BPP_RGB_1, { name: 'PVRTC_4BPP_RGB_1', blockSize: 8 }],
    [PIXELFORMAT_PVRTC_4BPP_RGBA_1, { name: 'PVRTC_4BPP_RGBA_1', blockSize: 8 }],
    [PIXELFORMAT_ASTC_4x4, { name: 'ASTC_4x4', blockSize: 16 }],
    [PIXELFORMAT_ATC_RGB, { name: 'ATC_RGB', blockSize: 8 }],
    [PIXELFORMAT_ATC_RGBA, { name: 'ATC_RGBA', blockSize: 16 }],

    // integer formats
    [PIXELFORMAT_R8I,      { name: 'R8I', size: 1, isInt: true }],
    [PIXELFORMAT_R8U,      { name: 'R8U', size: 1, isInt: true }],
    [PIXELFORMAT_R16I,     { name: 'R16I', size: 2, isInt: true }],
    [PIXELFORMAT_R16U,     { name: 'R16U', size: 2, isInt: true }],
    [PIXELFORMAT_R32I,     { name: 'R32I', size: 4, isInt: true }],
    [PIXELFORMAT_R32U,     { name: 'R32U', size: 4, isInt: true }],
    [PIXELFORMAT_RG8I,     { name: 'RG8I', size: 2, isInt: true }],
    [PIXELFORMAT_RG8U,     { name: 'RG8U', size: 2, isInt: true }],
    [PIXELFORMAT_RG16I,    { name: 'RG16I', size: 4, isInt: true }],
    [PIXELFORMAT_RG16U,    { name: 'RG16U', size: 4, isInt: true }],
    [PIXELFORMAT_RG32I,    { name: 'RG32I', size: 8, isInt: true }],
    [PIXELFORMAT_RG32U,    { name: 'RG32U', size: 8, isInt: true }],
    [PIXELFORMAT_RGBA8I,   { name: 'RGBA8I', size: 4, isInt: true }],
    [PIXELFORMAT_RGBA8U,   { name: 'RGBA8U', size: 4, isInt: true }],
    [PIXELFORMAT_RGBA16I,  { name: 'RGBA16I', size: 8, isInt: true }],
    [PIXELFORMAT_RGBA16U,  { name: 'RGBA16U', size: 8, isInt: true }],
    [PIXELFORMAT_RGBA32I,  { name: 'RGBA32I', size: 16, isInt: true }],
    [PIXELFORMAT_RGBA32U,  { name: 'RGBA32U', size: 16, isInt: true }]
]);

// update this function when exposing additional compressed pixel formats
export const isCompressedPixelFormat = (format) => {
    return pixelFormatInfo.get(format)?.blockSize !== undefined;
};

export const isIntegerPixelFormat = (format) => {
    return pixelFormatInfo.get(format)?.isInt === true;
};

// get the pixel format array type
export const getPixelFormatArrayType = (format) => {
    switch (format) {
        case PIXELFORMAT_R32F:
        case PIXELFORMAT_RGB32F:
        case PIXELFORMAT_RGBA32F:
            return Float32Array;
        case PIXELFORMAT_R32I:
        case PIXELFORMAT_RG32I:
        case PIXELFORMAT_RGBA32I:
            return Int32Array;
        case PIXELFORMAT_R32U:
        case PIXELFORMAT_RG32U:
        case PIXELFORMAT_RGBA32U:
            return Uint32Array;
        case PIXELFORMAT_R16I:
        case PIXELFORMAT_RG16I:
        case PIXELFORMAT_RGBA16I:
            return Int16Array;
        case PIXELFORMAT_RG8:
        case PIXELFORMAT_R16U:
        case PIXELFORMAT_RG16U:
        case PIXELFORMAT_RGBA16U:
        case PIXELFORMAT_RGB565:
        case PIXELFORMAT_RGBA5551:
        case PIXELFORMAT_RGBA4:
        case PIXELFORMAT_R16F:
        case PIXELFORMAT_RG16F:
        case PIXELFORMAT_RGB16F:
        case PIXELFORMAT_RGBA16F:
            return Uint16Array;
        case PIXELFORMAT_R8I:
        case PIXELFORMAT_RG8I:
        case PIXELFORMAT_RGBA8I:
            return Int8Array;
        default:
            return Uint8Array;
    }
};

/**
 * List of distinct points.
 *
 * @type {number}
 * @category Graphics
 */
export const PRIMITIVE_POINTS = 0;

/**
 * Discrete list of line segments.
 *
 * @type {number}
 * @category Graphics
 */
export const PRIMITIVE_LINES = 1;

/**
 * List of points that are linked sequentially by line segments, with a closing line segment
 * between the last and first points.
 *
 * @type {number}
 * @category Graphics
 */
export const PRIMITIVE_LINELOOP = 2;

/**
 * List of points that are linked sequentially by line segments.
 *
 * @type {number}
 * @category Graphics
 */
export const PRIMITIVE_LINESTRIP = 3;

/**
 * Discrete list of triangles.
 *
 * @type {number}
 * @category Graphics
 */
export const PRIMITIVE_TRIANGLES = 4;

/**
 * Connected strip of triangles where a specified vertex forms a triangle using the previous two.
 *
 * @type {number}
 * @category Graphics
 */
export const PRIMITIVE_TRISTRIP = 5;

/**
 * Connected fan of triangles where the first vertex forms triangles with the following pairs of vertices.
 *
 * @type {number}
 * @category Graphics
 */
export const PRIMITIVE_TRIFAN = 6;

/**
 * Vertex attribute to be treated as a position.
 *
 * @type {string}
 * @category Graphics
 */
export const SEMANTIC_POSITION = "POSITION";

/**
 * Vertex attribute to be treated as a normal.
 *
 * @type {string}
 * @category Graphics
 */
export const SEMANTIC_NORMAL = "NORMAL";

/**
 * Vertex attribute to be treated as a tangent.
 *
 * @type {string}
 * @category Graphics
 */
export const SEMANTIC_TANGENT = "TANGENT";

/**
 * Vertex attribute to be treated as skin blend weights.
 *
 * @type {string}
 * @category Graphics
 */
export const SEMANTIC_BLENDWEIGHT = "BLENDWEIGHT";

/**
 * Vertex attribute to be treated as skin blend indices.
 *
 * @type {string}
 * @category Graphics
 */
export const SEMANTIC_BLENDINDICES = "BLENDINDICES";

/**
 * Vertex attribute to be treated as a color.
 *
 * @type {string}
 * @category Graphics
 */
export const SEMANTIC_COLOR = "COLOR";

// private semantic used for programmatic construction of individual texcoord semantics
export const SEMANTIC_TEXCOORD = "TEXCOORD";

/**
 * Vertex attribute to be treated as a texture coordinate (set 0).
 *
 * @type {string}
 * @category Graphics
 */
export const SEMANTIC_TEXCOORD0 = "TEXCOORD0";

/**
 * Vertex attribute to be treated as a texture coordinate (set 1).
 *
 * @type {string}
 * @category Graphics
 */
export const SEMANTIC_TEXCOORD1 = "TEXCOORD1";

/**
 * Vertex attribute to be treated as a texture coordinate (set 2).
 *
 * @type {string}
 * @category Graphics
 */
export const SEMANTIC_TEXCOORD2 = "TEXCOORD2";

/**
 * Vertex attribute to be treated as a texture coordinate (set 3).
 *
 * @type {string}
 * @category Graphics
 */
export const SEMANTIC_TEXCOORD3 = "TEXCOORD3";

/**
 * Vertex attribute to be treated as a texture coordinate (set 4).
 *
 * @type {string}
 * @category Graphics
 */
export const SEMANTIC_TEXCOORD4 = "TEXCOORD4";

/**
 * Vertex attribute to be treated as a texture coordinate (set 5).
 *
 * @type {string}
 * @category Graphics
 */
export const SEMANTIC_TEXCOORD5 = "TEXCOORD5";

/**
 * Vertex attribute to be treated as a texture coordinate (set 6).
 *
 * @type {string}
 * @category Graphics
 */
export const SEMANTIC_TEXCOORD6 = "TEXCOORD6";

/**
 * Vertex attribute to be treated as a texture coordinate (set 7).
 *
 * @type {string}
 * @category Graphics
 */
export const SEMANTIC_TEXCOORD7 = "TEXCOORD7";

// private semantic used for programmatic construction of individual attr semantics
export const SEMANTIC_ATTR = "ATTR";

/**
 * Vertex attribute with a user defined semantic.
 *
 * @type {string}
 * @category Graphics
 */
export const SEMANTIC_ATTR0 = "ATTR0";

/**
 * Vertex attribute with a user defined semantic.
 *
 * @type {string}
 * @category Graphics
 */
export const SEMANTIC_ATTR1 = "ATTR1";

/**
 * Vertex attribute with a user defined semantic.
 *
 * @type {string}
 * @category Graphics
 */
export const SEMANTIC_ATTR2 = "ATTR2";

/**
 * Vertex attribute with a user defined semantic.
 *
 * @type {string}
 * @category Graphics
 */
export const SEMANTIC_ATTR3 = "ATTR3";

/**
 * Vertex attribute with a user defined semantic.
 *
 * @type {string}
 * @category Graphics
 */
export const SEMANTIC_ATTR4 = "ATTR4";

/**
 * Vertex attribute with a user defined semantic.
 *
 * @type {string}
 * @category Graphics
 */
export const SEMANTIC_ATTR5 = "ATTR5";

/**
 * Vertex attribute with a user defined semantic.
 *
 * @type {string}
 * @category Graphics
 */
export const SEMANTIC_ATTR6 = "ATTR6";

/**
 * Vertex attribute with a user defined semantic.
 *
 * @type {string}
 * @category Graphics
 */
export const SEMANTIC_ATTR7 = "ATTR7";

/**
 * Vertex attribute with a user defined semantic.
 *
 * @type {string}
 * @category Graphics
 */
export const SEMANTIC_ATTR8 = "ATTR8";

/**
 * Vertex attribute with a user defined semantic.
 *
 * @type {string}
 * @category Graphics
 */
export const SEMANTIC_ATTR9 = "ATTR9";

/**
 * Vertex attribute with a user defined semantic.
 *
 * @type {string}
 * @category Graphics
 */
export const SEMANTIC_ATTR10 = "ATTR10";

/**
 * Vertex attribute with a user defined semantic.
 *
 * @type {string}
 * @category Graphics
 */
export const SEMANTIC_ATTR11 = "ATTR11";

/**
 * Vertex attribute with a user defined semantic.
 *
 * @type {string}
 * @category Graphics
 */
export const SEMANTIC_ATTR12 = "ATTR12";

/**
 * Vertex attribute with a user defined semantic.
 *
 * @type {string}
 * @category Graphics
 */
export const SEMANTIC_ATTR13 = "ATTR13";

/**
 * Vertex attribute with a user defined semantic.
 *
 * @type {string}
 * @category Graphics
 */
export const SEMANTIC_ATTR14 = "ATTR14";

/**
 * Vertex attribute with a user defined semantic.
 *
 * @type {string}
 * @category Graphics
 */
export const SEMANTIC_ATTR15 = "ATTR15";

export const SHADERTAG_MATERIAL = 1;

/**
 * Don't change the stencil buffer value.
 *
 * @type {number}
 * @category Graphics
 */
export const STENCILOP_KEEP = 0;

/**
 * Set value to zero.
 *
 * @type {number}
 * @category Graphics
 */
export const STENCILOP_ZERO = 1;

/**
 * Replace value with the reference value (see {@link StencilParameters}).
 *
 * @type {number}
 * @category Graphics
 */
export const STENCILOP_REPLACE = 2;

/**
 * Increment the value.
 *
 * @type {number}
 * @category Graphics
 */
export const STENCILOP_INCREMENT = 3;

/**
 * Increment the value but wrap it to zero when it's larger than a maximum representable value.
 *
 * @type {number}
 * @category Graphics
 */
export const STENCILOP_INCREMENTWRAP = 4;

/**
 * Decrement the value.
 *
 * @type {number}
 * @category Graphics
 */
export const STENCILOP_DECREMENT = 5;

/**
 * Decrement the value but wrap it to a maximum representable value if the current value is 0.
 *
 * @type {number}
 * @category Graphics
 */
export const STENCILOP_DECREMENTWRAP = 6;

/**
 * Invert the value bitwise.
 *
 * @type {number}
 * @category Graphics
 */
export const STENCILOP_INVERT = 7;

/**
 * The texture is not in a locked state.
 *
 * @type {number}
 */
export const TEXTURELOCK_NONE = 0;

/**
 * Read only. Any changes to the locked mip level's pixels will not update the texture.
 *
 * @type {number}
 * @category Graphics
 */
export const TEXTURELOCK_READ = 1;

/**
 * Write only. The contents of the specified mip level will be entirely replaced.
 *
 * @type {number}
 * @category Graphics
 */
export const TEXTURELOCK_WRITE = 2;

/**
 * Texture is a default type.
 *
 * @type {string}
 * @category Graphics
 */
export const TEXTURETYPE_DEFAULT = 'default';

/**
 * Texture stores high dynamic range data in RGBM format.
 *
 * @type {string}
 * @category Graphics
 */
export const TEXTURETYPE_RGBM = 'rgbm';

/**
 * Texture stores high dynamic range data in RGBE format.
 *
 * @type {string}
 * @category Graphics
 */
export const TEXTURETYPE_RGBE = 'rgbe';

/**
 * Texture stores high dynamic range data in RGBP encoding.
 *
 * @type {string}
 * @category Graphics
 */
export const TEXTURETYPE_RGBP = 'rgbp';

/**
 * Texture stores normalmap data swizzled in GGGR format. This is used for tangent space normal
 * maps. The R component is stored in alpha and G is stored in RGB. This packing can result in
 * higher quality when the texture data is compressed.
 *
 * @type {string}
 * @category Graphics
 */
export const TEXTURETYPE_SWIZZLEGGGR = 'swizzleGGGR';

export const TEXHINT_NONE = 0;
export const TEXHINT_SHADOWMAP = 1;
export const TEXHINT_ASSET = 2;
export const TEXHINT_LIGHTMAP = 3;

/**
 * Texture data is stored in a 1-dimensional texture.
 *
 * @type {string}
 * @category Graphics
 */
export const TEXTUREDIMENSION_1D = '1d';

/**
 * Texture data is stored in a 2-dimensional texture.
 *
 * @type {string}
 * @category Graphics
 */
export const TEXTUREDIMENSION_2D = '2d';

/**
 * Texture data is stored in an array of 2-dimensional textures.
 *
 * @type {string}
 * @category Graphics
 */
export const TEXTUREDIMENSION_2D_ARRAY = '2d-array';

/**
 * Texture data is stored in a cube texture.
 *
 * @type {string}
 * @category Graphics
 */
export const TEXTUREDIMENSION_CUBE = 'cube';

/**
 * Texture data is stored in an array of cube textures.
 *
 * @type {string}
 * @category Graphics
 */
export const TEXTUREDIMENSION_CUBE_ARRAY = 'cube-array';

/**
 * Texture data is stored in a 3-dimensional texture.
 *
 * @type {string}
 * @category Graphics
 */
export const TEXTUREDIMENSION_3D = '3d';

/**
 * A sampler type of a texture that contains floating-point data. Typically stored for color
 * textures, where data can be filtered.
 *
 * @type {number}
 * @category Graphics
 */
export const SAMPLETYPE_FLOAT = 0;

/**
 * A sampler type of a texture that contains floating-point data, but cannot be filtered. Typically
 * used for textures storing data that cannot be interpolated.
 *
 * @type {number}
 * @category Graphics
 */
export const SAMPLETYPE_UNFILTERABLE_FLOAT = 1;

/**
 * A sampler type of a texture that contains depth data. Typically used for depth textures.
 *
 * @type {number}
 * @category Graphics
 */
export const SAMPLETYPE_DEPTH = 2;

/**
 * A sampler type of a texture that contains signed integer data.
 *
 * @type {number}
 * @category Graphics
 */
export const SAMPLETYPE_INT = 3;

/**
 * A sampler type of a texture that contains unsigned integer data.
 *
 * @type {number}
 * @category Graphics
 */
export const SAMPLETYPE_UINT = 4;

/**
 * Texture data is not stored a specific projection format.
 *
 * @type {string}
 * @category Graphics
 */
export const TEXTUREPROJECTION_NONE = "none";

/**
 * Texture data is stored in cubemap projection format.
 *
 * @type {string}
 * @category Graphics
 */
export const TEXTUREPROJECTION_CUBE = "cube";

/**
 * Texture data is stored in equirectangular projection format.
 *
 * @type {string}
 * @category Graphics
 */
export const TEXTUREPROJECTION_EQUIRECT = "equirect";

/**
 * Texture data is stored in octahedral projection format.
 *
 * @type {string}
 * @category Graphics
 */
export const TEXTUREPROJECTION_OCTAHEDRAL = "octahedral";

/**
 * Shader source code uses GLSL language.
 *
 * @type {string}
 * @category Graphics
 */
export const SHADERLANGUAGE_GLSL = 'glsl';

/**
 * Shader source code uses WGSL language.
 *
 * @type {string}
 * @category Graphics
 */
export const SHADERLANGUAGE_WGSL = 'wgsl';

/**
 * Signed byte vertex element type.
 *
 * @type {number}
 * @category Graphics
 */
export const TYPE_INT8 = 0;

/**
 * Unsigned byte vertex element type.
 *
 * @type {number}
 * @category Graphics
 */
export const TYPE_UINT8 = 1;

/**
 * Signed short vertex element type.
 *
 * @type {number}
 * @category Graphics
 */
export const TYPE_INT16 = 2;

/**
 * Unsigned short vertex element type.
 *
 * @type {number}
 * @category Graphics
 */
export const TYPE_UINT16 = 3;

/**
 * Signed integer vertex element type.
 *
 * @type {number}
 * @category Graphics
 */
export const TYPE_INT32 = 4;

/**
 * Unsigned integer vertex element type.
 *
 * @type {number}
 * @category Graphics
 */
export const TYPE_UINT32 = 5;

/**
 * Floating point vertex element type.
 *
 * @type {number}
 * @category Graphics
 */
export const TYPE_FLOAT32 = 6;

/**
 * 16-bit floating point vertex element type.
 *
 * @type {number}
 * @category Graphics
 */
export const TYPE_FLOAT16 = 7;

// ---------- Uniform types ------------
// Note: Only types which can be used in uniform buffers are exported here, others are internal.
// The arrays are exposed as a base type with number of elements, and textures are not part of the
// uniform buffers.

/**
 * Boolean uniform type.
 *
 * @type {number}
 * @category Graphics
 */
export const UNIFORMTYPE_BOOL = 0;

/**
 * Integer uniform type.
 *
 * @type {number}
 * @category Graphics
 */
export const UNIFORMTYPE_INT = 1;

/**
 * Float uniform type.
 *
 * @type {number}
 * @category Graphics
 */
export const UNIFORMTYPE_FLOAT = 2;

/**
 * 2 x Float uniform type.
 *
 * @type {number}
 * @category Graphics
 */
export const UNIFORMTYPE_VEC2 = 3;

/**
 * 3 x Float uniform type.
 *
 * @type {number}
 * @category Graphics
 */
export const UNIFORMTYPE_VEC3 = 4;

/**
 * 4 x Float uniform type.
 *
 * @type {number}
 * @category Graphics
 */
export const UNIFORMTYPE_VEC4 = 5;

/**
 * 2 x Integer uniform type.
 *
 * @type {number}
 * @category Graphics
 */
export const UNIFORMTYPE_IVEC2 = 6;

/**
 * 3 x Integer uniform type.
 *
 * @type {number}
 * @category Graphics
 */
export const UNIFORMTYPE_IVEC3 = 7;

/**
 * 4 x Integer uniform type.
 *
 * @type {number}
 * @category Graphics
 */
export const UNIFORMTYPE_IVEC4 = 8;

/**
 * 2 x Boolean uniform type.
 *
 * @type {number}
 * @category Graphics
 */
export const UNIFORMTYPE_BVEC2 = 9;

/**
 * 3 x Boolean uniform type.
 *
 * @type {number}
 * @category Graphics
 */
export const UNIFORMTYPE_BVEC3 = 10;

/**
 * 4 x Boolean uniform type.
 *
 * @type {number}
 * @category Graphics
 */
export const UNIFORMTYPE_BVEC4 = 11;

/**
 * 2 x 2 x Float uniform type.
 *
 * @type {number}
 * @category Graphics
 */
export const UNIFORMTYPE_MAT2 = 12;

/**
 * 3 x 3 x Float uniform type.
 *
 * @type {number}
 * @category Graphics
 */
export const UNIFORMTYPE_MAT3 = 13;

/**
 * 4 x 4 x Float uniform type.
 *
 * @type {number}
 * @category Graphics
 */
export const UNIFORMTYPE_MAT4 = 14;

export const UNIFORMTYPE_TEXTURE2D = 15;
export const UNIFORMTYPE_TEXTURECUBE = 16;
export const UNIFORMTYPE_FLOATARRAY = 17;
export const UNIFORMTYPE_TEXTURE2D_SHADOW = 18;
export const UNIFORMTYPE_TEXTURECUBE_SHADOW = 19;
export const UNIFORMTYPE_TEXTURE3D = 20;
export const UNIFORMTYPE_VEC2ARRAY = 21;
export const UNIFORMTYPE_VEC3ARRAY = 22;
export const UNIFORMTYPE_VEC4ARRAY = 23;
export const UNIFORMTYPE_MAT4ARRAY = 24;
export const UNIFORMTYPE_TEXTURE2D_ARRAY = 25;

// Unsigned uniform types

/**
 * Unsigned integer uniform type.
 *
 * @type {number}
 * @category Graphics
 */
export const UNIFORMTYPE_UINT = 26;

/**
 * 2 x Unsigned integer uniform type.
 *
 * @type {number}
 * @category Graphics
 */
export const UNIFORMTYPE_UVEC2 = 27;

/**
 * 3 x Unsigned integer uniform type.
 *
 * @type {number}
 * @category Graphics
 */
export const UNIFORMTYPE_UVEC3 = 28;

/**
 * 4 x Unsigned integer uniform type.
 *
 * @type {number}
 * @category Graphics
 */
export const UNIFORMTYPE_UVEC4 = 29;

// Integer uniform array types
export const UNIFORMTYPE_INTARRAY = 30;
export const UNIFORMTYPE_UINTARRAY = 31;
export const UNIFORMTYPE_BOOLARRAY = 32;
export const UNIFORMTYPE_IVEC2ARRAY = 33;
export const UNIFORMTYPE_UVEC2ARRAY = 34;
export const UNIFORMTYPE_BVEC2ARRAY = 35;
export const UNIFORMTYPE_IVEC3ARRAY = 36;
export const UNIFORMTYPE_UVEC3ARRAY = 37;
export const UNIFORMTYPE_BVEC3ARRAY = 38;
export const UNIFORMTYPE_IVEC4ARRAY = 39;
export const UNIFORMTYPE_UVEC4ARRAY = 40;
export const UNIFORMTYPE_BVEC4ARRAY = 41;

// Integer texture types
export const UNIFORMTYPE_ITEXTURE2D = 42;
export const UNIFORMTYPE_UTEXTURE2D = 43;
export const UNIFORMTYPE_ITEXTURECUBE = 44;
export const UNIFORMTYPE_UTEXTURECUBE = 45;
export const UNIFORMTYPE_ITEXTURE3D = 46;
export const UNIFORMTYPE_UTEXTURE3D = 47;
export const UNIFORMTYPE_ITEXTURE2D_ARRAY = 48;
export const UNIFORMTYPE_UTEXTURE2D_ARRAY = 49;

// ----------

export const uniformTypeToName = [
    // Uniforms
    'bool',
    'int',
    'float',
    'vec2',
    'vec3',
    'vec4',
    'ivec2',
    'ivec3',
    'ivec4',
    'bvec2',
    'bvec3',
    'bvec4',
    'mat2',
    'mat3',
    'mat4',
    'sampler2D',
    'samplerCube',
    '', // not directly handled: UNIFORMTYPE_FLOATARRAY
    'sampler2DShadow',
    'samplerCubeShadow',
    'sampler3D',
    '', // not directly handled: UNIFORMTYPE_VEC2ARRAY
    '', // not directly handled: UNIFORMTYPE_VEC3ARRAY
    '', // not directly handled: UNIFORMTYPE_VEC4ARRAY
    '', // not directly handled: UNIFORMTYPE_MAT4ARRAY
    'sampler2DArray',
    'uint',
    'uvec2',
    'uvec3',
    'uvec4',
    '', // not directly handled: UNIFORMTYPE_INTARRAY
    '', // not directly handled: UNIFORMTYPE_UINTARRAY
    '', // not directly handled: UNIFORMTYPE_BOOLARRAY
    '', // not directly handled: UNIFORMTYPE_IVEC2ARRAY
    '', // not directly handled: UNIFORMTYPE_UVEC2ARRAY
    '', // not directly handled: UNIFORMTYPE_BVEC2ARRAY
    '', // not directly handled: UNIFORMTYPE_IVEC3ARRAY
    '', // not directly handled: UNIFORMTYPE_UVEC3ARRAY
    '', // not directly handled: UNIFORMTYPE_BVEC3ARRAY
    '', // not directly handled: UNIFORMTYPE_IVEC4ARRAY
    '', // not directly handled: UNIFORMTYPE_UVEC4ARRAY
    '', // not directly handled: UNIFORMTYPE_BVEC4ARRAY
    'isampler2D',
    'usampler2D',
    'isamplerCube',
    'usamplerCube',
    'isampler3D',
    'usampler3D',
    'isampler2DArray',
    'usampler2DArray'
];

// Map to convert uniform type to storage type, used in uniform-buffer.js
export const uniformTypeToStorage = new Uint8Array([
    TYPE_INT32,     // UNIFORMTYPE_BOOL
    TYPE_INT32,     // UNIFORMTYPE_INT
    TYPE_FLOAT32,   // UNIFORMTYPE_FLOAT
    TYPE_FLOAT32,   // UNIFORMTYPE_VEC2
    TYPE_FLOAT32,   // UNIFORMTYPE_VEC3
    TYPE_FLOAT32,   // UNIFORMTYPE_VEC4
    TYPE_INT32,     // UNIFORMTYPE_IVEC2
    TYPE_INT32,     // UNIFORMTYPE_IVEC3
    TYPE_INT32,     // UNIFORMTYPE_IVEC4
    TYPE_INT32,     // UNIFORMTYPE_BVEC2
    TYPE_INT32,     // UNIFORMTYPE_BVEC3
    TYPE_INT32,     // UNIFORMTYPE_BVEC4
    TYPE_FLOAT32,   // UNIFORMTYPE_MAT2
    TYPE_FLOAT32,   // UNIFORMTYPE_MAT3
    TYPE_FLOAT32,   // UNIFORMTYPE_MAT4
    TYPE_INT32,     // UNIFORMTYPE_TEXTURE2D
    TYPE_INT32,     // UNIFORMTYPE_TEXTURECUBE
    TYPE_FLOAT32,   // UNIFORMTYPE_FLOATARRAY
    TYPE_INT32,     // UNIFORMTYPE_TEXTURE2D_SHADOW
    TYPE_INT32,     // UNIFORMTYPE_TEXTURECUBE_SHADOW
    TYPE_INT32,     // UNIFORMTYPE_TEXTURE3D
    TYPE_FLOAT32,   // UNIFORMTYPE_VEC2ARRAY
    TYPE_FLOAT32,   // UNIFORMTYPE_VEC3ARRAY
    TYPE_FLOAT32,   // UNIFORMTYPE_VEC4ARRAY
    TYPE_FLOAT32,   // UNIFORMTYPE_MAT4ARRAY
    TYPE_INT32,     // UNIFORMTYPE_TEXTURE2D_ARRAY
    TYPE_UINT32,    // UNIFORMTYPE_UINT
    TYPE_UINT32,    // UNIFORMTYPE_UVEC2
    TYPE_UINT32,    // UNIFORMTYPE_UVEC3
    TYPE_UINT32,    // UNIFORMTYPE_UVEC4
    TYPE_INT32,     // UNIFORMTYPE_INTARRAY
    TYPE_UINT32,    // UNIFORMTYPE_UINTARRAY
    TYPE_INT32,     // UNIFORMTYPE_BOOLARRAY
    TYPE_INT32,     // UNIFORMTYPE_IVEC2ARRAY
    TYPE_UINT32,    // UNIFORMTYPE_UVEC2ARRAY
    TYPE_INT32,     // UNIFORMTYPE_BVEC2ARRAY
    TYPE_INT32,     // UNIFORMTYPE_IVEC3ARRAY
    TYPE_UINT32,    // UNIFORMTYPE_UVEC3ARRAY
    TYPE_INT32,     // UNIFORMTYPE_BVEC3ARRAY
    TYPE_INT32,     // UNIFORMTYPE_IVEC4ARRAY
    TYPE_UINT32,    // UNIFORMTYPE_UVEC4ARRAY
    TYPE_INT32,     // UNIFORMTYPE_BVEC4ARRAY
    TYPE_INT32,     // UNIFORMTYPE_ITEXTURE2D
    TYPE_UINT32,    // UNIFORMTYPE_UTEXTURE2D
    TYPE_INT32,     // UNIFORMTYPE_ITEXTURECUBE
    TYPE_UINT32,    // UNIFORMTYPE_UTEXTURECUBE
    TYPE_INT32,     // UNIFORMTYPE_ITEXTURE3D
    TYPE_UINT32,    // UNIFORMTYPE_UTEXTURE3D
    TYPE_INT32,     // UNIFORMTYPE_ITEXTURE2D_ARRAY
    TYPE_UINT32     // UNIFORMTYPE_UTEXTURE2D_ARRAY
]);

/**
 * A WebGL 2 device type.
 *
 * @type {string}
 * @category Graphics
 */
export const DEVICETYPE_WEBGL2 = 'webgl2';

/**
 * A WebGPU device type.
 *
 * @type {string}
 * @category Graphics
 */
export const DEVICETYPE_WEBGPU = 'webgpu';

/**
 * A Null device type.
 *
 * @type {string}
 * @category Graphics
 */
export const DEVICETYPE_NULL = 'null';

/**
 * The resource is visible to the vertex shader.
 *
 * @type {number}
 * @category Graphics
 */
export const SHADERSTAGE_VERTEX = 1;

/**
 * The resource is visible to the fragment shader.
 *
 * @type {number}
 * @category Graphics
 */
export const SHADERSTAGE_FRAGMENT = 2;

/**
 * The resource is visible to the compute shader.
 *
 * @type {number}
 * @category Graphics
 */
export const SHADERSTAGE_COMPUTE = 4;

// indices of commonly used bind groups, sorted from the least commonly changing to avoid internal rebinding
export const BINDGROUP_VIEW = 0;        // view bind group, textures, samplers and uniforms
export const BINDGROUP_MESH = 1;        // mesh bind group - textures and samplers
export const BINDGROUP_MESH_UB = 2;     // mesh bind group - a single uniform buffer

// names of bind groups
export const bindGroupNames = ['view', 'mesh', 'mesh_ub'];

// name of the default uniform buffer slot in a bind group
export const UNIFORM_BUFFER_DEFAULT_SLOT_NAME = 'default';

// map of engine TYPE_*** enums to their corresponding typed array constructors and byte sizes
export const typedArrayTypes = [Int8Array, Uint8Array, Int16Array, Uint16Array, Int32Array, Uint32Array, Float32Array, Uint16Array];
export const typedArrayTypesByteSize = [1, 1, 2, 2, 4, 4, 4, 2];
export const vertexTypesNames = ['INT8', 'UINT8', 'INT16', 'UINT16', 'INT32', 'UINT32', 'FLOAT32', 'FLOAT16'];

// map of typed array to engine TYPE_***
export const typedArrayToType = {
    "Int8Array": TYPE_INT8,
    "Uint8Array": TYPE_UINT8,
    "Int16Array": TYPE_INT16,
    "Uint16Array": TYPE_UINT16,
    "Int32Array": TYPE_INT32,
    "Uint32Array": TYPE_UINT32,
    "Float32Array": TYPE_FLOAT32
};

// map of engine INDEXFORMAT_*** to their corresponding typed array constructors and byte sizes
export const typedArrayIndexFormats = [Uint8Array, Uint16Array, Uint32Array];
export const typedArrayIndexFormatsByteSize = [1, 2, 4];

/**
 * Map of engine semantics into location on device in range 0..15 (note - semantics mapping to the
 * same location cannot be used at the same time) organized in a way that ATTR0-ATTR7 do not
 * overlap with common important semantics.
 *
 * @type {object}
 * @ignore
 * @category Graphics
 */
export const semanticToLocation = {};

semanticToLocation[SEMANTIC_POSITION] = 0;
semanticToLocation[SEMANTIC_NORMAL] = 1;
semanticToLocation[SEMANTIC_BLENDWEIGHT] = 2;
semanticToLocation[SEMANTIC_BLENDINDICES] = 3;
semanticToLocation[SEMANTIC_COLOR] = 4;
semanticToLocation[SEMANTIC_TEXCOORD0] = 5;
semanticToLocation[SEMANTIC_TEXCOORD1] = 6;
semanticToLocation[SEMANTIC_TEXCOORD2] = 7;
semanticToLocation[SEMANTIC_TEXCOORD3] = 8;
semanticToLocation[SEMANTIC_TEXCOORD4] = 9;
semanticToLocation[SEMANTIC_TEXCOORD5] = 10;
semanticToLocation[SEMANTIC_TEXCOORD6] = 11;
semanticToLocation[SEMANTIC_TEXCOORD7] = 12;
semanticToLocation[SEMANTIC_TANGENT] = 13;

semanticToLocation[SEMANTIC_ATTR0] = 0;
semanticToLocation[SEMANTIC_ATTR1] = 1;
semanticToLocation[SEMANTIC_ATTR2] = 2;
semanticToLocation[SEMANTIC_ATTR3] = 3;
semanticToLocation[SEMANTIC_ATTR4] = 4;
semanticToLocation[SEMANTIC_ATTR5] = 5;
semanticToLocation[SEMANTIC_ATTR6] = 6;
semanticToLocation[SEMANTIC_ATTR7] = 7;
semanticToLocation[SEMANTIC_ATTR8] = 8;
semanticToLocation[SEMANTIC_ATTR9] = 9;
semanticToLocation[SEMANTIC_ATTR10] = 10;
semanticToLocation[SEMANTIC_ATTR11] = 11;
semanticToLocation[SEMANTIC_ATTR12] = 12;
semanticToLocation[SEMANTIC_ATTR13] = 13;
semanticToLocation[SEMANTIC_ATTR14] = 14;
semanticToLocation[SEMANTIC_ATTR15] = 15;

/**
 * Chunk API versions
 *
 * @type {string}
 * @category Graphics
 */
export const CHUNKAPI_1_51 = '1.51';
export const CHUNKAPI_1_55 = '1.55';
export const CHUNKAPI_1_56 = '1.56';
export const CHUNKAPI_1_57 = '1.57';
export const CHUNKAPI_1_58 = '1.58';
export const CHUNKAPI_1_60 = '1.60';
export const CHUNKAPI_1_62 = '1.62';
export const CHUNKAPI_1_65 = '1.65';
export const CHUNKAPI_1_70 = '1.70';<|MERGE_RESOLUTION|>--- conflicted
+++ resolved
@@ -952,10 +952,7 @@
     // float formats
     [PIXELFORMAT_A8,            { name: 'A8', size: 1 }],
     [PIXELFORMAT_R8,            { name: 'R8', size: 1 }],
-<<<<<<< HEAD
-=======
     [PIXELFORMAT_L8,            { name: 'L8', size: 1 }],
->>>>>>> f8801858
     [PIXELFORMAT_LA8,           { name: 'LA8', size: 2 }],
     [PIXELFORMAT_RG8,           { name: 'RG8', size: 2 }],
     [PIXELFORMAT_RGB565,        { name: 'RGB565', size: 2 }],
