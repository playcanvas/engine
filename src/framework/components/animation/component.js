Object.assign(pc, function () {
    /**
     * @component Animation
     * @class
     * @name pc.AnimationComponent
     * @augments pc.Component
     * @classdesc The Animation Component allows an Entity to playback animations on models.
     * @description Create a new AnimationComponent.
     * @param {pc.AnimationComponentSystem} system - The {@link pc.ComponentSystem} that created this Component.
     * @param {pc.Entity} entity - The Entity that this Component is attached to.
     * @property {number} speed Speed multiplier for animation play back speed. 1.0 is playback at normal speed, 0.0 pauses the animation.
     * @property {boolean} loop If true the animation will restart from the beginning when it reaches the end.
     * @property {boolean} activate If true the first animation asset will begin playing when the scene is loaded.
     * @property {pc.Asset[]|number[]} assets The array of animation assets - can also be an array of asset ids.
     * @property {number} currentTime Get or Set the current time position (in seconds) of the animation.
     * @property {number} duration Get the duration in seconds of the current animation. [read only]
     * @property {pc.Skeleton|null} skeleton Get the skeleton for the current model; unless model is from glTF/glb, then skeleton is null. [read only]
     * @property {object<string, pc.Animation>} animations Get or Set dictionary of animations by name.
     */
    var AnimationComponent = function (system, entity) {
        pc.Component.call(this, system, entity);

        this.animationsIndex = { };

        // Handle changes to the 'animations' value
        this.on('set_animations', this.onSetAnimations, this);
        // Handle changes to the 'assets' value
        this.on('set_assets', this.onSetAssets, this);
        // Handle changes to the 'loop' value
        this.on('set_loop', this.onSetLoop, this);
    };
    AnimationComponent.prototype = Object.create(pc.Component.prototype);
    AnimationComponent.prototype.constructor = AnimationComponent;

    Object.assign(AnimationComponent.prototype, {
        /**
         * @function
         * @name pc.AnimationComponent#play
         * @description Start playing an animation.
         * @param {string} name - The name of the animation asset to begin playing.
         * @param {number} [blendTime] - The time in seconds to blend from the current
         * animation state to the start of the animation being set.
         */
        play: function (name, blendTime) {

            if (!this.enabled || !this.entity.enabled) {
                return;
            }

            var data = this.data;

            if (!data.animations[name]) {
                // #ifdef DEBUG
                console.error(pc.string.format("Trying to play animation '{0}' which doesn't exist", name));
                // #endif
                return;
            }

            blendTime = blendTime || 0;

            data.prevAnim = data.currAnim;
            data.currAnim = name;

            if (!data.skeleton && !data.animController) {
                this._createAnimationController();
            }

<<<<<<< HEAD
            var prevAnim = data.animations[data.prevAnim];
            var currAnim = data.animations[data.currAnim];
=======
                if (!data.skeleton && !data.animEvaluator) {
                    this._createAnimationController();
                }
>>>>>>> 78838263

            data.blending = blendTime > 0 && data.prevAnim;
            if (data.blending) {
                data.blend = 0;
                data.blendSpeed = 1.0 / blendTime;
            }

            if (data.skeleton) {
                if (data.blending) {
                    // Blend from the current time of the current animation to the start of
                    // the newly specified animation over the specified blend time period.
                    data.fromSkel.animation = prevAnim;
                    data.fromSkel.addTime(data.skeleton._time);
                    data.toSkel.animation = currAnim;
                } else {
                    data.skeleton.animation = currAnim;
                }
            }

<<<<<<< HEAD
            if (data.animController) {
                var animController = data.animController;

                if (data.blending) {
                    // remove all but the last clip
                    while (animController.clips.length > 1) {
                        animController.removeClip(0);
                    }
                } else {
                    data.animController.removeClips();
=======
                if (data.animEvaluator) {
                    var animEvaluator = data.animEvaluator;

                    if (data.blending) {
                        // remove all but the last clip
                        while (animEvaluator.clips.length > 1) {
                            animEvaluator.removeClip(0);
                        }
                    } else {
                        data.animEvaluator.removeClips();
                    }

                    var clip = new pc.AnimClip(data.animations[data.currAnim], 0, 1.0, true, data.loop);
                    clip.name = data.currAnim;
                    clip.blendWeight = data.blending ? 0 : 1;
                    clip.reset();
                    data.animEvaluator.addClip(clip);
>>>>>>> 78838263
                }

                var clip = new pc.AnimClip(data.animations[data.currAnim], 0, 1.0, true, data.loop);
                clip.name = data.currAnim;
                clip.blendWeight = data.blending ? 0 : 1;
                clip.reset();
                data.animController.addClip(clip);
            }

            data.playing = true;
        },

        /**
         * @function
         * @name pc.AnimationComponent#getAnimation
         * @description Return an animation.
         * @param {string} name - The name of the animation asset.
         * @returns {pc.Animation} An Animation.
         */
        getAnimation: function (name) {
            return this.data.animations[name];
        },

        setModel: function (model) {
            var data = this.data;

            if (model !== data.model) {
                // reset animation controller
                this._resetAnimationController();

                // set the model
                data.model = model;

                // Reset the current animation on the new model
                if (data.animations && data.currAnim && data.animations[data.currAnim]) {
                    this.play(data.currAnim);
                }
            }
        },

        _resetAnimationController: function () {
            var data = this.data;
            data.skeleton = null;
            data.fromSkel = null;
            data.toSkel = null;
            data.animEvaluator = null;
        },

        _createAnimationController: function () {
            var data = this.data;
            var model = data.model;
            var animations = data.animations;

            // check which type of animations are loaded
            var hasJson = false;
            var hasGlb = false;
            for (var animation in animations) {
                if (animations.hasOwnProperty(animation)) {
                    var anim = animations[animation];
                    if (anim.constructor === pc.AnimTrack) {
                        hasGlb = true;
                    } else {
                        hasJson = true;
                    }
                }
            }

            var graph = model ? model.getGraph() : this.entity;
            if (hasJson) {
                data.fromSkel = new pc.Skeleton(graph);
                data.toSkel = new pc.Skeleton(graph);
                data.skeleton = new pc.Skeleton(graph);
                data.skeleton.looping = data.loop;
                data.skeleton.setGraph(graph);
            } else if (hasGlb) {
                data.animEvaluator = new pc.AnimEvaluator(new pc.DefaultAnimBinder(graph));
            }
        },

        loadAnimationAssets: function (ids) {
            if (!ids || !ids.length)
                return;

            var self = this;
            var assets = this.system.app.assets;
            var i, l = ids.length;

            var onAssetReady = function (asset) {
                if (asset.resources.length > 1) {
                    for (var i = 0; i < asset.resources.length; i++) {
                        self.animations[asset.resources[i].name] = asset.resources[i];
                        self.animationsIndex[asset.id] = asset.resources[i].name;
                    }
                } else {
                    self.animations[asset.name] = asset.resource;
                    self.animationsIndex[asset.id] = asset.name;
                }
                /* eslint-disable no-self-assign */
                self.animations = self.animations; // assigning ensures set_animations event is fired
                /* eslint-enable no-self-assign */
            };

            var onAssetAdd = function (asset) {
                asset.off('change', self.onAssetChanged, self);
                asset.on('change', self.onAssetChanged, self);

                asset.off('remove', self.onAssetRemoved, self);
                asset.on('remove', self.onAssetRemoved, self);

                if (asset.resource) {
                    onAssetReady(asset);
                } else {
                    asset.once('load', onAssetReady, self);
                    if (self.enabled && self.entity.enabled)
                        assets.load(asset);
                }
            };

            for (i = 0; i < l; i++) {
                var asset = assets.get(ids[i]);
                if (asset) {
                    onAssetAdd(asset);
                } else {
                    assets.on('add:' + ids[i], onAssetAdd);
                }
            }
        },

        onAssetChanged: function (asset, attribute, newValue, oldValue) {
            var i;
            if (attribute === 'resource' || attribute === 'resources') {
                // replace old animation with new one
                if (newValue) {
                    var restarted = false;
                    if (newValue.length > 1) {
                        if (oldValue && oldValue.length > 1) {
                            for (i = 0; i < oldValue.length; i++) {
                                delete this.animations[oldValue[i].name];
                            }
                        } else {
                            delete this.animations[asset.name];
                        }
                        restarted = false;
                        for (i = 0; i < newValue.length; i++) {
                            this.animations[newValue[i].name] = newValue[i];

                            if (!restarted && this.data.currAnim === newValue[i].name) {
                                // restart animation
                                if (this.data.playing && this.data.enabled && this.entity.enabled) {
                                    restarted = true;
                                    this.play(newValue[i].name, 0);
                                }
                            }
                        }
                        if (!restarted) {
                            this._stopCurrentAnimation();
                            this.onSetAnimations();
                        }
                    } else {
                        if (oldValue && oldValue.length > 1) {
                            for (i = 0; i < oldValue.length; i++) {
                                delete this.animations[oldValue[i].name];
                            }
                        }
                        this.animations[asset.name] = newValue[0] || newValue;
                        restarted = false;
                        if (this.data.currAnim === asset.name) {
                            // restart animation
                            if (this.data.playing && this.data.enabled && this.entity.enabled) {
                                restarted = true;
                                this.play(asset.name, 0);
                            }
                        }
                        if (!restarted) {
                            this._stopCurrentAnimation();
                            this.onSetAnimations();
                        }
                    }
                    this.animationsIndex[asset.id] = asset.name;
                } else {
                    if (oldValue.length > 1) {
                        for (i = 0; i < oldValue.length; i++) {
                            delete this.animations[oldValue[i].name];
                        }
                    } else {
                        delete this.animations[asset.name];
                    }
                    delete this.animationsIndex[asset.id];
                }
            }
        },

        onAssetRemoved: function (asset) {
            asset.off('remove', this.onAssetRemoved, this);

            if (this.animations) {
                if (asset.resources.length > 1) {
                    for (var i = 0; i < asset.resources.length; i++) {
                        delete this.animations[asset.resources[i].name];
                        if (this.data.currAnim === asset.resources[i].name)
                            this._stopCurrentAnimation();
                    }
                } else {
                    delete this.animations[asset.name];
                    if (this.data.currAnim === asset.name)
                        this._stopCurrentAnimation();
                }
                delete this.animationsIndex[asset.id];
            }
        },

        _stopCurrentAnimation: function () {
            var data = this.data;
            data.currAnim = null;
            data.playing = false;
            if (data.skeleton) {
                data.skeleton.currentTime = 0;
                data.skeleton.animation = null;
            }
            if (data.animEvaluator) {
                data.animEvaluator.removeClips();
            }
        },

        onSetAnimations: function (name, oldValue, newValue) {
            var data = this.data;

            // If we have animations _and_ a model, we can create the skeletons
            var modelComponent = this.entity.model;
            if (modelComponent) {
                var m = modelComponent.model;
                if (m && m !== data.model) {
                    this.setModel(m);
                }
            }

            if (!data.currAnim && data.activate && data.enabled && this.entity.enabled) {
                for (var animName in data.animations) {
                    // Set the first loaded animation as the current
                    this.play(animName, 0);
                    break;
                }
            }
        },

        onSetAssets: function (name, oldValue, newValue) {
            if (oldValue && oldValue.length) {
                for (var i = 0; i < oldValue.length; i++) {
                    // unsubscribe from change event for old assets
                    if (oldValue[i]) {
                        var asset = this.system.app.assets.get(oldValue[i]);
                        if (asset) {
                            asset.off('change', this.onAssetChanged, this);
                            asset.off('remove', this.onAssetRemoved, this);

                            var animName = this.animationsIndex[asset.id];

                            if (this.data.currAnim === animName)
                                this._stopCurrentAnimation();

                            delete this.animations[animName];
                            delete this.animationsIndex[asset.id];
                        }
                    }
                }
            }

            var ids = newValue.map(function (value) {
                return (value instanceof pc.Asset) ? value.id : value;
            });

            this.loadAnimationAssets(ids);
        },

        onSetLoop: function (name, oldValue, newValue) {
            var data = this.data;

            if (data.skeleton) {
                data.skeleton.looping = data.loop;
            }

            if (data.animEvaluator) {
                for (var i = 0; i < data.animEvaluator.clips.length; ++i) {
                    data.animEvaluator.clips[i].loop = data.loop;
                }
            }
        },

        onSetCurrentTime: function (name, oldValue, newValue) {
            var data = this.data;

            if (data.skeleton) {
                var skeleton = data.skeleton;
                skeleton.currentTime = newValue;
                skeleton.addTime(0); // update
                skeleton.updateGraph();
            }

            if (data.animEvaluator) {
                var animEvaluator = data.animEvaluator;
                for (var i = 0; i < animEvaluator.clips.length; ++i) {
                    animEvaluator.clips[i].time = newValue;
                }
            }
        },

        onEnable: function () {
            pc.Component.prototype.onEnable.call(this);

            var data = this.data;

            // load assets if they're not loaded
            var assets = data.assets;
            var registry = this.system.app.assets;
            if (assets) {
                for (var i = 0, len = assets.length; i < len; i++) {
                    var asset = assets[i];
                    if (!(asset instanceof pc.Asset))
                        asset = registry.get(asset);

                    if (asset && !asset.resource)
                        registry.load(asset);
                }
            }

            if (data.activate && !data.currAnim) {
                for (var animName in data.animations) {
                    this.play(animName, 0);
                    break;
                }
            }
        },

        onBeforeRemove: function () {
            for (var i = 0; i < this.assets.length; i++) {
                var asset = this.system.app.assets.get(this.assets[i]);
                if (!asset) continue;

                asset.off('change', this.onAssetChanged, this);
                asset.off('remove', this.onAssetRemoved, this);
            }

            var data = this.data;

            delete data.animation;
            delete data.skeleton;
            delete data.fromSkel;
            delete data.toSkel;

            delete data.animEvaluator;
        }
    });

    Object.defineProperties(AnimationComponent.prototype, {
        currentTime: {
            get: function () {
                return this.data.skeleton._time;
            },
            set: function (currentTime) {
                var data = this.data;
                if (data.skeleton) {
                    var skeleton = data.skeleton;
                    skeleton.currentTime = currentTime;
                    skeleton.addTime(0);
                    skeleton.updateGraph();
                }

                if (data.animEvaluator) {
                    var animEvaluator = data.animEvaluator;
                    for (var i = 0; i < animEvaluator.clips.length; ++i) {
                        animEvaluator.clips[i].time = currentTime;
                    }
                }
            }
        },

        duration: {
            get: function () {
                return this.data.animations[this.data.currAnim].duration;
            }
        }
    });

    return {
        AnimationComponent: AnimationComponent
    };
}());
<|MERGE_RESOLUTION|>--- conflicted
+++ resolved
@@ -1,511 +1,488 @@
-Object.assign(pc, function () {
-    /**
-     * @component Animation
-     * @class
-     * @name pc.AnimationComponent
-     * @augments pc.Component
-     * @classdesc The Animation Component allows an Entity to playback animations on models.
-     * @description Create a new AnimationComponent.
-     * @param {pc.AnimationComponentSystem} system - The {@link pc.ComponentSystem} that created this Component.
-     * @param {pc.Entity} entity - The Entity that this Component is attached to.
-     * @property {number} speed Speed multiplier for animation play back speed. 1.0 is playback at normal speed, 0.0 pauses the animation.
-     * @property {boolean} loop If true the animation will restart from the beginning when it reaches the end.
-     * @property {boolean} activate If true the first animation asset will begin playing when the scene is loaded.
-     * @property {pc.Asset[]|number[]} assets The array of animation assets - can also be an array of asset ids.
-     * @property {number} currentTime Get or Set the current time position (in seconds) of the animation.
-     * @property {number} duration Get the duration in seconds of the current animation. [read only]
-     * @property {pc.Skeleton|null} skeleton Get the skeleton for the current model; unless model is from glTF/glb, then skeleton is null. [read only]
-     * @property {object<string, pc.Animation>} animations Get or Set dictionary of animations by name.
-     */
-    var AnimationComponent = function (system, entity) {
-        pc.Component.call(this, system, entity);
-
-        this.animationsIndex = { };
-
-        // Handle changes to the 'animations' value
-        this.on('set_animations', this.onSetAnimations, this);
-        // Handle changes to the 'assets' value
-        this.on('set_assets', this.onSetAssets, this);
-        // Handle changes to the 'loop' value
-        this.on('set_loop', this.onSetLoop, this);
-    };
-    AnimationComponent.prototype = Object.create(pc.Component.prototype);
-    AnimationComponent.prototype.constructor = AnimationComponent;
-
-    Object.assign(AnimationComponent.prototype, {
-        /**
-         * @function
-         * @name pc.AnimationComponent#play
-         * @description Start playing an animation.
-         * @param {string} name - The name of the animation asset to begin playing.
-         * @param {number} [blendTime] - The time in seconds to blend from the current
-         * animation state to the start of the animation being set.
-         */
-        play: function (name, blendTime) {
-
-            if (!this.enabled || !this.entity.enabled) {
-                return;
-            }
-
-            var data = this.data;
-
-            if (!data.animations[name]) {
-                // #ifdef DEBUG
-                console.error(pc.string.format("Trying to play animation '{0}' which doesn't exist", name));
-                // #endif
-                return;
-            }
-
-            blendTime = blendTime || 0;
-
-            data.prevAnim = data.currAnim;
-            data.currAnim = name;
-
-            if (!data.skeleton && !data.animController) {
-                this._createAnimationController();
-            }
-
-<<<<<<< HEAD
-            var prevAnim = data.animations[data.prevAnim];
-            var currAnim = data.animations[data.currAnim];
-=======
-                if (!data.skeleton && !data.animEvaluator) {
-                    this._createAnimationController();
-                }
->>>>>>> 78838263
-
-            data.blending = blendTime > 0 && data.prevAnim;
-            if (data.blending) {
-                data.blend = 0;
-                data.blendSpeed = 1.0 / blendTime;
-            }
-
-            if (data.skeleton) {
-                if (data.blending) {
-                    // Blend from the current time of the current animation to the start of
-                    // the newly specified animation over the specified blend time period.
-                    data.fromSkel.animation = prevAnim;
-                    data.fromSkel.addTime(data.skeleton._time);
-                    data.toSkel.animation = currAnim;
-                } else {
-                    data.skeleton.animation = currAnim;
-                }
-            }
-
-<<<<<<< HEAD
-            if (data.animController) {
-                var animController = data.animController;
-
-                if (data.blending) {
-                    // remove all but the last clip
-                    while (animController.clips.length > 1) {
-                        animController.removeClip(0);
-                    }
-                } else {
-                    data.animController.removeClips();
-=======
-                if (data.animEvaluator) {
-                    var animEvaluator = data.animEvaluator;
-
-                    if (data.blending) {
-                        // remove all but the last clip
-                        while (animEvaluator.clips.length > 1) {
-                            animEvaluator.removeClip(0);
-                        }
-                    } else {
-                        data.animEvaluator.removeClips();
-                    }
-
-                    var clip = new pc.AnimClip(data.animations[data.currAnim], 0, 1.0, true, data.loop);
-                    clip.name = data.currAnim;
-                    clip.blendWeight = data.blending ? 0 : 1;
-                    clip.reset();
-                    data.animEvaluator.addClip(clip);
->>>>>>> 78838263
-                }
-
-                var clip = new pc.AnimClip(data.animations[data.currAnim], 0, 1.0, true, data.loop);
-                clip.name = data.currAnim;
-                clip.blendWeight = data.blending ? 0 : 1;
-                clip.reset();
-                data.animController.addClip(clip);
-            }
-
-            data.playing = true;
-        },
-
-        /**
-         * @function
-         * @name pc.AnimationComponent#getAnimation
-         * @description Return an animation.
-         * @param {string} name - The name of the animation asset.
-         * @returns {pc.Animation} An Animation.
-         */
-        getAnimation: function (name) {
-            return this.data.animations[name];
-        },
-
-        setModel: function (model) {
-            var data = this.data;
-
-            if (model !== data.model) {
-                // reset animation controller
-                this._resetAnimationController();
-
-                // set the model
-                data.model = model;
-
-                // Reset the current animation on the new model
-                if (data.animations && data.currAnim && data.animations[data.currAnim]) {
-                    this.play(data.currAnim);
-                }
-            }
-        },
-
-        _resetAnimationController: function () {
-            var data = this.data;
-            data.skeleton = null;
-            data.fromSkel = null;
-            data.toSkel = null;
-            data.animEvaluator = null;
-        },
-
-        _createAnimationController: function () {
-            var data = this.data;
-            var model = data.model;
-            var animations = data.animations;
-
-            // check which type of animations are loaded
-            var hasJson = false;
-            var hasGlb = false;
-            for (var animation in animations) {
-                if (animations.hasOwnProperty(animation)) {
-                    var anim = animations[animation];
-                    if (anim.constructor === pc.AnimTrack) {
-                        hasGlb = true;
-                    } else {
-                        hasJson = true;
-                    }
-                }
-            }
-
-            var graph = model ? model.getGraph() : this.entity;
-            if (hasJson) {
-                data.fromSkel = new pc.Skeleton(graph);
-                data.toSkel = new pc.Skeleton(graph);
-                data.skeleton = new pc.Skeleton(graph);
-                data.skeleton.looping = data.loop;
-                data.skeleton.setGraph(graph);
-            } else if (hasGlb) {
-                data.animEvaluator = new pc.AnimEvaluator(new pc.DefaultAnimBinder(graph));
-            }
-        },
-
-        loadAnimationAssets: function (ids) {
-            if (!ids || !ids.length)
-                return;
-
-            var self = this;
-            var assets = this.system.app.assets;
-            var i, l = ids.length;
-
-            var onAssetReady = function (asset) {
-                if (asset.resources.length > 1) {
-                    for (var i = 0; i < asset.resources.length; i++) {
-                        self.animations[asset.resources[i].name] = asset.resources[i];
-                        self.animationsIndex[asset.id] = asset.resources[i].name;
-                    }
-                } else {
-                    self.animations[asset.name] = asset.resource;
-                    self.animationsIndex[asset.id] = asset.name;
-                }
-                /* eslint-disable no-self-assign */
-                self.animations = self.animations; // assigning ensures set_animations event is fired
-                /* eslint-enable no-self-assign */
-            };
-
-            var onAssetAdd = function (asset) {
-                asset.off('change', self.onAssetChanged, self);
-                asset.on('change', self.onAssetChanged, self);
-
-                asset.off('remove', self.onAssetRemoved, self);
-                asset.on('remove', self.onAssetRemoved, self);
-
-                if (asset.resource) {
-                    onAssetReady(asset);
-                } else {
-                    asset.once('load', onAssetReady, self);
-                    if (self.enabled && self.entity.enabled)
-                        assets.load(asset);
-                }
-            };
-
-            for (i = 0; i < l; i++) {
-                var asset = assets.get(ids[i]);
-                if (asset) {
-                    onAssetAdd(asset);
-                } else {
-                    assets.on('add:' + ids[i], onAssetAdd);
-                }
-            }
-        },
-
-        onAssetChanged: function (asset, attribute, newValue, oldValue) {
-            var i;
-            if (attribute === 'resource' || attribute === 'resources') {
-                // replace old animation with new one
-                if (newValue) {
-                    var restarted = false;
-                    if (newValue.length > 1) {
-                        if (oldValue && oldValue.length > 1) {
-                            for (i = 0; i < oldValue.length; i++) {
-                                delete this.animations[oldValue[i].name];
-                            }
-                        } else {
-                            delete this.animations[asset.name];
-                        }
-                        restarted = false;
-                        for (i = 0; i < newValue.length; i++) {
-                            this.animations[newValue[i].name] = newValue[i];
-
-                            if (!restarted && this.data.currAnim === newValue[i].name) {
-                                // restart animation
-                                if (this.data.playing && this.data.enabled && this.entity.enabled) {
-                                    restarted = true;
-                                    this.play(newValue[i].name, 0);
-                                }
-                            }
-                        }
-                        if (!restarted) {
-                            this._stopCurrentAnimation();
-                            this.onSetAnimations();
-                        }
-                    } else {
-                        if (oldValue && oldValue.length > 1) {
-                            for (i = 0; i < oldValue.length; i++) {
-                                delete this.animations[oldValue[i].name];
-                            }
-                        }
-                        this.animations[asset.name] = newValue[0] || newValue;
-                        restarted = false;
-                        if (this.data.currAnim === asset.name) {
-                            // restart animation
-                            if (this.data.playing && this.data.enabled && this.entity.enabled) {
-                                restarted = true;
-                                this.play(asset.name, 0);
-                            }
-                        }
-                        if (!restarted) {
-                            this._stopCurrentAnimation();
-                            this.onSetAnimations();
-                        }
-                    }
-                    this.animationsIndex[asset.id] = asset.name;
-                } else {
-                    if (oldValue.length > 1) {
-                        for (i = 0; i < oldValue.length; i++) {
-                            delete this.animations[oldValue[i].name];
-                        }
-                    } else {
-                        delete this.animations[asset.name];
-                    }
-                    delete this.animationsIndex[asset.id];
-                }
-            }
-        },
-
-        onAssetRemoved: function (asset) {
-            asset.off('remove', this.onAssetRemoved, this);
-
-            if (this.animations) {
-                if (asset.resources.length > 1) {
-                    for (var i = 0; i < asset.resources.length; i++) {
-                        delete this.animations[asset.resources[i].name];
-                        if (this.data.currAnim === asset.resources[i].name)
-                            this._stopCurrentAnimation();
-                    }
-                } else {
-                    delete this.animations[asset.name];
-                    if (this.data.currAnim === asset.name)
-                        this._stopCurrentAnimation();
-                }
-                delete this.animationsIndex[asset.id];
-            }
-        },
-
-        _stopCurrentAnimation: function () {
-            var data = this.data;
-            data.currAnim = null;
-            data.playing = false;
-            if (data.skeleton) {
-                data.skeleton.currentTime = 0;
-                data.skeleton.animation = null;
-            }
-            if (data.animEvaluator) {
-                data.animEvaluator.removeClips();
-            }
-        },
-
-        onSetAnimations: function (name, oldValue, newValue) {
-            var data = this.data;
-
-            // If we have animations _and_ a model, we can create the skeletons
-            var modelComponent = this.entity.model;
-            if (modelComponent) {
-                var m = modelComponent.model;
-                if (m && m !== data.model) {
-                    this.setModel(m);
-                }
-            }
-
-            if (!data.currAnim && data.activate && data.enabled && this.entity.enabled) {
-                for (var animName in data.animations) {
-                    // Set the first loaded animation as the current
-                    this.play(animName, 0);
-                    break;
-                }
-            }
-        },
-
-        onSetAssets: function (name, oldValue, newValue) {
-            if (oldValue && oldValue.length) {
-                for (var i = 0; i < oldValue.length; i++) {
-                    // unsubscribe from change event for old assets
-                    if (oldValue[i]) {
-                        var asset = this.system.app.assets.get(oldValue[i]);
-                        if (asset) {
-                            asset.off('change', this.onAssetChanged, this);
-                            asset.off('remove', this.onAssetRemoved, this);
-
-                            var animName = this.animationsIndex[asset.id];
-
-                            if (this.data.currAnim === animName)
-                                this._stopCurrentAnimation();
-
-                            delete this.animations[animName];
-                            delete this.animationsIndex[asset.id];
-                        }
-                    }
-                }
-            }
-
-            var ids = newValue.map(function (value) {
-                return (value instanceof pc.Asset) ? value.id : value;
-            });
-
-            this.loadAnimationAssets(ids);
-        },
-
-        onSetLoop: function (name, oldValue, newValue) {
-            var data = this.data;
-
-            if (data.skeleton) {
-                data.skeleton.looping = data.loop;
-            }
-
-            if (data.animEvaluator) {
-                for (var i = 0; i < data.animEvaluator.clips.length; ++i) {
-                    data.animEvaluator.clips[i].loop = data.loop;
-                }
-            }
-        },
-
-        onSetCurrentTime: function (name, oldValue, newValue) {
-            var data = this.data;
-
-            if (data.skeleton) {
-                var skeleton = data.skeleton;
-                skeleton.currentTime = newValue;
-                skeleton.addTime(0); // update
-                skeleton.updateGraph();
-            }
-
-            if (data.animEvaluator) {
-                var animEvaluator = data.animEvaluator;
-                for (var i = 0; i < animEvaluator.clips.length; ++i) {
-                    animEvaluator.clips[i].time = newValue;
-                }
-            }
-        },
-
-        onEnable: function () {
-            pc.Component.prototype.onEnable.call(this);
-
-            var data = this.data;
-
-            // load assets if they're not loaded
-            var assets = data.assets;
-            var registry = this.system.app.assets;
-            if (assets) {
-                for (var i = 0, len = assets.length; i < len; i++) {
-                    var asset = assets[i];
-                    if (!(asset instanceof pc.Asset))
-                        asset = registry.get(asset);
-
-                    if (asset && !asset.resource)
-                        registry.load(asset);
-                }
-            }
-
-            if (data.activate && !data.currAnim) {
-                for (var animName in data.animations) {
-                    this.play(animName, 0);
-                    break;
-                }
-            }
-        },
-
-        onBeforeRemove: function () {
-            for (var i = 0; i < this.assets.length; i++) {
-                var asset = this.system.app.assets.get(this.assets[i]);
-                if (!asset) continue;
-
-                asset.off('change', this.onAssetChanged, this);
-                asset.off('remove', this.onAssetRemoved, this);
-            }
-
-            var data = this.data;
-
-            delete data.animation;
-            delete data.skeleton;
-            delete data.fromSkel;
-            delete data.toSkel;
-
-            delete data.animEvaluator;
-        }
-    });
-
-    Object.defineProperties(AnimationComponent.prototype, {
-        currentTime: {
-            get: function () {
-                return this.data.skeleton._time;
-            },
-            set: function (currentTime) {
-                var data = this.data;
-                if (data.skeleton) {
-                    var skeleton = data.skeleton;
-                    skeleton.currentTime = currentTime;
-                    skeleton.addTime(0);
-                    skeleton.updateGraph();
-                }
-
-                if (data.animEvaluator) {
-                    var animEvaluator = data.animEvaluator;
-                    for (var i = 0; i < animEvaluator.clips.length; ++i) {
-                        animEvaluator.clips[i].time = currentTime;
-                    }
-                }
-            }
-        },
-
-        duration: {
-            get: function () {
-                return this.data.animations[this.data.currAnim].duration;
-            }
-        }
-    });
-
-    return {
-        AnimationComponent: AnimationComponent
-    };
-}());
+Object.assign(pc, function () {
+    /**
+     * @component Animation
+     * @class
+     * @name pc.AnimationComponent
+     * @augments pc.Component
+     * @classdesc The Animation Component allows an Entity to playback animations on models.
+     * @description Create a new AnimationComponent.
+     * @param {pc.AnimationComponentSystem} system - The {@link pc.ComponentSystem} that created this Component.
+     * @param {pc.Entity} entity - The Entity that this Component is attached to.
+     * @property {number} speed Speed multiplier for animation play back speed. 1.0 is playback at normal speed, 0.0 pauses the animation.
+     * @property {boolean} loop If true the animation will restart from the beginning when it reaches the end.
+     * @property {boolean} activate If true the first animation asset will begin playing when the scene is loaded.
+     * @property {pc.Asset[]|number[]} assets The array of animation assets - can also be an array of asset ids.
+     * @property {number} currentTime Get or Set the current time position (in seconds) of the animation.
+     * @property {number} duration Get the duration in seconds of the current animation. [read only]
+     * @property {pc.Skeleton|null} skeleton Get the skeleton for the current model; unless model is from glTF/glb, then skeleton is null. [read only]
+     * @property {object<string, pc.Animation>} animations Get or Set dictionary of animations by name.
+     */
+    var AnimationComponent = function (system, entity) {
+        pc.Component.call(this, system, entity);
+
+        this.animationsIndex = { };
+
+        // Handle changes to the 'animations' value
+        this.on('set_animations', this.onSetAnimations, this);
+        // Handle changes to the 'assets' value
+        this.on('set_assets', this.onSetAssets, this);
+        // Handle changes to the 'loop' value
+        this.on('set_loop', this.onSetLoop, this);
+    };
+    AnimationComponent.prototype = Object.create(pc.Component.prototype);
+    AnimationComponent.prototype.constructor = AnimationComponent;
+
+    Object.assign(AnimationComponent.prototype, {
+        /**
+         * @function
+         * @name pc.AnimationComponent#play
+         * @description Start playing an animation.
+         * @param {string} name - The name of the animation asset to begin playing.
+         * @param {number} [blendTime] - The time in seconds to blend from the current
+         * animation state to the start of the animation being set.
+         */
+        play: function (name, blendTime) {
+
+            if (!this.enabled || !this.entity.enabled) {
+                return;
+            }
+
+            var data = this.data;
+
+            if (!data.animations[name]) {
+                // #ifdef DEBUG
+                console.error(pc.string.format("Trying to play animation '{0}' which doesn't exist", name));
+                // #endif
+                return;
+            }
+
+            blendTime = blendTime || 0;
+
+            data.prevAnim = data.currAnim;
+            data.currAnim = name;
+
+            if (data.model) {
+
+                if (!data.skeleton && !data.animEvaluator) {
+                    this._createAnimationController();
+                }
+
+                var prevAnim = data.animations[data.prevAnim];
+                var currAnim = data.animations[data.currAnim];
+
+                data.blending = blendTime > 0 && data.prevAnim;
+                if (data.blending) {
+                    data.blend = 0;
+                    data.blendSpeed = 1.0 / blendTime;
+                }
+
+                if (data.skeleton) {
+                    if (data.blending) {
+                        // Blend from the current time of the current animation to the start of
+                        // the newly specified animation over the specified blend time period.
+                        data.fromSkel.animation = prevAnim;
+                        data.fromSkel.addTime(data.skeleton._time);
+                        data.toSkel.animation = currAnim;
+                    } else {
+                        data.skeleton.animation = currAnim;
+                    }
+                }
+
+                if (data.animEvaluator) {
+                    var animEvaluator = data.animEvaluator;
+
+                    if (data.blending) {
+                        // remove all but the last clip
+                        while (animEvaluator.clips.length > 1) {
+                            animEvaluator.removeClip(0);
+                        }
+                    } else {
+                        data.animEvaluator.removeClips();
+                    }
+
+                    var clip = new pc.AnimClip(data.animations[data.currAnim], 0, 1.0, true, data.loop);
+                    clip.name = data.currAnim;
+                    clip.blendWeight = data.blending ? 0 : 1;
+                    clip.reset();
+                    data.animEvaluator.addClip(clip);
+                }
+            }
+
+            data.playing = true;
+        },
+
+        /**
+         * @function
+         * @name pc.AnimationComponent#getAnimation
+         * @description Return an animation.
+         * @param {string} name - The name of the animation asset.
+         * @returns {pc.Animation} An Animation.
+         */
+        getAnimation: function (name) {
+            return this.data.animations[name];
+        },
+
+        setModel: function (model) {
+            var data = this.data;
+
+            if (model !== data.model) {
+                // reset animation controller
+                this._resetAnimationController();
+
+                // set the model
+                data.model = model;
+
+                // Reset the current animation on the new model
+                if (data.animations && data.currAnim && data.animations[data.currAnim]) {
+                    this.play(data.currAnim);
+                }
+            }
+        },
+
+        _resetAnimationController: function () {
+            var data = this.data;
+            data.skeleton = null;
+            data.fromSkel = null;
+            data.toSkel = null;
+            data.animEvaluator = null;
+        },
+
+        _createAnimationController: function () {
+            var data = this.data;
+            var model = data.model;
+            var animations = data.animations;
+
+            // check which type of animations are loaded
+            var hasJson = false;
+            var hasGlb = false;
+            for (var animation in animations) {
+                if (animations.hasOwnProperty(animation)) {
+                    var anim = animations[animation];
+                    if (anim.constructor === pc.AnimTrack) {
+                        hasGlb = true;
+                    } else {
+                        hasJson = true;
+                    }
+                }
+            }
+
+            var graph = model.getGraph();
+            if (hasJson) {
+                data.fromSkel = new pc.Skeleton(graph);
+                data.toSkel = new pc.Skeleton(graph);
+                data.skeleton = new pc.Skeleton(graph);
+                data.skeleton.looping = data.loop;
+                data.skeleton.setGraph(graph);
+            } else if (hasGlb) {
+                data.animEvaluator = new pc.AnimEvaluator(new pc.DefaultAnimBinder(graph));
+            }
+        },
+
+        loadAnimationAssets: function (ids) {
+            if (!ids || !ids.length)
+                return;
+
+            var self = this;
+            var assets = this.system.app.assets;
+            var i, l = ids.length;
+
+            var onAssetReady = function (asset) {
+                if (asset.resources.length > 1) {
+                    for (var i = 0; i < asset.resources.length; i++) {
+                        self.animations[asset.resources[i].name] = asset.resources[i];
+                        self.animationsIndex[asset.id] = asset.resources[i].name;
+                    }
+                } else {
+                    self.animations[asset.name] = asset.resource;
+                    self.animationsIndex[asset.id] = asset.name;
+                }
+                /* eslint-disable no-self-assign */
+                self.animations = self.animations; // assigning ensures set_animations event is fired
+                /* eslint-enable no-self-assign */
+            };
+
+            var onAssetAdd = function (asset) {
+                asset.off('change', self.onAssetChanged, self);
+                asset.on('change', self.onAssetChanged, self);
+
+                asset.off('remove', self.onAssetRemoved, self);
+                asset.on('remove', self.onAssetRemoved, self);
+
+                if (asset.resource) {
+                    onAssetReady(asset);
+                } else {
+                    asset.once('load', onAssetReady, self);
+                    if (self.enabled && self.entity.enabled)
+                        assets.load(asset);
+                }
+            };
+
+            for (i = 0; i < l; i++) {
+                var asset = assets.get(ids[i]);
+                if (asset) {
+                    onAssetAdd(asset);
+                } else {
+                    assets.on('add:' + ids[i], onAssetAdd);
+                }
+            }
+        },
+
+        onAssetChanged: function (asset, attribute, newValue, oldValue) {
+            var i;
+            if (attribute === 'resource' || attribute === 'resources') {
+                // replace old animation with new one
+                if (newValue) {
+                    var restarted = false;
+                    if (newValue.length > 1) {
+                        if (oldValue && oldValue.length > 1) {
+                            for (i = 0; i < oldValue.length; i++) {
+                                delete this.animations[oldValue[i].name];
+                            }
+                        } else {
+                            delete this.animations[asset.name];
+                        }
+                        restarted = false;
+                        for (i = 0; i < newValue.length; i++) {
+                            this.animations[newValue[i].name] = newValue[i];
+
+                            if (!restarted && this.data.currAnim === newValue[i].name) {
+                                // restart animation
+                                if (this.data.playing && this.data.enabled && this.entity.enabled) {
+                                    restarted = true;
+                                    this.play(newValue[i].name, 0);
+                                }
+                            }
+                        }
+                        if (!restarted) {
+                            this._stopCurrentAnimation();
+                            this.onSetAnimations();
+                        }
+                    } else {
+                        if (oldValue && oldValue.length > 1) {
+                            for (i = 0; i < oldValue.length; i++) {
+                                delete this.animations[oldValue[i].name];
+                            }
+                        }
+                        this.animations[asset.name] = newValue[0] || newValue;
+                        restarted = false;
+                        if (this.data.currAnim === asset.name) {
+                            // restart animation
+                            if (this.data.playing && this.data.enabled && this.entity.enabled) {
+                                restarted = true;
+                                this.play(asset.name, 0);
+                            }
+                        }
+                        if (!restarted) {
+                            this._stopCurrentAnimation();
+                            this.onSetAnimations();
+                        }
+                    }
+                    this.animationsIndex[asset.id] = asset.name;
+                } else {
+                    if (oldValue.length > 1) {
+                        for (i = 0; i < oldValue.length; i++) {
+                            delete this.animations[oldValue[i].name];
+                        }
+                    } else {
+                        delete this.animations[asset.name];
+                    }
+                    delete this.animationsIndex[asset.id];
+                }
+            }
+        },
+
+        onAssetRemoved: function (asset) {
+            asset.off('remove', this.onAssetRemoved, this);
+
+            if (this.animations) {
+                if (asset.resources.length > 1) {
+                    for (var i = 0; i < asset.resources.length; i++) {
+                        delete this.animations[asset.resources[i].name];
+                        if (this.data.currAnim === asset.resources[i].name)
+                            this._stopCurrentAnimation();
+                    }
+                } else {
+                    delete this.animations[asset.name];
+                    if (this.data.currAnim === asset.name)
+                        this._stopCurrentAnimation();
+                }
+                delete this.animationsIndex[asset.id];
+            }
+        },
+
+        _stopCurrentAnimation: function () {
+            var data = this.data;
+            data.currAnim = null;
+            data.playing = false;
+            if (data.skeleton) {
+                data.skeleton.currentTime = 0;
+                data.skeleton.animation = null;
+            }
+            if (data.animEvaluator) {
+                data.animEvaluator.removeClips();
+            }
+        },
+
+        onSetAnimations: function (name, oldValue, newValue) {
+            var data = this.data;
+
+            // If we have animations _and_ a model, we can create the skeletons
+            var modelComponent = this.entity.model;
+            if (modelComponent) {
+                var m = modelComponent.model;
+                if (m && m !== data.model) {
+                    this.setModel(m);
+                }
+            }
+
+            if (!data.currAnim && data.activate && data.enabled && this.entity.enabled) {
+                for (var animName in data.animations) {
+                    // Set the first loaded animation as the current
+                    this.play(animName, 0);
+                    break;
+                }
+            }
+        },
+
+        onSetAssets: function (name, oldValue, newValue) {
+            if (oldValue && oldValue.length) {
+                for (var i = 0; i < oldValue.length; i++) {
+                    // unsubscribe from change event for old assets
+                    if (oldValue[i]) {
+                        var asset = this.system.app.assets.get(oldValue[i]);
+                        if (asset) {
+                            asset.off('change', this.onAssetChanged, this);
+                            asset.off('remove', this.onAssetRemoved, this);
+
+                            var animName = this.animationsIndex[asset.id];
+
+                            if (this.data.currAnim === animName)
+                                this._stopCurrentAnimation();
+
+                            delete this.animations[animName];
+                            delete this.animationsIndex[asset.id];
+                        }
+                    }
+                }
+            }
+
+            var ids = newValue.map(function (value) {
+                return (value instanceof pc.Asset) ? value.id : value;
+            });
+
+            this.loadAnimationAssets(ids);
+        },
+
+        onSetLoop: function (name, oldValue, newValue) {
+            var data = this.data;
+
+            if (data.skeleton) {
+                data.skeleton.looping = data.loop;
+            }
+
+            if (data.animEvaluator) {
+                for (var i = 0; i < data.animEvaluator.clips.length; ++i) {
+                    data.animEvaluator.clips[i].loop = data.loop;
+                }
+            }
+        },
+
+        onSetCurrentTime: function (name, oldValue, newValue) {
+            var data = this.data;
+
+            if (data.skeleton) {
+                var skeleton = data.skeleton;
+                skeleton.currentTime = newValue;
+                skeleton.addTime(0); // update
+                skeleton.updateGraph();
+            }
+
+            if (data.animEvaluator) {
+                var animEvaluator = data.animEvaluator;
+                for (var i = 0; i < animEvaluator.clips.length; ++i) {
+                    animEvaluator.clips[i].time = newValue;
+                }
+            }
+        },
+
+        onEnable: function () {
+            pc.Component.prototype.onEnable.call(this);
+
+            var data = this.data;
+
+            // load assets if they're not loaded
+            var assets = data.assets;
+            var registry = this.system.app.assets;
+            if (assets) {
+                for (var i = 0, len = assets.length; i < len; i++) {
+                    var asset = assets[i];
+                    if (!(asset instanceof pc.Asset))
+                        asset = registry.get(asset);
+
+                    if (asset && !asset.resource)
+                        registry.load(asset);
+                }
+            }
+
+            if (data.activate && !data.currAnim) {
+                for (var animName in data.animations) {
+                    this.play(animName, 0);
+                    break;
+                }
+            }
+        },
+
+        onBeforeRemove: function () {
+            for (var i = 0; i < this.assets.length; i++) {
+                var asset = this.system.app.assets.get(this.assets[i]);
+                if (!asset) continue;
+
+                asset.off('change', this.onAssetChanged, this);
+                asset.off('remove', this.onAssetRemoved, this);
+            }
+
+            var data = this.data;
+
+            delete data.animation;
+            delete data.skeleton;
+            delete data.fromSkel;
+            delete data.toSkel;
+
+            delete data.animEvaluator;
+        }
+    });
+
+    Object.defineProperties(AnimationComponent.prototype, {
+        currentTime: {
+            get: function () {
+                return this.data.skeleton._time;
+            },
+            set: function (currentTime) {
+                var data = this.data;
+                if (data.skeleton) {
+                    var skeleton = data.skeleton;
+                    skeleton.currentTime = currentTime;
+                    skeleton.addTime(0);
+                    skeleton.updateGraph();
+                }
+
+                if (data.animEvaluator) {
+                    var animEvaluator = data.animEvaluator;
+                    for (var i = 0; i < animEvaluator.clips.length; ++i) {
+                        animEvaluator.clips[i].time = currentTime;
+                    }
+                }
+            }
+        },
+
+        duration: {
+            get: function () {
+                return this.data.animations[this.data.currAnim].duration;
+            }
+        }
+    });
+
+    return {
+        AnimationComponent: AnimationComponent
+    };
+}());