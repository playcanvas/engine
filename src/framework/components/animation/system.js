import { Component } from '../component.js';
import { ComponentSystem } from '../system.js';

import { AnimationComponent } from './component.js';
import { AnimationComponentData } from './data.js';

<<<<<<< HEAD
/** @typedef {import('../../app-base.js').Application} Application */
/** @typedef {import('../../entity.js').Entity} Entity */
=======
/** @typedef {import('../../app-base.js').AppBase} AppBase */
>>>>>>> 4fb8347c

const _schema = [
    'enabled'
];

/**
 * The AnimationComponentSystem manages creating and deleting AnimationComponents.
 *
 * @augments ComponentSystem
 */
class AnimationComponentSystem extends ComponentSystem {
    /**
     * Create an AnimationComponentSystem instance.
     *
     * @param {AppBase} app - The application managing this system.
     * @hideconstructor
     */
    constructor(app) {
        super(app);

        this.id = 'animation';

        this.ComponentType = AnimationComponent;
        this.DataType = AnimationComponentData;

        this.schema = _schema;

        this.on('beforeremove', this.onBeforeRemove, this);
        this.app.systems.on('update', this.onUpdate, this);
    }

    /**
     * Called during {@link ComponentSystem#addComponent} to initialize the component data in the
     * store. This can be overridden by derived Component Systems and either called by the derived
     * System or replaced entirely.
     *
     * @param {AnimationComponent} component - The component being initialized.
     * @param {object} data - The data block used to initialize the component.
     * @param {string[]|object[]} properties - The array of property descriptors for the component.
     * A descriptor can be either a plain property name, or an object specifying the name and type.
     * @ignore
     */
    initializeComponentData(component, data, properties) {
        for (const property in data) {
            if (data.hasOwnProperty(property)) {
                component[property] = data[property];
            }
        }

        super.initializeComponentData(component, data, _schema);
    }

    /**
     * Create a clone of component. This creates a copy of all component data variables.
     *
     * @param {Entity} entity - The entity to clone the component from.
     * @param {Entity} clone - The entity to clone the component into.
     * @returns {AnimationComponent} The newly cloned component.
     * @ignore
     */
    cloneComponent(entity, clone) {
        this.addComponent(clone, {});

        clone.animation.assets = entity.animation.assets.slice();
        clone.animation.speed = entity.animation.speed;
        clone.animation.loop = entity.animation.loop;
        clone.animation.activate = entity.animation.activate;
        clone.animation.enabled = entity.animation.enabled;

        const clonedAnimations = {};
        const animations = entity.animation.animations;
        for (const key in animations) {
            if (animations.hasOwnProperty(key)) {
                clonedAnimations[key] = animations[key];
            }
        }
        clone.animation.animations = clonedAnimations;

        const clonedAnimationsIndex = {};
        const animationsIndex = entity.animation.animationsIndex;
        for (const key in animationsIndex) {
            if (animationsIndex.hasOwnProperty(key)) {
                clonedAnimationsIndex[key] = animationsIndex[key];
            }
        }
        clone.animation.animationsIndex = clonedAnimationsIndex;

        return clone.animation;
    }

    /**
     * @param {Entity} entity - The entity having its component removed.
     * @param {AnimationComponent} component - The component being removed.
     * @private
     */
    onBeforeRemove(entity, component) {
        component.onBeforeRemove();
    }

    /**
     * @param {number} dt - The time delta since the last frame.
     * @private
     */
    onUpdate(dt) {
        const components = this.store;

        for (const id in components) {
            if (components.hasOwnProperty(id)) {
                const component = components[id];

                if (component.data.enabled && component.entity.enabled) {
                    component.entity.animation.update(dt);
                }
            }
        }
    }

    destroy() {
        super.destroy();

        this.app.systems.off('update', this.onUpdate, this);
    }
}

Component._buildAccessors(AnimationComponent.prototype, _schema);

export { AnimationComponentSystem };<|MERGE_RESOLUTION|>--- conflicted
+++ resolved
@@ -4,12 +4,8 @@
 import { AnimationComponent } from './component.js';
 import { AnimationComponentData } from './data.js';
 
-<<<<<<< HEAD
-/** @typedef {import('../../app-base.js').Application} Application */
+/** @typedef {import('../../app-base.js').AppBase} AppBase */
 /** @typedef {import('../../entity.js').Entity} Entity */
-=======
-/** @typedef {import('../../app-base.js').AppBase} AppBase */
->>>>>>> 4fb8347c
 
 const _schema = [
     'enabled'
