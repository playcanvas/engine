pc.extend(pc, function () {
    var VisualState = {
        DEFAULT: 'DEFAULT',
        HOVER: 'HOVER',
        PRESSED: 'PRESSED',
        INACTIVE: 'INACTIVE'
    };

    var STATES_TO_TINT_NAMES = {};
    STATES_TO_TINT_NAMES[VisualState.DEFAULT] = '_defaultTint';
    STATES_TO_TINT_NAMES[VisualState.HOVER] = 'hoverTint';
    STATES_TO_TINT_NAMES[VisualState.PRESSED] = 'pressedTint';
    STATES_TO_TINT_NAMES[VisualState.INACTIVE] = 'inactiveTint';

    var STATES_TO_SPRITE_ASSET_NAMES = {};
    STATES_TO_SPRITE_ASSET_NAMES[VisualState.DEFAULT] = '_defaultSpriteAsset';
    STATES_TO_SPRITE_ASSET_NAMES[VisualState.HOVER] = 'hoverSpriteAsset';
    STATES_TO_SPRITE_ASSET_NAMES[VisualState.PRESSED] = 'pressedSpriteAsset';
    STATES_TO_SPRITE_ASSET_NAMES[VisualState.INACTIVE] = 'inactiveSpriteAsset';

    var STATES_TO_SPRITE_FRAME_NAMES = {};
    STATES_TO_SPRITE_FRAME_NAMES[VisualState.DEFAULT] = '_defaultSpriteFrame';
    STATES_TO_SPRITE_FRAME_NAMES[VisualState.HOVER] = 'hoverSpriteFrame';
    STATES_TO_SPRITE_FRAME_NAMES[VisualState.PRESSED] = 'pressedSpriteFrame';
    STATES_TO_SPRITE_FRAME_NAMES[VisualState.INACTIVE] = 'inactiveSpriteFrame';

    /**
     * @component
     * @name pc.ButtonComponent
     * @description Create a new ButtonComponent
     * @classdesc A ButtonComponent enables a group of entities to behave like a button, with different visual states for hover and press interactions.
     * @param {pc.ButtonComponentSystem} system The ComponentSystem that created this Component
     * @param {pc.Entity} entity The Entity that this Component is attached to.
     * @extends pc.Component
     * @property {Boolean} active If set to false, the button will be visible but will not respond to hover or touch interactions.
     * @property {pc.Entity} imageEntity A reference to the entity to be used as the button background. The entity must have an ImageElement component.'
     * @property {pc.Vec4} hitPadding Padding to be used in hit-test calculations. Can be used to expand the bounding box so that the button is easier to tap.
     * @property {pc.BUTTON_TRANSITION_MODE} transitionMode Controls how the button responds when the user hovers over it/presses it.
     * @property {pc.Color} hoverTint Color to be used on the button image when the user hovers over it.
     * @property {pc.Color} pressedTint Color to be used on the button image when the user presses it.
     * @property {pc.Color} inactiveTint Color to be used on the button image when the button is not interactive.
     * @property {Number} fadeDuration Duration to be used when fading between tints, in milliseconds.
     * @property {pc.Asset} hoverSpriteAsset Sprite to be used as the button image when the user hovers over it.
     * @property {Number} hoverSpriteFrame Frame to be used from the hover sprite.
     * @property {pc.Asset} pressedSpriteAsset Sprite to be used as the button image when the user presses it.
     * @property {Number} pressedSpriteFrame Frame to be used from the pressed sprite.
     * @property {pc.Asset} inactiveSpriteAsset Sprite to be used as the button image when the button is not interactive.
     * @property {Number} inactiveSpriteFrame Frame to be used from the inactive sprite.
     */
    var ButtonComponent = function ButtonComponent(system, entity) {
        this._visualState = VisualState.DEFAULT;
        this._isHovering = false;
        this._isPressed = false;
        this._imageEntity = null;

        this._defaultTint = new pc.Color(1, 1, 1, 1);
        this._defaultSpriteAsset = null;
        this._defaultSpriteFrame = 0;

        this._toggleLifecycleListeners('on', system);
    };
    ButtonComponent = pc.inherits(ButtonComponent, pc.Component);

    pc.extend(ButtonComponent.prototype, {
        _toggleLifecycleListeners: function (onOrOff, system) {
            this[onOrOff]('set_active', this._onSetActive, this);
            this[onOrOff]('set_transitionMode', this._onSetTransitionMode, this);
            this[onOrOff]('set_hoverTint', this._onSetTransitionValue, this);
            this[onOrOff]('set_pressedTint', this._onSetTransitionValue, this);
            this[onOrOff]('set_inactiveTint', this._onSetTransitionValue, this);
            this[onOrOff]('set_hoverSpriteAsset', this._onSetTransitionValue, this);
            this[onOrOff]('set_hoverSpriteFrame', this._onSetTransitionValue, this);
            this[onOrOff]('set_pressedSpriteAsset', this._onSetTransitionValue, this);
            this[onOrOff]('set_pressedSpriteFrame', this._onSetTransitionValue, this);
            this[onOrOff]('set_inactiveSpriteAsset', this._onSetTransitionValue, this);
            this[onOrOff]('set_inactiveSpriteFrame', this._onSetTransitionValue, this);
            this[onOrOff]('set_imageEntity', this._onSetImageEntity, this);

            pc.ComponentSystem[onOrOff]('postInitialize', this._onPostInitialize, this);
            pc.ComponentSystem[onOrOff]('update', this._onUpdate, this);

            system.app.systems.element[onOrOff]('add', this._onElementComponentAdd, this);
            system.app.systems.element[onOrOff]('beforeremove', this._onElementComponentRemoveOrImageEntityDestroy, this);
        },

        _onSetActive: function (name, oldValue, newValue) {
            if (oldValue !== newValue) {
                this._updateVisualState();
            }
        },

        _onSetTransitionMode: function (name, oldValue, newValue) {
            if (oldValue !== newValue) {
                this._cancelTween();
                this._resetToDefaultVisualState(oldValue);
                this._forceReapplyVisualState();
            }
        },

        _onSetTransitionValue: function (name, oldValue, newValue) {
            if (oldValue !== newValue) {
                this._forceReapplyVisualState();
            }
        },

        _onSetImageEntity: function (name, oldGuid, newGuid) {
            if (oldGuid !== newGuid) {
                this._updateImageEntityReference();
            }
        },

        _onPostInitialize: function () {
            this._updateImageEntityReference();
        },

        /*
         * The public imageEntity property stores the entity guid (and this is what is
         * persisted in the database), but internally we need a reference to the actual
         * entity so that we can add listeners to it, modify its tint/sprite when the
         * user interacts with it, etc. This method is called whenever the guid changes
         * in order to resolve the guid to an actual entity reference.
         */
        _updateImageEntityReference: function () {
            var imageGuid = this.data.imageEntity;
            var hasChanged = !this._imageEntity || this._imageEntity.getGuid() !== imageGuid;

            if (hasChanged) {
                if (this._imageEntity) {
                    this._onBeforeImageEntityChange();
                }

                this._imageEntity = imageGuid ? this.system.app.root.findByGuid(imageGuid) : null;

                if (this._imageEntity) {
                    this._onAfterImageEntityChange();
                }
            }
        },

        _onElementComponentRemoveOrImageEntityDestroy: function (entity) {
            if (this._imageEntity === entity) {
                this._cancelTween();
                this._toggleImageListeners('off');
                this._imageEntity = null;
            }
        },

        _onElementComponentAdd: function (entity) {
            if (this._imageEntity === entity) {
                this._onAfterImageEntityChange();
            }
        },

        _onBeforeImageEntityChange: function () {
            this._toggleImageListeners('off');
            this._resetToDefaultVisualState(this.transitionMode);
        },

        _onAfterImageEntityChange: function () {
            this._toggleImageListeners('on');
            this._storeDefaultVisualState();
            this._forceReapplyVisualState();
        },

        _toggleImageListeners: function (onOrOff) {
            if (this._imageEntity && this._imageEntity.element) {
                var isAdding = (onOrOff === 'on');

                // Prevent duplicate listeners
                if (isAdding && this._hasImageListeners) {
                    return;
                }

                this._imageEntity[onOrOff]('destroy', this._onElementComponentRemoveOrImageEntityDestroy, this);
                this._imageEntity.element[onOrOff]('set:color', this._onSetColor, this);
                this._imageEntity.element[onOrOff]('set:opacity', this._onSetOpacity, this);
                this._imageEntity.element[onOrOff]('set:spriteAsset', this._onSetSpriteAsset, this);
                this._imageEntity.element[onOrOff]('set:spriteFrame', this._onSetSpriteFrame, this);
                this._imageEntity.element[onOrOff]('mouseenter', this._onMouseEnter, this);
                this._imageEntity.element[onOrOff]('mouseleave', this._onMouseLeave, this);
                this._imageEntity.element[onOrOff]('mousedown', this._onMouseDown, this);
                this._imageEntity.element[onOrOff]('mouseup', this._onMouseUp, this);
                this._imageEntity.element[onOrOff]('touchstart', this._onTouchStart, this);
                this._imageEntity.element[onOrOff]('touchend', this._onTouchEnd, this);
                this._imageEntity.element[onOrOff]('touchleave', this._onTouchLeave, this);
                this._imageEntity.element[onOrOff]('touchcancel', this._onTouchCancel, this);
                this._imageEntity.element[onOrOff]('click', this._onClick, this);

                this._hasImageListeners = isAdding;
            }
        },

        _storeDefaultVisualState: function () {
            if (this._imageEntity && this._imageEntity.element) {
                this._storeDefaultColor(this._imageEntity.element.color);
                this._storeDefaultOpacity(this._imageEntity.element.opacity);
                this._storeDefaultSpriteAsset(this._imageEntity.element.spriteAsset);
                this._storeDefaultSpriteFrame(this._imageEntity.element.spriteFrame);
            }
        },

        _storeDefaultColor: function (color) {
            this._defaultTint.r = color.r;
            this._defaultTint.g = color.g;
            this._defaultTint.b = color.b;
        },

        _storeDefaultOpacity: function (opacity) {
            this._defaultTint.a = opacity;
        },

        _storeDefaultSpriteAsset: function (spriteAsset) {
            this._defaultSpriteAsset = spriteAsset;
        },

        _storeDefaultSpriteFrame: function (spriteFrame) {
            this._defaultSpriteFrame = spriteFrame;
        },

        _onSetColor: function (color) {
            if (!this._isApplyingTint) {
                this._storeDefaultColor(color);
                this._forceReapplyVisualState();
            }
        },

        _onSetOpacity: function (opacity) {
            if (!this._isApplyingTint) {
                this._storeDefaultOpacity(opacity);
                this._forceReapplyVisualState();
            }
        },

        _onSetSpriteAsset: function (spriteAsset) {
            if (!this._isApplyingSprite) {
                this._storeDefaultSpriteAsset(spriteAsset);
                this._forceReapplyVisualState();
            }
        },

        _onSetSpriteFrame: function (spriteFrame) {
            if (!this._isApplyingSprite) {
                this._storeDefaultSpriteFrame(spriteFrame);
                this._forceReapplyVisualState();
            }
        },

        _onMouseEnter: function (event) {
            this._isHovering = true;

            this._updateVisualState();
            this.fire('mouseenter', event);
        },

        _onMouseLeave: function (event) {
            this._isHovering = false;
            this._isPressed = false;

            this._updateVisualState();
            this.fire('mouseleave', event);
        },

        _onMouseDown: function (event) {
            this._isPressed = true;

            this._updateVisualState();
            this.fire('mousedown', event);
        },

        _onMouseUp: function (event) {
            this._isPressed = false;

            this._updateVisualState();
            this.fire('mouseup', event);
        },

        _onTouchStart: function (event) {
            this._isPressed = true;

            this._updateVisualState();
            this.fire('touchstart', event);
        },

<<<<<<< HEAD
        _onTouchEnd: function(event) {
            // The default behaviour of the browser is to simulate a series of
            // `mouseenter/down/up` events immediately after the `touchend` event,
            // in order to ensure that websites that don't explicitly listen for
            // touch events will still work on mobile (see https://www.html5rocks.com/en/mobile/touchandmouse/
            // for reference). This leads to an issue whereby buttons will enter
            // the `hover` state on mobile browsers after the `touchend` event is
            // received, instead of going back to the `default` state. Calling
            // preventDefault() here fixes the issue.
            event.event.preventDefault();

=======
        _onTouchEnd: function (event) {
>>>>>>> 70308523
            this._isPressed = false;

            this._updateVisualState();
            this.fire('touchend', event);
        },

        _onTouchLeave: function (event) {
            this._isPressed = false;

            this._updateVisualState();
            this.fire('touchleave', event);
        },

        _onTouchCancel: function (event) {
            this._isPressed = false;

            this._updateVisualState();
            this.fire('touchcancel', event);
        },

        _onClick: function (event) {
            this.fire('click', event);
        },

        _updateVisualState: function (force) {
            var oldVisualState = this._visualState;
            var newVisualState = this._determineVisualState();

            if ((oldVisualState !== newVisualState || force) && this.enabled) {
                this._visualState = newVisualState;

                switch (this.transitionMode) {
                    case pc.BUTTON_TRANSITION_MODE_TINT:
                        var tintName = STATES_TO_TINT_NAMES[this._visualState];
                        var tintColor = this[tintName];
                        this._applyTint(tintColor);
                        break;

                    case pc.BUTTON_TRANSITION_MODE_SPRITE_CHANGE:
                        var spriteAssetName = STATES_TO_SPRITE_ASSET_NAMES[this._visualState];
                        var spriteFrameName = STATES_TO_SPRITE_FRAME_NAMES[this._visualState];
                        var spriteAsset = this[spriteAssetName];
                        var spriteFrame = this[spriteFrameName];
                        this._applySprite(spriteAsset, spriteFrame);
                        break;
                }
            }
        },

        /*
         * Called when a property changes that mean the visual state must be reapplied,
         * even if the state enum has not changed. Examples of this are when the tint
         * value for one of the states is changed via the editor.
         */
        _forceReapplyVisualState: function () {
            this._updateVisualState(true);
        },

        /*
         * Called before the image entity changes, in order to restore the previous
         * image back to its original tint. Note that this happens immediately, i.e.
         * without any animation.
         */
        _resetToDefaultVisualState: function (transitionMode) {
            if (this._imageEntity && this._imageEntity.element) {
                switch (transitionMode) {
                    case pc.BUTTON_TRANSITION_MODE_TINT:
                        this._cancelTween();
                        this._applyTintImmediately(this._defaultTint);
                        break;

                    case pc.BUTTON_TRANSITION_MODE_SPRITE_CHANGE:
                        this._applySprite(this._defaultSpriteAsset, this._defaultSpriteFrame);
                        break;
                }
            }
        },

        _determineVisualState: function () {
            if (!this.active) {
                return VisualState.INACTIVE;
            } else if (this._isPressed) {
                return VisualState.PRESSED;
            } else if (this._isHovering) {
                return VisualState.HOVER;
            }

            return VisualState.DEFAULT;
        },

        _applySprite: function (spriteAsset, spriteFrame) {
            spriteFrame = spriteFrame || 0;

            if (this._imageEntity && this._imageEntity.element) {
                this._isApplyingSprite = true;
                this._imageEntity.element.spriteAsset = spriteAsset;
                this._imageEntity.element.spriteFrame = spriteFrame;
                this._isApplyingSprite = false;
            }
        },

        _applyTint: function (tintColor) {
            this._cancelTween();

            if (this.fadeDuration === 0) {
                this._applyTintImmediately(tintColor);
            } else {
                this._applyTintWithTween(tintColor);
            }
        },

        _applyTintImmediately: function (tintColor) {
            if (this._imageEntity && this._imageEntity.element && tintColor) {
                this._isApplyingTint = true;
                this._imageEntity.element.color = toColor3(tintColor);
                this._imageEntity.element.opacity = tintColor.a;
                this._isApplyingTint = false;
            }
        },

        _applyTintWithTween: function (tintColor) {
            if (this._imageEntity && this._imageEntity.element && tintColor) {
                var color = this._imageEntity.element.color;
                var opacity = this._imageEntity.element.opacity;

                this._tweenInfo = {
                    startTime: pc.now(),
                    from: new pc.Color(color.r, color.g, color.b, opacity),
                    to: tintColor.clone(),
                    lerpVec: new pc.Vec4()
                };
            }
        },

        _updateTintTween: function () {
            var elapsedTime = pc.now() - this._tweenInfo.startTime;
            var elapsedProportion = this.fadeDuration === 0 ? 1 : (elapsedTime / this.fadeDuration);
            elapsedProportion = pc.math.clamp(elapsedProportion, 0, 1);

            if (Math.abs(elapsedProportion - 1) > 1e-5) {
                this._tweenInfo.lerpVec.lerp(this._tweenInfo.from, this._tweenInfo.to, elapsedProportion);
                this._applyTintImmediately(new pc.Color(this._tweenInfo.lerpVec.data));
            } else {
                this._applyTintImmediately(this._tweenInfo.to);
                this._cancelTween();
            }
        },

        _cancelTween: function () {
            delete this._tweenInfo;
        },

        _onUpdate: function () {
            if (this._tweenInfo) {
                this._updateTintTween();
            }
        },

        onEnable: function () {
            this._updateImageEntityReference();
            this._toggleImageListeners('on');
            this._forceReapplyVisualState();
        },

        onDisable: function () {
            this._toggleImageListeners('off');
            this._resetToDefaultVisualState(this.transitionMode);
        },

        onRemove: function () {
            this._toggleLifecycleListeners('off', this.system);
            this.onDisable();
        }
    });

    function toColor3(color4) {
        return new pc.Color(color4.r, color4.g, color4.b);
    }

    return {
        ButtonComponent: ButtonComponent
    };
}());<|MERGE_RESOLUTION|>--- conflicted
+++ resolved
@@ -281,7 +281,6 @@
             this.fire('touchstart', event);
         },
 
-<<<<<<< HEAD
         _onTouchEnd: function(event) {
             // The default behaviour of the browser is to simulate a series of
             // `mouseenter/down/up` events immediately after the `touchend` event,
@@ -293,9 +292,6 @@
             // preventDefault() here fixes the issue.
             event.event.preventDefault();
 
-=======
-        _onTouchEnd: function (event) {
->>>>>>> 70308523
             this._isPressed = false;
 
             this._updateVisualState();
