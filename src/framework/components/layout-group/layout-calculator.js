--- conflicted
+++ resolved
@@ -50,21 +50,14 @@
         APPLY_SHRINKING: 'APPLY_SHRINKING'
     };
 
-<<<<<<< HEAD
+    var availableSpace = new pc.Vec2();
+
     /*
      * The layout logic is largely identical for the horizontal and vertical orientations,
      * with the exception of a few bits of swizzling re the primary and secondary axes to
      * use etc. This function generates a calculator for a given orientation, with each of
      * the swizzled properties conveniently placed in closure scope.
      */
-=======
-    var availableSpace = new pc.Vec2();
-
-    // The layout logic is largely identical for the horizontal and vertical orientations,
-    // with the exception of a few bits of swizzling re the primary and secondary axes to
-    // use etc. This function generates a calculator for a given orientation, with each of
-    // the swizzled properties conveniently placed in closure scope.
->>>>>>> 7aa3c481
     function createCalculator(orientation) {
         var options;
 
@@ -536,13 +529,6 @@
             }
         }
 
-<<<<<<< HEAD
-        /*
-         * Reads all size-related properties for each element and applies some basic
-         * sanitization to ensure that minWidth is greater than 0, maxWidth is greater
-         * than minWidth, etc.
-         */
-=======
         function createLayoutInfo(lines) {
             var layoutWidth = lines.width;
             var layoutHeight = lines.height;
@@ -560,10 +546,11 @@
             };
         }
 
-        // Reads all size-related properties for each element and applies some basic
-        // sanitization to ensure that minWidth is greater than 0, maxWidth is greater
-        // than minWidth, etc.
->>>>>>> 7aa3c481
+        /*
+         * Reads all size-related properties for each element and applies some basic
+         * sanitization to ensure that minWidth is greater than 0, maxWidth is greater
+         * than minWidth, etc.
+         */
         function getElementSizeProperties(elements) {
             var sizeProperties = [];
 
