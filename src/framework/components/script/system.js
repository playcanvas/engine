pc.extend(pc, function () {
    var _schema = ['enabled'];

    /**
     * @name pc.ScriptComponentSystem
     * @description Create a new ScriptComponentSystem
     * @class Allows scripts to be attached to an Entity and executed
     * @param {pc.Application} app The application
     * @extends pc.ComponentSystem
     */

    var ScriptComponentSystem = function ScriptComponentSystem(app) {
        this.id = 'script';
        this.app = app;
        app.systems.add(this.id, this);

        this.ComponentType = pc.ScriptComponent;
        this.DataType = pc.ScriptComponentData;

        this.schema = _schema;

        // list of all entities script components
        this._components = [];
<<<<<<< HEAD
=======
        this._destroyedComponents = [];
        this._isLoopingThroughComponents = false;

        this.preloading = true;
>>>>>>> 8a86ccaf

        this.on('beforeremove', this._onBeforeRemove, this);
        pc.ComponentSystem.on('initialize', this._onInitialize, this);
        pc.ComponentSystem.on('postInitialize', this._onPostInitialize, this);
        pc.ComponentSystem.on('update', this._onUpdate, this);
        pc.ComponentSystem.on('postUpdate', this._onPostUpdate, this);
    };
    ScriptComponentSystem = pc.inherits(ScriptComponentSystem, pc.ComponentSystem);

    pc.Component._buildAccessors(pc.ScriptComponent.prototype, _schema);

    pc.extend(ScriptComponentSystem.prototype, {
        initializeComponentData: function(component, data, properties) {
            this._components.push(component);

            component.enabled = data.hasOwnProperty('enabled') ? !!data.enabled : true;

            if (data.hasOwnProperty('order') && data.hasOwnProperty('scripts')) {
                component._scriptsData = data.scripts;

                for (var i = 0; i < data.order.length; i++) {
                    component.create(data.order[i], {
                        enabled: data.scripts[data.order[i]].enabled,
                        attributes: data.scripts[data.order[i]].attributes,
                        preloading: this.preloading
                    });
                }
            }
        },

        cloneComponent: function(entity, clone) {
            var i, key;
            var order = [];
            var scripts = { };

            for (i = 0; i < entity.script._scripts.length; i++) {
                var scriptInstance = entity.script._scripts[i];
                var scriptName = scriptInstance.__scriptType.__name;
                order.push(scriptName);

                var attributes = { };
                for (key in scriptInstance.__attributes)
                    attributes[key] = scriptInstance.__attributes[key];

                scripts[scriptName] = {
                    enabled: scriptInstance._enabled,
                    attributes: attributes
                };
            }

            for (key in entity.script._scriptsIndex) {
                if (key.awayting)
                    order.splice(key.ind, 0, key);
            }

            var data = {
                enabled: entity.script.enabled,
                order: order,
                scripts: scripts
            };

            return this.addComponent(clone, data);
        },

        _callComponentMethod: function(name, dt) {
            var wasLooping = this._beginLooping();

            for (var i = 0; i < this._components.length; i++) {
                if (this._components[i]._destroyed || ! this._components[i].entity.enabled || ! this._components[i].enabled) {
                    continue;
                }

                this._components[i][name](dt);
            }

            this._endLooping(wasLooping);
        },

        _beginLooping: function () {
            var looping = this._isLoopingThroughComponents;
            this._isLoopingThroughComponents = true;
            return looping;
        },

        _endLooping: function (wasLooping) {
            this._isLoopingThroughComponents = wasLooping;

            if (! this._isLoopingThroughComponents) {
                // remove destroyed components
                var len = this._destroyedComponents.length;
                if (len) {
                    for (var i = 0; i < len; i++) {
                        var idx = this._components.indexOf(this._destroyedComponents[i]);
                        if (idx >= 0) {
                            this._components.splice(idx, 1);
                        }
                    }

                    this._destroyedComponents.length = 0;
                }
            }
        },

        _onInitialize: function() {
            this.preloading = false;

            // initialize attributes
            for (var i = 0; i < this._components.length; i++)
                this._components[i]._onInitializeAttributes();

            this._callComponentMethod('_onInitialize');
        },
        _onPostInitialize: function() {
            this._callComponentMethod('_onPostInitialize');
        },
        _onUpdate: function(dt) {
            this._callComponentMethod('_onUpdate', dt);
        },
        _onPostUpdate: function(dt) {
            this._callComponentMethod('_onPostUpdate', dt);
        },

        _onBeforeRemove: function(entity, component) {
            var ind = this._components.indexOf(component);
            if (ind === -1) return;

            component._onBeforeRemove();

            // if we are not currently looping through components then
            // remove the components from our list
            if (! this._isLoopingThroughComponents) {
                this._components.splice(ind, 1);
            } else {
                // otherwise push it to be destroyed when
                // the current loop is over
                component._destroyed = true;
                this._destroyedComponents.push(component);
            }
        }
    });

    return {
        ScriptComponentSystem: ScriptComponentSystem
    };
}());<|MERGE_RESOLUTION|>--- conflicted
+++ resolved
@@ -21,13 +21,10 @@
 
         // list of all entities script components
         this._components = [];
-<<<<<<< HEAD
-=======
         this._destroyedComponents = [];
         this._isLoopingThroughComponents = false;
 
         this.preloading = true;
->>>>>>> 8a86ccaf
 
         this.on('beforeremove', this._onBeforeRemove, this);
         pc.ComponentSystem.on('initialize', this._onInitialize, this);
