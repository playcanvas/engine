pc.extend(pc, function () {
    /**
    * @component
    * @name pc.ScriptComponent
    * @class The ScriptComponent allows you to extend the functionality of an Entity by attaching your own Script Types defined in JavaScript files
    * to be executed with access to the Entity. For more details on scripting see <a href="//developer.playcanvas.com/user-manual/scripting/">Scripting</a>.
    * @param {pc.ScriptComponentSystem} system The ComponentSystem that created this Component
    * @param {pc.Entity} entity The Entity that this Component is attached to.
    * @extends pc.Component
    * @property {ScriptType[]} scripts An array of all script instances attached to an entity. This Array shall not be modified by developer.
    */

    var ScriptComponent = function ScriptComponent(system, entity) {
        this._scripts = [];
<<<<<<< HEAD
        this._scriptsIndex = { };
=======
        this._scriptsIndex = {};
        this._destroyedScripts = [];
        this._destroyed = false;
>>>>>>> 8a86ccaf
        this._scriptsData = null;
        this._oldState = true;
        this._beingEnabled = false;
        this._isLoopingThroughScripts = false;
        this.on('set_enabled', this._onSetEnabled, this);
    };
    ScriptComponent = pc.inherits(ScriptComponent, pc.Component);

    ScriptComponent.scriptMethods = {
        initialize: 'initialize',
        postInitialize: 'postInitialize',
        update: 'update',
        postUpdate: 'postUpdate',
        swap: 'swap'
    };

    /**
    * @event
    * @name pc.ScriptComponent#enable
    * @description Fired when Component becomes enabled
    * Note: this event does not take in account entity or any of its parent enabled state
    * @example
    * entity.script.on('enable', function () {
    *     // component is enabled
    * });
    */

    /**
    * @event
    * @name pc.ScriptComponent#disable
    * @description Fired when Component becomes disabled
    * Note: this event does not take in account entity or any of its parent enabled state
    * @example
    * entity.script.on('disable', function () {
    *     // component is disabled
    * });
    */

    /**
    * @event
    * @name pc.ScriptComponent#state
    * @description Fired when Component changes state to enabled or disabled
    * Note: this event does not take in account entity or any of its parent enabled state
    * @param {Boolean} enabled True if now enabled, False if disabled
    * @example
    * entity.script.on('state', function (enabled) {
    *     // component changed state
    * });
    */

    /**
    * @event
    * @name pc.ScriptComponent#remove
    * @description Fired when Component is removed from entity
    * @example
    * entity.script.on('remove', function () {
    *     // entity has no more script component
    * });
    */

    /**
    * @event
    * @name pc.ScriptComponent#create
    * @description Fired when a script instance is created and attached to component
    * @param {String} name The name of the Script Type
    * @param {ScriptType} scriptInstance The instance of the {@link ScriptType} that has been created
    * @example
    * entity.script.on('create', function (name, scriptInstance) {
    *     // new script instance added to component
    * });
    */

    /**
    * @event
    * @name pc.ScriptComponent#create:[name]
    * @description Fired when a script instance is created and attached to component
    * @param {ScriptType} scriptInstance The instance of the {@link ScriptType} that has been created
    * @example
    * entity.script.on('create:playerController', function (scriptInstance) {
    *     // new script instance 'playerController' is added to component
    * });
    */

    /**
    * @event
    * @name pc.ScriptComponent#destroy
    * @description Fired when a script instance is destroyed and removed from component
    * @param {String} name The name of the Script Type
    * @param {ScriptType} scriptInstance The instance of the {@link ScriptType} that has been destroyed
    * @example
    * entity.script.on('destroy', function (name, scriptInstance) {
    *     // script instance has been destroyed and removed from component
    * });
    */

    /**
    * @event
    * @name pc.ScriptComponent#destroy:[name]
    * @description Fired when a script instance is destroyed and removed from component
    * @param {ScriptType} scriptInstance The instance of the {@link ScriptType} that has been destroyed
    * @example
    * entity.script.on('destroy:playerController', function (scriptInstance) {
    *     // script instance 'playerController' has been destroyed and removed from component
    * });
    */

    /**
    * @event
    * @name pc.ScriptComponent#move
    * @description Fired when a script instance is moved in component
    * @param {String} name The name of the Script Type
    * @param {ScriptType} scriptInstance The instance of the {@link ScriptType} that has been moved
    * @param {Number} ind New position index
    * @param {Number} indOld Old position index
    * @example
    * entity.script.on('move', function (name, scriptInstance, ind, indOld) {
    *     // script instance has been moved in component
    * });
    */

    /**
    * @event
    * @name pc.ScriptComponent#move:[name]
    * @description Fired when a script instance is moved in component
    * @param {ScriptType} scriptInstance The instance of the {@link ScriptType} that has been moved
    * @param {Number} ind New position index
    * @param {Number} indOld Old position index
    * @example
    * entity.script.on('move:playerController', function (scriptInstance, ind, indOld) {
    *     // script instance 'playerController' has been moved in component
    * });
    */

    /**
    * @event
    * @name pc.ScriptComponent#error
    * @description Fired when a script instance had an exception
    * @param {ScriptType} scriptInstance The instance of the {@link ScriptType} that raised the exception
    * @param {Error} err Native JS Error object with details of an error
    * @param {String} method The method of the script instance that the exception originated from.
    * @example
    * entity.script.on('error', function (scriptInstance, err, method) {
    *     // script instance caught an exception
    * });
    */

    pc.extend(ScriptComponent.prototype, {
        onEnable: function () {
            ScriptComponent._super.onEnable.call(this);
            this._beingEnabled = true;
            this._checkState();

            if (! this.entity._beingEnabled) {
                this.onPostStateChange();
            }

            this._beingEnabled = false;
        },

        onDisable: function () {
            ScriptComponent._super.onDisable.call(this);
            this._checkState();
        },

        onPostStateChange: function() {
            var script;

            var wasLooping = this._beginLooping();

            for (var i = 0, len = this.scripts.length; i < len; i++) {
                script = this.scripts[i];

                if (script._initialized && ! script._postInitialized && script.enabled) {
                    script._postInitialized = true;

                    if (script.postInitialize)
                        this._scriptMethod(script, ScriptComponent.scriptMethods.postInitialize);
                }
            }

            this._endLooping(wasLooping);
        },

        // Sets isLoopingThroughScripts to false and returns
        // its previous value
        _beginLooping: function () {
            var looping = this._isLoopingThroughScripts;
            this._isLoopingThroughScripts = true;
            return looping;
        },

        // Restores isLoopingThroughScripts to the specified parameter
        // If all loops are over then remove destroyed scripts form the _scripts array
        _endLooping: function (wasLoopingBefore) {
            this._isLoopingThroughScripts = wasLoopingBefore;
            if (! this._isLoopingThroughScripts) {
                this._removeDestroyedScripts();
            }
        },

        // We also need this handler because it is fired
        // when value === old instead of onEnable and onDisable
        // which are only fired when value !== old
        _onSetEnabled: function(prop, old, value) {
            this._beingEnabled = true;
            this._checkState();
            this._beingEnabled = false;
        },

        _checkState: function() {
            var state = this.enabled && this.entity.enabled;
            if (state === this._oldState)
                return;

            this._oldState = state;

            this.fire(state ? 'enable' : 'disable');
            this.fire('state', state);

            var wasLooping = this._beginLooping();

            var script;
            for (var i = 0, len = this.scripts.length; i < len; i++) {
                script = this.scripts[i];
                script.enabled = script._enabled;
            }

            this._endLooping(wasLooping);
        },

        _onBeforeRemove: function() {
            this.fire('remove');

            var wasLooping = this._beginLooping();

            // destroy all scripts
            for (var i = 0; i < this.scripts.length; i++) {
                var script = this.scripts[i];
                if (! script) continue;

                this.destroy(script.__scriptType.__name);
            }

            this._endLooping(wasLooping);
        },

        _removeDestroyedScripts: function () {
            var len = this._destroyedScripts.length;
            if (! len) return;

            for (var i = 0; i < len; i++) {
                var idx = this._scripts.indexOf(this._destroyedScripts[i]);
                if (idx >= 0) {
                    this._scripts.splice(idx, 1);
                }
            }

            this._destroyedScripts.length = 0;
        },

        _onInitializeAttributes: function() {
            for (var i = 0, len = this.scripts.length; i < len; i++)
                this.scripts[i].__initializeAttributes();
        },

        _scriptMethod: function(script, method, arg) {
            try {
                script[method](arg);
            } catch (ex) {
                // disable script if it fails to call method
                script.enabled = false;

                if (! script._callbacks || ! script._callbacks.error) {
                    console.warn('unhandled exception while calling "' + method + '" for "' + script.__scriptType.__name + '" script: ', ex);
                    console.error(ex);
                }

                script.fire('error', ex, method);
                this.fire('error', script, ex, method);
            }
        },

        _onInitialize: function() {
            var script, scripts = this._scripts;

            var wasLooping = this._beginLooping();

            for (var i = 0, len = scripts.length; i < len; i++) {
                script = scripts[i];
                if (! script._initialized && script.enabled) {
                    script._initialized = true;
                    if (script.initialize)
                        this._scriptMethod(script, ScriptComponent.scriptMethods.initialize);
                }
            }

            this._endLooping(wasLooping);
        },

        _onPostInitialize: function() {
            this.onPostStateChange();
        },

        _onUpdate: function(dt) {
            var script, scripts = this._scripts;

            var wasLooping = this._beginLooping();

            for (var i = 0, len = scripts.length; i < len; i++) {
                script = scripts[i];
                if (script.update && script.enabled)
                    this._scriptMethod(script, ScriptComponent.scriptMethods.update, dt);
            }

            this._endLooping(wasLooping);
        },

        _onPostUpdate: function(dt) {
            var i;
            var len;

            var wasLooping = this._beginLooping();

            var script, scripts = this._scripts;

            for (i = 0, len = scripts.length; i < len; i++) {
                script = scripts[i];
                if (script.postUpdate && script.enabled)
                    this._scriptMethod(script, ScriptComponent.scriptMethods.postUpdate, dt);
            }

            this._endLooping(wasLooping);
        },

        /**
         * @function
         * @name pc.ScriptComponent#has
         * @description Detect if script is attached to an entity using name of {@link ScriptType}.
         * @param {String} name The name of the Script Type
         * @returns {Boolean} If script is attached to an entity
         * @example
         * if (entity.script.has('playerController')) {
         *     // entity has script
         * }
         */
        has: function(name) {
            var scriptType = name;

            // shorthand using script name
            if (typeof(scriptType) === 'string')
                scriptType = this.system.app.scripts.get(scriptType);

            return !! this._scriptsIndex[scriptType.__name];
        },

        /**
         * @function
         * @name pc.ScriptComponent#create
         * @description Create a script instance using name of a {@link ScriptType} and attach to an entity script component.
         * @param {String} name The name of the Script Type
         * @param {Object} [args] Object with arguments for a script
         * @param {Boolean} [args.enabled] if script instance is enabled after creation
         * @param {Object} [args.attributes] Object with values for attributes, where key is name of an attribute
         * @returns {ScriptType} Returns an instance of a {@link ScriptType} if successfully attached to an entity,
         * or null if it failed because a script with a same name has already been added
         * or if the {@link ScriptType} cannot be found by name in the {@link pc.ScriptRegistry}.
         * @example
         * entity.script.create('playerController', {
         *     attributes: {
         *         speed: 4
         *     }
         * });
         */
        create: function(name, args) {
            var self = this;
            args = args || { };

            var scriptType = name;
            var scriptName = name;

            // shorthand using script name
            if (typeof(scriptType) === 'string') {
                scriptType = this.system.app.scripts.get(scriptType);
            } else if (scriptType) {
                scriptName = scriptType.__name;
            }

            if (scriptType) {
                if (! this._scriptsIndex[scriptType.__name] || ! this._scriptsIndex[scriptType.__name].instance) {
                    // create script instance
                    var scriptInstance = new scriptType({
                        app: this.system.app,
                        entity: this.entity,
                        enabled: args.hasOwnProperty('enabled') ? args.enabled : true,
                        attributes: args.attributes || null
                    });

                    var ind = -1;
                    if (typeof(args.ind) === 'number' && args.ind !== -1 && this._scripts.length > args.ind)
                        ind = args.ind;

                    if (ind === -1) {
                        this._scripts.push(scriptInstance);
                    } else {
                        this._scripts.splice(ind, 0, scriptInstance);
                    }

                    this._scriptsIndex[scriptType.__name] = {
                        instance: scriptInstance,
                        onSwap: function() {
                            self.swap(scriptType.__name);
                        }
                    };

                    this[scriptType.__name] = scriptInstance;

                    if (! args.preloading)
                        scriptInstance.__initializeAttributes();

                    this.fire('create', scriptType.__name, scriptInstance);
                    this.fire('create:' + scriptType.__name, scriptInstance);

                    this.system.app.scripts.on('swap:' + scriptType.__name, this._scriptsIndex[scriptType.__name].onSwap);

                    if (! args.preloading) {

                        if (scriptInstance.enabled && ! scriptInstance._initialized) {
                            scriptInstance._initialized = true;

                            if (scriptInstance.initialize)
                                this._scriptMethod(scriptInstance, ScriptComponent.scriptMethods.initialize);
                        }

                        if (scriptInstance.enabled && ! scriptInstance._postInitialized) {
                            scriptInstance._postInitialized = true;
                            if (scriptInstance.postInitialize)
                                this._scriptMethod(scriptInstance, ScriptComponent.scriptMethods.postInitialize);
                        }
                    }


                    return scriptInstance;
                }

                console.warn('script \'' + scriptName + '\' is already added to entity \'' + this.entity.name + '\'');
            } else {
                this._scriptsIndex[scriptName] = {
                    awaiting: true,
                    ind: this._scripts.length
                };

                console.warn('script \'' + scriptName + '\' is not found, awaiting it to be added to registry');
            }

            return null;
        },

        /**
         * @function
         * @name pc.ScriptComponent#destroy
         * @description Destroy the script instance that is attached to an entity.
         * @param {String} name The name of the Script Type
         * @returns {Boolean} If it was successfully destroyed
         * @example
         * entity.script.destroy('playerController');
         */
        destroy: function(name) {
            var scriptName = name;
            var scriptType = name;

            // shorthand using script name
            if (typeof(scriptType) === 'string') {
                scriptType = this.system.app.scripts.get(scriptType);
                if (scriptType)
                    scriptName = scriptType.__name;
            }

            var scriptData = this._scriptsIndex[scriptName];
            delete this._scriptsIndex[scriptName];
            if (! scriptData) return false;

            if (scriptData.instance && ! scriptData.instance._destroyed) {
                scriptData.instance.enabled = false;
                scriptData.instance._destroyed = true;

                // if we are not currently looping through our scripts
                // then it's safe to remove the script
                if (! this._isLoopingThroughScripts) {
                    var ind = this._scripts.indexOf(scriptData.instance);
                    this._scripts.splice(ind, 1);
                } else {
                    // otherwise push the script in _destroyedScripts and
                    // remove it from _scripts when the loop is over
                    this._destroyedScripts.push(scriptData.instance);
                }
            }

            // remove swap event
            this.system.app.scripts.off('swap:' + scriptName, scriptData.onSwap);

            delete this[scriptName];

            this.fire('destroy', scriptName, scriptData.instance || null);
            this.fire('destroy:' + scriptName, scriptData.instance || null);

            if (scriptData.instance)
                scriptData.instance.fire('destroy');

            return true;
        },

        swap: function(script) {
            var scriptType = script;

            // shorthand using script name
            if (typeof(scriptType) === 'string')
                scriptType = this.system.app.scripts.get(scriptType);

            var old = this._scriptsIndex[scriptType.__name];
            if (! old || ! old.instance) return false;

            var scriptInstanceOld = old.instance;
            var ind = this._scripts.indexOf(scriptInstanceOld);

            var scriptInstance = new scriptType({
                app: this.system.app,
                entity: this.entity,
                enabled: scriptInstanceOld.enabled,
                attributes: scriptInstanceOld.__attributes
            });

            if (! scriptInstance.swap)
                return false;

            scriptInstance.__initializeAttributes();

            // add to component
            this._scripts[ind] = scriptInstance;
            this._scriptsIndex[scriptType.__name].instance = scriptInstance;
            this[scriptType.__name] = scriptInstance;

            this._scriptMethod(scriptInstance, ScriptComponent.scriptMethods.swap, scriptInstanceOld);

            this.fire('swap', scriptType.__name, scriptInstance);
            this.fire('swap:' + scriptType.__name, scriptInstance);

            return true;
        },

        /**
         * @function
         * @name pc.ScriptComponent#move
         * @description Move script instance to different position to alter update order of scripts within entity.
         * @param {String} name The name of the Script Type
         * @param {Number} ind New position index
         * @returns {Boolean} If it was successfully moved
         * @example
         * entity.script.move('playerController', 0);
         */
        move: function(name, ind) {
            if (ind >= this._scripts.length)
                return false;

            var scriptName = name;

            if (typeof(scriptName) !== 'string')
                scriptName = name.__name;

            var scriptData = this._scriptsIndex[scriptName];
            if (! scriptData || ! scriptData.instance)
                return false;

            var indOld = this._scripts.indexOf(scriptData.instance);
            if (indOld === -1 || indOld === ind)
                return false;

            // move script to another position
            this._scripts.splice(ind, 0, this._scripts.splice(indOld, 1)[0]);

            this.fire('move', scriptName, scriptData.instance, ind, indOld);
            this.fire('move:' + scriptName, scriptData.instance, ind, indOld);

            return true;
        }
    });


    Object.defineProperty(ScriptComponent.prototype, 'scripts', {
        get: function() {
            return this._scripts;
        },
        set: function(value) {
            this._scriptsData = value;

            for (var key in value) {
                if (! value.hasOwnProperty(key))
                    continue;

                var script = this._scriptsIndex[key];
                if (script) {
                    // existing script

                    // enabled
                    if (typeof(value[key].enabled) === 'boolean')
                        script.enabled = !! value[key].enabled;

                    // attributes
                    if (typeof(value[key].attributes) === 'object') {
                        for (var attr in value[key].attributes) {
                            if (pc.createScript.reservedAttributes[attr])
                                continue;

                            if (! script.__attributes.hasOwnProperty(attr)) {
                                // new attribute
                                var scriptType = this.system.app.scripts.get(key);
                                if (scriptType)
                                    scriptType.attributes.add(attr, { });
                            }

                            // update attribute
                            script[attr] = value[key].attributes[attr];
                        }
                    }
                } else {
                    // TODO scripts2
                    // new script
                    console.log(this.order);
                }
            }
        }
    });

    return {
        ScriptComponent: ScriptComponent
    };
}());<|MERGE_RESOLUTION|>--- conflicted
+++ resolved
@@ -12,13 +12,9 @@
 
     var ScriptComponent = function ScriptComponent(system, entity) {
         this._scripts = [];
-<<<<<<< HEAD
-        this._scriptsIndex = { };
-=======
         this._scriptsIndex = {};
         this._destroyedScripts = [];
         this._destroyed = false;
->>>>>>> 8a86ccaf
         this._scriptsData = null;
         this._oldState = true;
         this._beingEnabled = false;
