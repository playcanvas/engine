Object.assign(pc, function () {
    /**
     * @component
     * @constructor
     * @name pc.ScriptComponent
     * @extends pc.Component
     * @classdesc The ScriptComponent allows you to extend the functionality of an Entity by attaching your own Script Types defined in JavaScript files
     * to be executed with access to the Entity. For more details on scripting see <a href="//developer.playcanvas.com/user-manual/scripting/">Scripting</a>.
     * @param {pc.ScriptComponentSystem} system The ComponentSystem that created this Component
     * @param {pc.Entity} entity The Entity that this Component is attached to.
<<<<<<< HEAD
     * @extends pc.Component
     * @property {pc.ScriptType[]} scripts An array of all script instances attached to an entity. This Array shall not be modified by developer.
=======
     * @property {ScriptType[]} scripts An array of all script instances attached to an entity. This Array shall not be modified by developer.
>>>>>>> d2e1ca58
     */

    var ScriptComponent = function ScriptComponent(system, entity) {
        pc.Component.call(this, system, entity);

        // holds all script instances for this component
        this._scripts = [];
        // holds all script instances with an update method
        this._updateList = new pc.SortedLoopArray({ sortBy: '__executionOrder' });
        // holds all script instances with a postUpdate method
        this._postUpdateList = new pc.SortedLoopArray({ sortBy: '__executionOrder' });

        this._scriptsIndex = {};
        this._destroyedScripts = [];
        this._destroyed = false;
        this._scriptsData = null;
        this._oldState = true;

        // override default 'enabled' property of base pc.Component
        // because this is faster
        this._enabled = true;

        // whether this component is currently being enabled
        this._beingEnabled = false;
        // if true then we are currently looping through
        // script instances. This is used to prevent a scripts array
        // from being modified while a loop is being executed
        this._isLoopingThroughScripts = false;

        // the order that this component will be updated
        // by the script system. This is set by the system itself.
        this._executionOrder = -1;

        this.on('set_enabled', this._onSetEnabled, this);
    };
    ScriptComponent.prototype = Object.create(pc.Component.prototype);
    ScriptComponent.prototype.constructor = ScriptComponent;

    ScriptComponent.scriptMethods = {
        initialize: 'initialize',
        postInitialize: 'postInitialize',
        update: 'update',
        postUpdate: 'postUpdate',
        swap: 'swap'
    };

    /**
     * @event
     * @name pc.ScriptComponent#enable
     * @description Fired when Component becomes enabled
     * Note: this event does not take in account entity or any of its parent enabled state
     * @example
     * entity.script.on('enable', function () {
     *     // component is enabled
     * });
     */

    /**
     * @event
     * @name pc.ScriptComponent#disable
     * @description Fired when Component becomes disabled
     * Note: this event does not take in account entity or any of its parent enabled state
     * @example
     * entity.script.on('disable', function () {
     *     // component is disabled
     * });
     */

    /**
     * @event
     * @name pc.ScriptComponent#state
     * @description Fired when Component changes state to enabled or disabled
     * Note: this event does not take in account entity or any of its parent enabled state
     * @param {Boolean} enabled True if now enabled, False if disabled
     * @example
     * entity.script.on('state', function (enabled) {
     *     // component changed state
     * });
     */

    /**
     * @event
     * @name pc.ScriptComponent#remove
     * @description Fired when Component is removed from entity
     * @example
     * entity.script.on('remove', function () {
     *     // entity has no more script component
     * });
     */

    /**
     * @event
     * @name pc.ScriptComponent#create
     * @description Fired when a script instance is created and attached to component
     * @param {String} name The name of the Script Type
     * @param {pc.ScriptType} scriptInstance The instance of the {@link pc.ScriptType} that has been created
     * @example
     * entity.script.on('create', function (name, scriptInstance) {
     *     // new script instance added to component
     * });
     */

    /**
     * @event
     * @name pc.ScriptComponent#create:[name]
     * @description Fired when a script instance is created and attached to component
     * @param {pc.ScriptType} scriptInstance The instance of the {@link pc.ScriptType} that has been created
     * @example
     * entity.script.on('create:playerController', function (scriptInstance) {
     *     // new script instance 'playerController' is added to component
     * });
     */

    /**
     * @event
     * @name pc.ScriptComponent#destroy
     * @description Fired when a script instance is destroyed and removed from component
     * @param {String} name The name of the Script Type
     * @param {pc.ScriptType} scriptInstance The instance of the {@link pc.ScriptType} that has been destroyed
     * @example
     * entity.script.on('destroy', function (name, scriptInstance) {
     *     // script instance has been destroyed and removed from component
     * });
     */

    /**
     * @event
     * @name pc.ScriptComponent#destroy:[name]
     * @description Fired when a script instance is destroyed and removed from component
     * @param {pc.ScriptType} scriptInstance The instance of the {@link pc.ScriptType} that has been destroyed
     * @example
     * entity.script.on('destroy:playerController', function (scriptInstance) {
     *     // script instance 'playerController' has been destroyed and removed from component
     * });
     */

    /**
     * @event
     * @name pc.ScriptComponent#move
     * @description Fired when a script instance is moved in component
     * @param {String} name The name of the Script Type
     * @param {pc.ScriptType} scriptInstance The instance of the {@link pc.ScriptType} that has been moved
     * @param {Number} ind New position index
     * @param {Number} indOld Old position index
     * @example
     * entity.script.on('move', function (name, scriptInstance, ind, indOld) {
     *     // script instance has been moved in component
     * });
     */

    /**
     * @event
     * @name pc.ScriptComponent#move:[name]
     * @description Fired when a script instance is moved in component
     * @param {pc.ScriptType} scriptInstance The instance of the {@link pc.ScriptType} that has been moved
     * @param {Number} ind New position index
     * @param {Number} indOld Old position index
     * @example
     * entity.script.on('move:playerController', function (scriptInstance, ind, indOld) {
     *     // script instance 'playerController' has been moved in component
     * });
     */

    /**
     * @event
     * @name pc.ScriptComponent#error
     * @description Fired when a script instance had an exception
     * @param {pc.ScriptType} scriptInstance The instance of the {@link pc.ScriptType} that raised the exception
     * @param {Error} err Native JS Error object with details of an error
     * @param {String} method The method of the script instance that the exception originated from.
     * @example
     * entity.script.on('error', function (scriptInstance, err, method) {
     *     // script instance caught an exception
     * });
     */

    Object.assign(ScriptComponent.prototype, {
        onEnable: function () {
            this._beingEnabled = true;
            this._checkState();

            if (!this.entity._beingEnabled) {
                this.onPostStateChange();
            }

            this._beingEnabled = false;
        },

        onDisable: function () {
            this._checkState();
        },

        onPostStateChange: function () {
            var script;

            var wasLooping = this._beginLooping();

            for (var i = 0, len = this.scripts.length; i < len; i++) {
                script = this.scripts[i];

                if (script._initialized && !script._postInitialized && script.enabled) {
                    script._postInitialized = true;

                    if (script.postInitialize)
                        this._scriptMethod(script, ScriptComponent.scriptMethods.postInitialize);
                }
            }

            this._endLooping(wasLooping);
        },

        // Sets isLoopingThroughScripts to false and returns
        // its previous value
        _beginLooping: function () {
            var looping = this._isLoopingThroughScripts;
            this._isLoopingThroughScripts = true;
            return looping;
        },

        // Restores isLoopingThroughScripts to the specified parameter
        // If all loops are over then remove destroyed scripts form the _scripts array
        _endLooping: function (wasLoopingBefore) {
            this._isLoopingThroughScripts = wasLoopingBefore;
            if (!this._isLoopingThroughScripts) {
                this._removeDestroyedScripts();
            }
        },

        // We also need this handler because it is fired
        // when value === old instead of onEnable and onDisable
        // which are only fired when value !== old
        _onSetEnabled: function (prop, old, value) {
            this._beingEnabled = true;
            this._checkState();
            this._beingEnabled = false;
        },

        _checkState: function () {
            var state = this.enabled && this.entity.enabled;
            if (state === this._oldState)
                return;

            this._oldState = state;

            this.fire(state ? 'enable' : 'disable');
            this.fire('state', state);

            if (state) {
                this.system._addComponentToEnabled(this);
            } else {
                this.system._removeComponentFromEnabled(this);
            }

            var wasLooping = this._beginLooping();

            var script;
            for (var i = 0, len = this.scripts.length; i < len; i++) {
                script = this.scripts[i];
                script.enabled = script._enabled;
            }

            this._endLooping(wasLooping);
        },

        _onBeforeRemove: function () {
            this.fire('remove');

            var wasLooping = this._beginLooping();

            // destroy all scripts
            for (var i = 0; i < this.scripts.length; i++) {
                var script = this.scripts[i];
                if (!script) continue;

                this.destroy(script.__scriptType.__name);
            }

            this._endLooping(wasLooping);
        },

        _removeDestroyedScripts: function () {
            var len = this._destroyedScripts.length;
            if (!len) return;

            var i;
            for (i = 0; i < len; i++) {
                var script = this._destroyedScripts[i];
                this._removeScriptInstance(script);
            }

            this._destroyedScripts.length = 0;

            // update execution order for scripts
            this._resetExecutionOrder(0, this._scripts.length);
        },

        _onInitializeAttributes: function () {
            for (var i = 0, len = this.scripts.length; i < len; i++)
                this.scripts[i].__initializeAttributes();
        },

        _scriptMethod: function (script, method, arg) {
            // #ifdef DEBUG
            try {
            // #endif
                script[method](arg);
            // #ifdef DEBUG
            } catch (ex) {
                // disable script if it fails to call method
                script.enabled = false;

                if (!script._callbacks || !script._callbacks.error) {
                    console.warn('unhandled exception while calling "' + method + '" for "' + script.__scriptType.__name + '" script: ', ex);
                    console.error(ex);
                }

                script.fire('error', ex, method);
                this.fire('error', script, ex, method);
            }
            // #endif
        },

        _onInitialize: function () {
            var script, scripts = this._scripts;

            var wasLooping = this._beginLooping();

            for (var i = 0, len = scripts.length; i < len; i++) {
                script = scripts[i];
                if (!script._initialized && script.enabled) {
                    script._initialized = true;
                    if (script.initialize)
                        this._scriptMethod(script, ScriptComponent.scriptMethods.initialize);
                }
            }

            this._endLooping(wasLooping);
        },

        _onPostInitialize: function () {
            this.onPostStateChange();
        },

        _onUpdate: function (dt) {
            var self = this;
            var list = self._updateList;
            if (! list.length) return;

            var script;

            var wasLooping = self._beginLooping();

            for (list.loopIndex = 0; list.loopIndex < list.length; list.loopIndex++) {
                script = list.items[list.loopIndex];
                if (script.enabled) {
                    self._scriptMethod(script, ScriptComponent.scriptMethods.update, dt);
                }
            }

            self._endLooping(wasLooping);
        },

        _onPostUpdate: function (dt) {
            var self = this;
            var list = self._postUpdateList;
            if (! list.length) return;

            var wasLooping = self._beginLooping();

            var script;

            for (list.loopIndex = 0; list.loopIndex < list.length; list.loopIndex++) {
                script = list.items[list.loopIndex];
                if (script.enabled) {
                    self._scriptMethod(script, ScriptComponent.scriptMethods.postUpdate, dt);
                }
            }

            self._endLooping(wasLooping);
        },

        /**
         * @private
         * @function
         * @description Inserts script instance into the scripts array at the specified index. Also inserts the script
         * into the update list if it has an update method and the post update list if it has a postUpdate method.
         * @param {Object} scriptInstance The script instance
         * @param {Number} index The index where to insert the script at. If -1 then append it at the end.
         * @param {Number} scriptsLength The length of the scripts array.
         */
        _insertScriptInstance: function (scriptInstance, index, scriptsLength) {
            if (index === -1) {
                // append script at the end and set execution order
                this._scripts.push(scriptInstance);
                scriptInstance.__executionOrder = scriptsLength;

                // append script to the update list if it has an update method
                if (scriptInstance.update) {
                    this._updateList.append(scriptInstance);
                }

                // add script to the postUpdate list if it has a postUpdate method
                if (scriptInstance.postUpdate) {
                    this._postUpdateList.append(scriptInstance);
                }
            } else {
                // insert script at index and set execution order
                this._scripts.splice(index, 0, scriptInstance);
                scriptInstance.__executionOrder = index;

                // now we also need to update the execution order of all
                // the script instances that come after this script
                this._resetExecutionOrder(index + 1, scriptsLength + 1);

                // insert script to the update list if it has an update method
                // in the right order
                if (scriptInstance.update) {
                    this._updateList.insert(scriptInstance);
                }

                // insert script to the postUpdate list if it has a postUpdate method
                // in the right order
                if (scriptInstance.postUpdate) {
                    this._postUpdateList.insert(scriptInstance);
                }
            }
        },

        _removeScriptInstance: function (scriptInstance) {
            var idx = this._scripts.indexOf(scriptInstance);
            if (idx === -1) return idx;

            this._scripts.splice(idx, 1);

            if (scriptInstance.update) {
                this._updateList.remove(scriptInstance);
            }

            if (scriptInstance.postUpdate) {
                this._postUpdateList.remove(scriptInstance);
            }

            return idx;
        },

        _resetExecutionOrder: function (startIndex, scriptsLength) {
            for (var i = startIndex; i < scriptsLength; i++) {
                this._scripts[i].__executionOrder = i;
            }
        },

        /**
         * @function
         * @name pc.ScriptComponent#has
         * @description Detect if script is attached to an entity using name of {@link pc.ScriptType}.
         * @param {String} name The name of the Script Type
         * @returns {Boolean} If script is attached to an entity
         * @example
         * if (entity.script.has('playerController')) {
         *     // entity has script
         * }
         */
        has: function (name) {
            return !!this._scriptsIndex[name];
        },

        /**
         * @function
         * @name pc.ScriptComponent#create
         * @description Create a script instance using name of a {@link pc.ScriptType} and attach to an entity script component.
         * @param {String} name The name of the Script Type
         * @param {Object} [args] Object with arguments for a script
         * @param {Boolean} [args.enabled] if script instance is enabled after creation
         * @param {Object} [args.attributes] Object with values for attributes, where key is name of an attribute
         * @returns {pc.ScriptType} Returns an instance of a {@link pc.ScriptType} if successfully attached to an entity,
         * or null if it failed because a script with a same name has already been added
         * or if the {@link pc.ScriptType} cannot be found by name in the {@link pc.ScriptRegistry}.
         * @example
         * entity.script.create('playerController', {
         *     attributes: {
         *         speed: 4
         *     }
         * });
         */
        create: function (name, args) {
            var self = this;
            args = args || { };

            var scriptType = name;
            var scriptName = name;

            // shorthand using script name
            if (typeof scriptType === 'string') {
                scriptType = this.system.app.scripts.get(scriptType);
            } else if (scriptType) {
                scriptName = scriptType.__name;
            }

            if (scriptType) {
                if (!this._scriptsIndex[scriptType.__name] || !this._scriptsIndex[scriptType.__name].instance) {
                    // create script instance
                    var scriptInstance = new scriptType({
                        app: this.system.app,
                        entity: this.entity,
                        enabled: args.hasOwnProperty('enabled') ? args.enabled : true,
                        attributes: args.attributes
                    });

                    var len = this._scripts.length;
                    var ind = -1;
                    if (typeof args.ind === 'number' && args.ind !== -1 && len > args.ind)
                        ind = args.ind;

                    this._insertScriptInstance(scriptInstance, ind, len);

                    this._scriptsIndex[scriptType.__name] = {
                        instance: scriptInstance,
                        onSwap: function () {
                            self.swap(scriptType.__name);
                        }
                    };

                    this[scriptType.__name] = scriptInstance;

                    if (!args.preloading)
                        scriptInstance.__initializeAttributes();

                    this.fire('create', scriptType.__name, scriptInstance);
                    this.fire('create:' + scriptType.__name, scriptInstance);

                    this.system.app.scripts.on('swap:' + scriptType.__name, this._scriptsIndex[scriptType.__name].onSwap);

                    if (!args.preloading) {

                        if (scriptInstance.enabled && !scriptInstance._initialized) {
                            scriptInstance._initialized = true;

                            if (scriptInstance.initialize)
                                this._scriptMethod(scriptInstance, ScriptComponent.scriptMethods.initialize);
                        }

                        if (scriptInstance.enabled && !scriptInstance._postInitialized) {
                            scriptInstance._postInitialized = true;
                            if (scriptInstance.postInitialize)
                                this._scriptMethod(scriptInstance, ScriptComponent.scriptMethods.postInitialize);
                        }
                    }


                    return scriptInstance;
                }

                console.warn('script \'' + scriptName + '\' is already added to entity \'' + this.entity.name + '\'');
            } else {
                this._scriptsIndex[scriptName] = {
                    awaiting: true,
                    ind: this._scripts.length
                };

                console.warn('script \'' + scriptName + '\' is not found, awaiting it to be added to registry');
            }

            return null;
        },

        /**
         * @function
         * @name pc.ScriptComponent#destroy
         * @description Destroy the script instance that is attached to an entity.
         * @param {String} name The name of the Script Type
         * @returns {Boolean} If it was successfully destroyed
         * @example
         * entity.script.destroy('playerController');
         */
        destroy: function (name) {
            var scriptName = name;
            var scriptType = name;

            // shorthand using script name
            if (typeof scriptType === 'string') {
                scriptType = this.system.app.scripts.get(scriptType);
                if (scriptType)
                    scriptName = scriptType.__name;
            }

            var scriptData = this._scriptsIndex[scriptName];
            delete this._scriptsIndex[scriptName];
            if (!scriptData) return false;

            if (scriptData.instance && !scriptData.instance._destroyed) {
                scriptData.instance.enabled = false;
                scriptData.instance._destroyed = true;

                // if we are not currently looping through our scripts
                // then it's safe to remove the script
                if (!this._isLoopingThroughScripts) {
                    var ind = this._removeScriptInstance(scriptData.instance);
                    if (ind >= 0) {
                        this._resetExecutionOrder(ind, this._scripts.length);
                    }
                } else {
                    // otherwise push the script in _destroyedScripts and
                    // remove it from _scripts when the loop is over
                    this._destroyedScripts.push(scriptData.instance);
                }
            }

            // remove swap event
            this.system.app.scripts.off('swap:' + scriptName, scriptData.onSwap);

            delete this[scriptName];

            this.fire('destroy', scriptName, scriptData.instance || null);
            this.fire('destroy:' + scriptName, scriptData.instance || null);

            if (scriptData.instance)
                scriptData.instance.fire('destroy');

            return true;
        },

        swap: function (script) {
            var scriptType = script;

            // shorthand using script name
            if (typeof scriptType === 'string')
                scriptType = this.system.app.scripts.get(scriptType);

            var old = this._scriptsIndex[scriptType.__name];
            if (!old || !old.instance) return false;

            var scriptInstanceOld = old.instance;
            var ind = this._scripts.indexOf(scriptInstanceOld);

            var scriptInstance = new scriptType({
                app: this.system.app,
                entity: this.entity,
                enabled: scriptInstanceOld.enabled,
                attributes: scriptInstanceOld.__attributes
            });

            if (!scriptInstance.swap)
                return false;

            scriptInstance.__initializeAttributes();

            // add to component
            this._scripts[ind] = scriptInstance;
            this._scriptsIndex[scriptType.__name].instance = scriptInstance;
            this[scriptType.__name] = scriptInstance;

            // set execution order and make sure we update
            // our update and postUpdate lists
            scriptInstance.__executionOrder = ind;
            if (scriptInstanceOld.update) {
                this._updateList.remove(scriptInstanceOld);
            }
            if (scriptInstanceOld.postUpdate) {
                this._postUpdateList.remove(scriptInstanceOld);
            }

            if (scriptInstance.update) {
                this._updateList.insert(scriptInstance);
            }
            if (scriptInstance.postUpdate) {
                this._postUpdateList.insert(scriptInstance);
            }

            this._scriptMethod(scriptInstance, ScriptComponent.scriptMethods.swap, scriptInstanceOld);

            this.fire('swap', scriptType.__name, scriptInstance);
            this.fire('swap:' + scriptType.__name, scriptInstance);

            return true;
        },

        /**
         * @function
         * @private
         * @name pc.ScriptComponent#resolveDuplicatedEntityReferenceProperties
         * @description When an entity is cloned and it has entity script attributes that point
         * to other entities in the same subtree that is cloned, then we want the new script attributes to point
         * at the cloned entities. This method remaps the script attributes for this entity and it assumes that this
         * entity is the result of the clone operation.
         * @param {pc.ScriptComponent} oldScriptComponent The source script component that belongs to the entity that was being cloned.
         * @param {Object} duplicatedIdsMap A dictionary with guid-entity values that contains the entities that were cloned
         */
        resolveDuplicatedEntityReferenceProperties: function (oldScriptComponent, duplicatedIdsMap) {
            var newScriptComponent = this.entity.script;

            // for each script in the old compononent
            for (var scriptName in oldScriptComponent._scriptsIndex) {
                // get the script type from the script registry
                var scriptType = this.system.app.scripts.get(scriptName);
                if (! scriptType) {
                    continue;
                }

                // get the script from the component's index
                var script = oldScriptComponent._scriptsIndex[scriptName];
                if (! script || ! script.instance) {
                    continue;
                }

                // if __attributesRaw exists then it means that the new entity
                // has not yet initialized its attributes so put the new guid in there,
                // otherwise it means that the attributes have already been initialized
                // so convert the new guid to an entity
                // and put it in the new attributes
                var newAttributesRaw = newScriptComponent[scriptName].__attributesRaw;
                var newAttributes = newScriptComponent[scriptName].__attributes;
                if (! newAttributesRaw && ! newAttributes) {
                    continue;
                }

                // get the old script attributes from the instance
                var oldAttributes = script.instance.__attributes;
                for (var attributeName in oldAttributes) {
                    if (! oldAttributes[attributeName]) {
                        continue;
                    }

                    // get the attribute definition from the script type
                    var attribute = scriptType.attributes.get(attributeName);
                    if (! attribute || attribute.type !== 'entity') {
                        continue;
                    }

                    if (attribute.array) {
                        // handle entity array attribute
                        var oldGuidArray = oldAttributes[attributeName];
                        var len = oldGuidArray.length;
                        if (! len) {
                            continue;
                        }

                        var newGuidArray = oldGuidArray.slice();
                        for (var i = 0; i < len; i++) {
                            var guid = newGuidArray[i] instanceof pc.Entity ? newGuidArray[i].getGuid() : newGuidArray[i];
                            if (duplicatedIdsMap[guid]) {
                                // if we are using attributesRaw then use the guid otherwise use the entity
                                newGuidArray[i] = newAttributesRaw ? duplicatedIdsMap[guid].getGuid() : duplicatedIdsMap[guid];
                            }
                        }

                        if (newAttributesRaw) {
                            newAttributesRaw[attributeName] = newGuidArray;
                        } else {
                            newAttributes[attributeName] = newGuidArray;
                        }
                    } else {
                        // handle regular entity attribute
                        var oldGuid = oldAttributes[attributeName];
                        if (oldGuid instanceof pc.Entity) {
                            oldGuid = oldGuid.getGuid();
                        } else if (typeof oldGuid !== 'string') {
                            continue;
                        }

                        if (duplicatedIdsMap[oldGuid]) {
                            if (newAttributesRaw) {
                                newAttributesRaw[attributeName] = duplicatedIdsMap[oldGuid].getGuid();
                            } else {
                                newAttributes[attributeName] = duplicatedIdsMap[oldGuid];
                            }
                        }

                    }
                }
            }
        },

        /**
         * @function
         * @name pc.ScriptComponent#move
         * @description Move script instance to different position to alter update order of scripts within entity.
         * @param {String} name The name of the Script Type
         * @param {Number} ind New position index
         * @returns {Boolean} If it was successfully moved
         * @example
         * entity.script.move('playerController', 0);
         */
        move: function (name, ind) {
            var len = this._scripts.length;
            if (ind >= len || ind < 0)
                return false;

            var scriptName = name;

            if (typeof scriptName !== 'string')
                scriptName = name.__name;

            var scriptData = this._scriptsIndex[scriptName];
            if (!scriptData || !scriptData.instance)
                return false;

            var indOld = this._scripts.indexOf(scriptData.instance);
            if (indOld === -1 || indOld === ind)
                return false;

            // move script to another position
            this._scripts.splice(ind, 0, this._scripts.splice(indOld, 1)[0]);

            // reset execution order for scripts and re-sort update and postUpdate lists
            this._resetExecutionOrder(0, len);
            this._updateList.sort();
            this._postUpdateList.sort();

            this.fire('move', scriptName, scriptData.instance, ind, indOld);
            this.fire('move:' + scriptName, scriptData.instance, ind, indOld);

            return true;
        }
    });

    Object.defineProperty(ScriptComponent.prototype, 'enabled', {
        get: function () {
            return this._enabled;
        },
        set: function (value) {
            var oldValue = this._enabled;
            this._enabled = value;
            this.fire('set', 'enabled', oldValue, value);
        }
    });

    Object.defineProperty(ScriptComponent.prototype, 'scripts', {
        get: function () {
            return this._scripts;
        },
        set: function (value) {
            this._scriptsData = value;

            for (var key in value) {
                if (!value.hasOwnProperty(key))
                    continue;

                var script = this._scriptsIndex[key];
                if (script) {
                    // existing script

                    // enabled
                    if (typeof value[key].enabled === 'boolean')
                        script.enabled = !!value[key].enabled;

                    // attributes
                    if (typeof value[key].attributes === 'object') {
                        for (var attr in value[key].attributes) {
                            if (pc.createScript.reservedAttributes[attr])
                                continue;

                            if (!script.__attributes.hasOwnProperty(attr)) {
                                // new attribute
                                var scriptType = this.system.app.scripts.get(key);
                                if (scriptType)
                                    scriptType.attributes.add(attr, { });
                            }

                            // update attribute
                            script[attr] = value[key].attributes[attr];
                        }
                    }
                } else {
                    // TODO scripts2
                    // new script
                    console.log(this.order);
                }
            }
        }
    });

    return {
        ScriptComponent: ScriptComponent
    };
}());<|MERGE_RESOLUTION|>--- conflicted
+++ resolved
@@ -8,12 +8,7 @@
      * to be executed with access to the Entity. For more details on scripting see <a href="//developer.playcanvas.com/user-manual/scripting/">Scripting</a>.
      * @param {pc.ScriptComponentSystem} system The ComponentSystem that created this Component
      * @param {pc.Entity} entity The Entity that this Component is attached to.
-<<<<<<< HEAD
-     * @extends pc.Component
      * @property {pc.ScriptType[]} scripts An array of all script instances attached to an entity. This Array shall not be modified by developer.
-=======
-     * @property {ScriptType[]} scripts An array of all script instances attached to an entity. This Array shall not be modified by developer.
->>>>>>> d2e1ca58
      */
 
     var ScriptComponent = function ScriptComponent(system, entity) {
