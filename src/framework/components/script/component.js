pc.extend(pc, function () {
    /**
    * @component
    * @name pc.ScriptComponent
    * @class The ScriptComponent allows you to extend the functionality of an Entity by attaching your own Script Types defined in JavaScript files
    * to be executed with access to the Entity. For more details on scripting see <a href="//developer.playcanvas.com/user-manual/scripting/">Scripting</a>.
    * @param {pc.ScriptComponentSystem} system The ComponentSystem that created this Component
    * @param {pc.Entity} entity The Entity that this Component is attached to.
    * @extends pc.Component
    * @property {ScriptType[]} scripts An array of all script instances attached to an entity. This Array shall not be modified by developer.
    */

    var ScriptComponent = function ScriptComponent(system, entity) {
        this._scripts = [ ];
        this._scriptsIndex = { };
        this._scriptsData = null;
        this._oldState = true;
        this._beingEnabled = false;
        this.on('set_enabled', this._onSetEnabled, this);
    };
    ScriptComponent = pc.inherits(ScriptComponent, pc.Component);

    ScriptComponent.scriptMethods = {
        initialize: 'initialize',
        postInitialize: 'postInitialize',
        update: 'update',
        postUpdate: 'postUpdate',
        swap: 'swap'
    };

    /**
    * @event
    * @name pc.ScriptComponent#enable
    * @description Fired when Component becomes enabled
    * Note: this event does not take in account entity or any of its parent enabled state
    * @example
    * entity.script.on('enable', function () {
    *     // component is enabled
    * });
    */

    /**
    * @event
    * @name pc.ScriptComponent#disable
    * @description Fired when Component becomes disabled
    * Note: this event does not take in account entity or any of its parent enabled state
    * @example
    * entity.script.on('disable', function () {
    *     // component is disabled
    * });
    */

    /**
    * @event
    * @name pc.ScriptComponent#state
    * @description Fired when Component changes state to enabled or disabled
    * Note: this event does not take in account entity or any of its parent enabled state
    * @param {Boolean} enabled True if now enabled, False if disabled
    * @example
    * entity.script.on('state', function (enabled) {
    *     // component changed state
    * });
    */

    /**
    * @event
    * @name pc.ScriptComponent#remove
    * @description Fired when Component is removed from entity
    * @example
    * entity.script.on('remove', function () {
    *     // entity has no more script component
    * });
    */

    /**
    * @event
    * @name pc.ScriptComponent#create
    * @description Fired when a script instance is created and attached to component
    * @param {String} name The name of the Script Type
    * @param {ScriptType} scriptInstance The instance of the {@link ScriptType} that has been created
    * @example
    * entity.script.on('create', function (name, scriptInstance) {
    *     // new script instance added to component
    * });
    */

    /**
    * @event
    * @name pc.ScriptComponent#create:[name]
    * @description Fired when a script instance is created and attached to component
    * @param {ScriptType} scriptInstance The instance of the {@link ScriptType} that has been created
    * @example
    * entity.script.on('create:playerController', function (scriptInstance) {
    *     // new script instance 'playerController' is added to component
    * });
    */

    /**
    * @event
    * @name pc.ScriptComponent#destroy
    * @description Fired when a script instance is destroyed and removed from component
    * @param {String} name The name of the Script Type
    * @param {ScriptType} scriptInstance The instance of the {@link ScriptType} that has been destroyed
    * @example
    * entity.script.on('destroy', function (name, scriptInstance) {
    *     // script instance has been destroyed and removed from component
    * });
    */

    /**
    * @event
    * @name pc.ScriptComponent#destroy:[name]
    * @description Fired when a script instance is destroyed and removed from component
    * @param {ScriptType} scriptInstance The instance of the {@link ScriptType} that has been destroyed
    * @example
    * entity.script.on('destroy:playerController', function (scriptInstance) {
    *     // script instance 'playerController' has been destroyed and removed from component
    * });
    */

    /**
    * @event
    * @name pc.ScriptComponent#move
    * @description Fired when a script instance is moved in component
    * @param {String} name The name of the Script Type
    * @param {ScriptType} scriptInstance The instance of the {@link ScriptType} that has been moved
    * @param {Number} ind New position index
    * @param {Number} indOld Old position index
    * @example
    * entity.script.on('move', function (name, scriptInstance, ind, indOld) {
    *     // script instance has been moved in component
    * });
    */

    /**
    * @event
    * @name pc.ScriptComponent#move:[name]
    * @description Fired when a script instance is moved in component
    * @param {ScriptType} scriptInstance The instance of the {@link ScriptType} that has been moved
    * @param {Number} ind New position index
    * @param {Number} indOld Old position index
    * @example
    * entity.script.on('move:playerController', function (scriptInstance, ind, indOld) {
    *     // script instance 'playerController' has been moved in component
    * });
    */

    /**
    * @event
    * @name pc.ScriptComponent#error
    * @description Fired when a script instance had an exception
    * @param {ScriptType} scriptInstance The instance of the {@link ScriptType} that raised the exception
    * @param {Error} err Native JS Error object with details of an error
    * @param {String} method The method of the script instance that the exception originated from.
    * @example
    * entity.script.on('error', function (scriptInstance, err, method) {
    *     // script instance caught an exception
    * });
    */

    pc.extend(ScriptComponent.prototype, {
        onEnable: function () {
            ScriptComponent._super.onEnable.call(this);
            this._beingEnabled = true;
            this._checkState();

            if (! this.entity._beingEnabled) {
                this.onPostStateChange();
            }

            this._beingEnabled = false;
        },

        onDisable: function () {
            ScriptComponent._super.onDisable.call(this);
            this._checkState();
        },

        onPostStateChange: function() {
            var script;
<<<<<<< HEAD
            for(var i = 0, len = this.scripts.length; i < len; i++) {
=======
            for (var i = 0; i < this.scripts.length; i++) {
>>>>>>> 60f79a97
                script = this.scripts[i];

                if (script._initialized && ! script._postInitialized && script.enabled) {
                    script._postInitialized = true;

                    if (script.postInitialize)
                        this._scriptMethod(script, ScriptComponent.scriptMethods.postInitialize);
                }
            }
        },

        _onSetEnabled: function(prop, old, value) {
            this._beingEnabled = true;
            this._checkState();
            this._beingEnabled = false;
        },

        _checkState: function() {
            var state = this.enabled && this.entity.enabled;
            if (state === this._oldState)
                return;

            this._oldState = state;

            this.fire(this.enabled ? 'enable' : 'disable');
            this.fire('state', this.enabled);

            var script;
            for (var i = 0, len = this.scripts.length; i < len; i++) {
                script = this.scripts[i];
                script.enabled = script._enabled;
            }
        },

        _onBeforeRemove: function() {
            this.fire('remove');

            // destroy all scripts
            var destroyed = true;
            while (this.scripts.length > 0 && destroyed)
                destroyed = this.destroy(this.scripts[0].__scriptType.__name);
        },

        _onInitializeAttributes: function() {
            for (var i = 0, len = this.scripts.length; i < len; i++)
                this.scripts[i].__initializeAttributes();
        },

        _scriptMethod: function(script, method, arg) {
            try {
                script[method](arg);
            } catch (ex) {
                // disable script if it fails to call method
                script.enabled = false;

                if (! script._callbacks || ! script._callbacks.error) {
                    console.warn('unhandled exception while calling "' + method + '" for "' + script.__scriptType.__name + '" script: ', ex);
                    console.error(ex);
                }

                script.fire('error', ex, method);
                this.fire('error', script, ex, method);
            }
        },

        _onInitialize: function() {
            var script, scripts = this._scripts;

            for (var i = 0, len = scripts.length; i < len; i++) {
                script = scripts[i];
                if (! script._initialized && script.enabled) {
                    script._initialized = true;
                    if (script.initialize)
                        this._scriptMethod(script, ScriptComponent.scriptMethods.initialize);
                }
            }
        },

        _onPostInitialize: function() {
<<<<<<< HEAD
            this.onPostStateChange();
=======
            var script, scripts = this._scripts;

            for (var i = 0, len = scripts.length; i < len; i++) {
                script = scripts[i];
                if (! script._postInitialized && script.enabled) {
                    script._postInitialized = true;
                    if (script.postInitialize)
                        this._scriptMethod(script, ScriptComponent.scriptMethods.postInitialize);
                }
            }
>>>>>>> 60f79a97
        },

        _onUpdate: function(dt) {
            var script, scripts = this._scripts;

            for (var i = 0, len = scripts.length; i < len; i++) {
                script = scripts[i];
                if (script.update && script.enabled)
                    this._scriptMethod(script, ScriptComponent.scriptMethods.update, dt);
            }
        },

        _onPostUpdate: function(dt) {
            var script, scripts = this._scripts;

            for (var i = 0, len = scripts.length; i < len; i++) {
                script = scripts[i];
                if (script.postUpdate && script.enabled)
                    this._scriptMethod(script, ScriptComponent.scriptMethods.postUpdate, dt);
            }
        },

        /**
         * @function
         * @name pc.ScriptComponent#has
         * @description Detect if script is attached to an entity using name of {@link ScriptType}.
         * @param {String} name The name of the Script Type
         * @returns {Boolean} If script is attached to an entity
         * @example
         * if (entity.script.has('playerController')) {
         *     // entity has script
         * }
         */
        has: function(name) {
            var scriptType = name;

            // shorthand using script name
            if (typeof(scriptType) === 'string')
                scriptType = this.system.app.scripts.get(scriptType);

            return !! this._scriptsIndex[scriptType.__name];
        },

        /**
         * @function
         * @name pc.ScriptComponent#create
         * @description Create a script instance using name of a {@link ScriptType} and attach to an entity script component.
         * @param {String} name The name of the Script Type
         * @param {Object} [args] Object with arguments for a script
         * @param {Boolean} [args.enabled] if script instance is enabled after creation
         * @param {Object} [args.attributes] Object with values for attributes, where key is name of an attribute
         * @returns {ScriptType} Returns an instance of a {@link ScriptType} if successfully attached to an entity,
         * or null if it failed because a script with a same name has already been added
         * or if the {@link ScriptType} cannot be found by name in the {@link pc.ScriptRegistry}.
         * @example
         * entity.script.create('playerController', {
         *     attributes: {
         *         speed: 4
         *     }
         * });
         */
        create: function(name, args) {
            var self = this;
            args = args || { };

            var scriptType = name;
            var scriptName = name;

            // shorthand using script name
            if (typeof(scriptType) === 'string') {
                scriptType = this.system.app.scripts.get(scriptType);
            } else if (scriptType) {
                scriptName = scriptType.__name;
            }

            if (scriptType) {
                if (! this._scriptsIndex[scriptType.__name] || ! this._scriptsIndex[scriptType.__name].instance) {
                    // create script instance
                    var scriptInstance = new scriptType({
                        app: this.system.app,
                        entity: this.entity,
                        enabled: args.hasOwnProperty('enabled') ? args.enabled : true,
                        attributes: args.attributes || null
                    });

                    var ind = -1;
                    if (typeof(args.ind) === 'number' && args.ind !== -1 && this._scripts.length > args.ind)
                        ind = args.ind;

                    if (ind === -1) {
                        this._scripts.push(scriptInstance);
                    } else {
                        this._scripts.splice(ind, 0, scriptInstance);
                    }

                    this._scriptsIndex[scriptType.__name] = {
                        instance: scriptInstance,
                        onSwap: function() {
                            self.swap(scriptType.__name);
                        }
                    };

                    this[scriptType.__name] = scriptInstance;

                    if (! args.preloading)
                        scriptInstance.__initializeAttributes();

                    this.fire('create', scriptType.__name, scriptInstance);
                    this.fire('create:' + scriptType.__name, scriptInstance);

                    this.system.app.scripts.on('swap:' + scriptType.__name, this._scriptsIndex[scriptType.__name].onSwap);

                    if (! args.preloading && this.enabled && scriptInstance.enabled && ! scriptInstance._initialized) {
                        scriptInstance._initialized = true;
                        scriptInstance._postInitialized = true;

                        if (scriptInstance.initialize)
                            this._scriptMethod(scriptInstance, ScriptComponent.scriptMethods.initialize);

                        if (scriptInstance.postInitialize)
                            this._scriptMethod(scriptInstance, ScriptComponent.scriptMethods.postInitialize);
                    }

                    return scriptInstance;
                } else {
                    console.warn('script \'' + scriptName + '\' is already added to entity \'' + this.entity.name + '\'');
                }
            } else {
                this._scriptsIndex[scriptName] = {
                    awaiting: true,
                    ind: this._scripts.length
                };
                console.warn('script \'' + scriptName + '\' is not found, awaiting it to be added to registry');
            }

            return null;
        },

        /**
         * @function
         * @name pc.ScriptComponent#destroy
         * @description Destroy the script instance that is attached to an entity.
         * @param {String} name The name of the Script Type
         * @returns {Boolean} If it was successfully destroyed
         * @example
         * entity.script.destroy('playerController');
         */
        destroy: function(name) {
            var scriptName = name;
            var scriptType = name;

            // shorthand using script name
            if (typeof(scriptType) === 'string') {
                scriptType = this.system.app.scripts.get(scriptType);
                if (scriptType)
                    scriptName = scriptType.__name;
            }

            var scriptData = this._scriptsIndex[scriptName];
            delete this._scriptsIndex[scriptName];
            if (! scriptData) return false;

            if (scriptData.instance) {
                var ind = this._scripts.indexOf(scriptData.instance);
                this._scripts.splice(ind, 1);
            }

            // remove swap event
            this.system.app.scripts.off('swap:' + scriptName, scriptData.onSwap);

            delete this[scriptName];

            this.fire('destroy', scriptName, scriptData.instance || null);
            this.fire('destroy:' + scriptName, scriptData.instance || null);

            if (scriptData.instance)
                scriptData.instance.fire('destroy');

            return true;
        },

        swap: function(script) {
            var scriptType = script;

            // shorthand using script name
            if (typeof(scriptType) === 'string')
                scriptType = this.system.app.scripts.get(scriptType);

            var old = this._scriptsIndex[scriptType.__name];
            if (! old || ! old.instance) return false;

            var scriptInstanceOld = old.instance;
            var ind = this._scripts.indexOf(scriptInstanceOld);

            var scriptInstance = new scriptType({
                app: this.system.app,
                entity: this.entity,
                enabled: scriptInstanceOld.enabled,
                attributes: scriptInstanceOld.__attributes
            });

            if (! scriptInstance.swap)
                return false;

            scriptInstance.__initializeAttributes();

            // add to component
            this._scripts[ind] = scriptInstance;
            this._scriptsIndex[scriptType.__name].instance = scriptInstance;
            this[scriptType.__name] = scriptInstance;

            this._scriptMethod(scriptInstance, ScriptComponent.scriptMethods.swap, scriptInstanceOld);

            this.fire('swap', scriptType.__name, scriptInstance);
            this.fire('swap:' + scriptType.__name, scriptInstance);

            return true;
        },

        /**
         * @function
         * @name pc.ScriptComponent#move
         * @description Move script instance to different position to alter update order of scripts within entity.
         * @param {String} name The name of the Script Type
         * @param {Number} ind New position index
         * @returns {Boolean} If it was successfully moved
         * @example
         * entity.script.move('playerController', 0);
         */
        move: function(name, ind) {
            if (ind >= this._scripts.length)
                return false;

            var scriptName = name;

            if (typeof(scriptName) !== 'string')
                scriptName = name.__name;

            var scriptData = this._scriptsIndex[scriptName];
            if (! scriptData || ! scriptData.instance)
                return false;

            var indOld = this._scripts.indexOf(scriptData.instance);
            if (indOld === -1 || indOld === ind)
                return false;

            // move script to another position
            this._scripts.splice(ind, 0, this._scripts.splice(indOld, 1)[0]);

            this.fire('move', scriptName, scriptData.instance, ind, indOld);
            this.fire('move:' + scriptName, scriptData.instance, ind, indOld);

            return true;
        }
    });


    Object.defineProperty(ScriptComponent.prototype, 'scripts', {
        get: function() {
            return this._scripts;
        },
        set: function(value) {
            this._scriptsData = value;

            for (var key in value) {
                if (! value.hasOwnProperty(key))
                    continue;

                var script = this._scriptsIndex[key];
                if (script) {
                    // existing script

                    // enabled
                    if (typeof(value[key].enabled) === 'boolean')
                        script.enabled = !! value[key].enabled;

                    // attributes
                    if (typeof(value[key].attributes) === 'object') {
                        for (var attr in value[key].attributes) {
                            if (pc.createScript.reservedAttributes[attr])
                                continue;

                            if (! script.__attributes.hasOwnProperty(attr)) {
                                // new attribute
                                var scriptType = this.system.app.scripts.get(key);
                                if (scriptType)
                                    scriptType.attributes.add(attr, { });
                            }

                            // update attribute
                            script[attr] = value[key].attributes[attr];
                        }
                    }
                } else {
                    // TODO scripts2
                    // new script
                    console.log(this.order);
                }
            }
        }
    });

    return {
        ScriptComponent: ScriptComponent
    };
}());<|MERGE_RESOLUTION|>--- conflicted
+++ resolved
@@ -178,11 +178,7 @@
 
         onPostStateChange: function() {
             var script;
-<<<<<<< HEAD
-            for(var i = 0, len = this.scripts.length; i < len; i++) {
-=======
-            for (var i = 0; i < this.scripts.length; i++) {
->>>>>>> 60f79a97
+            for (var i = 0, len = this.scripts.length; i < len; i++) {
                 script = this.scripts[i];
 
                 if (script._initialized && ! script._postInitialized && script.enabled) {
@@ -262,20 +258,7 @@
         },
 
         _onPostInitialize: function() {
-<<<<<<< HEAD
             this.onPostStateChange();
-=======
-            var script, scripts = this._scripts;
-
-            for (var i = 0, len = scripts.length; i < len; i++) {
-                script = scripts[i];
-                if (! script._postInitialized && script.enabled) {
-                    script._postInitialized = true;
-                    if (script.postInitialize)
-                        this._scriptMethod(script, ScriptComponent.scriptMethods.postInitialize);
-                }
-            }
->>>>>>> 60f79a97
         },
 
         _onUpdate: function(dt) {
