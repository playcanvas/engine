pc.extend(pc, function () {
    var _schema = [
        'enabled',
        'assets',
        'volume',
        'pitch',
        'loop',
        'activate',
        '3d',
        'minDistance',
        'maxDistance',
        'rollOffFactor',
        'distanceModel',
        'sources',
        'currentSource',
        'channel'
    ];

    /**
<<<<<<< HEAD
     * @constructor
=======
     * @private
>>>>>>> f1e29e04
     * @name pc.AudioSourceComponentSystem
     * @classdesc Controls playback of an audio sample. This class will be deprecated in favor of {@link pc.SoundComponentSystem}.
     * @param {pc.Application} app The application managing this system.
     * @param {pc.SoundManager} manager A sound manager instance.
     * @extends pc.ComponentSystem
     */
    var AudioSourceComponentSystem = function (app, manager) {
        this.id = "audiosource";
        this.description = "Specifies audio assets that can be played at the position of the Entity.";
        app.systems.add(this.id, this);

        this.ComponentType = pc.AudioSourceComponent;
        this.DataType = pc.AudioSourceComponentData;

        this.schema = _schema;

        this.manager = manager;

        this.initialized = false;

        pc.ComponentSystem.on('initialize', this.onInitialize, this);
        pc.ComponentSystem.on('update', this.onUpdate, this);

        this.on('remove', this.onRemove, this);
    };
    AudioSourceComponentSystem = pc.inherits(AudioSourceComponentSystem, pc.ComponentSystem);

    pc.Component._buildAccessors(pc.AudioSourceComponent.prototype, _schema);

    pc.extend(AudioSourceComponentSystem.prototype, {
        initializeComponentData: function (component, data, properties) {
            properties = ['activate', 'volume', 'pitch', 'loop', '3d', 'minDistance', 'maxDistance', 'rollOffFactor', 'distanceModel', 'enabled', 'assets'];
            AudioSourceComponentSystem._super.initializeComponentData.call(this, component, data, properties);

            component.paused = !(component.enabled && component.activate);
        },

        onInitialize: function(root) {
            if (root.audiosource &&
                root.enabled &&
                root.audiosource.enabled &&
                root.audiosource.activate) {

                root.audiosource.play(root.audiosource.currentSource);
            }

            var children = root._children;
            var i, len = children.length;
            for (i = 0; i < len; i++) {
                if (children[i] instanceof pc.Entity) {
                    this.onInitialize(children[i]);
                }
            }

            this.initialized = true;
        },

        onUpdate: function(dt) {
            var components = this.store;

            for (var id in components) {
                if (components.hasOwnProperty(id)) {
                    var component = components[id];
                    var entity = component.entity;
                    var componentData = component.data;

                    // Update channel position if this is a 3d sound
                    if (componentData.enabled && entity.enabled && componentData.channel instanceof pc.Channel3d) {
                        var pos = entity.getPosition();
                        componentData.channel.setPosition(pos);
                    }
                }
            }
        },

        onRemove: function (entity, data) {
            if (data.channel) {
                data.channel.stop();
                data.channel = null;
            }
        },

        /**
<<<<<<< HEAD
=======
         * @private
         * @name pc.AudioSourceComponentSystem#setVolume()
>>>>>>> f1e29e04
         * @function
         * @name pc.AudioSourceComponentSystem#setVolume
         * @description Set the volume for the entire AudioSource system. All sources will
         * have their volume multiplied by this value.
         * @param {Number} volume The value to set the volume to. Valid from 0 to 1.
         */
        setVolume: function (volume) {
            this.manager.setVolume(volume);
        }
    });

    return {
        AudioSourceComponentSystem: AudioSourceComponentSystem
    };
}());<|MERGE_RESOLUTION|>--- conflicted
+++ resolved
@@ -17,11 +17,8 @@
     ];
 
     /**
-<<<<<<< HEAD
+     * @private
      * @constructor
-=======
-     * @private
->>>>>>> f1e29e04
      * @name pc.AudioSourceComponentSystem
      * @classdesc Controls playback of an audio sample. This class will be deprecated in favor of {@link pc.SoundComponentSystem}.
      * @param {pc.Application} app The application managing this system.
@@ -105,11 +102,7 @@
         },
 
         /**
-<<<<<<< HEAD
-=======
          * @private
-         * @name pc.AudioSourceComponentSystem#setVolume()
->>>>>>> f1e29e04
          * @function
          * @name pc.AudioSourceComponentSystem#setVolume
          * @description Set the volume for the entire AudioSource system. All sources will
