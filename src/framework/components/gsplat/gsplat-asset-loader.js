--- conflicted
+++ resolved
@@ -89,10 +89,6 @@
         this._registry = registry;
     }
 
-<<<<<<< HEAD
-    get isLoading() {
-        return this._currentlyLoading.size > 0 || this._loadQueue.length > 0;
-=======
 
     /**
      * Destroys the asset loader and force-unloads all tracked assets, ignoring ref counts.
@@ -129,7 +125,6 @@
      */
     _canLoad() {
         return !!this._registry.loader?.getHandler('gsplat');
->>>>>>> 7f8e7a23
     }
 
     /**
