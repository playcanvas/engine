import { Quat } from '../../../core/math/quat.js';
import { Vec3 } from '../../../core/math/vec3.js';

class CollisionComponentData {
    constructor() {
        this.enabled = true;
        this.type = 'box';
        this.halfExtents = new Vec3(0.5, 0.5, 0.5);
        this.linearOffset = new Vec3();
        this.angularOffset = new Quat();
        this.radius = 0.5;
        this.axis = 1;
        this.height = 2;
        /** @type {import('../../../framework/asset/asset.js').Asset | number} */
        this.asset = null;
        /** @type {import('../../../framework/asset/asset.js').Asset | number} */
        this.renderAsset = null;
<<<<<<< HEAD
        this.zoneCheck = false;
=======
        this.checkVertexDuplicates = true;
>>>>>>> 14c877a9

        // Non-serialized properties
        this.shape = null;
        /** @type {import('../../../scene/model.js').Model | null} */
        this.model = null;
        this.render = null;
        this.initialized = false;
    }
}

export { CollisionComponentData };<|MERGE_RESOLUTION|>--- conflicted
+++ resolved
@@ -15,11 +15,8 @@
         this.asset = null;
         /** @type {import('../../../framework/asset/asset.js').Asset | number} */
         this.renderAsset = null;
-<<<<<<< HEAD
         this.zoneCheck = false;
-=======
         this.checkVertexDuplicates = true;
->>>>>>> 14c877a9
 
         // Non-serialized properties
         this.shape = null;
