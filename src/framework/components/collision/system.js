--- conflicted
+++ resolved
@@ -36,11 +36,8 @@
     'shape',
     'model',
     'render',
-<<<<<<< HEAD
-    'zoneCheck'
-=======
+    'zoneCheck',
     'checkVertexDuplicates'
->>>>>>> e340148e
 ];
 
 // Collision system implementations
@@ -211,11 +208,8 @@
             renderAsset: src.data.renderAsset,
             model: src.data.model,
             render: src.data.render,
-<<<<<<< HEAD
-            zoneCheck: src.data.zoneCheck
-=======
+            zoneCheck: src.data.zoneCheck,
             checkVertexDuplicates: src.data.checkVertexDuplicates
->>>>>>> e340148e
         };
 
         return this.system.addComponent(clone, data);
@@ -663,11 +657,8 @@
             'enabled',
             'linearOffset',
             'angularOffset',
-<<<<<<< HEAD
-            'zoneCheck'
-=======
+            'zoneCheck',
             'checkVertexDuplicates'
->>>>>>> e340148e
         ];
 
         // duplicate the input data because we are modifying it
