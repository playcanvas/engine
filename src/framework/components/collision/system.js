import { Debug } from '../../../core/debug.js';

import { Mat4 } from '../../../math/mat4.js';
import { Quat } from '../../../math/quat.js';
import { Vec3 } from '../../../math/vec3.js';

import { ComponentSystem } from '../system.js';

import { CollisionComponent } from './component.js';
import { CollisionComponentData } from './data.js';

import { CollisionBoxSystemImpl } from './shapes/box.js';
import { CollisionSphereSystemImpl } from './shapes/sphere.js';
import { CollisionCapsuleSystemImpl } from './shapes/capsule.js';
import { CollisionCylinderSystemImpl } from './shapes/cylinder.js';
import { CollisionConeSystemImpl } from './shapes/cone.js';
import { CollisionMeshSystemImpl } from './shapes/mesh.js';
import { CollisionCompoundSystemImpl } from './shapes/compound.js';

/** @typedef {import('../../app-base.js').AppBase} AppBase */

const mat4 = new Mat4();
const vec3 = new Vec3();
const quat = new Quat();
<<<<<<< HEAD
=======
const tempGraphNode = new GraphNode();

const _schema = [
    'enabled',
    'type',
    'halfExtents',
    'radius',
    'axis',
    'height',
    'asset',
    'renderAsset',
    'shape',
    'model',
    'render'
];

// Collision system implementations
class CollisionSystemImpl {
    constructor(system) {
        this.system = system;
    }

    // Called before the call to system.super.initializeComponentData is made
    beforeInitialize(component, data) {
        data.shape = null;

        data.model = new Model();
        data.model.graph = new GraphNode();
    }

    // Called after the call to system.super.initializeComponentData is made
    afterInitialize(component, data) {
        this.recreatePhysicalShapes(component);
        component.data.initialized = true;
    }

    // Called when a collision component changes type in order to recreate debug and physical shapes
    reset(component, data) {
        this.beforeInitialize(component, data);
        this.afterInitialize(component, data);
    }

    // Re-creates rigid bodies / triggers
    recreatePhysicalShapes(component) {
        const entity = component.entity;
        const data = component.data;

        if (typeof Ammo !== 'undefined') {
            if (entity.trigger) {
                entity.trigger.destroy();
                delete entity.trigger;
            }

            if (data.shape) {
                if (component._compoundParent) {
                    this.system._removeCompoundChild(component._compoundParent, data.shape);

                    if (component._compoundParent.entity.rigidbody)
                        component._compoundParent.entity.rigidbody.activate();
                }

                Ammo.destroy(data.shape);
                data.shape = null;
            }

            data.shape = this.createPhysicalShape(component.entity, data);

            const firstCompoundChild = !component._compoundParent;

            if (data.type === 'compound' && (!component._compoundParent || component === component._compoundParent)) {
                component._compoundParent = component;

                entity.forEach(this._addEachDescendant, component);
            } else if (data.type !== 'compound') {
                if (component._compoundParent && component === component._compoundParent) {
                    entity.forEach(this.system.implementations.compound._updateEachDescendant, component);
                }

                if (!component.rigidbody) {
                    component._compoundParent = null;
                    let parent = entity.parent;
                    while (parent) {
                        if (parent.collision && parent.collision.type === 'compound') {
                            component._compoundParent = parent.collision;
                            break;
                        }
                        parent = parent.parent;
                    }
                }
            }

            if (component._compoundParent) {
                if (component !== component._compoundParent) {
                    if (firstCompoundChild && component._compoundParent.shape.getNumChildShapes() === 0) {
                        this.system.recreatePhysicalShapes(component._compoundParent);
                    } else {
                        this.system.updateCompoundChildTransform(entity);

                        if (component._compoundParent.entity.rigidbody)
                            component._compoundParent.entity.rigidbody.activate();
                    }
                }
            }

            if (entity.rigidbody) {
                entity.rigidbody.disableSimulation();
                entity.rigidbody.createBody();

                if (entity.enabled && entity.rigidbody.enabled) {
                    entity.rigidbody.enableSimulation();
                }
            } else if (!component._compoundParent) {
                if (!entity.trigger) {
                    entity.trigger = new Trigger(this.system.app, component, data);
                } else {
                    entity.trigger.initialize(data);
                }
            }
        }
    }

    // Creates a physical shape for the collision. This consists
    // of the actual shape that will be used for the rigid bodies / triggers of
    // the collision.
    createPhysicalShape(entity, data) {
        return undefined;
    }

    updateTransform(component, position, rotation, scale) {
        if (component.entity.trigger) {
            component.entity.trigger.updateTransform();
        }
    }

    beforeRemove(entity, component) {
        if (component.data.shape) {
            if (component._compoundParent && !component._compoundParent.entity._destroying) {
                this.system._removeCompoundChild(component._compoundParent, component.data.shape);

                if (component._compoundParent.entity.rigidbody)
                    component._compoundParent.entity.rigidbody.activate();
            }

            component._compoundParent = null;

            Ammo.destroy(component.data.shape);
            component.data.shape = null;
        }
    }

    // Called when the collision is removed
    remove(entity, data) {
        const app = this.system.app;
        if (entity.rigidbody && entity.rigidbody.body) {
            entity.rigidbody.disableSimulation();
        }

        if (entity.trigger) {
            entity.trigger.destroy();
            delete entity.trigger;
        }

        if (app.scene.containsModel(data.model)) {
            app.root.removeChild(data.model.graph);
            app.scene.removeModel(data.model);
        }
    }

    // Called when the collision is cloned to another entity
    clone(entity, clone) {
        const src = this.system.store[entity.getGuid()];

        const data = {
            enabled: src.data.enabled,
            type: src.data.type,
            halfExtents: [src.data.halfExtents.x, src.data.halfExtents.y, src.data.halfExtents.z],
            radius: src.data.radius,
            axis: src.data.axis,
            height: src.data.height,
            asset: src.data.asset,
            renderAsset: src.data.renderAsset,
            model: src.data.model,
            render: src.data.render
        };

        return this.system.addComponent(clone, data);
    }
}

// Box Collision System
class CollisionBoxSystemImpl extends CollisionSystemImpl {
    createPhysicalShape(entity, data) {
        if (typeof Ammo !== 'undefined') {
            const he = data.halfExtents;
            const ammoHe = new Ammo.btVector3(he ? he.x : 0.5, he ? he.y : 0.5, he ? he.z : 0.5);
            const shape = new Ammo.btBoxShape(ammoHe);
            Ammo.destroy(ammoHe);
            return shape;
        }
        return undefined;
    }
}

// Sphere Collision System
class CollisionSphereSystemImpl extends CollisionSystemImpl {
    createPhysicalShape(entity, data) {
        if (typeof Ammo !== 'undefined') {
            return new Ammo.btSphereShape(data.radius);
        }
        return undefined;
    }
}

// Capsule Collision System
class CollisionCapsuleSystemImpl extends CollisionSystemImpl {
    createPhysicalShape(entity, data) {
        const axis = (data.axis !== undefined) ? data.axis : 1;
        const radius = data.radius || 0.5;
        const height = Math.max((data.height || 2) - 2 * radius, 0);

        let shape = null;

        if (typeof Ammo !== 'undefined') {
            switch (axis) {
                case 0:
                    shape = new Ammo.btCapsuleShapeX(radius, height);
                    break;
                case 1:
                    shape = new Ammo.btCapsuleShape(radius, height);
                    break;
                case 2:
                    shape = new Ammo.btCapsuleShapeZ(radius, height);
                    break;
            }
        }

        return shape;
    }
}

// Cylinder Collision System
class CollisionCylinderSystemImpl extends CollisionSystemImpl {
    createPhysicalShape(entity, data) {
        const axis = (data.axis !== undefined) ? data.axis : 1;
        const radius = (data.radius !== undefined) ? data.radius : 0.5;
        const height = (data.height !== undefined) ? data.height : 1;

        let halfExtents = null;
        let shape = null;

        if (typeof Ammo !== 'undefined') {
            switch (axis) {
                case 0:
                    halfExtents = new Ammo.btVector3(height * 0.5, radius, radius);
                    shape = new Ammo.btCylinderShapeX(halfExtents);
                    break;
                case 1:
                    halfExtents = new Ammo.btVector3(radius, height * 0.5, radius);
                    shape = new Ammo.btCylinderShape(halfExtents);
                    break;
                case 2:
                    halfExtents = new Ammo.btVector3(radius, radius, height * 0.5);
                    shape = new Ammo.btCylinderShapeZ(halfExtents);
                    break;
            }
        }

        if (halfExtents)
            Ammo.destroy(halfExtents);

        return shape;
    }
}

// Cone Collision System
class CollisionConeSystemImpl extends CollisionSystemImpl {
    createPhysicalShape(entity, data) {
        const axis = (data.axis !== undefined) ? data.axis : 1;
        const radius = (data.radius !== undefined) ? data.radius : 0.5;
        const height = (data.height !== undefined) ? data.height : 1;

        let shape = null;

        if (typeof Ammo !== 'undefined') {
            switch (axis) {
                case 0:
                    shape = new Ammo.btConeShapeX(radius, height);
                    break;
                case 1:
                    shape = new Ammo.btConeShape(radius, height);
                    break;
                case 2:
                    shape = new Ammo.btConeShapeZ(radius, height);
                    break;
            }
        }

        return shape;
    }
}

// Mesh Collision System
class CollisionMeshSystemImpl extends CollisionSystemImpl {
    // override for the mesh implementation because the asset model needs
    // special handling
    beforeInitialize(component, data) {}

    createAmmoMesh(mesh, node, shape) {
        let triMesh;

        if (this.system._triMeshCache[mesh.id]) {
            triMesh = this.system._triMeshCache[mesh.id];
        } else {
            const vb = mesh.vertexBuffer;

            const format = vb.getFormat();
            let stride;
            let positions;
            for (let i = 0; i < format.elements.length; i++) {
                const element = format.elements[i];
                if (element.name === SEMANTIC_POSITION) {
                    positions = new Float32Array(vb.lock(), element.offset);
                    stride = element.stride / 4;
                    break;
                }
            }

            const indices = [];
            mesh.getIndices(indices);
            const numTriangles = mesh.primitive[0].count / 3;

            const v1 = new Ammo.btVector3();
            const v2 = new Ammo.btVector3();
            const v3 = new Ammo.btVector3();
            let i1, i2, i3;

            const base = mesh.primitive[0].base;
            triMesh = new Ammo.btTriangleMesh();
            this.system._triMeshCache[mesh.id] = triMesh;

            for (let i = 0; i < numTriangles; i++) {
                i1 = indices[base + i * 3] * stride;
                i2 = indices[base + i * 3 + 1] * stride;
                i3 = indices[base + i * 3 + 2] * stride;
                v1.setValue(positions[i1], positions[i1 + 1], positions[i1 + 2]);
                v2.setValue(positions[i2], positions[i2 + 1], positions[i2 + 2]);
                v3.setValue(positions[i3], positions[i3 + 1], positions[i3 + 2]);
                triMesh.addTriangle(v1, v2, v3, true);
            }

            Ammo.destroy(v1);
            Ammo.destroy(v2);
            Ammo.destroy(v3);
        }

        const useQuantizedAabbCompression = true;
        const triMeshShape = new Ammo.btBvhTriangleMeshShape(triMesh, useQuantizedAabbCompression);

        const scaling = this.system._getNodeScaling(node);
        triMeshShape.setLocalScaling(scaling);
        Ammo.destroy(scaling);

        const transform = this.system._getNodeTransform(node);
        shape.addChildShape(transform, triMeshShape);
        Ammo.destroy(transform);
    }

    createPhysicalShape(entity, data) {
        if (typeof Ammo === 'undefined') return undefined;

        if (data.model || data.render) {

            const shape = new Ammo.btCompoundShape();

            if (data.model) {
                const meshInstances = data.model.meshInstances;
                for (let i = 0; i < meshInstances.length; i++) {
                    this.createAmmoMesh(meshInstances[i].mesh, meshInstances[i].node, shape);
                }
            } else if (data.render) {
                const meshes = data.render.meshes;
                for (let i = 0; i < meshes.length; i++) {
                    this.createAmmoMesh(meshes[i], tempGraphNode, shape);
                }
            }

            const entityTransform = entity.getWorldTransform();
            const scale = entityTransform.getScale();
            const vec = new Ammo.btVector3(scale.x, scale.y, scale.z);
            shape.setLocalScaling(vec);
            Ammo.destroy(vec);

            return shape;
        }

        return undefined;
    }

    recreatePhysicalShapes(component) {
        const data = component.data;

        if (data.renderAsset || data.asset) {
            if (component.enabled && component.entity.enabled) {
                this.loadAsset(
                    component,
                    data.renderAsset || data.asset,
                    data.renderAsset ? 'render' : 'model'
                );
                return;
            }
        }

        this.doRecreatePhysicalShape(component);
    }

    loadAsset(component, id, property) {
        const data = component.data;
        const assets = this.system.app.assets;

        const asset = assets.get(id);
        if (asset) {
            asset.ready((asset) => {
                data[property] = asset.resource;
                this.doRecreatePhysicalShape(component);
            });
            assets.load(asset);
        } else {
            assets.once('add:' + id, (asset) => {
                asset.ready((asset) => {
                    data[property] = asset.resource;
                    this.doRecreatePhysicalShape(component);
                });
                assets.load(asset);
            });
        }
    }

    doRecreatePhysicalShape(component) {
        const entity = component.entity;
        const data = component.data;

        if (data.model || data.render) {
            this.destroyShape(data);

            data.shape = this.createPhysicalShape(entity, data);

            if (entity.rigidbody) {
                entity.rigidbody.disableSimulation();
                entity.rigidbody.createBody();

                if (entity.enabled && entity.rigidbody.enabled) {
                    entity.rigidbody.enableSimulation();
                }
            } else {
                if (!entity.trigger) {
                    entity.trigger = new Trigger(this.system.app, component, data);
                } else {
                    entity.trigger.initialize(data);
                }
            }
        } else {
            this.beforeRemove(entity, component);
            this.remove(entity, data);
        }
    }

    updateTransform(component, position, rotation, scale) {
        if (component.shape) {
            const entityTransform = component.entity.getWorldTransform();
            const worldScale = entityTransform.getScale();

            // if the scale changed then recreate the shape
            const previousScale = component.shape.getLocalScaling();
            if (worldScale.x !== previousScale.x() ||
                worldScale.y !== previousScale.y() ||
                worldScale.z !== previousScale.z()) {
                this.doRecreatePhysicalShape(component);
            }
        }

        super.updateTransform(component, position, rotation, scale);
    }

    destroyShape(data) {
        if (!data.shape)
            return;

        const numShapes = data.shape.getNumChildShapes();
        for (let i = 0; i < numShapes; i++) {
            const shape = data.shape.getChildShape(i);
            Ammo.destroy(shape);
        }

        Ammo.destroy(data.shape);
        data.shape = null;
    }

    remove(entity, data) {
        this.destroyShape(data);
        super.remove(entity, data);
    }
}

// Compound Collision System
class CollisionCompoundSystemImpl extends CollisionSystemImpl {
    createPhysicalShape(entity, data) {
        if (typeof Ammo !== 'undefined') {
            return new Ammo.btCompoundShape();
        }
        return undefined;
    }

    _addEachDescendant(entity) {
        if (!entity.collision || entity.rigidbody)
            return;

        entity.collision._compoundParent = this;

        if (entity !== this.entity) {
            entity.collision.system.recreatePhysicalShapes(entity.collision);
        }
    }

    _updateEachDescendant(entity) {
        if (!entity.collision)
            return;

        if (entity.collision._compoundParent !== this)
            return;

        entity.collision._compoundParent = null;

        if (entity !== this.entity && !entity.rigidbody) {
            entity.collision.system.recreatePhysicalShapes(entity.collision);
        }
    }

    _updateEachDescendantTransform(entity) {
        if (!entity.collision || entity.collision._compoundParent !== this.collision._compoundParent)
            return;

        this.collision.system.updateCompoundChildTransform(entity);
    }
}
>>>>>>> 1dd73105

/**
 * Manages creation of {@link CollisionComponent}s.
 *
 * @augments ComponentSystem
 */
class CollisionComponentSystem extends ComponentSystem {
    /** @private */
    _id = 'collision';

    /** @private */
    _ComponentType = CollisionComponent;

    /** @private */
    _DataType = CollisionComponentData;

    /** @private */
    _implementations = { };

    /** @private */
    _triMeshCache = { };

    /**
     * Creates a new CollisionComponentSystem instance.
     *
     * @param {AppBase} app - The running {@link AppBase}.
     * @hideconstructor
     */
    constructor(app) {
        super(app);

<<<<<<< HEAD
        this.schema.push('enabled');
=======
        this.id = 'collision';
>>>>>>> 1dd73105

        this.on('beforeremove', this.onBeforeRemove, this);
    }

    get id() {
        return this._id;
    }

    get ComponentType() {
        return this._ComponentType;
    }

    get DataType() {
        return this._DataType;
    }

    get implementations() {
        return this._implementations;
    }

    set triMeshCache(val) {
        this._triMeshCache = val;
    }

    get triMeshCache() {
        return this._triMeshCache;
    }

    initializeComponentData(component, data, properties) {
        const props = [
            'type',
            'halfExtents',
            'radius',
            'axis',
            'height',
            'shape',
            'model',
            'asset',
            'render',
            'renderAsset',
            'enabled'
        ];

        // asset takes priority over model
        // but they are both trying to change the mesh
        // so remove one of them to avoid conflicts
        let idx;
        if (data.hasOwnProperty('asset')) {
            idx = props.indexOf('model');
            if (idx !== -1) {
                props.splice(idx, 1);
            }
            idx = props.indexOf('render');
            if (idx !== -1) {
                props.splice(idx, 1);
            }
        } else if (data.hasOwnProperty('model')) {
            idx = props.indexOf('asset');
            if (idx !== -1) {
                props.splice(idx, 1);
            }
        }

        for (const property of props) {
            if (data.hasOwnProperty(property)) {
                const value = data[property];
                if (Array.isArray(value)) {
                    component[property] = new Vec3(value[0], value[1], value[2]);
                } else {
                    component[property] = value;
                }
            }
        }

        const impl = this._createImplementation(component.type);
        impl.beforeInitialize(component);

        super.initializeComponentData(component, data, this.schema);

        impl.afterInitialize(component);
    }

    // Creates an implementation based on the collision type and caches it
    // in an internal implementations structure, before returning it.
    _createImplementation(type) {
        if (this.implementations[type] === undefined) {
            let impl;
            switch (type) {
                case 'box':
                    impl = new CollisionBoxSystemImpl(this);
                    break;
                case 'sphere':
                    impl = new CollisionSphereSystemImpl(this);
                    break;
                case 'capsule':
                    impl = new CollisionCapsuleSystemImpl(this);
                    break;
                case 'cylinder':
                    impl = new CollisionCylinderSystemImpl(this);
                    break;
                case 'cone':
                    impl = new CollisionConeSystemImpl(this);
                    break;
                case 'mesh':
                    impl = new CollisionMeshSystemImpl(this);
                    break;
                case 'compound':
                    impl = new CollisionCompoundSystemImpl(this);
                    break;
                default:
                    Debug.error(`_createImplementation: Invalid collision system type: ${type}`);
            }
            this.implementations[type] = impl;
        }

        return this.implementations[type];
    }

    // Gets an existing implementation for the specified entity
    _getImplementation(entity) {
        return this.implementations[entity.collision.type];
    }

    cloneComponent(entity, clone) {
        return this._getImplementation(entity).clone(entity, clone);
    }

    onBeforeRemove(entity, component) {
        this.implementations[component.type].beforeRemove(component);
        component.onBeforeRemove();

        this.implementations[component.type].remove(entity);
    }

    updateCompoundChildTransform(entity) {
        // TODO
        // use updateChildTransform once it is exposed in ammo.js

        this._removeCompoundChild(entity.collision.compoundParent, entity.collision.shape);

        if (entity.enabled && entity.collision.enabled) {
            const transform = this._getNodeTransform(entity, entity.collision.compoundParent.entity);
            entity.collision.compoundParent.shape.addChildShape(transform, entity.collision.shape);
            Ammo.destroy(transform);
        }
    }

    _removeCompoundChild(collision, shape) {
        if (collision.shape.removeChildShape) {
            collision.shape.removeChildShape(shape);
        } else {
            const ind = collision._getCompoundChildShapeIndex(shape);
            if (ind !== null) {
                collision.shape.removeChildShapeByIndex(ind);
            }
        }
    }

    onTransformChanged(component, position, rotation, scale) {
        this.implementations[component.type].updateTransform(component, position, rotation, scale);
    }

    // Destroys the previous collision type and creates a new one based on the new type provided
    changeType(component, newType) {
        this.implementations[component.type].beforeRemove(component);
        this.implementations[component.type].remove(component.entity);
        this._createImplementation(newType).reset(component);
    }

    // Recreates rigid bodies or triggers for the specified component
    recreatePhysicalShapes(component) {
        this.implementations[component.type].recreatePhysicalShapes(component);
    }

    _calculateNodeRelativeTransform(node, relative) {
        if (node === relative) {
            const scale = node.getWorldTransform().getScale();
            mat4.setScale(scale.x, scale.y, scale.z);
        } else {
            this._calculateNodeRelativeTransform(node.parent, relative);
            mat4.mul(node.getLocalTransform());
        }
    }

    _getNodeScaling(node) {
        const wtm = node.getWorldTransform();
        const scl = wtm.getScale();
        return new Ammo.btVector3(scl.x, scl.y, scl.z);
    }

    _getNodeTransform(node, relative) {
        let pos, rot;

        if (relative) {
            this._calculateNodeRelativeTransform(node, relative);

            pos = vec3;
            rot = quat;

            mat4.getTranslation(pos);
            rot.setFromMat4(mat4);
        } else {
            pos = node.getPosition();
            rot = node.getRotation();
        }

        const transform = new Ammo.btTransform();
        transform.setIdentity();
        const origin = transform.getOrigin();
        origin.setValue(pos.x, pos.y, pos.z);

        const ammoQuat = new Ammo.btQuaternion();
        ammoQuat.setValue(rot.x, rot.y, rot.z, rot.w);
        transform.setRotation(ammoQuat);
        Ammo.destroy(ammoQuat);
        Ammo.destroy(origin);

        return transform;
    }

    destroy() {
        for (const key in this._triMeshCache) {
            Ammo.destroy(this._triMeshCache[key]);
        }

        this._triMeshCache = null;

        super.destroy();
    }
}

export { CollisionComponentSystem };<|MERGE_RESOLUTION|>--- conflicted
+++ resolved
@@ -22,553 +22,6 @@
 const mat4 = new Mat4();
 const vec3 = new Vec3();
 const quat = new Quat();
-<<<<<<< HEAD
-=======
-const tempGraphNode = new GraphNode();
-
-const _schema = [
-    'enabled',
-    'type',
-    'halfExtents',
-    'radius',
-    'axis',
-    'height',
-    'asset',
-    'renderAsset',
-    'shape',
-    'model',
-    'render'
-];
-
-// Collision system implementations
-class CollisionSystemImpl {
-    constructor(system) {
-        this.system = system;
-    }
-
-    // Called before the call to system.super.initializeComponentData is made
-    beforeInitialize(component, data) {
-        data.shape = null;
-
-        data.model = new Model();
-        data.model.graph = new GraphNode();
-    }
-
-    // Called after the call to system.super.initializeComponentData is made
-    afterInitialize(component, data) {
-        this.recreatePhysicalShapes(component);
-        component.data.initialized = true;
-    }
-
-    // Called when a collision component changes type in order to recreate debug and physical shapes
-    reset(component, data) {
-        this.beforeInitialize(component, data);
-        this.afterInitialize(component, data);
-    }
-
-    // Re-creates rigid bodies / triggers
-    recreatePhysicalShapes(component) {
-        const entity = component.entity;
-        const data = component.data;
-
-        if (typeof Ammo !== 'undefined') {
-            if (entity.trigger) {
-                entity.trigger.destroy();
-                delete entity.trigger;
-            }
-
-            if (data.shape) {
-                if (component._compoundParent) {
-                    this.system._removeCompoundChild(component._compoundParent, data.shape);
-
-                    if (component._compoundParent.entity.rigidbody)
-                        component._compoundParent.entity.rigidbody.activate();
-                }
-
-                Ammo.destroy(data.shape);
-                data.shape = null;
-            }
-
-            data.shape = this.createPhysicalShape(component.entity, data);
-
-            const firstCompoundChild = !component._compoundParent;
-
-            if (data.type === 'compound' && (!component._compoundParent || component === component._compoundParent)) {
-                component._compoundParent = component;
-
-                entity.forEach(this._addEachDescendant, component);
-            } else if (data.type !== 'compound') {
-                if (component._compoundParent && component === component._compoundParent) {
-                    entity.forEach(this.system.implementations.compound._updateEachDescendant, component);
-                }
-
-                if (!component.rigidbody) {
-                    component._compoundParent = null;
-                    let parent = entity.parent;
-                    while (parent) {
-                        if (parent.collision && parent.collision.type === 'compound') {
-                            component._compoundParent = parent.collision;
-                            break;
-                        }
-                        parent = parent.parent;
-                    }
-                }
-            }
-
-            if (component._compoundParent) {
-                if (component !== component._compoundParent) {
-                    if (firstCompoundChild && component._compoundParent.shape.getNumChildShapes() === 0) {
-                        this.system.recreatePhysicalShapes(component._compoundParent);
-                    } else {
-                        this.system.updateCompoundChildTransform(entity);
-
-                        if (component._compoundParent.entity.rigidbody)
-                            component._compoundParent.entity.rigidbody.activate();
-                    }
-                }
-            }
-
-            if (entity.rigidbody) {
-                entity.rigidbody.disableSimulation();
-                entity.rigidbody.createBody();
-
-                if (entity.enabled && entity.rigidbody.enabled) {
-                    entity.rigidbody.enableSimulation();
-                }
-            } else if (!component._compoundParent) {
-                if (!entity.trigger) {
-                    entity.trigger = new Trigger(this.system.app, component, data);
-                } else {
-                    entity.trigger.initialize(data);
-                }
-            }
-        }
-    }
-
-    // Creates a physical shape for the collision. This consists
-    // of the actual shape that will be used for the rigid bodies / triggers of
-    // the collision.
-    createPhysicalShape(entity, data) {
-        return undefined;
-    }
-
-    updateTransform(component, position, rotation, scale) {
-        if (component.entity.trigger) {
-            component.entity.trigger.updateTransform();
-        }
-    }
-
-    beforeRemove(entity, component) {
-        if (component.data.shape) {
-            if (component._compoundParent && !component._compoundParent.entity._destroying) {
-                this.system._removeCompoundChild(component._compoundParent, component.data.shape);
-
-                if (component._compoundParent.entity.rigidbody)
-                    component._compoundParent.entity.rigidbody.activate();
-            }
-
-            component._compoundParent = null;
-
-            Ammo.destroy(component.data.shape);
-            component.data.shape = null;
-        }
-    }
-
-    // Called when the collision is removed
-    remove(entity, data) {
-        const app = this.system.app;
-        if (entity.rigidbody && entity.rigidbody.body) {
-            entity.rigidbody.disableSimulation();
-        }
-
-        if (entity.trigger) {
-            entity.trigger.destroy();
-            delete entity.trigger;
-        }
-
-        if (app.scene.containsModel(data.model)) {
-            app.root.removeChild(data.model.graph);
-            app.scene.removeModel(data.model);
-        }
-    }
-
-    // Called when the collision is cloned to another entity
-    clone(entity, clone) {
-        const src = this.system.store[entity.getGuid()];
-
-        const data = {
-            enabled: src.data.enabled,
-            type: src.data.type,
-            halfExtents: [src.data.halfExtents.x, src.data.halfExtents.y, src.data.halfExtents.z],
-            radius: src.data.radius,
-            axis: src.data.axis,
-            height: src.data.height,
-            asset: src.data.asset,
-            renderAsset: src.data.renderAsset,
-            model: src.data.model,
-            render: src.data.render
-        };
-
-        return this.system.addComponent(clone, data);
-    }
-}
-
-// Box Collision System
-class CollisionBoxSystemImpl extends CollisionSystemImpl {
-    createPhysicalShape(entity, data) {
-        if (typeof Ammo !== 'undefined') {
-            const he = data.halfExtents;
-            const ammoHe = new Ammo.btVector3(he ? he.x : 0.5, he ? he.y : 0.5, he ? he.z : 0.5);
-            const shape = new Ammo.btBoxShape(ammoHe);
-            Ammo.destroy(ammoHe);
-            return shape;
-        }
-        return undefined;
-    }
-}
-
-// Sphere Collision System
-class CollisionSphereSystemImpl extends CollisionSystemImpl {
-    createPhysicalShape(entity, data) {
-        if (typeof Ammo !== 'undefined') {
-            return new Ammo.btSphereShape(data.radius);
-        }
-        return undefined;
-    }
-}
-
-// Capsule Collision System
-class CollisionCapsuleSystemImpl extends CollisionSystemImpl {
-    createPhysicalShape(entity, data) {
-        const axis = (data.axis !== undefined) ? data.axis : 1;
-        const radius = data.radius || 0.5;
-        const height = Math.max((data.height || 2) - 2 * radius, 0);
-
-        let shape = null;
-
-        if (typeof Ammo !== 'undefined') {
-            switch (axis) {
-                case 0:
-                    shape = new Ammo.btCapsuleShapeX(radius, height);
-                    break;
-                case 1:
-                    shape = new Ammo.btCapsuleShape(radius, height);
-                    break;
-                case 2:
-                    shape = new Ammo.btCapsuleShapeZ(radius, height);
-                    break;
-            }
-        }
-
-        return shape;
-    }
-}
-
-// Cylinder Collision System
-class CollisionCylinderSystemImpl extends CollisionSystemImpl {
-    createPhysicalShape(entity, data) {
-        const axis = (data.axis !== undefined) ? data.axis : 1;
-        const radius = (data.radius !== undefined) ? data.radius : 0.5;
-        const height = (data.height !== undefined) ? data.height : 1;
-
-        let halfExtents = null;
-        let shape = null;
-
-        if (typeof Ammo !== 'undefined') {
-            switch (axis) {
-                case 0:
-                    halfExtents = new Ammo.btVector3(height * 0.5, radius, radius);
-                    shape = new Ammo.btCylinderShapeX(halfExtents);
-                    break;
-                case 1:
-                    halfExtents = new Ammo.btVector3(radius, height * 0.5, radius);
-                    shape = new Ammo.btCylinderShape(halfExtents);
-                    break;
-                case 2:
-                    halfExtents = new Ammo.btVector3(radius, radius, height * 0.5);
-                    shape = new Ammo.btCylinderShapeZ(halfExtents);
-                    break;
-            }
-        }
-
-        if (halfExtents)
-            Ammo.destroy(halfExtents);
-
-        return shape;
-    }
-}
-
-// Cone Collision System
-class CollisionConeSystemImpl extends CollisionSystemImpl {
-    createPhysicalShape(entity, data) {
-        const axis = (data.axis !== undefined) ? data.axis : 1;
-        const radius = (data.radius !== undefined) ? data.radius : 0.5;
-        const height = (data.height !== undefined) ? data.height : 1;
-
-        let shape = null;
-
-        if (typeof Ammo !== 'undefined') {
-            switch (axis) {
-                case 0:
-                    shape = new Ammo.btConeShapeX(radius, height);
-                    break;
-                case 1:
-                    shape = new Ammo.btConeShape(radius, height);
-                    break;
-                case 2:
-                    shape = new Ammo.btConeShapeZ(radius, height);
-                    break;
-            }
-        }
-
-        return shape;
-    }
-}
-
-// Mesh Collision System
-class CollisionMeshSystemImpl extends CollisionSystemImpl {
-    // override for the mesh implementation because the asset model needs
-    // special handling
-    beforeInitialize(component, data) {}
-
-    createAmmoMesh(mesh, node, shape) {
-        let triMesh;
-
-        if (this.system._triMeshCache[mesh.id]) {
-            triMesh = this.system._triMeshCache[mesh.id];
-        } else {
-            const vb = mesh.vertexBuffer;
-
-            const format = vb.getFormat();
-            let stride;
-            let positions;
-            for (let i = 0; i < format.elements.length; i++) {
-                const element = format.elements[i];
-                if (element.name === SEMANTIC_POSITION) {
-                    positions = new Float32Array(vb.lock(), element.offset);
-                    stride = element.stride / 4;
-                    break;
-                }
-            }
-
-            const indices = [];
-            mesh.getIndices(indices);
-            const numTriangles = mesh.primitive[0].count / 3;
-
-            const v1 = new Ammo.btVector3();
-            const v2 = new Ammo.btVector3();
-            const v3 = new Ammo.btVector3();
-            let i1, i2, i3;
-
-            const base = mesh.primitive[0].base;
-            triMesh = new Ammo.btTriangleMesh();
-            this.system._triMeshCache[mesh.id] = triMesh;
-
-            for (let i = 0; i < numTriangles; i++) {
-                i1 = indices[base + i * 3] * stride;
-                i2 = indices[base + i * 3 + 1] * stride;
-                i3 = indices[base + i * 3 + 2] * stride;
-                v1.setValue(positions[i1], positions[i1 + 1], positions[i1 + 2]);
-                v2.setValue(positions[i2], positions[i2 + 1], positions[i2 + 2]);
-                v3.setValue(positions[i3], positions[i3 + 1], positions[i3 + 2]);
-                triMesh.addTriangle(v1, v2, v3, true);
-            }
-
-            Ammo.destroy(v1);
-            Ammo.destroy(v2);
-            Ammo.destroy(v3);
-        }
-
-        const useQuantizedAabbCompression = true;
-        const triMeshShape = new Ammo.btBvhTriangleMeshShape(triMesh, useQuantizedAabbCompression);
-
-        const scaling = this.system._getNodeScaling(node);
-        triMeshShape.setLocalScaling(scaling);
-        Ammo.destroy(scaling);
-
-        const transform = this.system._getNodeTransform(node);
-        shape.addChildShape(transform, triMeshShape);
-        Ammo.destroy(transform);
-    }
-
-    createPhysicalShape(entity, data) {
-        if (typeof Ammo === 'undefined') return undefined;
-
-        if (data.model || data.render) {
-
-            const shape = new Ammo.btCompoundShape();
-
-            if (data.model) {
-                const meshInstances = data.model.meshInstances;
-                for (let i = 0; i < meshInstances.length; i++) {
-                    this.createAmmoMesh(meshInstances[i].mesh, meshInstances[i].node, shape);
-                }
-            } else if (data.render) {
-                const meshes = data.render.meshes;
-                for (let i = 0; i < meshes.length; i++) {
-                    this.createAmmoMesh(meshes[i], tempGraphNode, shape);
-                }
-            }
-
-            const entityTransform = entity.getWorldTransform();
-            const scale = entityTransform.getScale();
-            const vec = new Ammo.btVector3(scale.x, scale.y, scale.z);
-            shape.setLocalScaling(vec);
-            Ammo.destroy(vec);
-
-            return shape;
-        }
-
-        return undefined;
-    }
-
-    recreatePhysicalShapes(component) {
-        const data = component.data;
-
-        if (data.renderAsset || data.asset) {
-            if (component.enabled && component.entity.enabled) {
-                this.loadAsset(
-                    component,
-                    data.renderAsset || data.asset,
-                    data.renderAsset ? 'render' : 'model'
-                );
-                return;
-            }
-        }
-
-        this.doRecreatePhysicalShape(component);
-    }
-
-    loadAsset(component, id, property) {
-        const data = component.data;
-        const assets = this.system.app.assets;
-
-        const asset = assets.get(id);
-        if (asset) {
-            asset.ready((asset) => {
-                data[property] = asset.resource;
-                this.doRecreatePhysicalShape(component);
-            });
-            assets.load(asset);
-        } else {
-            assets.once('add:' + id, (asset) => {
-                asset.ready((asset) => {
-                    data[property] = asset.resource;
-                    this.doRecreatePhysicalShape(component);
-                });
-                assets.load(asset);
-            });
-        }
-    }
-
-    doRecreatePhysicalShape(component) {
-        const entity = component.entity;
-        const data = component.data;
-
-        if (data.model || data.render) {
-            this.destroyShape(data);
-
-            data.shape = this.createPhysicalShape(entity, data);
-
-            if (entity.rigidbody) {
-                entity.rigidbody.disableSimulation();
-                entity.rigidbody.createBody();
-
-                if (entity.enabled && entity.rigidbody.enabled) {
-                    entity.rigidbody.enableSimulation();
-                }
-            } else {
-                if (!entity.trigger) {
-                    entity.trigger = new Trigger(this.system.app, component, data);
-                } else {
-                    entity.trigger.initialize(data);
-                }
-            }
-        } else {
-            this.beforeRemove(entity, component);
-            this.remove(entity, data);
-        }
-    }
-
-    updateTransform(component, position, rotation, scale) {
-        if (component.shape) {
-            const entityTransform = component.entity.getWorldTransform();
-            const worldScale = entityTransform.getScale();
-
-            // if the scale changed then recreate the shape
-            const previousScale = component.shape.getLocalScaling();
-            if (worldScale.x !== previousScale.x() ||
-                worldScale.y !== previousScale.y() ||
-                worldScale.z !== previousScale.z()) {
-                this.doRecreatePhysicalShape(component);
-            }
-        }
-
-        super.updateTransform(component, position, rotation, scale);
-    }
-
-    destroyShape(data) {
-        if (!data.shape)
-            return;
-
-        const numShapes = data.shape.getNumChildShapes();
-        for (let i = 0; i < numShapes; i++) {
-            const shape = data.shape.getChildShape(i);
-            Ammo.destroy(shape);
-        }
-
-        Ammo.destroy(data.shape);
-        data.shape = null;
-    }
-
-    remove(entity, data) {
-        this.destroyShape(data);
-        super.remove(entity, data);
-    }
-}
-
-// Compound Collision System
-class CollisionCompoundSystemImpl extends CollisionSystemImpl {
-    createPhysicalShape(entity, data) {
-        if (typeof Ammo !== 'undefined') {
-            return new Ammo.btCompoundShape();
-        }
-        return undefined;
-    }
-
-    _addEachDescendant(entity) {
-        if (!entity.collision || entity.rigidbody)
-            return;
-
-        entity.collision._compoundParent = this;
-
-        if (entity !== this.entity) {
-            entity.collision.system.recreatePhysicalShapes(entity.collision);
-        }
-    }
-
-    _updateEachDescendant(entity) {
-        if (!entity.collision)
-            return;
-
-        if (entity.collision._compoundParent !== this)
-            return;
-
-        entity.collision._compoundParent = null;
-
-        if (entity !== this.entity && !entity.rigidbody) {
-            entity.collision.system.recreatePhysicalShapes(entity.collision);
-        }
-    }
-
-    _updateEachDescendantTransform(entity) {
-        if (!entity.collision || entity.collision._compoundParent !== this.collision._compoundParent)
-            return;
-
-        this.collision.system.updateCompoundChildTransform(entity);
-    }
-}
->>>>>>> 1dd73105
 
 /**
  * Manages creation of {@link CollisionComponent}s.
@@ -600,11 +53,7 @@
     constructor(app) {
         super(app);
 
-<<<<<<< HEAD
         this.schema.push('enabled');
-=======
-        this.id = 'collision';
->>>>>>> 1dd73105
 
         this.on('beforeremove', this.onBeforeRemove, this);
     }
