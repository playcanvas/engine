--- conflicted
+++ resolved
@@ -35,11 +35,8 @@
     'shape',
     'model',
     'render',
-<<<<<<< HEAD
-    'zoneCheck'
-=======
+    'zoneCheck',
     'checkVertexDuplicates'
->>>>>>> 14c877a9
 ];
 
 // Collision system implementations
@@ -210,11 +207,8 @@
             renderAsset: src.data.renderAsset,
             model: src.data.model,
             render: src.data.render,
-<<<<<<< HEAD
-            zoneCheck: src.data.zoneCheck
-=======
+            zoneCheck: src.data.zoneCheck,
             checkVertexDuplicates: src.data.checkVertexDuplicates
->>>>>>> 14c877a9
         };
 
         return this.system.addComponent(clone, data);
@@ -667,11 +661,8 @@
             'enabled',
             'linearOffset',
             'angularOffset',
-<<<<<<< HEAD
-            'zoneCheck'
-=======
+            'zoneCheck',
             'checkVertexDuplicates'
->>>>>>> 14c877a9
         ];
 
         // duplicate the input data because we are modifying it
