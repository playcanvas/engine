--- conflicted
+++ resolved
@@ -225,7 +225,6 @@
                         if (!data.paused) {
                             emitter.simTime += dt;
                             if (emitter.simTime > emitter.fixedTimeStep) {
-<<<<<<< HEAD
                                 numSteps = Math.floor(emitter.simTime / emitter.fixedTimeStep);
                                 emitter.simTime -= numSteps * emitter.fixedTimeStep;
                             }
@@ -235,11 +234,6 @@
                                     emitter.addTime(emitter.fixedTimeStep, false);
                                 }
                                 stats._updatesPerFrame += numSteps;
-=======
-                                emitter.addTime(emitter.simTime, false);
-                                emitter.simTime = 0;
-                                stats._updatesPerFrame++;
->>>>>>> 3f2b6562
                                 stats._frameTime += emitter._addTimeTime;
                                 emitter._addTimeTime = 0;
                             }
