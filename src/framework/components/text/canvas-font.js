Object.assign(pc, function () {
    var MAX_TEXTURE_SIZE = 4096;
    var DEFAULT_TEXTURE_SIZE = 2048;

<<<<<<< HEAD
=======
    function normalizeCharsSet(text) {
        // normalize unicode if needed
        var unicodeConverterFunc = this.app.systems.element.getUnicodeConverter();
        if (unicodeConverterFunc) {
            text = unicodeConverterFunc(text);
        }
        // strip duplicates
        var set = {};
        var symbols = pc.string.getSymbols(text);
        var i;
        for (i = 0; i < symbols.length; i++) {
            var ch = symbols[i];
            if (set[ch]) continue;
            set[ch] = ch;
        }
        var chars = Object.keys(set);
        // sort
        return chars.sort();
    }

>>>>>>> 350918c1
    /**
     * @private
     * @constructor
     * @name pc.CanvasFont
     * @classdesc Represents the resource of a canvas font asset.
     * @param {pc.Application} app The application
     * @param {Object} options The font options
     * @param {String} [options.fontName] The name of the font, use in the same manner as a CSS font
     * @param {String} [options.fontWeight] The weight of the font, e.g. 'normal', 'bold', defaults to "normal"
     * @param {Number} [options.fontSize] The size the font will be rendered into to the texture atlas at, defaults to 32
     * @param {pc.Color} [options.color] The color the font will be rendered into the texture atlas as, defaults to white
     * @param {Number} [options.width] The width of each texture atlas, defaults to 2048
     * @param {Number} [options.height] The height of each texture atlas, defaults to 2048
     * @param {Number} [options.getCharScale] A custom function which takes a codepoint and return scale value 0-1 to scale char down before rendering into atlas. Return -1 to use default scale value.
     */
    var CanvasFont = function (app, options) {
        this.type = "bitmap";

        this.app = app;

        this.intensity = 0;

        options = options || {};
        this.fontWeight = options.fontWeight || 'normal';
        this.fontSize = parseInt(options.fontSize, 10);
        this.glyphSize = this.fontSize;
        this.fontName = options.fontName || 'Arial';
        this.color = options.color || new pc.Color(1, 1, 1);

        this._customGetCharScale = options.getCharScale || null;

        var w = options.width > MAX_TEXTURE_SIZE ? MAX_TEXTURE_SIZE : (options.width || DEFAULT_TEXTURE_SIZE);
        var h = options.height > MAX_TEXTURE_SIZE ? MAX_TEXTURE_SIZE : (options.height || DEFAULT_TEXTURE_SIZE);

        // Create a canvas to do the text rendering
        var canvas = document.createElement('canvas');
        canvas.height = h;
        canvas.width = w;

        var texture = new pc.Texture(this.app.graphicsDevice, {
            format: pc.PIXELFORMAT_R8_G8_B8_A8,
            autoMipmap: true
        });

        texture.setSource(canvas);
        texture.minFilter = pc.FILTER_LINEAR_MIPMAP_LINEAR;
        texture.magFilter = pc.FILTER_LINEAR;
        texture.addressU = pc.ADDRESS_CLAMP_TO_EDGE;
        texture.addressV = pc.ADDRESS_CLAMP_TO_EDGE;

        this.textures = [texture];

        this.chars = "";
        this.data = {};
    };

    /**
     * @private
     * @function
     * @name pc.CanvasFont#createTextures
     * @description Render the nessecary textures for all characters in a string to be used for the canvas font
     * @param {String} text The string to look in
     */
    CanvasFont.prototype.createTextures = function (text) {
        var _chars = this._normalizeCharsSet(text);

        // different length so definitely update
        if (_chars.length !== this.chars.length) {
            this._renderAtlas(_chars);
            return;
        }

        // compare sorted characters for difference
        for (var i = 0; i < _chars.length; i++) {
            if (_chars[i] !== this.chars[i]) {
                this._renderAtlas(_chars);
                return;
            }
        }
    };

    /**
     * @private
     * @function
     * @name pc.CanvasFont#updateTextures
     * @description Ensures the existing textures include all the characters in a new string, and if not, any new
     * required textures are rendered as needed
     * @param {String} text The string to look for new characters in
     */
    CanvasFont.prototype.updateTextures = function (text) {
        var _chars = this._normalizeCharsSet(text);
        var newCharsSet = [];
        for (var i = 0; i < _chars.length; i++) {
            var char = _chars[i];
            if (!this.data.chars[char]) {
                newCharsSet.push(char);
            }
        }
        if (newCharsSet.length > 0) {
            this._renderAtlas(this.chars.concat(newCharsSet));
        }
    };

    /**
     * @private
     * @function
     * @name pc.CanvasFont#destroy
     * @description Tears down all resources used by the font
     */
    CanvasFont.prototype.destroy = function () {
        // call texture.destroy on any created textures
        for (var i = 0; i < this.textures.length; i++) {
            this.textures[i].destroy();
        }
        // null instance variables to make it obvious this font is no longer valid
        this.chars = null;
        this.color = null;
        this.data = null;
        this.fontName = null;
        this.fontSize = null;
        this.glyphSize = null;
        this.intensity = null;
        this.textures = null;
        this.type = null;
        this.fontWeight = null;
    };

    CanvasFont.prototype._renderAtlas = function (charsArray) {
        this.chars = charsArray;

        var numTextures = 1;
        var canvas = this.textures[numTextures - 1].getSource();
        var ctx = canvas.getContext('2d', {
            alpha: true
        });
        var w = ctx.canvas.width;
        var h = ctx.canvas.height;

        // fill color
        var color = this.color.toString(false);

        // generate a "transparent" color for the background
        // browsers seem to optimize away all color data if alpha=0
        // so setting alpha to min value and hope this isn't noticable
        // might be able to
        var a = this.color.a;
        this.color.a = 1 / 255;
        var transparent = this.color.toString(true);
        this.color.a = a;

        var TEXT_ALIGN = 'center';
        var TEXT_BASELINE = 'bottom';

        // Clear the context
        ctx.fillStyle = transparent;
        ctx.fillRect(0, 0, w, h);
        ctx.font = this.fontWeight + ' ' + this.fontSize.toString() + 'px "' + this.fontName + '"';
        ctx.textAlign = TEXT_ALIGN;
        ctx.textBaseline = TEXT_BASELINE;

        this.data = this._createJson(this.chars, this.fontName, w, h);

        var sx = this.glyphSize;
        var sy = this.glyphSize;
        var halfWidth = sx / 2;
        var _x = halfWidth;
        var _y = sy;
        var i;

        var symbols = pc.string.getSymbols(this.chars.join(''));
        var prevNumTextures = this.textures.length;
        for (i = 0; i < symbols.length; i++) {
            var ch = symbols[i];
            var code = pc.string.getCodePoint(symbols[i]);

            var fs = this._getCharScale(code) * this.fontSize;
            ctx.font = this.fontWeight + ' ' + fs.toString() + 'px "' + this.fontName + '"';
            ctx.textAlign = TEXT_ALIGN;
            ctx.textBaseline = TEXT_BASELINE;

            ctx.fillStyle = color;
            // Write text
            ctx.fillText(ch, _x, _y);
            var width = ctx.measureText(ch).width;
            var xoffset = (sx - width) / 2;
            var yoffset = 0;
            var xadvance = width;

            this._addChar(this.data, ch, code, _x - halfWidth, _y - sy, sx, sy, xoffset, yoffset, xadvance, numTextures - 1, w, h);

            _x += sx;
            if (_x + halfWidth > w) {
                // Wrap to the next row of this canvas if the right edge of the next glyph would overflow
                _x = halfWidth;
                _y += sy;
                if (_y > h) {
                    // We ran out of space on this texture!
                    // Copy the canvas into the texture and upload it
                    this.textures[numTextures - 1].upload();
                    // Create a new texture (if needed) and continue on
                    numTextures++;
                    _y = sy;
                    if (numTextures > prevNumTextures) {
                        canvas = document.createElement('canvas');
                        canvas.height = h;
                        canvas.width = w;
                        ctx = canvas.getContext('2d', {
                            alpha: true
                        });
                        // Clear the context
                        ctx.fillStyle = transparent;
                        ctx.fillRect(0, 0, w, h);
                        var texture = new pc.Texture(this.app.graphicsDevice, {
                            format: pc.PIXELFORMAT_R8_G8_B8_A8,
                            autoMipmap: true
                        });
                        texture.setSource(canvas);
                        texture.minFilter = pc.FILTER_LINEAR_MIPMAP_LINEAR;
                        texture.magFilter = pc.FILTER_LINEAR;
                        texture.addressU = pc.ADDRESS_CLAMP_TO_EDGE;
                        texture.addressV = pc.ADDRESS_CLAMP_TO_EDGE;
                        this.textures.push(texture);
                    } else {
                        canvas = this.textures[numTextures - 1].getSource();
                        ctx = canvas.getContext('2d', {
                            alpha: true
                        });
                        ctx.fillStyle = transparent;
                        ctx.fillRect(0, 0, w, h);
                    }
                }
            }
        }
        // Copy any remaining characters in the canvas into the last texture and upload it
        this.textures[numTextures - 1].upload();

        // Cleanup any remaining (unused) textures
        if (numTextures < prevNumTextures) {
            for (i = numTextures; i < prevNumTextures; i++) {
                this.textures[i].destroy();
            }
            this.textures.splice(numTextures);
        }
    };

    CanvasFont.prototype._createJson = function (chars, fontName, width, height) {
        var base = {
            "version": 3,
            "intensity": this.intensity,
            "info": {
                "face": fontName,
                "width": width,
                "height": height,
                "maps": [{
                    "width": width,
                    "height": height
                }]
            },
            "chars": {}
        };

        return base;
    };

    // Most characters are rendered at the same pixel size as specified
    // Some very tall characters will render outside of the box, for these
    // we scale them down when rendering and character data in the font
    // is set so that they are scaled up again when rendered in the quad
    //
    // This default implementation checks for capital letters with accents
    // and emoji-style unicode characters which are usually render too tall
    //
    // If we required we can allow a user-custom function here that users can
    // supply special cases for their character set
    CanvasFont.prototype._getCharScale = function (code) {
        // if a custom scale function is available use it
        // custom scale function can ignore chars by return -1
        if (this._customGetCharScale) {
            var scale = this._customGetCharScale(code);
            if (scale >= 0) {
                return scale;
            }
        }

        if (code >= 0x00C0 && code <= 0x00DD) {
            // capital letters with accents
            return 0.875;
        } else if (code >= 0x1f000 && code <= 0x1F9FF) {
            // "emoji" misc. images and emoticon range of unicode
            return 0.875;
        }

        return 1.0;
    };

    CanvasFont.prototype._addChar = function (json, char, charCode, x, y, w, h, xoffset, yoffset, xadvance, mapNum, mapW, mapH) {
        if (json.info.maps.length < mapNum + 1) {
            json.info.maps.push({ "width": mapW, "height": mapH });
        }

        var scale = this._getCharScale(charCode) * this.fontSize / 32;

        json.chars[char] = {
            "id": charCode,
            "letter": char,
            "x": x,
            "y": y,
            "width": w,
            "height": h,
            "xadvance": xadvance / scale,
            "xoffset": xoffset / scale,
            "yoffset": yoffset / scale,
            "scale": scale,
            "range": 1,
            "map": mapNum,
            "bounds": [0, 0, w / scale, h / scale]
        };
    };


    // take a unicode string and produce
    // the set of characters used to create that string
    // e.g. "abcabcabc" -> ['a', 'b', 'c']
    CanvasFont.prototype._normalizeCharsSet = function (text) {
        // normalize unicode if needed
        var unicodeConverterFunc = this.app.systems.element.getUnicodeConverter();
        if (unicodeConverterFunc) {
            text = unicodeConverterFunc(text);
        }
        // strip duplicates
        var set = {};
        var symbols = pc.string.getSymbols(text);
        var i;
        for (i = 0; i < symbols.length; i++) {
            var ch = symbols[i];
            if (set[ch]) continue;
            set[ch] = ch;
        }
        var chars = Object.keys(set);
        // sort
        return chars.sort();
    }

    return {
        CanvasFont: CanvasFont
    };
}());<|MERGE_RESOLUTION|>--- conflicted
+++ resolved
@@ -2,29 +2,6 @@
     var MAX_TEXTURE_SIZE = 4096;
     var DEFAULT_TEXTURE_SIZE = 2048;
 
-<<<<<<< HEAD
-=======
-    function normalizeCharsSet(text) {
-        // normalize unicode if needed
-        var unicodeConverterFunc = this.app.systems.element.getUnicodeConverter();
-        if (unicodeConverterFunc) {
-            text = unicodeConverterFunc(text);
-        }
-        // strip duplicates
-        var set = {};
-        var symbols = pc.string.getSymbols(text);
-        var i;
-        for (i = 0; i < symbols.length; i++) {
-            var ch = symbols[i];
-            if (set[ch]) continue;
-            set[ch] = ch;
-        }
-        var chars = Object.keys(set);
-        // sort
-        return chars.sort();
-    }
-
->>>>>>> 350918c1
     /**
      * @private
      * @constructor
