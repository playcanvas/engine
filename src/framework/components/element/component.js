--- conflicted
+++ resolved
@@ -741,12 +741,8 @@
             }
 
             // if there is a screen, update draw-order
-<<<<<<< HEAD
             if (this.screen && this.screen.screen) {
-=======
-            if (this.screen) {
                 this._unbindScreen(this.screen.screen);
->>>>>>> ca117b04
                 this.screen.screen.syncDrawOrder();
             }
         },
