--- conflicted
+++ resolved
@@ -206,18 +206,10 @@
             var element = this.element;
             var p = this.localPosition.data;
             var pvt = element._pivot.data;
-<<<<<<< HEAD
-            element._margin.data[0] = p[0] - element._width * pvt[0];
-            element._margin.data[2] = (element._localAnchor.data[2] - element._localAnchor.data[0]) - element._width - element._margin.data[0];
-            element._margin.data[1] = p[1] - element._height * pvt[1];
-            element._margin.data[3] = (element._localAnchor.data[3] - element._localAnchor.data[1]) - element._height - element._margin.data[1];
-=======
             element._margin.data[0] = p[0] - element._calculatedWidth * pvt[0];
             element._margin.data[2] = (element._localAnchor.data[2] - element._localAnchor.data[0]) - element._calculatedWidth - element._margin.data[0];
             element._margin.data[1] = p[1] - element._calculatedHeight * pvt[1];
             element._margin.data[3] = (element._localAnchor.data[3]-element._localAnchor.data[1]) - element._calculatedHeight - element._margin.data[1];
->>>>>>> 8a86ccaf
-
 
             if (! this._dirtyLocal)
                 this._dirtify(true);
@@ -269,17 +261,10 @@
                 // update margin
                 var p = this.localPosition.data;
                 var pvt = element._pivot.data;
-<<<<<<< HEAD
-                element._margin.data[0] = p[0] - element._width * pvt[0];
-                element._margin.data[2] = (element._localAnchor.data[2] - element._localAnchor.data[0]) - element._width - element._margin.data[0];
-                element._margin.data[1] = p[1] - element._height * pvt[1];
-                element._margin.data[3] = (element._localAnchor.data[3] - element._localAnchor.data[1]) - element._height - element._margin.data[1];
-=======
                 element._margin.data[0] = p[0] - element._calculatedWidth * pvt[0];
                 element._margin.data[2] = (element._localAnchor.data[2] - element._localAnchor.data[0]) - element._calculatedWidth - element._margin.data[0];
                 element._margin.data[1] = p[1] - element._calculatedHeight * pvt[1];
                 element._margin.data[3] = (element._localAnchor.data[3]-element._localAnchor.data[1]) - element._calculatedHeight - element._margin.data[1];
->>>>>>> 8a86ccaf
 
                 this._dirtyLocal = false;
             }
@@ -761,19 +746,7 @@
         // internal set width without updating margin
         _setWidth: function (w) {
             this._width = w;
-<<<<<<< HEAD
-
-            var i, l;
-            var c = this.entity._children;
-            for (i = 0, l = c.length; i < l; i++) {
-                if (c[i].element) {
-                    c[i].element._anchorDirty = true;
-                    c[i].element._sizeDirty = true;
-                }
-            }
-=======
             this._setCalculatedWidth(w, false);
->>>>>>> 8a86ccaf
 
             this.fire('set:width', this._width);
         },
@@ -791,9 +764,6 @@
 
             this._calculatedWidth = value;
 
-<<<<<<< HEAD
-            var i, l;
-=======
             if (updateMargins) {
                 var p = this.entity.getLocalPosition().data;
                 var pvt = this._pivot.data;
@@ -833,7 +803,6 @@
 
         _flagChildrenAsDirty: function() {
             var i,l;
->>>>>>> 8a86ccaf
             var c = this.entity._children;
             for (i = 0, l = c.length; i < l; i++) {
                 if (c[i].element) {
@@ -998,11 +967,7 @@
             this._setWidth(wr - wl);
 
             // update position
-<<<<<<< HEAD
-            p.x = (this._localAnchor.data[2] - this._localAnchor.data[0]) - value - (this._width * (1 - this._pivot.data[0]));
-=======
             p.x = (this._localAnchor.data[2]-this._localAnchor.data[0]) - value - (this._calculatedWidth*(1-this._pivot.data[0]));
->>>>>>> 8a86ccaf
             this.entity.setLocalPosition(p);
         }
     });
@@ -1019,11 +984,7 @@
             var wt = this._localAnchor.data[3] - value;
             this._setHeight(wt - wb);
 
-<<<<<<< HEAD
-            p.y = (this._localAnchor.data[3] - this._localAnchor.data[1]) - value - this._height * (1 - this._pivot.data[1]);
-=======
             p.y = (this._localAnchor.data[3] - this._localAnchor.data[1]) - value - this._calculatedHeight*(1-this._pivot.data[1]);
->>>>>>> 8a86ccaf
             this.entity.setLocalPosition(p);
         }
     });
@@ -1040,11 +1001,7 @@
             var wb = this._localAnchor.data[1] + value;
             this._setHeight(wt - wb);
 
-<<<<<<< HEAD
-            p.y = value + this._height * this._pivot.data[1];
-=======
             p.y = value + this._calculatedHeight*this._pivot.data[1];
->>>>>>> 8a86ccaf
             this.entity.setLocalPosition(p);
         }
     });
@@ -1058,24 +1015,6 @@
             this._width = value;
             this._setCalculatedWidth(value, true);
 
-<<<<<<< HEAD
-            // reset margin data
-            var p = this.entity.getLocalPosition().data;
-            var pvt = this._pivot.data;
-            this._margin.data[0] = p[0] - this._width * pvt[0];
-            this._margin.data[2] = (this._localAnchor.data[2] - this._localAnchor.data[0]) - this._width - this._margin.data[0];
-
-
-            var i, l;
-            var c = this.entity._children;
-            for (i = 0, l = c.length; i < l; i++) {
-                if (c[i].element) {
-                    c[i].element._anchorDirty = true;
-                    c[i].element._sizeDirty = true;
-                }
-            }
-=======
->>>>>>> 8a86ccaf
             this.fire('set:width', this._width);
         }
     });
@@ -1089,22 +1028,6 @@
             this._height = value;
             this._setCalculatedHeight(value, true);
 
-<<<<<<< HEAD
-            // reset margin data
-            var p = this.entity.getLocalPosition().data;
-            var pvt = this._pivot.data;
-            this._margin.data[1] = p[1] - this._height * pvt[1];
-            this._margin.data[3] = (this._localAnchor.data[3] - this._localAnchor.data[1]) - this._height - this._margin.data[1];
-
-            var i, l;
-            var c = this.entity._children;
-            for (i = 0, l = c.length; i < l; i++) {
-                if (c[i].element) {
-                    c[i].element._anchorDirty = true;
-                    c[i].element._sizeDirty = true;
-                }
-            }
-=======
             this.fire('set:height', this._height);
         }
     });
@@ -1113,7 +1036,6 @@
         get: function () {
             return this._calculatedWidth;
         },
->>>>>>> 8a86ccaf
 
         set: function (value) {
             this._setCalculatedWidth(value, true);
