--- conflicted
+++ resolved
@@ -539,17 +539,8 @@
     }
 
     _removeMeshInstance(meshInstance) {
-<<<<<<< HEAD
 
         meshInstance.destroy();
-=======
-        meshInstance.material = null;
-
-        const oldMesh = meshInstance.mesh;
-        if (oldMesh) {
-            oldMesh.destroy();
-        }
->>>>>>> 1f5ce943
 
         const idx = this._model.meshInstances.indexOf(meshInstance);
         if (idx !== -1)
