--- conflicted
+++ resolved
@@ -505,13 +505,8 @@
                 var prevQuad = 0;
                 for (var line in this._meshInfo[i].lines) {
                     var index = this._meshInfo[i].lines[line];
-<<<<<<< HEAD
-                    var hoffset = - hp * this._element.width + ha * (this._element.width - this._lineWidths[parseInt(line, 10)]);
-                    var voffset = (1 - vp) * this._element.height - fontMaxY - (1 - va) * (this._element.height - this.height);
-=======
                     var hoffset = - hp * this._element.calculatedWidth + ha * (this._element.calculatedWidth - this._lineWidths[parseInt(line,10)]);
                     var voffset = (1 - vp) * this._element.calculatedHeight - fontMaxY - (1 - va) * (this._element.calculatedHeight - this.height);
->>>>>>> 8a86ccaf
 
                     for (quad = prevQuad; quad <= index; quad++) {
                         this._meshInfo[i].positions[quad * 4 * 3] += hoffset;
