Object.assign(pc, function () {
    // #ifdef DEBUG
    var _debugLogging = false;
    // #endif

    var maskOffset = 0.5;
    var maskOffsetIncrement = 0.001;

    var ImageRenderable = function (entity, mesh, material) {
        this._entity = entity;
        this._element = entity.element;

        this.model = new pc.Model();
        this.node = new pc.GraphNode();
        this.model.graph = this.node;

        this.mesh = mesh;
        this.meshInstance = new pc.MeshInstance(this.node, this.mesh, material);
        this.meshInstance.name = 'ImageElement: ' + entity.name;
        this.meshInstance.castShadow = false;
        this.meshInstance.receiveShadow = false;

        this.model.meshInstances.push(this.meshInstance);

        this._entity.addChild(this.model.graph);
        this.model._entity = this._entity;

        this.unmaskMeshInstance = null;
    };

    ImageRenderable.prototype.destroy = function () {
        this._element.removeModelFromLayers(this.model);
        this.model.destroy();
        this.model = null;
        this.node = null;
        this.mesh = null;
        this.meshInstance = null;
        this._entity = null;
        this._element = null;
    };

    ImageRenderable.prototype.setMesh = function (mesh) {
        this.mesh = mesh;

        this.meshInstance.mesh = mesh;
        this.meshInstance.visible = !!mesh;

        if (this.unmaskMeshInstance) {
            this.unmaskMeshInstance.mesh = mesh;
        }
        this.forceUpdateAabb();
    };

    ImageRenderable.prototype.setMask = function (mask) {
        if (mask) {
            this.unmaskMeshInstance = new pc.MeshInstance(this.node, this.mesh, this.meshInstance.material);
            this.unmaskMeshInstance.name = 'Unmask: ' + this._entity.name;
            this.unmaskMeshInstance.castShadow = false;
            this.unmaskMeshInstance.receiveShadow = false;
            this.unmaskMeshInstance.pick = false;

            this.model.meshInstances.push(this.unmaskMeshInstance);

            // copy parameters
            for (var name in this.meshInstance.parameters) {
                this.unmaskMeshInstance.setParameter(name, this.meshInstance.parameters[name].data);
            }
        } else {
            // remove unmask mesh instance from model
            var idx = this.model.meshInstances.indexOf(this.unmaskMeshInstance);
            if (idx >= 0) {
                this.model.meshInstances.splice(idx, 1);
            }

            this.unmaskMeshInstance = null;
        }

        // remove model then re-add to update to current mesh instances
        if (this._entity.enabled && this._element.enabled) {
            this._element.removeModelFromLayers(this.model);
            this._element.addModelToLayers(this.model);
        }
    };

    ImageRenderable.prototype.setMaterial = function (material) {
        this.meshInstance.material = material;

        if (this.unmaskMeshInstance) {
            this.unmaskMeshInstance.material = material;
        }
    };

    ImageRenderable.prototype.setParameter = function (name, value) {
        this.meshInstance.setParameter(name, value);
        if (this.unmaskMeshInstance) {
            this.unmaskMeshInstance.setParameter(name, value);
        }
    };

    ImageRenderable.prototype.deleteParameter = function (name) {
        this.meshInstance.deleteParameter(name);
        if (this.unmaskMeshInstance) {
            this.unmaskMeshInstance.deleteParameter(name);
        }
    };

    ImageRenderable.prototype.setUnmaskDrawOrder = function () {
        var getLastChild = function (e) {
            var last;
            var c = e.getChildren();
            var l = c.length;
            if (l) {
                for (var i = 0; i < l; i++) {
                    if (c[i].element) {
                        last = c[i];
                    }
                }

                if (!last) return null;

                var child = getLastChild(last);
                if (child) {
                    return child;
                } else {
                    return last;
                }
            } else {
                return null;
            }
        };

        // The unmask mesh instance renders into the stencil buffer
        // with the ref of the previous mask. This essentially "clears"
        // the mask value
        //
        // The unmask has a drawOrder set to be mid-way between the last child of the
        // masked hierarchy and the next child to be drawn.
        //
        // The offset is reduced by a small fraction each time so that if multiple masks
        // end on the same last child they are unmasked in the correct order.
        if (this.unmaskMeshInstance) {
            var lastChild = getLastChild(this._entity);
            if (lastChild && lastChild.element) {
                this.unmaskMeshInstance.drawOrder = lastChild.element.drawOrder + lastChild.element.getMaskOffset();
            } else {
                this.unmaskMeshInstance.drawOrder = this.meshInstance.drawOrder + this._element.getMaskOffset();
            }
            // #ifdef DEBUG
            if (_debugLogging) console.log('setDrawOrder: ', this.unmaskMeshInstance.name, this.unmaskMeshInstance.drawOrder);
            // #endif
        }
    };

    ImageRenderable.prototype.setDrawOrder = function (drawOrder) {
        // #ifdef DEBUG
        if (_debugLogging) console.log('setDrawOrder: ', this.meshInstance.name, drawOrder);
        // #endif
        this.meshInstance.drawOrder = drawOrder;
    }

    ImageRenderable.prototype.setCull = function (cull) {
        this.meshInstance.cull = cull;

        if (this.unmaskMeshInstance) {
            this.unmaskMeshInstance.cull = cull;
        }
    };


    ImageRenderable.prototype.setScreenSpace = function (screenSpace) {
        this.meshInstance.screenSpace = screenSpace;

        if (this.unmaskMeshInstance) {
            this.unmaskMeshInstance.screenSpace = screenSpace;
        }
    };


    ImageRenderable.prototype.setLayer = function (layer) {
        this.meshInstance.layer = layer;

        if (this.unmaskMeshInstance) {
            this.unmaskMeshInstance.layer = layer;
        }
    };

    ImageRenderable.prototype.forceUpdateAabb = function (mask) {
        this.meshInstance._aabbVer = -1;
        if (this.unmaskMeshInstance) {
            this.unmaskMeshInstance._aabbVer = -1;
        }
    };

    ImageRenderable.prototype.setAabbFunc = function (fn) {
        this.meshInstance._updateAabbFunc = fn;
        if (this.unmaskMeshInstance) {
            this.unmaskMeshInstance._updateAabbFunc = fn;
        }
    };


    var ImageElement = function ImageElement(element) {
        this._element = element;
        this._entity = element.entity;
        this._system = element.system;

        // public
        this._textureAsset = null;
        this._texture = null;
        this._materialAsset = null;
        this._material = null;
        this._spriteAsset = null;
        this._sprite = null;
        this._spriteFrame = 0;
        this._pixelsPerUnit = null;

        this._rect = new pc.Vec4(0, 0, 1, 1); // x, y, w, h

        this._color = new pc.Color(1, 1, 1, 1);

        this._mask = false; // this image element is a mask
        this._maskRef = 0; // id used in stencil buffer to mask

        this._maskedBy = null; // entity that is masking this element

        // private
        this._positions = [];
        this._normals = [];
        this._uvs = [];
        this._indices = [];

        // 9-slicing
        this._outerScale = new pc.Vec2();
        this._innerOffset = new pc.Vec4();
        this._atlasRect = new pc.Vec4();

        this._defaultMesh = this._createMesh();
        this._renderable = new ImageRenderable(this._entity, this._defaultMesh, this._material);

        this._updateAabbFunc = this._updateAabb.bind(this);

        // initialize based on screen
        this._onScreenChange(this._element.screen);

        // listen for events
        this._element.on('resize', this._onParentResizeOrPivotChange, this);
        this._element.on('set:pivot', this._onParentResizeOrPivotChange, this);
        this._element.on('screen:set:screenspace', this._onScreenSpaceChange, this);
        this._element.on('set:screen', this._onScreenChange, this);
        this._element.on('set:draworder', this._onDrawOrderChange, this);
        this._element.on('screen:set:resolution', this._onResolutionChange, this);
    };

    Object.assign(ImageElement.prototype, {
        destroy: function () {
<<<<<<< HEAD
            if (this._model) {
                this._element.removeModelFromLayers(this._model);
                // reset mesh to the default because that's the mesh we want destroyed
                // and not possible a mesh from the sprite asset that might be
                // used elsewhere
                this._meshInstance.mesh = this._defaultMesh;
                this._model.destroy();
                this._model = null;
                this._defaultMesh = null;
            }
=======
            this._renderable.setMesh(this._defaultMesh);
            this._renderable.destroy();
>>>>>>> e86baec9

            this._element.off('resize', this._onParentResizeOrPivotChange, this);
            this._element.off('set:pivot', this._onParentResizeOrPivotChange, this);
            this._element.off('screen:set:screenspace', this._onScreenSpaceChange, this);
            this._element.off('set:screen', this._onScreenChange, this);
            this._element.off('set:draworder', this._onDrawOrderChange, this);
            this._element.off('screen:set:resolution', this._onResolutionChange, this);

            var asset;
            var app = this._system.app;

            // reset all assets to unbind all asset events
            this.textureAsset = null;
            this.spriteAsset = null;
            this.materialAsset = null;
        },

        _onResolutionChange: function (res) {
        },

        _onParentResizeOrPivotChange: function () {
            if (this._renderable.mesh) this._updateMesh(this._renderable.mesh);
        },

        _onScreenSpaceChange: function (value) {
            this._updateMaterial(value);
        },

        _onScreenChange: function (screen, previous) {
            if (screen) {
                this._updateMaterial(screen.screen.screenSpace);

            } else {
                this._updateMaterial(false);
            }
        },

        _onDrawOrderChange: function (order) {
            this._renderable.setDrawOrder(order);

            if (this.mask &&this._element.screen) {
                this._element.screen.screen.once('syncdraworder', function () {
                    this._renderable.setUnmaskDrawOrder();
                }, this);
            }
        },

        // Returns true if we are using a material
        // other than the default materials
        _hasUserMaterial: function () {
            return !!this._materialAsset ||
                   (!!this._material &&
                    this._system.defaultImageMaterials.indexOf(this._material) === -1);
        },

        _use9Slicing: function () {
            return this.sprite && (this.sprite.renderMode === pc.SPRITE_RENDERMODE_SLICED || this.sprite.renderMode === pc.SPRITE_RENDERMODE_TILED);
        },

        _updateMaterial: function (screenSpace) {
            if (screenSpace) {
                if (!this._hasUserMaterial()) {
                    if (this._mask) {
                        if (this.sprite) {
                            if (this.sprite.renderMode === pc.SPRITE_RENDERMODE_SLICED) {
                                this._material = this._system.defaultScreenSpaceImageMask9SlicedMaterial;
                            } else if (this.sprite.renderMode === pc.SPRITE_RENDERMODE_TILED) {
                                this._material = this._system.defaultScreenSpaceImageMask9TiledMaterial;
                            } else {
                                this._material = this._system.defaultScreenSpaceImageMaskMaterial;
                            }
                        } else {
                            this._material = this._system.defaultScreenSpaceImageMaskMaterial;
                        }
                    } else {
                        if (this.sprite) {
                            if (this.sprite.renderMode === pc.SPRITE_RENDERMODE_SLICED) {
                                this._material = this._system.defaultScreenSpaceImage9SlicedMaterial;
                            } else if (this.sprite.renderMode === pc.SPRITE_RENDERMODE_TILED) {
                                this._material = this._system.defaultScreenSpaceImage9TiledMaterial;
                            } else {
                                this._material = this._system.defaultScreenSpaceImageMaterial;
                            }
                        } else {
                            this._material = this._system.defaultScreenSpaceImageMaterial;
                        }
                    }

                }

                if (this._renderable) this._renderable.setCull(false);

            } else {
                if (!this._hasUserMaterial()) {
                    if (this._mask) {
                        if (this.sprite) {
                            if (this.sprite.renderMode === pc.SPRITE_RENDERMODE_SLICED) {
                                this._material = this._system.defaultImage9SlicedMaskMaterial;
                            } else if (this.sprite.renderMode === pc.SPRITE_RENDERMODE_TILED) {
                                this._material = this._system.defaultImage9TiledMaskMaterial;
                            } else {
                                this._material = this._system.defaultImageMaskMaterial;
                            }
                        } else {
                            this._material = this._system.defaultImageMaskMaterial;
                        }
                    } else {
                        if (this.sprite) {
                            if (this.sprite.renderMode === pc.SPRITE_RENDERMODE_SLICED) {
                                this._material = this._system.defaultImage9SlicedMaterial;
                            } else if (this.sprite.renderMode === pc.SPRITE_RENDERMODE_TILED) {
                                this._material = this._system.defaultImage9TiledMaterial;
                            } else {
                                this._material = this._system.defaultImageMaterial;
                            }
                        } else {
                            this._material = this._system.defaultImageMaterial;
                        }
                    }
                }

                if (this._renderable) this._renderable.setCull(true);
            }

            if (this._renderable) {
                this._renderable.setMaterial(this._material);
                this._renderable.setScreenSpace(screenSpace);
                this._renderable.setLayer(screenSpace ? pc.scene.LAYER_HUD : pc.scene.LAYER_WORLD);
            }
        },

        // build a quad for the image
        _createMesh: function () {
            var w = this._element.calculatedWidth;
            var h = this._element.calculatedHeight;

            this._positions[0] = 0;
            this._positions[1] = 0;
            this._positions[2] = 0;
            this._positions[3] = w;
            this._positions[4] = 0;
            this._positions[5] = 0;
            this._positions[6] = w;
            this._positions[7] = h;
            this._positions[8] = 0;
            this._positions[9] = 0;
            this._positions[10] = h;
            this._positions[11] = 0;

            for (var i = 0; i < 12; i += 3) {
                this._normals[i] = 0;
                this._normals[i + 1] = 0;
                this._normals[i + 2] = 1;
            }

            this._uvs[0] = this._rect.data[0];
            this._uvs[1] = this._rect.data[1];
            this._uvs[2] = this._rect.data[0] + this._rect.data[2];
            this._uvs[3] = this._rect.data[1];
            this._uvs[4] = this._rect.data[0] + this._rect.data[2];
            this._uvs[5] = this._rect.data[1] + this._rect.data[3];
            this._uvs[6] = this._rect.data[0];
            this._uvs[7] = this._rect.data[1] + this._rect.data[3];

            this._indices[0] = 0;
            this._indices[1] = 1;
            this._indices[2] = 3;
            this._indices[3] = 2;
            this._indices[4] = 3;
            this._indices[5] = 1;

            var mesh = pc.createMesh(this._system.app.graphicsDevice, this._positions, { uvs: this._uvs, normals: this._normals, indices: this._indices });
            this._updateMesh(mesh);

            return mesh;
        },

        _updateMesh: function (mesh) {
            var i;
            var w = this._element.calculatedWidth;
            var h = this._element.calculatedHeight;

            // update material
            if (this._element.screen) {
                this._updateMaterial(this._element.screen.screen.screenSpace);
            } else {
                this._updateMaterial();
            }

            // force update meshInstance aabb
            if (this._renderable) this._renderable.forceUpdateAabb();

            if (this.sprite && (this.sprite.renderMode === pc.SPRITE_RENDERMODE_SLICED || this.sprite.renderMode === pc.SPRITE_RENDERMODE_TILED)) {

                // calculate inner offset from the frame's border
                var frameData = this._sprite.atlas.frames[this._sprite.frameKeys[this._spriteFrame]];
                var borderWidthScale = 2 / frameData.rect.z;
                var borderHeightScale = 2 / frameData.rect.w;

                this._innerOffset.set(
                    frameData.border.x * borderWidthScale,
                    frameData.border.y * borderHeightScale,
                    frameData.border.z * borderWidthScale,
                    frameData.border.w * borderHeightScale
                );

                var tex = this.sprite.atlas.texture;
                this._atlasRect.set(frameData.rect.x / tex.width,
                                    frameData.rect.y / tex.height,
                                    frameData.rect.z / tex.width,
                                    frameData.rect.w / tex.height);

                // scale: apply PPU
                var ppu = this._pixelsPerUnit !== null ? this._pixelsPerUnit : this.sprite.pixelsPerUnit;
                var scaleMulX = frameData.rect.z / ppu;
                var scaleMulY = frameData.rect.w / ppu;

                // scale borders if necessary instead of overlapping
                this._outerScale.set(Math.max(w, this._innerOffset.x * scaleMulX), Math.max(h, this._innerOffset.y * scaleMulY));

                var scaleX = scaleMulX;
                var scaleY = scaleMulY;

                this._outerScale.x /= scaleMulX;
                this._outerScale.y /= scaleMulY;

                // scale: shrinking below 1
                scaleX *= pc.math.clamp(w / (this._innerOffset.x * scaleMulX), 0.0001, 1);
                scaleY *= pc.math.clamp(h / (this._innerOffset.y * scaleMulY), 0.0001, 1);

                // set scale
                if (this._renderable) {
                    this._renderable.setParameter('innerOffset', this._innerOffset.data);
                    this._renderable.setParameter('atlasRect', this._atlasRect.data);
                    this._renderable.setParameter('outerScale', this._outerScale.data);
                    this._renderable.setAabbFunc(this._updateAabbFunc);

                    this._renderable.node.setLocalScale(scaleX, scaleY, 1);
                    this._renderable.node.setLocalPosition((0.5 - this._element.pivot.x) * w, (0.5 - this._element.pivot.y) * h, 0);
                }
            } else {
                this._positions[0] = 0;
                this._positions[1] = 0;
                this._positions[2] = 0;
                this._positions[3] = w;
                this._positions[4] = 0;
                this._positions[5] = 0;
                this._positions[6] = w;
                this._positions[7] = h;
                this._positions[8] = 0;
                this._positions[9] = 0;
                this._positions[10] = h;
                this._positions[11] = 0;

                // offset for pivot
                var hp = this._element.pivot.data[0];
                var vp = this._element.pivot.data[1];

                for (i = 0; i < this._positions.length; i += 3) {
                    this._positions[i] -= hp * w;
                    this._positions[i + 1] -= vp * h;
                }

                w = 1;
                h = 1;
                var rect = this._rect;

                if (this._sprite && this._sprite.frameKeys[this._spriteFrame] && this._sprite.atlas) {
                    var frame = this._sprite.atlas.frames[this._sprite.frameKeys[this._spriteFrame]];
                    if (frame) {
                        rect = frame.rect;
                        w = this._sprite.atlas.texture.width;
                        h = this._sprite.atlas.texture.height;
                    }
                }

                this._uvs[0] = rect.data[0] / w;
                this._uvs[1] = rect.data[1] / h;
                this._uvs[2] = (rect.data[0] + rect.data[2]) / w;
                this._uvs[3] = rect.data[1] / h;
                this._uvs[4] = (rect.data[0] + rect.data[2]) / w;
                this._uvs[5] = (rect.data[1] + rect.data[3]) / h;
                this._uvs[6] = rect.data[0] / w;
                this._uvs[7] = (rect.data[1] + rect.data[3]) / h;

                var vb = mesh.vertexBuffer;
                var it = new pc.VertexIterator(vb);
                var numVertices = 4;
                for (i = 0; i < numVertices; i++) {
                    it.element[pc.SEMANTIC_POSITION].set(this._positions[i * 3 + 0], this._positions[i * 3 + 1], this._positions[i * 3 + 2]);
                    it.element[pc.SEMANTIC_NORMAL].set(this._normals[i * 3 + 0], this._normals[i * 3 + 1], this._normals[i * 3 + 2]);
                    it.element[pc.SEMANTIC_TEXCOORD0].set(this._uvs[i * 2 + 0], this._uvs[i * 2 + 1]);

                    it.next();
                }
                it.end();

                mesh.aabb.compute(this._positions);

                if (this._renderable) {
                    this._renderable.node.setLocalScale(1, 1, 1);
                    this._renderable.node.setLocalPosition(0, 0, 0);

                    this._renderable.setAabbFunc(null);
                }

            }
        },

        // updates AABB while 9-slicing
        _updateAabb: function (aabb) {
            aabb.center.set(0, 0, 0);
            aabb.halfExtents.set(this._outerScale.x * 0.5, this._outerScale.y * 0.5, 0.001);
            aabb.setFromTransformedAabb(aabb, this._renderable.node.getWorldTransform());
            return aabb;
        },

        _toggleMask: function () {
            this._element._dirtifyMask();

            var screenSpace = this._element.screen ? this._element.screen.screen.screenSpace : false;
            this._updateMaterial(screenSpace);

            this._renderable.setMask(!!this._mask);
        },

        _onMaterialLoad: function (asset) {
            this.material = asset.resource;
        },

        _onMaterialAdded: function (asset) {
            this._system.app.assets.off('add:' + asset.id, this._onMaterialAdded, this);
            if (this._materialAsset === asset.id) {
                this._bindMaterialAsset(asset);
            }
        },

        _bindMaterialAsset: function (asset) {
            asset.on("load", this._onMaterialLoad, this);
            asset.on("change", this._onMaterialChange, this);
            asset.on("remove", this._onMaterialRemove, this);

            if (asset.resource) {
                this._onMaterialLoad(asset);
            } else {
                this._system.app.assets.load(asset);
            }
        },

        _unbindMaterialAsset: function (asset) {
            asset.off("load", this._onMaterialLoad, this);
            asset.off("change", this._onMaterialChange, this);
            asset.off("remove", this._onMaterialRemove, this);
        },

        _onMaterialChange: function () {

        },

        _onMaterialRemove: function () {

        },

        _onTextureAdded: function (asset) {
            this._system.app.assets.off('add:' + asset.id, this._onTextureAdded, this);
            if (this._textureAsset === asset.id) {
                this._bindTextureAsset(asset);
            }
        },

        _bindTextureAsset: function (asset) {
            asset.on("load", this._onTextureLoad, this);
            asset.on("change", this._onTextureChange, this);
            asset.on("remove", this._onTextureRemove, this);

            if (asset.resource) {
                this._onTextureLoad(asset);
            } else {
                this._system.app.assets.load(asset);
            }
        },

        _unbindTextureAsset: function (asset) {
            asset.off("load", this._onTextureLoad, this);
            asset.off("change", this._onTextureChange, this);
            asset.off("remove", this._onTextureRemove, this);
        },

        _onTextureLoad: function (asset) {
            this.texture = asset.resource;
        },

        _onTextureChange: function (asset) {

        },

        _onTextureRemove: function (asset) {

        },

        // When sprite asset is added bind it
        _onSpriteAssetAdded: function (asset) {
            this._system.app.assets.off('add:' + asset.id, this._onSpriteAssetAdded, this);
            if (this._spriteAsset === asset.id) {
                this._bindSpriteAsset(asset);
            }
        },

        // Hook up event handlers on sprite asset
        _bindSpriteAsset: function (asset) {
            asset.on("load", this._onSpriteAssetLoad, this);
            asset.on("change", this._onSpriteAssetChange, this);
            asset.on("remove", this._onSpriteAssetRemove, this);

            if (asset.resource) {
                this._onSpriteAssetLoad(asset);
            } else {
                this._system.app.assets.load(asset);
            }
        },

        _unbindSpriteAsset: function (asset) {
            asset.off("load", this._onSpriteAssetLoad, this);
            asset.off("change", this._onSpriteAssetChange, this);
            asset.off("remove", this._onSpriteAssetRemove, this);
        },

        // Hook up event handlers on sprite asset
        _bindSprite: function (sprite) {
            sprite.on('set:meshes', this._onSpriteMeshesChange, this);
            sprite.on('set:pixelsPerUnit', this._onSpritePpuChange, this);
            sprite.on('set:atlas', this._onAtlasTextureChange, this);
            if (sprite.atlas) {
                sprite.atlas.on('set:texture', this._onAtlasTextureChange, this);
            }
        },

        _unbindSprite: function (sprite) {
            sprite.off('set:meshes', this._onSpriteMeshesChange, this);
            sprite.off('set:pixelsPerUnit', this._onSpritePpuChange, this);
            sprite.off('set:atlas', this._onAtlasTextureChange, this);
            if (sprite.atlas) {
                sprite.atlas.off('set:texture', this._onAtlasTextureChange, this);
            }
        },

        // When sprite asset is loaded make sure the texture atlas asset is loaded too
        // If so then set the sprite, otherwise wait for the atlas to be loaded first
        _onSpriteAssetLoad: function (asset) {
            if (!asset.resource) {
                this.sprite = null;
            } else {
                if (!asset.resource.atlas) {
                    var atlasAssetId = asset.data.textureAtlasAsset;
                    var assets = this._system.app.assets;
                    assets.off('load:' + atlasAssetId, this._onTextureAtlasLoad, this);
                    assets.once('load:' + atlasAssetId, this._onTextureAtlasLoad, this);
                } else {
                    this.sprite = asset.resource;
                }
            }
        },

        _onSpriteMeshesChange: function () {
            // force update
            this.spriteFrame = this.spriteFrame;
        },

        _onSpritePpuChange: function () {
            // on force update when the sprite is 9-sliced. If it's not
            // then its mesh will change when the ppu changes which will
            // be handled by onSpriteMeshesChange
            if (this.sprite.renderMode !== pc.SPRITE_RENDERMODE_SIMPLE && this._pixelsPerUnit === null) {
                // force update
                this.spriteFrame = this.spriteFrame;
            }
        },

        _onAtlasTextureChange: function () {
            if (this.sprite && this.sprite.atlas && this.sprite.atlas.texture) {
                this._renderable.setParameter('texture_emissiveMap', this._sprite.atlas.texture);
                this._renderable.setParameter('texture_opacityMap', this._sprite.atlas.texture);
            } else {
                this._renderable.deleteParameter('texture_emissiveMap');
                this._renderable.deleteParameter('texture_opacityMap');
            }
        },

        // When atlas is loaded try to reset the sprite asset
        _onTextureAtlasLoad: function (atlasAsset) {
            var spriteAsset = this._spriteAsset;
            if (spriteAsset instanceof pc.Asset) {
                this._onSpriteAssetLoad(spriteAsset);
            } else {
                this._onSpriteAssetLoad(this._system.app.assets.get(spriteAsset));
            }
        },

        // When the sprite asset changes reset it
        _onSpriteAssetChange: function (asset) {
            this._onSpriteAssetLoad(asset);
        },

        _onSpriteAssetRemove: function (asset) {
        },

        onEnable: function () {
            this._element.addModelToLayers(this._renderable.model);
        },

        onDisable: function () {
            this._element.removeModelFromLayers(this._renderable.model);
        },

        _setStencil: function (stencilParams) {
            this._renderable.meshInstance.stencilFront = stencilParams;
            this._renderable.meshInstance.stencilBack = stencilParams;

            var ref = 0;
            if (this._element.maskedBy) {
                ref = this._element.maskedBy.element._image._maskRef;
            }
            if (this._renderable.unmaskMeshInstance) {
                 var sp = new pc.StencilParameters({
                    ref: ref+1,
                    func: pc.FUNC_EQUAL,
                    zpass: pc.STENCILOP_DECREMENT
                });

                this._renderable.unmaskMeshInstance.stencilFront = sp;
                this._renderable.unmaskMeshInstance.stencilBack = sp;
            }
        }
    });

    Object.defineProperty(ImageElement.prototype, "color", {
        get: function () {
            return this._color;
        },

        set: function (value) {
            this._color.data[0] = value.data[0];
            this._color.data[1] = value.data[1];
            this._color.data[2] = value.data[2];

            this._renderable.setParameter('material_emissive', this._color.data3);

            if (this._element) {
                this._element.fire('set:color', this._color);
            }
        }
    });

    Object.defineProperty(ImageElement.prototype, "opacity", {
        get: function () {
            return this._color.data[3];
        },

        set: function (value) {
            this._color.data[3] = value;

            this._renderable.setParameter('material_opacity', value);

            if (this._element) {
                this._element.fire('set:opacity', this._color.data[3]);
            }
        }
    });

    Object.defineProperty(ImageElement.prototype, "rect", {
        get: function () {
            return this._rect;
        },

        set: function (value) {
            if (value instanceof pc.Vec4) {
                this._rect.set(value.x, value.y, value.z, value.w);
            } else {
                this._rect.set(value[0], value[1], value[2], value[3]);
            }
            if (this._renderable.mesh) this._updateMesh(this._renderable.mesh);
        }
    });

    Object.defineProperty(ImageElement.prototype, "material", {
        get: function () {
            return this._material;
        },
        set: function (value) {
            if (!value) {
                var screenSpace = this._element.screen ? this._element.screen.screen.screenSpace : false;
                value = screenSpace ? this._system.defaultScreenSpaceImageMaterial : this._system.defaultImageMaterial;
                value = this._mask ? this._system.defaultScreenSpaceImageMaskMaterial : this._system.defaultImageMaskMaterial;
            }

            this._material = value;
            if (value) {
                this._renderable.setMaterial(value);

                // if this is not the default material then clear color and opacity overrides
                if (this._hasUserMaterial()) {
                    this._renderable.deleteParameter('material_opacity');
                    this._renderable.deleteParameter('material_emissive');
                } else {
                    // otherwise if we are back to the defaults reset the color and opacity
                    this._renderable.setParameter('material_emissive', this._color.data3);
                    this._renderable.setParameter('material_opacity', this._color.data[3]);
                }
            }
        }
    });

    Object.defineProperty(ImageElement.prototype, "materialAsset", {
        get: function () {
            return this._materialAsset;
        },

        set: function (value) {
            var assets = this._system.app.assets;
            var _id = value;

            if (value instanceof pc.Asset) {
                _id = value.id;
            }

            if (this._materialAsset !== _id) {
                if (this._materialAsset) {
                    var _prev = assets.get(this._materialAsset);
                    if (_prev) {
                        _prev.off("load", this._onMaterialLoad, this);
                        _prev.off("change", this._onMaterialChange, this);
                        _prev.off("remove", this._onMaterialRemove, this);
                    }
                }

                this._materialAsset = _id;
                if (this._materialAsset) {
                    var asset = assets.get(this._materialAsset);
                    if (!asset) {
                        this.material = null;
                        assets.on('add:' + this._materialAsset, this._onMaterialAdded, this);
                    } else {
                        this._bindMaterialAsset(asset);
                    }
                } else {
                    this.material = null;
                }
            }
        }
    });

    Object.defineProperty(ImageElement.prototype, "texture", {
        get: function () {
            return this._texture;
        },
        set: function (value) {
            this._texture = value;

            if (value) {
                // default texture just uses emissive and opacity maps
                this._renderable.setParameter("texture_emissiveMap", this._texture);
                this._renderable.setParameter("texture_opacityMap", this._texture);
                this._renderable.setParameter("material_emissive", this._color.data3);
                this._renderable.setParameter("material_opacity", this._color.data[3]);
            } else {
                // clear texture params
                this._renderable.deleteParameter("texture_emissiveMap");
                this._renderable.deleteParameter("texture_opacityMap");
            }
        }
    });

    Object.defineProperty(ImageElement.prototype, "textureAsset", {
        get: function () {
            return this._textureAsset;
        },

        set: function (value) {
            var assets = this._system.app.assets;
            var _id = value;

            if (value instanceof pc.Asset) {
                _id = value.id;
            }

            if (this._textureAsset !== _id) {
                if (this._textureAsset) {
                    var _prev = assets.get(this._textureAsset);
                    if (_prev) {
                        _prev.off("load", this._onTextureLoad, this);
                        _prev.off("change", this._onTextureChange, this);
                        _prev.off("remove", this._onTextureRemove, this);
                    }
                }

                this._textureAsset = _id;
                if (this._textureAsset) {
                    var asset = assets.get(this._textureAsset);
                    if (!asset) {
                        this.texture = null;
                        assets.on('add:' + this._textureAsset, this._onTextureAdded, this);
                    } else {
                        this._bindTextureAsset(asset);
                    }
                } else {
                    this.texture = null;
                }
            }
        }
    });

    Object.defineProperty(ImageElement.prototype, "spriteAsset", {
        get: function () {
            return this._spriteAsset;
        },
        set: function (value) {
            var assets = this._system.app.assets;
            var _id = value;

            if (value instanceof pc.Asset) {
                _id = value.id;
            }

            if (this._spriteAsset !== _id) {
                if (this._spriteAsset) {
                    var _prev = assets.get(this._spriteAsset);
                    if (_prev) {
                        this._unbindSpriteAsset(_prev);
                    }
                }

                this._spriteAsset = _id;
                if (this._spriteAsset) {
                    var asset = assets.get(this._spriteAsset);
                    if (!asset) {
                        this.sprite = null;
                        assets.on('add:' + this._spriteAsset, this._onSpriteAssetAdded, this);
                    } else {
                        this._bindSpriteAsset(asset);
                    }
                } else {
                    this.sprite = null;
                }

                if (this._element) {
                    this._element.fire('set:spriteAsset', _id);
                }
            }
        }
    });

    Object.defineProperty(ImageElement.prototype, "sprite", {
        get: function () {
            return this._sprite;
        },
        set: function (value) {
            if (this._sprite) {
                this._unbindSprite(this._sprite);
            }

            this._sprite = value;

            if (this._sprite) {
                this._bindSprite(this._sprite);
            }

            if (this._sprite && this._sprite.atlas && this._sprite.atlas.texture) {
                // default texture just uses emissive and opacity maps
                this._renderable.setParameter("texture_emissiveMap", this._sprite.atlas.texture);
                this._renderable.setParameter("texture_opacityMap", this._sprite.atlas.texture);
            } else {
                // clear texture params
                this._renderable.deleteParameter("texture_emissiveMap");
                this._renderable.deleteParameter("texture_opacityMap");
            }

            this.spriteFrame = this.spriteFrame; // force update frame
        }
    });

    Object.defineProperty(ImageElement.prototype, "spriteFrame", {
        get: function () {
            return this._spriteFrame;
        },
        set: function (value) {
            if (this._sprite) {
                // clamp frame
                this._spriteFrame = pc.math.clamp(value, 0, this._sprite.frameKeys.length - 1);
            } else {
                this._spriteFrame = value;
            }

            var nineSlice = false;
            var mesh = null;

            // take mesh from sprite
            if (this._sprite && this._sprite.atlas) {
                mesh = this._sprite.meshes[this.spriteFrame];
                nineSlice = this._sprite.renderMode === pc.SPRITE_RENDERMODE_SLICED || this._sprite.renderMode === pc.SPRITE_RENDERMODE_TILED;
            }

            // if we use 9 slicing then use that mesh otherwise keep using the default mesh
            this.mesh = nineSlice ? mesh : this._defaultMesh;

            if (this.mesh) {
                this._updateMesh(this.mesh);
            }

            if (this._element) {
                this._element.fire('set:spriteFrame', value);
            }
        }
    });

    Object.defineProperty(ImageElement.prototype, "mesh", {
        get: function () {
            return this._renderable.mesh;
        },
        set: function (value) {
            // this._renderable.mesh = value;

            this._renderable.setMesh(value);
            if (this._defaultMesh === value) {
                this._renderable.setAabbFunc(null);
            } else {
                this._renderable.setAabbFunc(this._updateAabbFunc);
            }
        }
    });

    Object.defineProperty(ImageElement.prototype, "mask", {
        get: function () {
            return this._mask;
        },
        set: function (value) {
            if (this._mask !== value) {
                this._mask = value;
                this._toggleMask();
            }
        }
    });

    Object.defineProperty(ImageElement.prototype, "pixelsPerUnit", {
        get: function () {
            return this._pixelsPerUnit;
        },
        set: function (value) {
            if (this._pixelsPerUnit === value) return;

            this._pixelsPerUnit = value;
            if (this._sprite && (this._sprite.renderMode === pc.SPRITE_RENDERMODE_SLICED || this._sprite.renderMode === pc.SPRITE_RENDERMODE_TILED)) {
                // force update
                this.spriteFrame = this.spriteFrame;
            }

        }
    });

    return {
        ImageElement: ImageElement
    };
}());<|MERGE_RESOLUTION|>--- conflicted
+++ resolved
@@ -84,7 +84,6 @@
 
     ImageRenderable.prototype.setMaterial = function (material) {
         this.meshInstance.material = material;
-
         if (this.unmaskMeshInstance) {
             this.unmaskMeshInstance.material = material;
         }
@@ -253,21 +252,14 @@
 
     Object.assign(ImageElement.prototype, {
         destroy: function () {
-<<<<<<< HEAD
-            if (this._model) {
-                this._element.removeModelFromLayers(this._model);
-                // reset mesh to the default because that's the mesh we want destroyed
-                // and not possible a mesh from the sprite asset that might be
-                // used elsewhere
-                this._meshInstance.mesh = this._defaultMesh;
-                this._model.destroy();
-                this._model = null;
-                this._defaultMesh = null;
-            }
-=======
+            // reset all assets to unbind all asset events
+            this.textureAsset = null;
+            this.spriteAsset = null;
+            this.materialAsset = null;
+
             this._renderable.setMesh(this._defaultMesh);
             this._renderable.destroy();
->>>>>>> e86baec9
+            this._defaultMesh = null;
 
             this._element.off('resize', this._onParentResizeOrPivotChange, this);
             this._element.off('set:pivot', this._onParentResizeOrPivotChange, this);
@@ -275,14 +267,6 @@
             this._element.off('set:screen', this._onScreenChange, this);
             this._element.off('set:draworder', this._onDrawOrderChange, this);
             this._element.off('screen:set:resolution', this._onResolutionChange, this);
-
-            var asset;
-            var app = this._system.app;
-
-            // reset all assets to unbind all asset events
-            this.textureAsset = null;
-            this.spriteAsset = null;
-            this.materialAsset = null;
         },
 
         _onResolutionChange: function (res) {
