--- conflicted
+++ resolved
@@ -267,23 +267,15 @@
         },
 
         onSetCastShadows: function (name, oldValue, newValue) {
-<<<<<<< HEAD
-            var i, layer;
-=======
             var layer;
             var i;
->>>>>>> 8a86ccaf
             var model = this.data.model;
             if (model) {
                 var layers = this.layers;
                 var scene = this.system.app.scene;
                 if (oldValue && !newValue) {
                     for (i = 0; i < layers.length; i++) {
-<<<<<<< HEAD
-                        layer = scene.layers.getLayerById(layers[i]);
-=======
                         layer = this.system.app.scene.layers.getLayerById(this.layers[i]);
->>>>>>> 8a86ccaf
                         if (!layer) continue;
                         layer.removeShadowCasters(model.meshInstances);
                     }
