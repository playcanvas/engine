--- conflicted
+++ resolved
@@ -12,13 +12,9 @@
         'isStatic',
         'material',
         'model',
-<<<<<<< HEAD
         'layers',
+        'batchGroupId'
         'mapping'
-=======
-        'mapping',
-        'batchGroupId'
->>>>>>> 1d16c56a
     ];
 
     /**
@@ -81,11 +77,7 @@
                 data.batchGroupId = -1;
 
             // order matters here
-<<<<<<< HEAD
-            properties = ['enabled', 'material', 'materialAsset', 'asset', 'castShadows', 'receiveShadows', 'castShadowsLightmap', 'lightmapped', 'lightmapSizeMultiplier', 'type', 'mapping', 'layers', 'isStatic'];
-=======
-            properties = ['enabled', 'material', 'materialAsset', 'asset', 'castShadows', 'receiveShadows', 'castShadowsLightmap', 'lightmapped', 'lightmapSizeMultiplier', 'type', 'mapping', 'isStatic', 'batchGroupId'];
->>>>>>> 1d16c56a
+            properties = ['enabled', 'material', 'materialAsset', 'asset', 'castShadows', 'receiveShadows', 'castShadowsLightmap', 'lightmapped', 'lightmapSizeMultiplier', 'type', 'mapping', 'layers', 'isStatic', 'batchGroupId'];
 
             ModelComponentSystem._super.initializeComponentData.call(this, component, data, properties);
         },
@@ -113,11 +105,8 @@
                 lightmapSizeMultiplier: entity.model.lightmapSizeMultiplier,
                 isStatic: entity.model.isStatic,
                 enabled: entity.model.enabled,
-<<<<<<< HEAD
                 layers: entity.model.layers,
-=======
                 batchGroupId: entity.model.batchGroupId,
->>>>>>> 1d16c56a
                 mapping: pc.extend({}, entity.model.mapping)
             };
 
