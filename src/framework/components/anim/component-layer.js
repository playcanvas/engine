import { Debug } from '../../../core/debug.js';
import { AnimTrack } from '../../../anim/evaluator/anim-track.js';
import { AnimTransition } from '../../../anim/controller/anim-transition.js';
import { ANIM_LAYER_OVERWRITE } from '../../../anim/controller/constants.js';

/** @typedef {import('./component.js').AnimComponent} AnimComponent */

/**
 * The Anim Component Layer allows managers a single layer of the animation state graph.
 */
class AnimComponentLayer {
    /**
     * Create a new AnimComponentLayer instance.
     *
     * @param {string} name - The name of the layer.
     * @param {object} controller - The controller to manage this layers animations.
     * @param {AnimComponent} component - The component that this layer is a member of.
     * @param {number} [weight] - The weight of this layer. Defaults to 1.
     * @param {string} [blendType] - The blend type of this layer. Defaults to {@link ANIM_LAYER_OVERWRITE}.
     */
    constructor(name, controller, component, weight = 1, blendType = ANIM_LAYER_OVERWRITE) {
        this._name = name;
        this._controller = controller;
        this._component = component;
        this._weight = weight;
        this._blendType = blendType;
        this._mask = null;
    }

    /**
<<<<<<< HEAD
     * @function
     * @name AnimComponentLayer#play
     * @description Start playing the animation in the current state.
     * @param {string} [name] - If provided, will begin playing from the start of the state with this name.
     */
    play(name) {
        this._controller.play(name);
    }

    /**
     * @function
     * @name AnimComponentLayer#pause
     * @description Pause the animation in the current state.
     */
    pause() {
        this._controller.pause();
    }

    /**
     * @function
     * @name AnimComponentLayer#reset
     * @description Reset the animation component to its initial state, including all parameters. The system will be paused.
     */
    reset() {
        this._controller.reset();
    }

    /**
     * @function
     * @name AnimComponentLayer#rebind
     * @description Rebind any animations in the layer to the currently present components and model of the anim components entity.
     */
    rebind() {
        this._controller.rebind();
    }

    update(dt) {
        this._controller.update(dt);
    }

    /**
     * @private
     * @function
     * @name AnimComponentLayer#assignMask
     * @description Add a mask to this layer.
     * @param {object} [mask] - The mask to assign to the layer. If not provided the current mask in the layer will be removed.
     * @example
     * entity.anim.baseLayer.assignMask({
     *     // include the spine of the current model and all of its children
     *     "path/to/spine": {
     *         children: true
     *     },
     *     // include the hip of the current model but not all of its children
     *     "path/to/hip": true
     * });
     */
    assignMask(mask) {
        if (this._controller.assignMask(mask)) {
            this._component.rebind();
        }
        this._mask = mask;
    }

    /**
     * @name AnimComponent#mask
     * @type {object}
     * @description A mask of bones which should be animated or ignored by this layer.
     * @example
     * entity.anim.baseLayer.mask = {
     *     // include the spine of the current model and all of its children
     *     "path/to/spine": {
     *         children: true
     *     },
     *     // include the hip of the current model but not all of its children
     *     "path/to/hip": true
     * };
     */
    set mask(value) {
        if (this._controller.assignMask(value)) {
            this._component.rebind();
        }
        this._mask = value;
    }

    get mask() {
        return this._mask;
    }

    /**
     * @function
     * @name AnimComponentLayer#assignAnimation
     * @description Assigns an animation track to a state or blend tree node in the current graph. If a state for the given nodePath doesn't exist, it will be created. If all states nodes are linked and the {@link AnimComponent#activate} value was set to true then the component will begin playing.
     * @param {string} nodePath - Either the state name or the path to a blend tree node that this animation should be associated with. Each section of a blend tree path is split using a period (`.`) therefore state names should not include this character (e.g "MyStateName" or "MyStateName.BlendTreeNode").
     * @param {object} animTrack - The animation track that will be assigned to this state and played whenever this state is active.
     * @param {number} [speed] - Update the speed of the state you are assigning an animation to. Defaults to 1.
     * @param {boolean} [loop] - Update the loop property of the state you are assigning an animation to. Defaults to true.
     */
    assignAnimation(nodePath, animTrack, speed, loop) {
        if (animTrack.constructor !== AnimTrack) {
            Debug.error('assignAnimation: animTrack supplied to function was not of type AnimTrack');
            return;
        }
        this._controller.assignAnimation(nodePath, animTrack, speed, loop);
        if (this._controller._transitions.length === 0) {
            this._controller._transitions.push(new AnimTransition({
                from: 'START',
                to: nodePath
            }));
        }
        if (this._component.activate && this._component.playable) {
            this._component.playing = true;
        }
    }

    /**
     * @function
     * @name AnimComponentLayer#removeNodeAnimations
     * @description Removes animations from a node in the loaded state graph.
     * @param {string} nodeName - The name of the node that should have its animation tracks removed.
     */
    removeNodeAnimations(nodeName) {
        if (this._controller.removeNodeAnimations(nodeName)) {
            this._component.playing = false;
        }
    }

    /**
     * @function
     * @name AnimComponentLayer#transition
     * @description Transition to any state in the current layers graph. Transitions can be instant or take an optional blend time.
     * @param {string} to - The state that this transition will transition to.
     * @param {number} [time] - The duration of the transition in seconds. Defaults to 0.
     * @param {number} [transitionOffset] - If provided, the destination state will begin playing its animation at this time. Given in normalized time, based on the states duration & must be between 0 and 1. Defaults to null.
     */
    transition(to, time = 0, transitionOffset = null) {
        this._controller.updateStateFromTransition(new AnimTransition({
            from: this._controller.activeStateName,
            to,
            time,
            transitionOffset
        }));
    }

    /**
     * @readonly
     * @name AnimComponentLayer#name
=======
     * Returns the name of the layer.
     *
>>>>>>> 030c5b96
     * @type {string}
     */
    get name() {
        return this._name;
    }

    /**
     * Whether this layer is currently playing.
     *
     * @type {string}
     */
    set playing(value) {
        this._controller.playing = value;
    }

    get playing() {
        return this._controller.playing;
    }

    /**
     * Returns true if a state graph has been loaded and all states in the graph have been assigned
     * animation tracks.
     *
     * @type {string}
     */
    get playable() {
        return this._controller.playable;
    }

    /**
     * Returns the currently active state name.
     *
     * @type {string}
     */
    get activeState() {
        return this._controller.activeStateName;
    }

    /**
     * Returns the previously active state name.
     *
     * @type {string}
     */
    get previousState() {
        return this._controller.previousStateName;
    }

    /**
     * Returns the currently active states progress as a value normalized by the states animation
     * duration. Looped animations will return values greater than 1.
     *
     * @type {number}
     */
    get activeStateProgress() {
        return this._controller.activeStateProgress;
    }

    /**
     * Returns the currently active states duration.
     *
     * @type {number}
     */
    get activeStateDuration() {
        return this._controller.activeStateDuration;
    }

    /**
     * The active states time in seconds.
     *
     * @type {number}
     */
    set activeStateCurrentTime(time) {
        this._controller.activeStateCurrentTime = time;
    }

    get activeStateCurrentTime() {
        return this._controller.activeStateCurrentTime;
    }

    /**
     * Returns whether the anim component layer is currently transitioning between states.
     *
     * @type {boolean}
     */
    get transitioning() {
        return this._controller.transitioning;
    }

    /**
     * If the anim component layer is currently transitioning between states, returns the progress.
     * Otherwise returns null.
     *
     * @type {number|null}
     */
    get transitionProgress() {
        if (this.transitioning) {
            return this._controller.transitionProgress;
        }
        return null;
    }

    /**
     * Lists all available states in this layers state graph.
     *
     * @type {string[]}
     */
    get states() {
        return this._controller.states;
    }

    /**
     * The blending weight of this layer. Used when calculating the value of properties that are
     * animated by more than one layer.
     *
     * @type {number}
     */
    set weight(value) {
        this._weight = value;
        this._component.dirtifyTargets();
    }

    get weight() {
        return this._weight;
    }

    set blendType(value) {
        if (value !== this._blendType) {
            this._blendType = value;
            this._component.rebind();
        }
    }

    get blendType() {
        return this._blendType;
    }

    get mask() {
        return this._mask;
    }

    /**
     * Start playing the animation in the current state.
     *
     * @param {string} [name] - If provided, will begin playing from the start of the state with
     * this name.
     */
    play(name) {
        this._controller.play(name);
    }

    /**
     * Pause the animation in the current state.
     */
    pause() {
        this._controller.pause();
    }

    /**
     * Reset the animation component to its initial state, including all parameters. The system
     * will be paused.
     */
    reset() {
        this._controller.reset();
    }

    /**
     * Rebind any animations in the layer to the currently present components and model of the anim
     * components entity.
     */
    rebind() {
        this._controller.rebind();
    }

    update(dt) {
        this._controller.update(dt);
    }

    /**
     * Add a mask to this layer.
     *
     * @param {object} [mask] - The mask to assign to the layer. If not provided the current mask
     * in the layer will be removed.
     * @example
     * entity.anim.baseLayer.assignMask({
     *     // include the spine of the current model and all of its children
     *     "path/to/spine": {
     *         children: true
     *     },
     *     // include the hip of the current model but not all of its children
     *     "path/to/hip": true
     * });
     */
    assignMask(mask) {
        if (this._controller.assignMask(mask)) {
            this._component.rebind();
        }
        this._mask = mask;
    }

    /**
     * Assigns an animation track to a state or blend tree node in the current graph. If a state
     * for the given nodePath doesn't exist, it will be created. If all states nodes are linked and
     * the {@link AnimComponent#activate} value was set to true then the component will begin
     * playing.
     *
     * @param {string} nodePath - Either the state name or the path to a blend tree node that this
     * animation should be associated with. Each section of a blend tree path is split using a
     * period (`.`) therefore state names should not include this character (e.g "MyStateName" or
     * "MyStateName.BlendTreeNode").
     * @param {object} animTrack - The animation track that will be assigned to this state and
     * played whenever this state is active.
     * @param {number} [speed] - Update the speed of the state you are assigning an animation to.
     * Defaults to 1.
     * @param {boolean} [loop] - Update the loop property of the state you are assigning an
     * animation to. Defaults to true.
     */
    assignAnimation(nodePath, animTrack, speed, loop) {
        if (animTrack.constructor !== AnimTrack) {
            Debug.error('assignAnimation: animTrack supplied to function was not of type AnimTrack');
            return;
        }
        this._controller.assignAnimation(nodePath, animTrack, speed, loop);
        if (this._controller._transitions.length === 0) {
            this._controller._transitions.push(new AnimTransition({
                from: 'START',
                to: nodePath
            }));
        }
        if (this._component.activate && this._component.playable) {
            this._component.playing = true;
        }
    }

    /**
     * Removes animations from a node in the loaded state graph.
     *
     * @param {string} nodeName - The name of the node that should have its animation tracks removed.
     */
    removeNodeAnimations(nodeName) {
        if (this._controller.removeNodeAnimations(nodeName)) {
            this._component.playing = false;
        }
    }

    /**
     * Transition to any state in the current layers graph. Transitions can be instant or take an
     * optional blend time.
     *
     * @param {string} to - The state that this transition will transition to.
     * @param {number} [time] - The duration of the transition in seconds. Defaults to 0.
     * @param {number} [transitionOffset] - If provided, the destination state will begin playing
     * its animation at this time. Given in normalized time, based on the states duration & must be
     * between 0 and 1. Defaults to null.
     */
    transition(to, time = 0, transitionOffset = null) {
        this._controller.updateStateFromTransition(new AnimTransition({
            from: this._controller.activeStateName,
            to,
            time,
            transitionOffset
        }));
    }
}

export { AnimComponentLayer };<|MERGE_RESOLUTION|>--- conflicted
+++ resolved
@@ -28,74 +28,149 @@
     }
 
     /**
-<<<<<<< HEAD
-     * @function
-     * @name AnimComponentLayer#play
-     * @description Start playing the animation in the current state.
-     * @param {string} [name] - If provided, will begin playing from the start of the state with this name.
-     */
-    play(name) {
-        this._controller.play(name);
-    }
-
-    /**
-     * @function
-     * @name AnimComponentLayer#pause
-     * @description Pause the animation in the current state.
-     */
-    pause() {
-        this._controller.pause();
-    }
-
-    /**
-     * @function
-     * @name AnimComponentLayer#reset
-     * @description Reset the animation component to its initial state, including all parameters. The system will be paused.
-     */
-    reset() {
-        this._controller.reset();
-    }
-
-    /**
-     * @function
-     * @name AnimComponentLayer#rebind
-     * @description Rebind any animations in the layer to the currently present components and model of the anim components entity.
-     */
-    rebind() {
-        this._controller.rebind();
-    }
-
-    update(dt) {
-        this._controller.update(dt);
-    }
-
-    /**
-     * @private
-     * @function
-     * @name AnimComponentLayer#assignMask
-     * @description Add a mask to this layer.
-     * @param {object} [mask] - The mask to assign to the layer. If not provided the current mask in the layer will be removed.
-     * @example
-     * entity.anim.baseLayer.assignMask({
-     *     // include the spine of the current model and all of its children
-     *     "path/to/spine": {
-     *         children: true
-     *     },
-     *     // include the hip of the current model but not all of its children
-     *     "path/to/hip": true
-     * });
-     */
-    assignMask(mask) {
-        if (this._controller.assignMask(mask)) {
+     * Returns the name of the layer.
+     *
+     * @type {string}
+     */
+    get name() {
+        return this._name;
+    }
+
+    /**
+     * Whether this layer is currently playing.
+     *
+     * @type {string}
+     */
+    set playing(value) {
+        this._controller.playing = value;
+    }
+
+    get playing() {
+        return this._controller.playing;
+    }
+
+    /**
+     * Returns true if a state graph has been loaded and all states in the graph have been assigned
+     * animation tracks.
+     *
+     * @type {string}
+     */
+    get playable() {
+        return this._controller.playable;
+    }
+
+    /**
+     * Returns the currently active state name.
+     *
+     * @type {string}
+     */
+    get activeState() {
+        return this._controller.activeStateName;
+    }
+
+    /**
+     * Returns the previously active state name.
+     *
+     * @type {string}
+     */
+    get previousState() {
+        return this._controller.previousStateName;
+    }
+
+    /**
+     * Returns the currently active states progress as a value normalized by the states animation
+     * duration. Looped animations will return values greater than 1.
+     *
+     * @type {number}
+     */
+    get activeStateProgress() {
+        return this._controller.activeStateProgress;
+    }
+
+    /**
+     * Returns the currently active states duration.
+     *
+     * @type {number}
+     */
+    get activeStateDuration() {
+        return this._controller.activeStateDuration;
+    }
+
+    /**
+     * The active states time in seconds.
+     *
+     * @type {number}
+     */
+    set activeStateCurrentTime(time) {
+        this._controller.activeStateCurrentTime = time;
+    }
+
+    get activeStateCurrentTime() {
+        return this._controller.activeStateCurrentTime;
+    }
+
+    /**
+     * Returns whether the anim component layer is currently transitioning between states.
+     *
+     * @type {boolean}
+     */
+    get transitioning() {
+        return this._controller.transitioning;
+    }
+
+    /**
+     * If the anim component layer is currently transitioning between states, returns the progress.
+     * Otherwise returns null.
+     *
+     * @type {number|null}
+     */
+    get transitionProgress() {
+        if (this.transitioning) {
+            return this._controller.transitionProgress;
+        }
+        return null;
+    }
+
+    /**
+     * Lists all available states in this layers state graph.
+     *
+     * @type {string[]}
+     */
+    get states() {
+        return this._controller.states;
+    }
+
+    /**
+     * The blending weight of this layer. Used when calculating the value of properties that are
+     * animated by more than one layer.
+     *
+     * @type {number}
+     */
+    set weight(value) {
+        this._weight = value;
+        this._component.dirtifyTargets();
+    }
+
+    get weight() {
+        return this._weight;
+    }
+
+    set blendType(value) {
+        if (value !== this._blendType) {
+            this._blendType = value;
             this._component.rebind();
         }
-        this._mask = mask;
-    }
-
-    /**
-     * @name AnimComponent#mask
+    }
+
+    get blendType() {
+        return this._blendType;
+    }
+
+    /**
+     *
+     * A mask of bones which should be animated or ignored by this layer.
+     *
      * @type {object}
-     * @description A mask of bones which should be animated or ignored by this layer.
      * @example
      * entity.anim.baseLayer.mask = {
      *     // include the spine of the current model and all of its children
@@ -111,208 +186,6 @@
             this._component.rebind();
         }
         this._mask = value;
-    }
-
-    get mask() {
-        return this._mask;
-    }
-
-    /**
-     * @function
-     * @name AnimComponentLayer#assignAnimation
-     * @description Assigns an animation track to a state or blend tree node in the current graph. If a state for the given nodePath doesn't exist, it will be created. If all states nodes are linked and the {@link AnimComponent#activate} value was set to true then the component will begin playing.
-     * @param {string} nodePath - Either the state name or the path to a blend tree node that this animation should be associated with. Each section of a blend tree path is split using a period (`.`) therefore state names should not include this character (e.g "MyStateName" or "MyStateName.BlendTreeNode").
-     * @param {object} animTrack - The animation track that will be assigned to this state and played whenever this state is active.
-     * @param {number} [speed] - Update the speed of the state you are assigning an animation to. Defaults to 1.
-     * @param {boolean} [loop] - Update the loop property of the state you are assigning an animation to. Defaults to true.
-     */
-    assignAnimation(nodePath, animTrack, speed, loop) {
-        if (animTrack.constructor !== AnimTrack) {
-            Debug.error('assignAnimation: animTrack supplied to function was not of type AnimTrack');
-            return;
-        }
-        this._controller.assignAnimation(nodePath, animTrack, speed, loop);
-        if (this._controller._transitions.length === 0) {
-            this._controller._transitions.push(new AnimTransition({
-                from: 'START',
-                to: nodePath
-            }));
-        }
-        if (this._component.activate && this._component.playable) {
-            this._component.playing = true;
-        }
-    }
-
-    /**
-     * @function
-     * @name AnimComponentLayer#removeNodeAnimations
-     * @description Removes animations from a node in the loaded state graph.
-     * @param {string} nodeName - The name of the node that should have its animation tracks removed.
-     */
-    removeNodeAnimations(nodeName) {
-        if (this._controller.removeNodeAnimations(nodeName)) {
-            this._component.playing = false;
-        }
-    }
-
-    /**
-     * @function
-     * @name AnimComponentLayer#transition
-     * @description Transition to any state in the current layers graph. Transitions can be instant or take an optional blend time.
-     * @param {string} to - The state that this transition will transition to.
-     * @param {number} [time] - The duration of the transition in seconds. Defaults to 0.
-     * @param {number} [transitionOffset] - If provided, the destination state will begin playing its animation at this time. Given in normalized time, based on the states duration & must be between 0 and 1. Defaults to null.
-     */
-    transition(to, time = 0, transitionOffset = null) {
-        this._controller.updateStateFromTransition(new AnimTransition({
-            from: this._controller.activeStateName,
-            to,
-            time,
-            transitionOffset
-        }));
-    }
-
-    /**
-     * @readonly
-     * @name AnimComponentLayer#name
-=======
-     * Returns the name of the layer.
-     *
->>>>>>> 030c5b96
-     * @type {string}
-     */
-    get name() {
-        return this._name;
-    }
-
-    /**
-     * Whether this layer is currently playing.
-     *
-     * @type {string}
-     */
-    set playing(value) {
-        this._controller.playing = value;
-    }
-
-    get playing() {
-        return this._controller.playing;
-    }
-
-    /**
-     * Returns true if a state graph has been loaded and all states in the graph have been assigned
-     * animation tracks.
-     *
-     * @type {string}
-     */
-    get playable() {
-        return this._controller.playable;
-    }
-
-    /**
-     * Returns the currently active state name.
-     *
-     * @type {string}
-     */
-    get activeState() {
-        return this._controller.activeStateName;
-    }
-
-    /**
-     * Returns the previously active state name.
-     *
-     * @type {string}
-     */
-    get previousState() {
-        return this._controller.previousStateName;
-    }
-
-    /**
-     * Returns the currently active states progress as a value normalized by the states animation
-     * duration. Looped animations will return values greater than 1.
-     *
-     * @type {number}
-     */
-    get activeStateProgress() {
-        return this._controller.activeStateProgress;
-    }
-
-    /**
-     * Returns the currently active states duration.
-     *
-     * @type {number}
-     */
-    get activeStateDuration() {
-        return this._controller.activeStateDuration;
-    }
-
-    /**
-     * The active states time in seconds.
-     *
-     * @type {number}
-     */
-    set activeStateCurrentTime(time) {
-        this._controller.activeStateCurrentTime = time;
-    }
-
-    get activeStateCurrentTime() {
-        return this._controller.activeStateCurrentTime;
-    }
-
-    /**
-     * Returns whether the anim component layer is currently transitioning between states.
-     *
-     * @type {boolean}
-     */
-    get transitioning() {
-        return this._controller.transitioning;
-    }
-
-    /**
-     * If the anim component layer is currently transitioning between states, returns the progress.
-     * Otherwise returns null.
-     *
-     * @type {number|null}
-     */
-    get transitionProgress() {
-        if (this.transitioning) {
-            return this._controller.transitionProgress;
-        }
-        return null;
-    }
-
-    /**
-     * Lists all available states in this layers state graph.
-     *
-     * @type {string[]}
-     */
-    get states() {
-        return this._controller.states;
-    }
-
-    /**
-     * The blending weight of this layer. Used when calculating the value of properties that are
-     * animated by more than one layer.
-     *
-     * @type {number}
-     */
-    set weight(value) {
-        this._weight = value;
-        this._component.dirtifyTargets();
-    }
-
-    get weight() {
-        return this._weight;
-    }
-
-    set blendType(value) {
-        if (value !== this._blendType) {
-            this._blendType = value;
-            this._component.rebind();
-        }
-    }
-
-    get blendType() {
-        return this._blendType;
     }
 
     get mask() {
@@ -370,6 +243,7 @@
      *     // include the hip of the current model but not all of its children
      *     "path/to/hip": true
      * });
+     * @ignore
      */
     assignMask(mask) {
         if (this._controller.assignMask(mask)) {
