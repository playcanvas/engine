import { AnimClip } from '../../../anim/anim.js';

import {
    ANIM_GREATER_THAN, ANIM_LESS_THAN, ANIM_GREATER_THAN_EQUAL_TO, ANIM_LESS_THAN_EQUAL_TO, ANIM_EQUAL_TO, ANIM_NOT_EQUAL_TO,
    ANIM_INTERRUPTION_NONE, ANIM_INTERRUPTION_PREV, ANIM_INTERRUPTION_NEXT, ANIM_INTERRUPTION_PREV_NEXT, ANIM_INTERRUPTION_NEXT_PREV,
    ANIM_PARAMETER_TRIGGER,
    ANIM_STATE_START, ANIM_STATE_END
} from './constants.js';

function AnimState(controller, name, speed, loop) {
    this._controller = controller;
    this._name = name;
    this._animations = [];
    this._speed = speed || 1.0;
    this._loop = loop === undefined ? true : loop;
}

Object.defineProperties(AnimState.prototype, {
    name: {
        get: function () {
            return this._name;
        }
    },
    animations: {
        get: function () {
            return this._animations;
        },
        set: function (value) {
            this._animations = value;
        }
    },
    speed: {
        get: function () {
            return this._speed;
        }
    },
    loop: {
        get: function () {
            return this._loop;
        }
    },
    playable: {
        get: function () {
            return (this.animations.length > 0 || this.name === ANIM_STATE_START || this.name === ANIM_STATE_END);
        }
    },
    loop: {
        get: function () {
            return this._loop;
        }
    },
    looping: {
        get: function () {
            if (this.animations.length > 0) {
                var trackClipName = this.name + '.' + this.animations[0].animTrack.name;
                var trackClip = this._controller.animEvaluator.findClip(trackClipName);
                if (trackClip) {
                    return trackClip.loop;
                }
            }
            return false;
        }
    },
    totalWeight: {
        get: function () {
            var sum = 0;
            var i;
            for (i = 0; i < this.animations.length; i++) {
                sum += this.animations[i].weight;
            }
            return sum;
        }
    },
    timelineDuration: {
        get: function () {
            var duration = 0;
            var i;
            for (i = 0; i < this.animations.length; i++) {
                var animation = this.animations[i];
                if (animation.animTrack.duration > duration) {
                    duration = animation.animTrack.duration > duration;
                }
            }
            return duration;
        }
    }
});

function AnimTransition(controller, from, to, time, priority, conditions, exitTime, transitionOffset, interruptionSource) {
    this._controller = controller;
    this._from = from;
    this._to = to;
    this._time = time;
    this._priority = priority;
    this._conditions = conditions || [];
    this._exitTime = exitTime || null;
    this._transitionOffset = transitionOffset || null;
    this._interruptionSource = interruptionSource || ANIM_INTERRUPTION_NONE;
}

Object.defineProperties(AnimTransition.prototype, {
    from: {
        get: function () {
            return this._from;
        }
    },
    to: {
        get: function () {
            return this._to;
        }
    },
    time: {
        get: function () {
            return this._time;
        }
    },
    priority: {
        get: function () {
            return this._priority;
        }
    },
    conditions: {
        get: function () {
            return this._conditions;
        }
    },
    exitTime: {
        get: function () {
            return this._exitTime;
        }
    },
    transitionOffset: {
        get: function () {
            return this._transitionOffset;
        }
    },
    interruptionSource: {
        get: function () {
            return this._interruptionSource;
        }
    },
    hasExitTime: {
        get: function () {
            return !!this.exitTime;
        }
    },
    hasConditionsMet: {
        get: function () {
            var conditionsMet = true;
            var i;
            for (i = 0; i < this.conditions.length; i++) {
                var condition = this.conditions[i];
                var parameter = this._controller.findParameter(condition.parameterName);
                switch (condition.predicate) {
                    case ANIM_GREATER_THAN:
                        conditionsMet = conditionsMet && parameter.value > condition.value;
                        break;
                    case ANIM_LESS_THAN:
                        conditionsMet = conditionsMet && parameter.value < condition.value;
                        break;
                    case ANIM_GREATER_THAN_EQUAL_TO:
                        conditionsMet = conditionsMet && parameter.value >= condition.value;
                        break;
                    case ANIM_LESS_THAN_EQUAL_TO:
                        conditionsMet = conditionsMet && parameter.value <= condition.value;
                        break;
                    case ANIM_EQUAL_TO:
                        conditionsMet = conditionsMet && parameter.value === condition.value;
                        break;
                    case ANIM_NOT_EQUAL_TO:
                        conditionsMet = conditionsMet && parameter.value !== condition.value;
                        break;
                }
                if (!conditionsMet)
                    return conditionsMet;
            }
            return conditionsMet;
        }
    }
});

function AnimController(animEvaluator, states, transitions, parameters, activate) {
    this._animEvaluator = animEvaluator;
    this._states = {};
    this._stateNames = [];
    var i;
    for (i = 0; i < states.length; i++) {
        this._states[states[i].name] = new AnimState(
            this,
            states[i].name,
            states[i].speed,
            states[i].loop
        );
        this._stateNames.push(states[i].name);
    }
    this._transitions = transitions.map(function (transition) {
        return new AnimTransition(
            this,
            transition.from,
            transition.to,
            transition.time,
            transition.priority,
            transition.conditions,
            transition.exitTime,
            transition.transitionOffset,
            transition.interruptionSource
        );
    }.bind(this));
    this._findTransitionsFromStateCache = {};
    this._findTransitionsBetweenStatesCache = {};
    this._parameters = parameters;
    this._previousStateName = null;
    this._activeStateName = ANIM_STATE_START;
    this._playing = false;
    this._activate = activate;

    this._currTransitionTime = 1.0;
    this._totalTransitionTime = 1.0;
    this._isTransitioning = false;
    this._transitionInterruptionSource = ANIM_INTERRUPTION_NONE;
    this._transitionPreviousStates = [];

    this._timeInState = 0;
    this._timeInStateBefore = 0;
}

Object.defineProperties(AnimController.prototype, {
    animEvaluator: {
        get: function () {
            return this._animEvaluator;
        }
    },
    activeState: {
        get: function () {
            return this._findState(this._activeStateName);
        },
        set: function (stateName) {
            this._activeStateName = stateName;
        }
    },
    activeStateName: {
        get: function () {
            return this._activeStateName;
        }
    },
    previousState: {
        get: function () {
            return this._findState(this._previousStateName);
        },
        set: function (stateName) {
            this._previousStateName = stateName;
        }
    },
    previousStateName: {
        get: function () {
            return this._previousStateName;
        }
    },
    playable: {
        get: function () {
            var playable = true;
            var i;
            for (i = 0; i < this._stateNames.length; i++) {
                if (!this._states[this._stateNames[i]].playable) {
                    playable = false;
                }
            }
            return playable;
        }
    },
    playing: {
        get: function () {
            return this._playing;
        },
        set: function (value) {
            this._playing = value;
        }
    },
    activeStateProgress: {
        get: function () {
            return this._getActiveStateProgressForTime(this._timeInState);
        }
    },
    activeStateDuration: {
        get: function () {
            if (this.activeStateName === ANIM_STATE_START || this.activeStateName === ANIM_STATE_END)
                return 0.0;

            var maxDuration = 0.0;
            for (var i = 0; i < this.activeState.animations.length; i++) {
                var activeClip = this._animEvaluator.findClip(this.activeState.animations[i].name);
                if (activeClip && activeClip.track.duration > maxDuration) {
                    maxDuration = activeClip.track.duration;
                }
            }
            return maxDuration;
        }
    },
    activeStateCurrentTime: {
        get: function () {
            return this._timeInState;
        },
        set: function (time) {
            this._timeInStateBefore = time;
            this._timeInState = time;
            for (var i = 0; i < this.activeState.animations.length; i++) {
                var clip = this.animEvaluator.findClip(this.activeState.animations[i].name);
                if (clip) {
                    clip.time = time;
                }
            }
        }
    },
    transitioning: {
        get: function () {
            return this._isTransitioning;
        }
    },
    transitionProgress: {
        get: function () {
            return this._currTransitionTime / this._totalTransitionTime;
        }
    },
    states: {
        get: function () {
            return this._stateNames;
        }
    }
});

Object.assign(AnimController.prototype, {

    _findState: function (stateName) {
        return this._states[stateName];
    },

    _getActiveStateProgressForTime: function (time) {
        if (this.activeStateName === ANIM_STATE_START || this.activeStateName === ANIM_STATE_END)
            return 1.0;

        var activeClip = this._animEvaluator.findClip(this.activeState.animations[0].name);
        if (activeClip) {
            return time / activeClip.track.duration;
        }

        return null;
    },

    // return all the transitions that have the given stateName as their source state
    _findTransitionsFromState: function (stateName) {
        var transitions = this._findTransitionsFromStateCache[stateName];
        if (!transitions) {
            transitions = this._transitions.filter(function (transition) {
                return transition.from === stateName;
            });

            // sort transitions in priority order
            transitions.sort(function (a, b) {
                return a.priority < b.priority;
            });

            this._findTransitionsFromStateCache[stateName] = transitions;
        }
        return transitions;
    },

    // return all the transitions that contain the given source and destination states
    _findTransitionsBetweenStates: function (sourceStateName, destinationStateName) {
        var transitions = this._findTransitionsBetweenStatesCache[sourceStateName + '->' + destinationStateName];
        if (!transitions) {
            transitions = this._transitions.filter(function (transition) {
                return transition.from === sourceStateName && transition.to === destinationStateName;
            });

            // sort transitions in priority order
            transitions.sort(function (a, b) {
                return a.priority < b.priority;
            });

            this._findTransitionsBetweenStatesCache[sourceStateName + '->' + destinationStateName] = transitions;
        }
        return transitions;
    },

    _findTransition: function (from, to) {
        var transitions = [];

        if (from && to) {
            // find transitions that include the required source and destination states if from and to is supplied
            transitions.concat(this._findTransitionsBetweenStates(this._activeStateName));
        } else {
            // otherwise look for transitions from the previous and active states based on the current interruption source
            if (!this._isTransitioning) {
                transitions = transitions.concat(this._findTransitionsFromState(this._activeStateName));
            } else {
                switch (this._transitionInterruptionSource) {
                    case ANIM_INTERRUPTION_PREV:
                        transitions = transitions.concat(this._findTransitionsFromState(this._previousStateName));
                        break;
                    case ANIM_INTERRUPTION_NEXT:
                        transitions = transitions.concat(this._findTransitionsFromState(this._activeStateName));
                        break;
                    case ANIM_INTERRUPTION_PREV_NEXT:
                        transitions = transitions.concat(this._findTransitionsFromState(this._previousStateName));
                        transitions = transitions.concat(this._findTransitionsFromState(this._activeStateName));
                        break;
                    case ANIM_INTERRUPTION_NEXT_PREV:
                        transitions = transitions.concat(this._findTransitionsFromState(this._activeStateName));
                        transitions = transitions.concat(this._findTransitionsFromState(this._previousStateName));
                        break;
                    case ANIM_INTERRUPTION_NONE:
                    default:
                }
            }
        }

        // filter out transitions that don't have their conditions met
        transitions = transitions.filter(function (transition) {
            // if the transition is moving to the already active state, ignore it
            if (transition.to === this.activeStateName) {
                return false;
            }
            // when an exit time is present, we should only exit if it falls within the current frame delta time
            if (transition.hasExitTime) {
                var progressBefore = this._getActiveStateProgressForTime(this._timeInStateBefore);
                var progress = this._getActiveStateProgressForTime(this._timeInState);
                // when the exit time is smaller than 1 and the state is looping, we should check for an exit each loop
                if (transition.exitTime < 1.0 && this.activeState.looping) {
                    progressBefore -= Math.floor(progressBefore);
                    progress -= Math.floor(progress);
                }
                // return false if exit time isn't within the frames delta time
                if (!(transition.exitTime > progressBefore && transition.exitTime <= progress)) {
                    return null;
                }
            }
            // if the exitTime condition has been met or is not present, check condition parameters
            return transition.hasConditionsMet;
        }.bind(this));

        // return the highest priority transition to use
        if (transitions.length > 0) {
            return transitions[0];
        }
        return null;

    },

    _updateStateFromTransition: function (transition) {
        var i;
        var j;
        var state;
        var animation;
        var clip;
        this.previousState = transition.from;
        this.activeState = transition.to;

        // turn off any triggers which were required to activate this transition
        for (i = 0; i < transition.conditions.length; i++) {
            var condition = transition.conditions[i];
            var parameter = this.findParameter(condition.parameterName);
            if (parameter.type === ANIM_PARAMETER_TRIGGER) {
                parameter.value = false;
            }
        }

        if (this.previousState) {
            if (!this._isTransitioning) {
                this._transitionPreviousStates = [];
            }

            // record the transition source state in the previous states array
            this._transitionPreviousStates.push({
                name: this._previousStateName,
                weight: 1
            });

            // if this new transition was activated during another transition, update the previous transition state weights based
            // on the progress through the previous transition.
            var interpolatedTime = this._currTransitionTime / this._totalTransitionTime;
            for (i = 0; i < this._transitionPreviousStates.length; i++) {
                // interpolate the weights of the most recent previous state and all other previous states based on the progress through the previous transition
                if (i !== this._transitionPreviousStates.length - 1) {
                    this._transitionPreviousStates[i].weight *= (1.0 - interpolatedTime);
                } else {
                    this._transitionPreviousStates[i].weight = interpolatedTime;
                }
                state = this._findState(this._transitionPreviousStates[i].name);
                // update the animations of previous states, set their name to include their position in the previous state array
                // to uniquely identify animations from the same state that were added during different transitions
                for (j = 0; j < state.animations.length; j++) {
                    animation = state.animations[j];
                    clip = this._animEvaluator.findClip(animation.name + '.previous.' + i);
                    if (!clip) {
                        clip = this._animEvaluator.findClip(animation.name);
                        clip.name = animation.name + '.previous.' + i;
                    }
                    // // pause previous animation clips to reduce their impact on performance
                    // if (i !== this._transitionPreviousStates.length - 1) {
                    clip.pause();
                    // }
                }
            }
        }

        // start a new transition based on the current transitions information
        if (transition.time > 0) {
            this._isTransitioning = true;
            this._totalTransitionTime = transition.time;
            this._currTransitionTime = 0;
            this._transitionInterruptionSource = transition.interruptionSource;
        }

        var hasTransitionOffset = transition.transitionOffset && transition.transitionOffset > 0.0 && transition.transitionOffset < 1.0;
        var activeState = this.activeState;
        // Add clips to the evaluator for each animation in the new state.
        for (i = 0; i < activeState.animations.length; i++) {
            clip = this._animEvaluator.findClip(activeState.animations[i].name);
            var startTime = activeState.speed >= 0 ? 0 : activeState.animations[i].animTrack.duration;
            if (!clip) {
<<<<<<< HEAD
                clip = new AnimClip(activeState.animations[i].animTrack, startTime, activeState.speed, true, activeState.loop);
=======
                clip = new AnimClip(activeState.animations[i].animTrack, 0, activeState.speed, true, activeState.loop);
>>>>>>> b58adb3f
                clip.name = activeState.animations[i].name;
                this._animEvaluator.addClip(clip);
            }
            if (transition.time > 0) {
                clip.blendWeight = 0.0;
            } else {
                clip.blendWeight = 1.0 / activeState.totalWeight;
            }
            clip.reset();
            if (hasTransitionOffset) {
                clip.time = activeState.timelineDuration * transition.transitionOffset;
            }
            clip.play();
            clip.time = startTime;
        }

        // set the time in the new state to 0 or to a value based on transitionOffset if one was given
        var timeInState = 0;
        var timeInStateBefore = 0;
        if (hasTransitionOffset) {
            var offsetTime = activeState.timelineDuration * transition.transitionOffset;
            timeInState = offsetTime;
            timeInStateBefore = offsetTime;
        }
        this._timeInState = timeInState;
        this._timeInStateBefore = timeInStateBefore;
    },

    _transitionToState: function (newStateName) {
        if (newStateName === this._activeStateName) {
            return;
        }

        if (!this._findState(newStateName)) {
            return;
        }

        // move to the given state, if a transition is present in the state graph use it. Otherwise move instantly to it.
        var transition = this._findTransition(this._activeStateName, newStateName);
        if (!transition) {
            this._animEvaluator.removeClips();
            transition = new AnimTransition(this, null, newStateName, 0, 0);
        }
        this._updateStateFromTransition(transition);
    },

    assignAnimation: function (stateName, animTrack) {
        var state = this._findState(stateName);
        if (!state) {
            // #ifdef DEBUG
            console.error('Attempting to assign an animation track to an animation state that does not exist.');
            // #endif
            return;
        }

        var animation = {
            name: stateName + '.' + animTrack.name,
            animTrack: animTrack,
            weight: 1.0
        };

        // Currently the anim controller only supports single animations in a state
        if (state.animations.length > 0) {
            state.animations = [];
            this.reset();
        }
        state.animations.push(animation);

        if (!this._playing && this._activate && this.playable) {
            this.play();
        }
    },

    removeNodeAnimations: function (nodeName) {
        var state = this._findState(nodeName);
        if (!state) {
            // #ifdef DEBUG
            console.error('Attempting to unassign animation tracks from a state that does not exist.');
            // #endif
            return;
        }

        state.animations = [];
    },

    play: function (stateName) {
        if (stateName) {
            this._transitionToState(stateName);
        }
        this._playing = true;
    },

    pause: function () {
        this._playing = false;
    },

    reset: function () {
        this._previousStateName = null;
        this._activeStateName = ANIM_STATE_START;
        this._playing = false;
        this._currTransitionTime = 1.0;
        this._totalTransitionTime = 1.0;
        this._isTransitioning = false;
        this._timeInState = 0;
        this._timeInStateBefore = 0;
        this._animEvaluator.removeClips();
    },

    update: function (dt) {
        if (!this._playing) {
            return;
        }
        var i;
        var j;
        var state;
        var animation;
        var clip;
        this._timeInStateBefore = this._timeInState;
        this._timeInState += dt;

        // transition between states if a transition is available from the active state
        var transition = this._findTransition(this._activeStateName);
        if (transition)
            this._updateStateFromTransition(transition);

        if (this._isTransitioning) {
            if (this._currTransitionTime < this._totalTransitionTime) {
                var interpolatedTime = this._currTransitionTime / this._totalTransitionTime;
                // while transitioning, set all previous state animations to be weighted by (1.0 - interpolationTime).
                for (i = 0; i < this._transitionPreviousStates.length; i++) {
                    state = this._findState(this._transitionPreviousStates[i].name);
                    var stateWeight = this._transitionPreviousStates[i].weight;
                    for (j = 0; j < state.animations.length; j++) {
                        animation = state.animations[j];
                        clip = this._animEvaluator.findClip(animation.name + '.previous.' + i);
                        if (clip) {
                            clip.blendWeight = (1.0 - interpolatedTime) * animation.weight / state.totalWeight * stateWeight;
                        }
                    }
                }
                // while transitioning, set active state animations to be weighted by (interpolationTime).
                state = this.activeState;
                for (i = 0; i < state.animations.length; i++) {
                    animation = state.animations[i];
                    this._animEvaluator.findClip(animation.name).blendWeight = interpolatedTime * animation.weight / state.totalWeight;
                }
            } else {
                this._isTransitioning = false;
                // when a transition ends, remove all previous state clips from the evaluator
                var activeClips = this.activeState.animations.length;
                var totalClips = this._animEvaluator.clips.length;
                for (i = 0; i < totalClips - activeClips; i++) {
                    this._animEvaluator.removeClip(0);
                }
                this._transitionPreviousStates = [];
                // when a transition ends, set the active state clip weights so they sum to 1
                state = this.activeState;
                for (i = 0; i < state.animations.length; i++) {
                    animation = state.animations[i];
                    clip = this._animEvaluator.findClip(animation.name);
                    if (clip) {
                        clip.blendWeight = animation.weight / state.totalWeight;
                    }
                }
            }
            this._currTransitionTime += dt;
        }
        this._animEvaluator.update(dt);
    },

    findParameter: function (name) {
        return this._parameters[name];
    }
});

export { AnimController };<|MERGE_RESOLUTION|>--- conflicted
+++ resolved
@@ -516,13 +516,8 @@
         // Add clips to the evaluator for each animation in the new state.
         for (i = 0; i < activeState.animations.length; i++) {
             clip = this._animEvaluator.findClip(activeState.animations[i].name);
-            var startTime = activeState.speed >= 0 ? 0 : activeState.animations[i].animTrack.duration;
             if (!clip) {
-<<<<<<< HEAD
-                clip = new AnimClip(activeState.animations[i].animTrack, startTime, activeState.speed, true, activeState.loop);
-=======
                 clip = new AnimClip(activeState.animations[i].animTrack, 0, activeState.speed, true, activeState.loop);
->>>>>>> b58adb3f
                 clip.name = activeState.animations[i].name;
                 this._animEvaluator.addClip(clip);
             }
@@ -536,7 +531,6 @@
                 clip.time = activeState.timelineDuration * transition.transitionOffset;
             }
             clip.play();
-            clip.time = startTime;
         }
 
         // set the time in the new state to 0 or to a value based on transitionOffset if one was given
