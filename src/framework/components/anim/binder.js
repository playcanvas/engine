import { AnimTarget } from '../../../anim/anim-target.js';
import { DefaultAnimBinder } from '../../../anim/default-anim-binder.js';

import { Color } from '../../../core/color.js';

import { Quat } from '../../../math/quat.js';
import { Vec2 } from '../../../math/vec2.js';
import { Vec3 } from '../../../math/vec3.js';
import { Vec4 } from '../../../math/vec4.js';

const v2 = new Vec2();
const v3 = new Vec3();
const v4 = new Vec4();
const c  = new Color();
const q  = new Quat();

class AnimComponentBinder extends DefaultAnimBinder {
    constructor(animComponent, graph) {
        super(graph);
        this.animComponent = animComponent;
    }

    static _packFloat(values) {
        return values[0];
    }

    static _packBoolean(values) {
        return !!values[0];
    }

    static _packVec2(values) {
        v2.x = values[0];
        v2.y = values[1];
        return v2;
    }

    static _packVec3(values) {
        v3.x = values[0];
        v3.y = values[1];
        v3.z = values[2];
        return v3;
    }

    static _packVec4(values) {
        v4.x = values[0];
        v4.y = values[1];
        v4.z = values[2];
        v4.w = values[3];
        return v4;
    }

    static _packColor(values) {
        c.r = values[0];
        c.g = values[1];
        c.b = values[2];
        c.a = values[3];
        return c;
    }

    static _packQuat(values) {
        q.x = values[0];
        q.y = values[1];
        q.z = values[2];
        q.w = values[3];
        return q;
    }

    resolve(path) {
        var pathSections = this.propertyLocator.decode(path);

        var entityHierarchy = pathSections[0];
        var component = pathSections[1];
        var propertyHierarchy = pathSections[2];

        var entity = this._getEntityFromHierarchy(entityHierarchy);

        if (!entity)
            return null;

        var propertyComponent;

        switch (component) {
            case 'entity':
                propertyComponent = entity;
                break;
            case 'graph':
                if (!this.nodes || !this.nodes[entityHierarchy[0]]) {
                    return null;
                }
                propertyComponent = this.nodes[entityHierarchy[0]].node;
                break;
            default:
                propertyComponent = entity.findComponent(component);
                if (!propertyComponent)
                    return null;
        }

        return this._createAnimTargetForProperty(propertyComponent, propertyHierarchy);
    }

    update(deltaTime) {
        // flag active nodes as dirty
        var activeNodes = this.activeNodes;
        if (activeNodes) {
            for (var i = 0; i < activeNodes.length; i++) {
                activeNodes[i]._dirtifyLocal();
            }
        }
    }

    _getEntityFromHierarchy(entityHierarchy) {
        if (!this.animComponent.entity.name === entityHierarchy[0]) {
            return null;
        }

        var currEntity = this.animComponent.entity;

        if (entityHierarchy.length === 1) {
            return currEntity;
        }
        return currEntity._parent.findByPath(entityHierarchy.join('/'));
    }

    // resolve an object path
    _resolvePath(object, path, resolveLeaf) {
        var steps = path.length - (resolveLeaf ? 0 : 1);
        for (var i = 0; i < steps; i++) {
            object = object[path[i]];
        }
        return object;
    }

    // construct a setter function for the property located at 'path' from the base object. packFunc
    // is a function which takes the animation values array and packages them for the target property
    // in the correct format (i.e. vec2, quat, color etc).
    _setter(object, path, packFunc) {
        var obj = this._resolvePath(object, path);
        var key = path[path.length - 1];

        // if the object has a setter function, use it
        var setterFunc = "set" + key.substring(0, 1).toUpperCase() + key.substring(1);
        if (obj[setterFunc]) {
            var func = obj[setterFunc].bind(obj);
            return function (values) {
                func(packFunc(values));
            };
        }

        var prop = obj[key];

        // if the target property has a copy function, use it (vec3, color, quat)
        if (typeof prop === 'object' && prop.hasOwnProperty('copy')) {
            return function (values) {
                prop.copy(packFunc(values));
            };
        }

        // when animating individual members of vec/colour/quaternion, we must also invoke the
        // object's setter. this is required by some component properties which have custom
        // handlers which propagate the changes correctly.
        if ([Vec2, Vec3, Vec4, Color, Quat].indexOf(obj.constructor) !== -1 && path.length > 1) {
            var parent = path.length > 2 ? this._resolvePath(object, path.slice(0, -1)) : object;
            var objKey = path[path.length - 2];
            return function (values) {
                obj[key] = packFunc(values);
                parent[objKey] = obj;
            };
        }

        // otherwise set the property directly (float, boolean)
        return function (values) {
            obj[key] = packFunc(values);
        };
    }

<<<<<<< HEAD
    _createAnimTargetForProperty: function (propertyComponent, propertyHierarchy) {
=======
    _createAnimTargetForProperty(propertyComponent, propertyHierarchy) {

>>>>>>> 891823cb
        if (this.handlers && propertyHierarchy[0] === 'weights') {
            return this.handlers.weights(propertyComponent);
        } else if (this.handlers && propertyHierarchy[0] === 'material' && propertyHierarchy.length === 2) {
            var materialPropertyName = propertyHierarchy[1];
            // if the property name ends in Map then we're binding a material texture
            if (materialPropertyName.indexOf('Map') === materialPropertyName.length - 3) {
                return this.handlers.materialTexture(propertyComponent, materialPropertyName);
            }
        }

        var property = this._resolvePath(propertyComponent, propertyHierarchy, true);

        if (typeof property === 'undefined')
            return null;

        var setter;
        var animDataType;
        var animDataComponents;

        if (typeof property === 'number') {
            setter = this._setter(propertyComponent, propertyHierarchy, AnimComponentBinder._packFloat);
            animDataType = 'vector';
            animDataComponents = 1;
        } else if (typeof property === 'boolean') {
            setter = this._setter(propertyComponent, propertyHierarchy, AnimComponentBinder._packBoolean);
            animDataType = 'vector';
            animDataComponents = 1;
        } else if (typeof property === 'object') {
            switch (property.constructor) {
                case Vec2:
                    setter = this._setter(propertyComponent, propertyHierarchy, AnimComponentBinder._packVec2);
                    animDataType = 'vector';
                    animDataComponents = 2;
                    break;
                case Vec3:
                    setter = this._setter(propertyComponent, propertyHierarchy, AnimComponentBinder._packVec3);
                    animDataType = 'vector';
                    animDataComponents = 3;
                    break;
                case Vec4:
                    setter = this._setter(propertyComponent, propertyHierarchy, AnimComponentBinder._packVec4);
                    animDataType = 'vector';
                    animDataComponents = 4;
                    break;
                case Color:
                    setter = this._setter(propertyComponent, propertyHierarchy, AnimComponentBinder._packColor);
                    animDataType = 'vector';
                    animDataComponents = 4;
                    break;
                case Quat:
                    setter = this._setter(propertyComponent, propertyHierarchy, AnimComponentBinder._packQuat);
                    animDataType = 'quaternion';
                    animDataComponents = 4;
                    break;
                default:
                    return null;
            }
        }

        // materials must have update called after changing settings
        if (propertyHierarchy.indexOf('material') !== -1) {
            return new AnimTarget(function (values) {
                setter(values);
                propertyComponent.material.update();
            }, animDataType, animDataComponents);
        }

        return new AnimTarget(setter, animDataType, animDataComponents);
    }
}

export { AnimComponentBinder };<|MERGE_RESOLUTION|>--- conflicted
+++ resolved
@@ -173,12 +173,8 @@
         };
     }
 
-<<<<<<< HEAD
-    _createAnimTargetForProperty: function (propertyComponent, propertyHierarchy) {
-=======
     _createAnimTargetForProperty(propertyComponent, propertyHierarchy) {
 
->>>>>>> 891823cb
         if (this.handlers && propertyHierarchy[0] === 'weights') {
             return this.handlers.weights(propertyComponent);
         } else if (this.handlers && propertyHierarchy[0] === 'material' && propertyHierarchy.length === 2) {
