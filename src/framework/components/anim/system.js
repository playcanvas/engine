Object.assign(pc, function () {
    var _schema = [
        'enabled',
        'speed',
        'activate',
        'playing'
    ];

    /**
     * @private
     * @class
     * @name pc.AnimComponentSystem
     * @augments pc.ComponentSystem
     * @classdesc The AnimComponentSystem manages creating and deleting AnimComponents.
     * @description Create an AnimComponentSystem.
     * @param {pc.Application} app - The application managing this system.
     */
    var AnimComponentSystem = function AnimComponentSystem(app) {
        pc.ComponentSystem.call(this, app);

        this.id = 'anim';
        this.description = "State based animation system that can animate the models and component properties of this entity and its children";

        this.ComponentType = pc.AnimComponent;
        this.DataType = pc.AnimComponentData;

        this.schema = _schema;

        this.on('beforeremove', this.onBeforeRemove, this);
        this.on('animationUpdate', this.onAnimationUpdate, this);

        pc.ComponentSystem.bind('animationUpdate', this.onAnimationUpdate, this);
    };
    AnimComponentSystem.prototype = Object.create(pc.ComponentSystem.prototype);
    AnimComponentSystem.prototype.constructor = AnimComponentSystem;

    pc.Component._buildAccessors(pc.AnimComponent.prototype, _schema);

    Object.assign(AnimComponentSystem.prototype, {
        initializeComponentData: function (component, data, properties) {
            properties = ['activate', 'enabled', 'speed', 'playing'];
            pc.ComponentSystem.prototype.initializeComponentData.call(this, component, data, properties);
        },

<<<<<<< HEAD
        onBeforeRemove: function (entity, component) {
        },

        onUpdate: function (dt) {
=======
        onAnimationUpdate: function (dt) {
>>>>>>> 2e6ad0b9
            var components = this.store;

            for (var id in components) {
                if (components.hasOwnProperty(id)) {
                    var component = components[id];
                    var componentData = component.data;

                    if (componentData.enabled && component.entity.enabled && componentData.playing) {
                        for (var i = 0; i < componentData.layers.length; i++) {
                            componentData.layers[i].update(dt * componentData.speed);
                        }
                    }
                }
            }
        }
    });

    return {
        AnimComponentSystem: AnimComponentSystem
    };
}());<|MERGE_RESOLUTION|>--- conflicted
+++ resolved
@@ -42,14 +42,7 @@
             pc.ComponentSystem.prototype.initializeComponentData.call(this, component, data, properties);
         },
 
-<<<<<<< HEAD
-        onBeforeRemove: function (entity, component) {
-        },
-
-        onUpdate: function (dt) {
-=======
         onAnimationUpdate: function (dt) {
->>>>>>> 2e6ad0b9
             var components = this.store;
 
             for (var id in components) {
