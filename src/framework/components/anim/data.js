--- conflicted
+++ resolved
@@ -1,22 +1,11 @@
-<<<<<<< HEAD
-Object.assign(pc, function () {
-    var AnimComponentData = function () {
-        // Serialized
-        this.stateGraphAsset = null;
-        this.animationAssets = {};
-        this.speed = 1.0;
-        this.activate = true;
-        this.enabled = true;
-        this.playing = false;
-=======
 function AnimComponentData() {
     // Serialized
     this.stateGraphAsset = null;
+    this.animationAssets = {};
     this.speed = 1.0;
     this.activate = true;
     this.enabled = true;
     this.playing = false;
->>>>>>> e1405928
 
     // Non-serialized
     this.stateGraph = null;
