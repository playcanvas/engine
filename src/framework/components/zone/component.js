--- conflicted
+++ resolved
@@ -20,7 +20,6 @@
  */
 class ZoneComponent extends Component {
     /**
-<<<<<<< HEAD
      * The list of entities currently inside this zone.
      *
      * @type {import('../../entity').Entity[]}
@@ -46,7 +45,7 @@
     /**
      * Holds all entities added this frame to the zone.
      *
-     * @type {Entity[]}
+     * @type {import('../../entity.js').Entity[]}
      * @private
      */
     _frameAdded = [];
@@ -54,23 +53,12 @@
     /**
      * Holds all entities removed this frame from the zone.
      *
-     * @type {Entity[]}
+     * @type {import('../../entity.js').Entity[]}
      * @private
      */
     _frameRemoved = [];
 
     /**
-     * Create a new RigidBodyComponent instance.
-     *
-     * @param {import('./system.js').ZoneComponentSystem} system - The ComponentSystem that
-     * created this component.
-     * @param {import('../../entity.js').Entity} entity - The entity this component is attached to.
-     */
-    // eslint-disable-next-line no-useless-constructor
-    constructor(system, entity) {
-        super(system, entity);
-    }
-=======
      * Fired when the zone component is enabled. This event does not take into account the enabled
      * state of the entity or any of its ancestors.
      *
@@ -81,7 +69,6 @@
      * });
      */
     static EVENT_ENABLE = 'enable';
->>>>>>> 559b821c
 
     /**
      * Fired when the zone component is disabled. This event does not take into account the enabled
@@ -128,33 +115,7 @@
      */
     constructor(system, entity) {
         super(system, entity);
-
-        this._oldState = true;
-        this._size = new Vec3();
-        this.on('set_enabled', this._onSetEnabled, this);
-    }
-
-    /**
-     * Fired after an entity enters the zone.
-     *
-     * @event ZoneComponent#entityEnter
-     * @param {import('../../entity').Entity} entity - The entity entering the zone.
-     * @example
-     * entity.zone.on('entityEnter', function (entity) {
-     *     // entity entered the zone
-     * });
-     */
-
-    /**
-     * Fired after an entity leaves the zone.
-     *
-     * @event ZoneComponent#entityLeave
-     * @param {import('../../entity').Entity} entity - The entity leaving the zone.
-     * @example
-     * entity.zone.on('entityLeave', function (entity) {
-     *     // entity left the zone
-     * });
-     */
+    }
 
     /**
      * Toggle life cycle listeners for this component.
