import { now } from '../../../core/time.js';
import { ObjectPool } from '../../../core/object-pool.js';
import { Debug } from '../../../core/debug.js';

import { Vec3 } from '../../../core/math/vec3.js';
import { Quat } from '../../../core/math/quat.js';

import { Component } from '../component.js';
import { ComponentSystem } from '../system.js';

import { BODYFLAG_NORESPONSE_OBJECT, BODYSTATE_ACTIVE_TAG } from './constants.js';
import { RigidBodyComponent } from './component.js';
import { RigidBodyComponentData } from './data.js';

// Ammo.js variable for performance saving.
let ammoRayStart, ammoRayEnd, ammoVec3, ammoQuat, ammoTransform, ammoTransform2;

// RigidBody for shape tests. Permanent to save performance.
let shapeTestBody;

/**
 * Object holding the result of a successful hit.
 *
 * @category Physics
 */
class HitResult {
    /**
<<<<<<< HEAD
     * Create a new HitResult instance.
=======
     * The entity that was hit.
     *
     * @type {import('../../entity.js').Entity}
     */
    entity;

    /**
     * The point at which the ray hit the entity in world space.
     *
     * @type {Vec3}
     */
    point;

    /**
     * The normal vector of the surface where the ray hit in world space.
     *
     * @type {Vec3}
     */
    normal;

    /**
     * The normalized distance (between 0 and 1) at which the ray hit occurred from the
     * starting point.
     *
     * @type {number}
     */
    hitFraction;

    /**
     * Create a new RaycastResult instance.
>>>>>>> 14c877a9
     *
     * @param {import('../../entity.js').Entity} entity - The entity that was hit.
     * @param {Vec3} point - The point at which the ray hit the entity in world space.
     * @param {Vec3} normal - The normal vector of the surface where the ray hit in world space.
     * @param {number} hitFraction - The normalized distance (between 0 and 1) at which the hit
     * occurred from the starting point.
<<<<<<< HEAD
     * @param {number} distance - The distance at which the hit occurred from the starting point.
     * @hideconstructor
     */
    constructor(entity, point, normal, hitFraction, distance) {
        /**
         * The entity that was hit.
         *
         * @type {import('../../entity.js').Entity}
         */
=======
     * @ignore
     */
    constructor(entity, point, normal, hitFraction) {
>>>>>>> 14c877a9
        this.entity = entity;
        this.point = point;
        this.normal = normal;
<<<<<<< HEAD

        /**
         * The normalized distance (between 0 and 1) at which the hit occurred from the
         * starting point toward the end. Prefer `distance` for shapes.
         *
         * @type {number}
         */
=======
>>>>>>> 14c877a9
        this.hitFraction = hitFraction;

        /**
         * The distance at which the hit occurred from the starting point.
         *
         * @type {number}
         */
        this.distance = distance;
    }
}

/**
 * Object holding the result of a contact between two rigid bodies.
 *
 * @category Physics
 */
class SingleContactResult {
    /**
     * The first entity involved in the contact.
     *
     * @type {import('../../entity.js').Entity}
     */
    a;

    /**
     * The second entity involved in the contact.
     *
     * @type {import('../../entity.js').Entity}
     */
    b;

    /**
     * The total accumulated impulse applied by the constraint solver during the last
     * sub-step. Describes how hard two bodies collided.
     *
     * @type {number}
     */
    impulse;

    /**
     * The point on Entity A where the contact occurred, relative to A.
     *
     * @type {Vec3}
     */
    localPointA;

    /**
     * The point on Entity B where the contact occurred, relative to B.
     *
     * @type {Vec3}
     */
    localPointB;

    /**
     * The point on Entity A where the contact occurred, in world space.
     *
     * @type {Vec3}
     */
    pointA;

    /**
     * The point on Entity B where the contact occurred, in world space.
     *
     * @type {Vec3}
     */
    pointB;

    /**
     * The normal vector of the contact on Entity B, in world space.
     *
     * @type {Vec3}
     */
    normal;

    /**
     * Create a new SingleContactResult instance.
     *
     * @param {import('../../entity.js').Entity} a - The first entity involved in the contact.
     * @param {import('../../entity.js').Entity} b - The second entity involved in the contact.
     * @param {ContactPoint} contactPoint - The contact point between the two entities.
     * @ignore
     */
    constructor(a, b, contactPoint) {
        if (arguments.length !== 0) {
            this.a = a;
            this.b = b;
            this.impulse = contactPoint.impulse;
            this.localPointA = contactPoint.localPoint;
            this.localPointB = contactPoint.localPointOther;
            this.pointA = contactPoint.point;
            this.pointB = contactPoint.pointOther;
            this.normal = contactPoint.normal;
        } else {
            this.a = null;
            this.b = null;
            this.impulse = 0;
            this.localPointA = new Vec3();
            this.localPointB = new Vec3();
            this.pointA = new Vec3();
            this.pointB = new Vec3();
            this.normal = new Vec3();
        }
    }
}

/**
 * Object holding the result of a contact between two Entities.
 *
 * @category Physics
 */
class ContactPoint {
    /**
     * The point on the entity where the contact occurred, relative to the entity.
     *
     * @type {Vec3}
     */
    localPoint;

    /**
     * The point on the other entity where the contact occurred, relative to the other entity.
     *
     * @type {Vec3}
     */
    localPointOther;

    /**
     * The point on the entity where the contact occurred, in world space.
     *
     * @type {Vec3}
     */
    point;

    /**
     * The point on the other entity where the contact occurred, in world space.
     *
     * @type {Vec3}
     */
    pointOther;

    /**
     * The normal vector of the contact on the other entity, in world space.
     *
     * @type {Vec3}
     */
    normal;

    /**
     * The total accumulated impulse applied by the constraint solver during the last sub-step.
     * Describes how hard two objects collide.
     *
     * @type {number}
     */
    impulse;

    /**
     * Create a new ContactPoint instance.
     *
     * @param {Vec3} [localPoint] - The point on the entity where the contact occurred, relative to
     * the entity.
     * @param {Vec3} [localPointOther] - The point on the other entity where the contact occurred,
     * relative to the other entity.
     * @param {Vec3} [point] - The point on the entity where the contact occurred, in world space.
     * @param {Vec3} [pointOther] - The point on the other entity where the contact occurred, in
     * world space.
     * @param {Vec3} [normal] - The normal vector of the contact on the other entity, in world
     * space.
     * @param {number} [impulse] - The total accumulated impulse applied by the constraint solver
     * during the last sub-step. Describes how hard two objects collide. Defaults to 0.
     * @ignore
     */
    constructor(localPoint = new Vec3(), localPointOther = new Vec3(), point = new Vec3(), pointOther = new Vec3(), normal = new Vec3(), impulse = 0) {
        this.localPoint = localPoint;
        this.localPointOther = localPointOther;
        this.point = point;
        this.pointOther = pointOther;
        this.normal = normal;
        this.impulse = impulse;
    }
}

/**
 * Object holding the result of a contact between two Entities.
 *
 * @category Physics
 */
class ContactResult {
    /**
     * The entity that was involved in the contact with this entity.
     *
     * @type {import('../../entity.js').Entity}
     */
    other;

    /**
     * An array of ContactPoints with the other entity.
     *
     * @type {ContactPoint[]}
     */
    contacts;

    /**
     * Create a new ContactResult instance.
     *
     * @param {import('../../entity.js').Entity} other - The entity that was involved in the
     * contact with this entity.
     * @param {ContactPoint[]} contacts - An array of ContactPoints with the other entity.
     * @ignore
     */
    constructor(other, contacts) {
        this.other = other;
        this.contacts = contacts;
    }
}

const _schema = ['enabled'];

/**
 * Creates a new shape.
 *
 * @param {string} name - Name of the shape. Must start with capital letter.
 * @param {number} [axis] - The local space axis with which the shape's length is aligned. 0 for X, 1 for Y and 2 for Z. Defaults to 1 (Y-axis).
 * @param {...any} [args] - Arguments to pass to creation.
 * @returns {object} Created Ammo.btCollisionShape.
 * @ignore
 */
function createShape(name, axis, ...args) {
    let fn = `bt${name}Shape`;

    if (axis === 0) {
        fn += 'X';
    } else if (axis === 2) {
        fn += 'Z';
    }

    return new Ammo[fn](...args);
}

/**
 * The RigidBodyComponentSystem maintains the dynamics world for simulating rigid bodies, it also
 * controls global values for the world such as gravity. Note: The RigidBodyComponentSystem is only
 * valid if 3D Physics is enabled in your application. You can enable this in the application
 * settings for your project.
 *
 * @category Physics
 */
class RigidBodyComponentSystem extends ComponentSystem {
    /**
     * Fired when a contact occurs between two rigid bodies. The handler is passed a
     * {@link SingleContactResult} object containing details of the contact between the two bodies.
     *
     * @event
     * @example
     * app.systems.rigidbody.on('contact', (result) => {
     *     console.log(`Contact between ${result.a.name} and ${result.b.name}`);
     * });
     */
    static EVENT_CONTACT = 'contact';

    /**
     * @type {number}
     * @ignore
     */
    maxSubSteps = 10;

    /**
     * @type {number}
     * @ignore
     */
    fixedTimeStep = 1 / 60;

    /**
     * The world space vector representing global gravity in the physics simulation. Defaults to
     * [0, -9.81, 0] which is an approximation of the gravitational force on Earth.
     *
     * @type {Vec3}
     */
    gravity = new Vec3(0, -9.81, 0);

    /**
     * @type {Float32Array}
     * @private
     */
    _gravityFloat32 = new Float32Array(3);

    /**
     * @type {RigidBodyComponent[]}
     * @private
     */
    _dynamic = [];

    /**
     * @type {RigidBodyComponent[]}
     * @private
     */
    _kinematic = [];

    /**
     * @type {RigidBodyComponent[]}
     * @private
     */
    _triggers = [];

    /**
     * @type {RigidBodyComponent[]}
     * @private
     */
    _compounds = [];

    /**
     * Create a new RigidBodyComponentSystem.
     *
     * @param {import('../../app-base.js').AppBase} app - The Application.
     * @ignore
     */
    constructor(app) {
        super(app);

        this.id = 'rigidbody';
        this._stats = app.stats.frame;

        this.ComponentType = RigidBodyComponent;
        this.DataType = RigidBodyComponentData;

        this.contactPointPool = null;
        this.contactResultPool = null;
        this.singleContactResultPool = null;

        this.schema = _schema;

        this.collisions = {};
        this.frameCollisions = {};

        this.on('beforeremove', this.onBeforeRemove, this);
    }

    /**
     * Called once Ammo has been loaded. Responsible for creating the physics world.
     *
     * @ignore
     */
    onLibraryLoaded() {
        // Create the Ammo physics world
        if (typeof Ammo !== 'undefined') {
            this.collisionConfiguration = new Ammo.btDefaultCollisionConfiguration();
            this.dispatcher = new Ammo.btCollisionDispatcher(this.collisionConfiguration);
            this.overlappingPairCache = new Ammo.btDbvtBroadphase();
            this.solver = new Ammo.btSequentialImpulseConstraintSolver();
            this.dynamicsWorld = new Ammo.btDiscreteDynamicsWorld(this.dispatcher, this.overlappingPairCache, this.solver, this.collisionConfiguration);

            if (this.dynamicsWorld.setInternalTickCallback) {
                const checkForCollisionsPointer = Ammo.addFunction(this._checkForCollisions.bind(this), 'vif');
                this.dynamicsWorld.setInternalTickCallback(checkForCollisionsPointer);
            } else {
                Debug.warn('WARNING: This version of ammo.js can potentially fail to report contacts. Please update it to the latest version.');
            }

            // Lazily create temp vars
            ammoRayStart = new Ammo.btVector3();
            ammoRayEnd = new Ammo.btVector3();
            ammoVec3 = new Ammo.btVector3();
            ammoQuat = new Ammo.btQuaternion();
            ammoTransform = new Ammo.btTransform();
            ammoTransform2 = new Ammo.btTransform();

            RigidBodyComponent.onLibraryLoaded();

            this.contactPointPool = new ObjectPool(ContactPoint, 1);
            this.contactResultPool = new ObjectPool(ContactResult, 1);
            this.singleContactResultPool = new ObjectPool(SingleContactResult, 1);

            this.app.systems.on('update', this.onUpdate, this);
        } else {
            // Unbind the update function if we haven't loaded Ammo by now
            this.app.systems.off('update', this.onUpdate, this);
        }
    }

    initializeComponentData(component, data, properties) {
        const props = [
            'mass',
            'linearDamping',
            'angularDamping',
            'linearFactor',
            'angularFactor',
            'friction',
            'rollingFriction',
            'restitution',
            'type',
            'group',
            'mask'
        ];

        for (const property of props) {
            if (data.hasOwnProperty(property)) {
                const value = data[property];
                if (Array.isArray(value)) {
                    component[property] = new Vec3(value[0], value[1], value[2]);
                } else {
                    component[property] = value;
                }
            }
        }

        super.initializeComponentData(component, data, ['enabled']);
    }

    cloneComponent(entity, clone) {
        // create new data block for clone
        const rigidbody = entity.rigidbody;
        const data = {
            enabled: rigidbody.enabled,
            mass: rigidbody.mass,
            linearDamping: rigidbody.linearDamping,
            angularDamping: rigidbody.angularDamping,
            linearFactor: [rigidbody.linearFactor.x, rigidbody.linearFactor.y, rigidbody.linearFactor.z],
            angularFactor: [rigidbody.angularFactor.x, rigidbody.angularFactor.y, rigidbody.angularFactor.z],
            friction: rigidbody.friction,
            rollingFriction: rigidbody.rollingFriction,
            restitution: rigidbody.restitution,
            type: rigidbody.type,
            group: rigidbody.group,
            mask: rigidbody.mask
        };

        return this.addComponent(clone, data);
    }

    onBeforeRemove(entity, component) {
        if (component.enabled) {
            component.enabled = false;
        }

        if (component.body) {
            this.destroyBody(component.body);
            component.body = null;
        }
    }

    addBody(body, group, mask) {
        if (group !== undefined && mask !== undefined) {
            this.dynamicsWorld.addRigidBody(body, group, mask);
        } else {
            this.dynamicsWorld.addRigidBody(body);
        }
    }

    removeBody(body) {
        this.dynamicsWorld.removeRigidBody(body);
    }

    createBody(mass, shape, transform) {
        const localInertia = new Ammo.btVector3(0, 0, 0);
        if (mass !== 0) {
            shape.calculateLocalInertia(mass, localInertia);
        }

        const motionState = new Ammo.btDefaultMotionState(transform);
        const bodyInfo = new Ammo.btRigidBodyConstructionInfo(mass, motionState, shape, localInertia);
        const body = new Ammo.btRigidBody(bodyInfo);
        Ammo.destroy(bodyInfo);
        Ammo.destroy(localInertia);

        return body;
    }

    destroyBody(body) {
        // The motion state needs to be destroyed explicitly (if present)
        const motionState = body.getMotionState();
        if (motionState) {
            Ammo.destroy(motionState);
        }
        Ammo.destroy(body);
    }

    /**
     * Raycast the world and return the first entity the ray hits. Fire a ray into the world from
     * start to end, if the ray hits an entity with a collision component, it returns a
     * {@link HitResult}, otherwise returns null.
     *
     * @param {Vec3} start - The world space point where the ray starts.
     * @param {Vec3} end - The world space point where the ray ends.
     * @param {object} [options] - The additional options for the raycasting.
     * @param {number} [options.filterCollisionGroup] - Collision group to apply to the raycast.
     * @param {number} [options.filterCollisionMask] - Collision mask to apply to the raycast.
     * @param {any[]} [options.filterTags] - Tags filters. Defined the same way as a {@link Tags#has}
     * query but within an array.
     * @param {Function} [options.filterCallback] - Custom function to use to filter entities.
     * Must return true to proceed with result. Takes one argument: the entity to evaluate.
     *
     * @returns {HitResult|null} The result of the raycasting or null if there was no hit.
     */
    raycastFirst(start, end, options = {}) {
        // Tags and custom callback can only be performed by looking at all results.
        if (options.filterTags || options.filterCallback) {
            options.sort = true;
            return this.raycastAll(start, end, options)[0] || null;
        }

        let result = null;

        ammoRayStart.setValue(start.x, start.y, start.z);
        ammoRayEnd.setValue(end.x, end.y, end.z);
        const rayCallback = new Ammo.ClosestRayResultCallback(ammoRayStart, ammoRayEnd);

        if (typeof options.filterCollisionGroup === 'number') {
            rayCallback.set_m_collisionFilterGroup(options.filterCollisionGroup);
        }

        if (typeof options.filterCollisionMask === 'number') {
            rayCallback.set_m_collisionFilterMask(options.filterCollisionMask);
        }

        this.dynamicsWorld.rayTest(ammoRayStart, ammoRayEnd, rayCallback);
        if (rayCallback.hasHit()) {
            const rayDistance = start.distance(end);

            const collisionObj = rayCallback.get_m_collisionObject();
            const body = Ammo.castObject(collisionObj, Ammo.btRigidBody);

            if (body) {
                const point = rayCallback.get_m_hitPointWorld();
                const normal = rayCallback.get_m_hitNormalWorld();
                const hitFraction = rayCallback.get_m_closestHitFraction();

                result = new HitResult(
                    body.entity,
                    new Vec3(point.x(), point.y(), point.z()),
                    new Vec3(normal.x(), normal.y(), normal.z()),
                    hitFraction,
                    rayDistance * hitFraction
                );
            }
        }

        Ammo.destroy(rayCallback);

        return result;
    }

    /**
     * Raycast the world and return all entities the ray hits. It returns an array of
     * {@link HitResult}, one for each hit. If no hits are detected, the returned array will be
     * of length 0. Results are sorted by distance with closest first.
     *
     * @param {Vec3} start - The world space point where the ray starts.
     * @param {Vec3} end - The world space point where the ray ends.
     * @param {object} [options] - The additional options for the raycasting.
     * @param {boolean} [options.sort] - Whether to sort raycast results based on distance with closest
     * first. Defaults to false.
     * @param {number} [options.filterCollisionGroup] - Collision group to apply to the raycast.
     * @param {number} [options.filterCollisionMask] - Collision mask to apply to the raycast.
     * @param {any[]} [options.filterTags] - Tags filters. Defined the same way as a {@link Tags#has}
     * query but within an array.
     * @param {Function} [options.filterCallback] - Custom function to use to filter entities.
     * Must return true to proceed with result. Takes the entity to evaluate as argument.
     *
     * @returns {HitResult[]} An array of raycast hit results (0 length if there were no hits).
     *
     * @example
     * // Return all results of a raycast between 0, 2, 2 and 0, -2, -2
     * const hits = this.app.systems.rigidbody.raycastAll(new Vec3(0, 2, 2), new Vec3(0, -2, -2));
     * @example
     * // Return all results of a raycast between 0, 2, 2 and 0, -2, -2
     * // where hit entity is tagged with `bird` OR `mammal`
     * const hits = this.app.systems.rigidbody.raycastAll(new Vec3(0, 2, 2), new Vec3(0, -2, -2), {
     *     filterTags: [ "bird", "mammal" ]
     * });
     * @example
     * // Return all results of a raycast between 0, 2, 2 and 0, -2, -2
     * // where hit entity has a `camera` component
     * const hits = this.app.systems.rigidbody.raycastAll(new Vec3(0, 2, 2), new Vec3(0, -2, -2), {
     *     filterCallback: (entity) => entity && entity.camera
     * });
     * @example
     * // Return all results of a raycast between 0, 2, 2 and 0, -2, -2
     * // where hit entity is tagged with (`carnivore` AND `mammal`) OR (`carnivore` AND `reptile`)
     * // and the entity has an `anim` component
     * const hits = this.app.systems.rigidbody.raycastAll(new Vec3(0, 2, 2), new Vec3(0, -2, -2), {
     *     filterTags: [
     *         [ "carnivore", "mammal" ],
     *         [ "carnivore", "reptile" ]
     *     ],
     *     filterCallback: (entity) => entity && entity.anim
     * });
     */
    raycastAll(start, end, options = {}) {
        Debug.assert(Ammo.AllHitsRayResultCallback, 'pc.RigidBodyComponentSystem#raycastAll: Your version of ammo.js does not expose Ammo.AllHitsRayResultCallback. Update it to latest.');

        const results = [];

        ammoRayStart.setValue(start.x, start.y, start.z);
        ammoRayEnd.setValue(end.x, end.y, end.z);
        const rayCallback = new Ammo.AllHitsRayResultCallback(ammoRayStart, ammoRayEnd);

        if (typeof options.filterCollisionGroup === 'number') {
            rayCallback.set_m_collisionFilterGroup(options.filterCollisionGroup);
        }

        if (typeof options.filterCollisionMask === 'number') {
            rayCallback.set_m_collisionFilterMask(options.filterCollisionMask);
        }

        this.dynamicsWorld.rayTest(ammoRayStart, ammoRayEnd, rayCallback);
        if (rayCallback.hasHit()) {
            const rayDistance = start.distance(end);

            const collisionObjs = rayCallback.get_m_collisionObjects();
            const points = rayCallback.get_m_hitPointWorld();
            const normals = rayCallback.get_m_hitNormalWorld();
            const hitFractions = rayCallback.get_m_hitFractions();

            const numHits = collisionObjs.size();
            for (let i = 0; i < numHits; i++) {
                const body = Ammo.castObject(collisionObjs.at(i), Ammo.btRigidBody);

                if (body && body.entity) {
                    if (options.filterTags && !body.entity.tags.has(...options.filterTags) || options.filterCallback && !options.filterCallback(body.entity)) {
                        continue;
                    }

                    const point = points.at(i);
                    const normal = normals.at(i);
                    const hitFraction = hitFractions.at(i);

                    const result = new HitResult(
                        body.entity,
                        new Vec3(point.x(), point.y(), point.z()),
                        new Vec3(normal.x(), normal.y(), normal.z()),
                        hitFraction,
                        rayDistance * hitFraction
                    );

                    results.push(result);
                }
            }

            if (options.sort) {
                results.sort((a, b) => a.hitFraction - b.hitFraction);
            }
        }

        Ammo.destroy(rayCallback);

        return results;
    }

    /**
     * Perform a shape casting on the world and return the first entity the shape hits.
     * It returns a {@link HitResult}. If no hits are detected, returned value will be null.
     *
     * @param {object} shape - The shape to use for sweep test.
     * @param {number} [shape.axis] - The local space axis with which the capsule, cylinder or cone
     * shape's length is aligned. 0 for X, 1 for Y and 2 for Z. Defaults to 1 (Y-axis).
     * @param {Vec3} [shape.halfExtents] - The half-extents of the box in the x, y and z axes.
     * @param {number} [shape.height] - The total height of the capsule, cylinder or cone from tip to tip.
     * @param {string} shape.type - The type of shape to use. Available options are "box", "capsule",
     * "cone", "cylinder" or "sphere". Defaults to "box".
     * @param {number} [shape.radius] - The radius of the sphere, capsule, cylinder or cone.
     * @param {Vec3} startPosition - The world space starting position for the shape to be.
     * @param {Vec3} endPosition - The world space ending position for the shape to be.
     * @param {Vec3|Quat} [startRotation] - The world space starting rotation for the shape to have.
     * @param {Vec3|Quat} [endRotation] - The world space ending rotation for the shape to have.
     * @param {object} [options] - The additional options for the shape casting.
     * @param {number} [options.filterCollisionGroup] - Collision group to apply to the shape cast.
     * @param {number} [options.filterCollisionMask] - Collision mask to apply to the shape cast.
     *
     * @returns {HitResult|null} The first hit result (null if there were no hits).
     */
    shapeCastFirst(shape, startPosition, endPosition, startRotation, endRotation, options) {
        switch (shape.type) {
            case 'capsule':
                return this.capsuleCastFirst(shape.radius, shape.height, shape.axis, startPosition, endPosition, startRotation, endRotation, options);
            case 'cone':
                return this.coneCastFirst(shape.radius, shape.height, shape.axis, startPosition, endPosition, startRotation, endRotation, options);
            case 'cylinder':
                return this.cylinderCastFirst(shape.radius, shape.height, shape.axis, startPosition, endPosition, startRotation, endRotation, options);
            case 'sphere':
                return this.sphereCastFirst(shape.radius, startPosition, endPosition, options);
            default:
                return this.boxCastFirst(shape.halfExtents, startPosition, endPosition, startRotation, endRotation, options);
        }
    }

    /**
     * Perform a box casting on the world and return the first entity the box hits.
     * It returns a {@link HitResult}. If no hits are detected, returned value will be null.
     *
     * @param {Vec3} halfExtents - The half-extents of the box in the x, y and z axes.
     * @param {Vec3} startPosition - The world space starting position for the box to be.
     * @param {Vec3} endPosition - The world space ending position for the box to be.
     * @param {Vec3|Quat} [startRotation] - The world space starting rotation for the box to have.
     * @param {Vec3|Quat} [endRotation] - The world space ending rotation for the box to have.
     * @param {object} [options] - The additional options for the box casting.
     * @param {number} [options.filterCollisionGroup] - Collision group to apply to the box cast.
     * @param {number} [options.filterCollisionMask] - Collision mask to apply to the box cast.
     *
     * @returns {HitResult} The first hit result (null if there were no hits).
     */
    boxCastFirst(halfExtents, startPosition, endPosition, startRotation, endRotation, options = {}) {
        options.destroyShape = true;

        ammoVec3.setValue(halfExtents.x, halfExtents.y, halfExtents.z);
        return this._shapeCastFirst(new Ammo.btBoxShape(ammoVec3), startPosition, endPosition, startRotation, endRotation, options);
    }

    /**
     * Perform a capsule casting on the world and return the first entity the capsule hits.
     * It returns a {@link HitResult}. If no hits are detected, returned value will be null.
     *
     * @param {number} radius - The radius of the capsule.
     * @param {number} height - The total height of the capsule from tip to tip.
     * @param {number} axis - The local space axis with which the capsule's length is aligned.
     * 0 for X, 1 for Y and 2 for Z. Defaults to 1 (Y-axis).
     * @param {Vec3} startPosition - The world space starting position for the capsule to be.
     * @param {Vec3} endPosition - The world space ending position for the capsule to be.
     * @param {Vec3|Quat} [startRotation] - The world space starting rotation for the capsule to have.
     * @param {Vec3|Quat} [endRotation] - The world space ending rotation for the capsule to have.
     * @param {object} [options] - The additional options for the capsule casting.
     * @param {number} [options.filterCollisionGroup] - Collision group to apply to the capsule cast.
     * @param {number} [options.filterCollisionMask] - Collision mask to apply to the capsule cast.
     *
     * @returns {HitResult} The first hit result (null if there were no hits).
     */
    capsuleCastFirst(radius, height, axis, startPosition, endPosition, startRotation, endRotation, options = {}) {
        options.destroyShape = true;

        return this._shapeCastFirst(createShape('Capsule', axis, radius, height), startPosition, endPosition, startRotation, endRotation, options);
    }

    /**
     * Perform a cone casting on the world and return the first entity the cone hits.
     * It returns a {@link HitResult}. If no hits are detected, returned value will be null.
     *
     * @param {number} radius - The radius of the cone.
     * @param {number} height - The total height of the cone from tip to tip.
     * @param {number} axis - The local space axis with which the cone's length is aligned.
     * 0 for X, 1 for Y and 2 for Z. Defaults to 1 (Y-axis).
     * @param {Vec3} startPosition - The world space starting position for the cone to be.
     * @param {Vec3} endPosition - The world space ending position for the cone to be.
     * @param {Vec3|Quat} [startRotation] - The world space starting rotation for the cone to have.
     * @param {Vec3|Quat} [endRotation] - The world space ending rotation for the cone to have.
     * @param {object} [options] - The additional options for the cone casting.
     * @param {number} [options.filterCollisionGroup] - Collision group to apply to the cone cast.
     * @param {number} [options.filterCollisionMask] - Collision mask to apply to the cone cast.
     *
     * @returns {HitResult} The first hit result (null if there were no hits).
     */
    coneCastFirst(radius, height, axis, startPosition, endPosition, startRotation, endRotation, options = {}) {
        options.destroyShape = true;

        return this._shapeCastFirst(createShape('Cone', axis, radius, height), startPosition, endPosition, startRotation, endRotation, options);
    }

    /**
     * Perform a cylinder casting on the world and return the first entity the cylinder hits.
     * It returns a {@link HitResult}. If no hits are detected, returned value will be null.
     *
     * @param {number} radius - The radius of the cylinder.
     * @param {number} height - The total height of the cylinder from tip to tip.
     * @param {number} axis - The local space axis with which the cylinder's length is aligned.
     * 0 for X, 1 for Y and 2 for Z. Defaults to 1 (Y-axis).
     * @param {Vec3} startPosition - The world space starting position for the cylinder to be.
     * @param {Vec3} endPosition - The world space ending position for the cylinder to be.
     * @param {Vec3|Quat} [startRotation] - The world space starting rotation for the cylinder to have.
     * @param {Vec3|Quat} [endRotation] - The world space ending rotation for the cylinder to have.
     * @param {object} [options] - The additional options for the cylinder casting.
     * @param {number} [options.filterCollisionGroup] - Collision group to apply to the cylinder cast.
     * @param {number} [options.filterCollisionMask] - Collision mask to apply to the cylinder cast.
     *
     * @returns {HitResult} The first hit result (null if there were no hits).
     */
    cylinderCastFirst(radius, height, axis, startPosition, endPosition, startRotation, endRotation, options = {}) {
        options.destroyShape = true;

        return this._shapeCastFirst(createShape('Cylinder', axis, radius, height), startPosition, endPosition, startRotation, endRotation, options);
    }

    /**
     * Perform a sphere casting on the world and return the first entity the sphere hits.
     * It returns a {@link HitResult}. If no hits are detected, returned value will be null.
     *
     * @param {number} radius - The radius for the sphere.
     * @param {Vec3} startPosition - The world space starting position for the sphere to be.
     * @param {Vec3} endPosition - The world space ending position for the sphere to be.
     * @param {object} [options] - The additional options for the sphere casting.
     * @param {number} [options.filterCollisionGroup] - Collision group to apply to the sphere cast.
     * @param {number} [options.filterCollisionMask] - Collision mask to apply to the sphere cast.
     *
     * @returns {HitResult} The first hit result (null if there were no hits).
     */
    sphereCastFirst(radius, startPosition, endPosition, options = {}) {
        options.destroyShape = true;

        return this._shapeCastFirst(new Ammo.btSphereShape(radius), startPosition, endPosition, options);
    }

    /**
     * Perform a shape casting on the world and return the first entity the shape hits.
     * It returns a {@link HitResult}. If no hits are detected, returned value will be null.
     *
     * @param {object} shape - The Ammo.btCollisionShape to use for shape casting check.
     * @param {Vec3} startPosition - The world space starting position for the shape to be.
     * @param {Vec3} endPosition - The world space ending position for the shape to be.
     * @param {Vec3|Quat} [startRotation] - The world space starting rotation for the shape to have.
     * @param {Vec3|Quat} [endRotation] - The world space ending rotation for the shape to have.
     * @param {object} [options] - The additional options for the shape casting.
     * @param {boolean} [options.destroyShape] - Whether to destroy the shape after the cast. Defaults to false.
     * @param {number} [options.filterCollisionGroup] - Collision group to apply to the shape cast.
     * @param {number} [options.filterCollisionMask] - Collision mask to apply to the shape cast.
     *
     * @returns {HitResult} The first hit result (null if there were no hits).
     * @private
     */
    _shapeCastFirst(shape, startPosition, endPosition, startRotation = Vec3.ZERO, endRotation = undefined, options = {}) {
        Debug.assert(Ammo.ClosestConvexResultCallback && Ammo.ClosestConvexResultCallback.get_m_hitCollisionObject, 'pc.RigidBodyComponentSystem#_shapeCastFirst: Your version of ammo.js does not expose Ammo.ClosestConvexResultCallback or Ammo.ClosestConvexResultCallback#get_m_hitCollisionObject. Update it to latest.');

        let result = null;

        ammoVec3.setValue(startPosition.x, startPosition.y, startPosition.z);
        if (startRotation instanceof Quat) {
            ammoQuat.setValue(startRotation.x, startRotation.y, startRotation.z, startRotation.w);
        } else {
            ammoQuat.setEulerZYX(startRotation.z, startRotation.y, startRotation.x);
        }

        // Assign position and rotation to origin transform.
        ammoTransform.setIdentity();
        ammoTransform.setOrigin(ammoVec3);
        ammoTransform.setRotation(ammoQuat);

        ammoVec3.setValue(endPosition.x, endPosition.y, endPosition.z);
        if (endRotation) {
            if (endRotation instanceof Quat) {
                ammoQuat.setValue(endRotation.x, endRotation.y, endRotation.z, endRotation.w);
            } else {
                ammoQuat.setEulerZYX(endRotation.z, endRotation.y, endRotation.x);
            }
        }

        // Assign position and rotation to destination transform.
        ammoTransform2.setIdentity();
        ammoTransform2.setOrigin(ammoVec3);
        ammoTransform2.setRotation(ammoQuat);

        // Callback for the contactTest results.
        const resultCallback = new Ammo.ClosestConvexResultCallback();

        if (typeof options.filterCollisionGroup === 'number') {
            resultCallback.set_m_collisionFilterGroup(options.filterCollisionGroup);
        }

        if (typeof options.filterCollisionMask === 'number') {
            resultCallback.set_m_collisionFilterMask(options.filterCollisionMask);
        }

        // Check for contacts.
        this.app.systems.rigidbody.dynamicsWorld.convexSweepTest(shape, ammoTransform, ammoTransform2, resultCallback);

        if (resultCallback.hasHit()) {
            const body = Ammo.castObject(resultCallback.get_m_hitCollisionObject(), Ammo.btRigidBody);
            if (body) {
                const point = resultCallback.get_m_hitPointWorld();
                const normal = resultCallback.get_m_hitNormalWorld();

                const pointVec = new Vec3(point.x(), point.y(), point.z());

                result = new HitResult(
                    body.entity,
                    pointVec,
                    new Vec3(normal.x(), normal.y(), normal.z()),
                    resultCallback.get_m_closestHitFraction(),
                    startPosition.distance(pointVec)
                );
            }
        }

        // Destroy unused variables for performance.
        Ammo.destroy(resultCallback);
        if (options.destroyShape) {
            Ammo.destroy(shape);
        }

        return result;
    }

    /**
     * Perform a collision check on the world and return all entities the shape hits.
     * It returns an array of {@link HitResult}. If no hits are
     * detected, the returned array will be of length 0.
     *
     * @param {object} shape - The shape to use for collision.
     * @param {number} [shape.axis] - The local space axis with which the capsule, cylinder or
     * cone shape's length is aligned. 0 for X, 1 for Y and 2 for Z. Defaults to 1 (Y-axis).
     * @param {Vec3} [shape.halfExtents] - The half-extents of the box in the x, y and z axes.
     * @param {number} [shape.height] - The total height of the capsule, cylinder or cone from tip to tip.
     * @param {string} shape.type - The type of shape to use. Available options are "box", "capsule",
     * "cone", "cylinder" or "sphere". Defaults to "box".
     * @param {number} [shape.radius] - The radius of the sphere, capsule, cylinder or cone.
     * @param {Vec3} position - The world space position for the shape to be.
     * @param {Vec3|Quat} [rotation] - The world space rotation for the shape to have.
     * @param {object} [options] - The additional options for the shape testing.
     * @param {boolean} [options.sort] - Whether to sort shape test results based on distance with closest
     * first. Defaults to false.
     * @param {number} [options.filterCollisionGroup] - Collision group to apply to the shape test.
     * @param {number} [options.filterCollisionMask] - Collision mask to apply to the shape test.
     * @param {any[]} [options.filterTags] - Tags filters. Defined the same way as a {@link Tags#has}
     * query but within an array.
     * @param {Function} [options.filterCallback] - Custom function to use to filter entities.
     * Must return true to proceed with result. Takes the entity to evaluate as argument.
     *
     * @returns {HitResult[]} An array of shapeTest hit results (0 length if there were no hits).
     * Results are ordered based on distance from starting position with closest first.
     */
    shapeTestAll(shape, position, rotation, options) {
        switch (shape.type) {
            case 'capsule':
                return this.capsuleTestAll(shape.radius, shape.height, shape.axis, position, rotation, options);
            case 'cone':
                return this.coneTestAll(shape.radius, shape.height, shape.axis, position, rotation, options);
            case 'cylinder':
                return this.cylinderTestAll(shape.radius, shape.height, shape.axis, position, rotation, options);
            case 'sphere':
                return this.sphereTestAll(shape.radius, position, rotation, options);
            default:
                return this.boxTestAll(shape.halfExtents, position, rotation, options);
        }
    }

    /**
     * Perform a collision check on the world and return all entities the box hits.
     * It returns an array of {@link HitResult}. If no hits are
     * detected, the returned array will be of length 0.
     *
     * @param {Vec3} halfExtents - The half-extents of the box in the x, y and z axes.
     * @param {Vec3} position - The world space position for the box to be.
     * @param {Vec3|Quat} [rotation] - The world space rotation for the box to have.
     * @param {object} [options] - The additional options for the box testing.
     * @param {boolean} [options.sort] - Whether to sort box test results based on distance with closest
     * first. Defaults to false.
     * @param {number} [options.filterCollisionGroup] - Collision group to apply to the box test.
     * @param {number} [options.filterCollisionMask] - Collision mask to apply to the box test.
     * @param {any[]} [options.filterTags] - Tags filters. Defined the same way as a {@link Tags#has}
     * query but within an array.
     * @param {Function} [options.filterCallback] - Custom function to use to filter entities.
     * Must return true to proceed with result. Takes the entity to evaluate as argument.
     *
     * @returns {HitResult[]} An array of boxTest hit results (0 length if there were no hits).
     * Results are ordered based on distance from starting position with closest first.
     */
    boxTestAll(halfExtents, position, rotation, options = {}) {
        options.destroyShape = true;

        ammoVec3.setValue(halfExtents.x, halfExtents.y, halfExtents.z);
        return this._shapeTestAll(new Ammo.btBoxShape(ammoVec3), position, rotation, options);
    }

    /**
     * Perform a collision check on the world and return all entities the capsule hits.
     * It returns an array of {@link HitResult}. If no hits are
     * detected, the returned array will be of length 0.
     *
     * @param {number} radius - The radius of the capsule.
     * @param {number} height - The total height of the capsule from tip to tip.
     * @param {number} axis - The local space axis with which the capsule's length is aligned.
     * 0 for X, 1 for Y and 2 for Z. Defaults to 1 (Y-axis).
     * @param {Vec3} position - The world space position for the capsule to be.
     * @param {Vec3|Quat} [rotation] - The world space rotation for the capsule to have.
     * @param {object} [options] - The additional options for the capsule testing.
     * @param {boolean} [options.sort] - Whether to sort capsule test results based on distance with closest
     * first. Defaults to false.
     * @param {number} [options.filterCollisionGroup] - Collision group to apply to the capsule test.
     * @param {number} [options.filterCollisionMask] - Collision mask to apply to the capsule test.
     * @param {any[]} [options.filterTags] - Tags filters. Defined the same way as a {@link Tags#has}
     * query but within an array.
     * @param {Function} [options.filterCallback] - Custom function to use to filter entities.
     * Must return true to proceed with result. Takes the entity to evaluate as argument.
     *
     * @returns {HitResult[]} An array of capsuleTest hit results (0 length if there were no hits).
     * Results are ordered based on distance from starting position with closest first.
     */
    capsuleTestAll(radius, height, axis, position, rotation, options = {}) {
        options.destroyShape = true;

        return this._shapeTestAll(createShape('Capsule', axis, radius, height), position, rotation, options);
    }

    /**
     * Perform a collision check on the world and return all entities the cone hits.
     * It returns an array of {@link HitResult}. If no hits are
     * detected, the returned array will be of length 0.
     *
     * @param {number} radius - The radius of the cone.
     * @param {number} height - The total height of the cone from tip to tip.
     * @param {number} axis - The local space axis with which the cone's length is aligned.
     * 0 for X, 1 for Y and 2 for Z. Defaults to 1 (Y-axis).
     * @param {Vec3} position - The world space position for the cone to be.
     * @param {Vec3|Quat} [rotation] - The world space rotation for the cone to have.
     * @param {object} [options] - The additional options for the cone testing.
     * @param {boolean} [options.sort] - Whether to sort cone test results based on distance with closest
     * first. Defaults to false.
     * @param {number} [options.filterCollisionGroup] - Collision group to apply to the cone test.
     * @param {number} [options.filterCollisionMask] - Collision mask to apply to the cone test.
     * @param {any[]} [options.filterTags] - Tags filters. Defined the same way as a {@link Tags#has}
     * query but within an array.
     * @param {Function} [options.filterCallback] - Custom function to use to filter entities.
     * Must return true to proceed with result. Takes the entity to evaluate as argument.
     *
     * @returns {HitResult[]} An array of coneTest hit results (0 length if there were no hits).
     * Results are ordered based on distance from starting position with closest first.
     */
    coneTestAll(radius, height, axis, position, rotation, options = {}) {
        options.destroyShape = true;

        return this._shapeTestAll(createShape('Cone', axis, radius, height), position, rotation, options);
    }

    /**
     * Perform a collision check on the world and return all entities the cylinder hits.
     * It returns an array of {@link HitResult}. If no hits are
     * detected, the returned array will be of length 0.
     *
     * @param {number} radius - The radius of the cylinder.
     * @param {number} height - The total height of the cylinder from tip to tip.
     * @param {number} axis - The local space axis with which the cylinder's length is aligned.
     * 0 for X, 1 for Y and 2 for Z. Defaults to 1 (Y-axis).
     * @param {Vec3} position - The world space position for the cylinder to be.
     * @param {Vec3|Quat} [rotation] - The world space rotation for the cylinder to have.
     * @param {object} [options] - The additional options for the cylinder testing.
     * @param {boolean} [options.sort] - Whether to sort cylinder test results based on distance with closest
     * first. Defaults to false.
     * @param {number} [options.filterCollisionGroup] - Collision group to apply to the cylinder test.
     * @param {number} [options.filterCollisionMask] - Collision mask to apply to the cylinder test.
     * @param {any[]} [options.filterTags] - Tags filters. Defined the same way as a {@link Tags#has}
     * query but within an array.
     * @param {Function} [options.filterCallback] - Custom function to use to filter entities.
     * Must return true to proceed with result. Takes the entity to evaluate as argument.
     *
     * @returns {HitResult[]} An array of cylinderTest hit results (0 length if there were no hits).
     * Results are ordered based on distance from starting position with closest first.
     */
    cylinderTestAll(radius, height, axis, position, rotation, options = {}) {
        options.destroyShape = true;

        return this._shapeTestAll(createShape('Cylinder', axis, radius, height), position, rotation, options);
    }

    /**
     * Perform a collision check on the world and return all entities the sphere hits.
     * It returns an array of {@link HitResult}. If no hits are
     * detected, the returned array will be of length 0.
     *
     * @param {number} radius - The radius of the sphere.
     * @param {Vec3} position - The world space position for the sphere to be.
     * @param {Vec3|Quat} [rotation] - The world space rotation for the sphere to have.
     * @param {object} [options] - The additional options for the sphere testing.
     * @param {boolean} [options.sort] - Whether to sort sphere test results based on distance with closest
     * first. Defaults to false.
     * @param {number} [options.filterCollisionGroup] - Collision group to apply to the sphere test.
     * @param {number} [options.filterCollisionMask] - Collision mask to apply to the sphere test.
     * @param {any[]} [options.filterTags] - Tags filters. Defined the same way as a {@link Tags#has}
     * query but within an array.
     * @param {Function} [options.filterCallback] - Custom function to use to filter entities.
     * Must return true to proceed with result. Takes the entity to evaluate as argument.
     *
     * @returns {HitResult[]} An array of sphereTest hit results (0 length if there were no hits).
     * Results are ordered based on distance from starting position with closest first.
     */
    sphereTestAll(radius, position, rotation, options = {}) {
        options.destroyShape = true;

        return this._shapeTestAll(new Ammo.btSphereShape(radius), position, rotation, options);
    }

    /**
     * Perform a collision check on the world and return all entities the shape hits.
     * It returns an array of {@link HitResult}. If no hits are
     * detected, the returned array will be of length 0.
     *
     * @param {object} shape - The Ammo.btCollisionShape to use for collision check.
     * @param {Vec3} position - The world space position for the shape to be.
     * @param {Vec3|Quat} [rotation] - The world space rotation for the shape to have.
     * @param {object} [options] - The additional options for the shape testing.
     * @param {boolean} [options.sort] - Whether to sort shape test results based on distance with closest
     * first. Defaults to false.
     * @param {number} [options.filterCollisionGroup] - Collision group to apply to the shape test.
     * @param {number} [options.filterCollisionMask] - Collision mask to apply to the shape test.
     * @param {any[]} [options.filterTags] - Tags filters. Defined the same way as a {@link Tags#has}
     * query but within an array.
     * @param {Function} [options.filterCallback] - Custom function to use to filter entities.
     * Must return true to proceed with result. Takes the entity to evaluate as argument.
     * @param {boolean} [options.destroyShape] - Whether to destroy the shape after the test. Defaults to false.
     *
     * @returns {HitResult[]} An array of shapeTest hit results (0 length if there were no hits).
     * Results are ordered based on distance from starting position with closest first.
     * @ignore
     */
    _shapeTestAll(shape, position, rotation = Vec3.ZERO, options = {}) {
        return this._shapeTest(shape, position, rotation, options);
    }

    /**
     * Perform a collision check on the world and return the first entity the shape hits.
     * It returns a {@link HitResult}. If no hits are detected, the returned value will be null.
     *
     * @param {object} shape - The shape to use for collision.
     * @param {number} [shape.axis] - The local space axis with which the capsule, cylinder or
     * cone shape's length is aligned. 0 for X, 1 for Y and 2 for Z. Defaults to 1 (Y-axis).
     * @param {Vec3} [shape.halfExtents] - The half-extents of the box in the x, y and z axes.
     * @param {number} [shape.height] - The total height of the capsule, cylinder or cone from tip to tip.
     * @param {string} shape.type - The type of shape to use. Available options are "box", "capsule",
     * "cone", "cylinder" or "sphere". Defaults to "box".
     * @param {number} [shape.radius] - The radius of the sphere, capsule, cylinder or cone.
     * @param {Vec3} position - The world space position for the shape to be.
     * @param {Vec3|Quat} [rotation] - The world space rotation for the shape to have.
     * @param {object} [options] - The additional options for the shape testing.
     * @param {number} [options.filterCollisionGroup] - Collision group to apply to the shape test.
     * @param {number} [options.filterCollisionMask] - Collision mask to apply to the shape test.
     * @param {any[]} [options.filterTags] - Tags filters. Defined the same way as a {@link Tags#has}
     * query but within an array.
     * @param {Function} [options.filterCallback] - Custom function to use to filter entities.
     * Must return true to proceed with result. Takes the entity to evaluate as argument.
     *
     * @returns {HitResult|null} A shapeTest hit result (null if there were no hits).
     */
    shapeTestFirst(shape, position, rotation, options = {}) {
        switch (shape.type) {
            case 'capsule':
                return this.capsuleTestFirst(shape.radius, shape.height, shape.axis, position, rotation, options);
            case 'cone':
                return this.coneTestFirst(shape.radius, shape.height, shape.axis, position, rotation, options);
            case 'cylinder':
                return this.cylinderTestFirst(shape.radius, shape.height, shape.axis, position, rotation, options);
            case 'sphere':
                return this.sphereTestFirst(shape.radius, position, rotation, options);
            default:
                return this.boxTestFirst(shape.halfExtents, position, rotation, options);
        }
    }

    /**
     * Perform a collision check on the world and return the first entity the box hits.
     * It returns a {@link HitResult}. If no hits are detected, the returned value will be null.
     *
     * @param {Vec3} halfExtents - The half-extents of the box in the x, y and z axes.
     * @param {Vec3} position - The world space position for the box to be.
     * @param {Vec3|Quat} [rotation] - The world space rotation for the box to have.
     * @param {object} [options] - The additional options for the box testing.
     * @param {number} [options.filterCollisionGroup] - Collision group to apply to the box test.
     * @param {number} [options.filterCollisionMask] - Collision mask to apply to the box test.
     * @param {any[]} [options.filterTags] - Tags filters. Defined the same way as a {@link Tags#has}
     * query but within an array.
     * @param {Function} [options.filterCallback] - Custom function to use to filter entities.
     * Must return true to proceed with result. Takes the entity to evaluate as argument.
     *
     * @returns {HitResult|null} A boxTest hit result (null if there were no hits).
     */
    boxTestFirst(halfExtents, position, rotation, options = {}) {
        options.destroyShape = true;

        ammoVec3.setValue(halfExtents.x, halfExtents.y, halfExtents.z);
        return this._shapeTestFirst(new Ammo.btBoxShape(ammoVec3), position, rotation, options);
    }

    /**
     * Perform a collision check on the world and return the first entity the capsule hits.
     * It returns a {@link HitResult}. If no hits are detected, the returned value will be null.
     *
     * @param {number} radius - The radius of the capsule.
     * @param {number} height - The total height of the capsule from tip to tip.
     * @param {number} axis - The local space axis with which the capsule's length is aligned.
     * 0 for X, 1 for Y and 2 for Z. Defaults to 1 (Y-axis).
     * @param {Vec3} position - The world space position for the capsule to be.
     * @param {Vec3|Quat} [rotation] - The world space rotation for the capsule to have.
     * @param {object} [options] - The additional options for the capsule testing.
     * @param {number} [options.filterCollisionGroup] - Collision group to apply to the capsule test.
     * @param {number} [options.filterCollisionMask] - Collision mask to apply to the capsule test.
     * @param {any[]} [options.filterTags] - Tags filters. Defined the same way as a {@link Tags#has}
     * query but within an array.
     * @param {Function} [options.filterCallback] - Custom function to use to filter entities.
     * Must return true to proceed with result. Takes the entity to evaluate as argument.
     *
     * @returns {HitResult|null} A capsuleTest hit result (null if there were no hits).
     */
    capsuleTestFirst(radius, height, axis, position, rotation, options = {}) {
        options.destroyShape = true;

        return this._shapeTestFirst(createShape('Capsule', axis, radius, height), position, rotation, options);
    }

    /**
     * Perform a collision check on the world and return the first entity the cone hits.
     * It returns a {@link HitResult}. If no hits are detected, the returned value will be null.
     *
     * @param {number} radius - The radius of the cone.
     * @param {number} height - The total height of the cone from tip to tip.
     * @param {number} axis - The local space axis with which the cone's length is aligned.
     * 0 for X, 1 for Y and 2 for Z. Defaults to 1 (Y-axis).
     * @param {Vec3} position - The world space position for the cone to be.
     * @param {Vec3|Quat} [rotation] - The world space rotation for the cone to have.
     * @param {object} [options] - The additional options for the cone testing.
     * @param {number} [options.filterCollisionGroup] - Collision group to apply to the cone test.
     * @param {number} [options.filterCollisionMask] - Collision mask to apply to the cone test.
     * @param {any[]} [options.filterTags] - Tags filters. Defined the same way as a {@link Tags#has}
     * query but within an array.
     * @param {Function} [options.filterCallback] - Custom function to use to filter entities.
     * Must return true to proceed with result. Takes the entity to evaluate as argument.
     *
     * @returns {HitResult|null} A coneTest hit result (null if there were no hits).
     */
    coneTestFirst(radius, height, axis, position, rotation, options) {
        options.destroyShape = true;

        return this._shapeTestFirst(createShape('Cone', axis, radius, height), position, rotation, options);
    }

    /**
     * Perform a collision check on the world and return the first entity the cylinder hits.
     * It returns a {@link HitResult}. If no hits are detected, the returned value will be null.
     *
     * @param {number} radius - The radius of the cylinder.
     * @param {number} height - The total height of the cylinder from tip to tip.
     * @param {number} axis - The local space axis with which the cylinder's length is aligned.
     * 0 for X, 1 for Y and 2 for Z. Defaults to 1 (Y-axis).
     * @param {Vec3} position - The world space position for the cylinder to be.
     * @param {Vec3|Quat} [rotation] - The world space rotation for the cylinder to have.
     * @param {object} [options] - The additional options for the cylinder testing.
     * @param {number} [options.filterCollisionGroup] - Collision group to apply to the cylinder test.
     * @param {number} [options.filterCollisionMask] - Collision mask to apply to the cylinder test.
     * @param {any[]} [options.filterTags] - Tags filters. Defined the same way as a {@link Tags#has}
     * query but within an array.
     * @param {Function} [options.filterCallback] - Custom function to use to filter entities.
     * Must return true to proceed with result. Takes the entity to evaluate as argument.
     *
     * @returns {HitResult|null} A cylinderTest hit result (null if there were no hits).
     */
    cylinderTestFirst(radius, height, axis, position, rotation, options) {
        options.destroyShape = true;

        return this._shapeTestFirst(createShape('Cylinder', axis, radius, height), position, rotation, options);
    }

    /**
     * Perform a collision check on the world and return the first entity the sphere hits.
     * It returns a {@link HitResult}. If no hits are detected, the returned value will be null.
     *
     * @param {number} radius - The radius of the sphere.
     * @param {Vec3} position - The world space position for the sphere to be.
     * @param {Vec3|Quat} [rotation] - The world space rotation for the sphere to have.
     * @param {object} [options] - The additional options for the sphere testing.
     * @param {number} [options.filterCollisionGroup] - Collision group to apply to the sphere test.
     * @param {number} [options.filterCollisionMask] - Collision mask to apply to the sphere test.
     * @param {any[]} [options.filterTags] - Tags filters. Defined the same way as a {@link Tags#has}
     * query but within an array.
     * @param {Function} [options.filterCallback] - Custom function to use to filter entities.
     * Must return true to proceed with result. Takes the entity to evaluate as argument.
     *
     * @returns {HitResult|null} A sphereTest hit result (null if there were no hits).
     */
    sphereTestFirst(radius, position, rotation, options) {
        options.destroyShape = true;

        return this._shapeTestFirst(new Ammo.btSphereShape(radius), position, rotation, options);
    }

    /**
     * Perform a collision check on the world and return the first entity the shape hits.
     * It returns a {@link HitResult}. If no hits are detected, the returned value will be null.
     *
     * @param {object} shape - The Ammo.btCollisionShape to use for collision check.
     * @param {Vec3} position - The world space position for the shape to be.
     * @param {Vec3|Quat} [rotation] - The world space rotation for the shape to have.
     * @param {object} [options] - The additional options for the shape testing.
     * @param {number} [options.filterCollisionGroup] - Collision group to apply to the shape test.
     * @param {number} [options.filterCollisionMask] - Collision mask to apply to the shape test.
     * @param {any[]} [options.filterTags] - Tags filters. Defined the same way as a {@link Tags#has}
     * query but within an array.
     * @param {Function} [options.filterCallback] - Custom function to use to filter entities.
     * Must return true to proceed with result. Takes the entity to evaluate as argument.
     * @param {boolean} [options.destroyShape] - Whether to destroy the shape after the tests. Defaults to false.
     *
     * @returns {HitResult|null} The shapeTest hit result (null if there were no hits).
     * @ignore
     */
    _shapeTestFirst(shape, position, rotation = Vec3.ZERO, options) {
        options.sort = true;

        return this._shapeTest(shape, position, rotation, options)[0] || null;
    }

    /**
     * Perform a collision check on the world and return all entities the shape hits.
     * It returns an array of {@link HitResult}. If no hits are
     * detected, the returned array will be of length 0.
     *
     * @param {object} shape - The Ammo.btCollisionShape to use for collision check.
     * @param {Vec3} position - The world space position for the shape to be.
     * @param {Vec3|Quat} [rotation] - The world space rotation for the shape to have.
     * @param {object} [options] - The additional options for the shape testing.
     * @param {boolean} [options.sort] - Whether to sort raycast results based on distance with closest
     * first. Defaults to false.
     * @param {number} [options.filterCollisionGroup] - Collision group to apply to the shape test.
     * @param {number} [options.filterCollisionMask] - Collision mask to apply to the shape test.
     * @param {any[]} [options.filterTags] - Tags filters. Defined the same way as a {@link Tags#has}
     * query but within an array.
     * @param {Function} [options.filterCallback] - Custom function to use to filter entities.
     * Must return true to proceed with result. Takes the entity to evaluate as argument.
     * @param {boolean} [options.destroyShape] - Whether to destroy the shape after the test. Defaults to false.
     *
     * @returns {HitResult[]} An array of shapeTest hit results (0 length if there were no hits).
     * Results are ordered based on distance from starting position with closest first.
     * @private
     */
    _shapeTest(shape, position, rotation = Vec3.ZERO, options = {}) {
        Debug.assert(Ammo.ConcreteContactResultCallback, 'pc.RigidBodyComponentSystem#_shapeTest: Your version of ammo.js does not expose Ammo.ConcreteContactResultCallback. Update it to latest.');

        const results = [];

        // Set proper position
        ammoVec3.setValue(position.x, position.y, position.z);

        // Set proper rotation
        if (rotation instanceof Quat) {
            ammoQuat.setValue(rotation.x, rotation.y, rotation.z, rotation.w);
        } else {
            ammoQuat.setEulerZYX(rotation.z, rotation.y, rotation.x);
        }

        // Assign position and rotation to transform.
        ammoTransform.setIdentity();
        ammoTransform.setOrigin(ammoVec3);
        ammoTransform.setRotation(ammoQuat);

        // We only initialize the shapeTast body here so we don't have an extra body unless the user uses this function
        if (!shapeTestBody) {
            shapeTestBody = this.createBody(0, shape, ammoTransform);
        }

        // Make sure the body has proper shape, transform and is active.
        shapeTestBody.setCollisionShape(shape);
        shapeTestBody.setWorldTransform(ammoTransform);
        shapeTestBody.forceActivationState(BODYSTATE_ACTIVE_TAG);

        // Callback for the contactTest results.
        const resultCallback = new Ammo.ConcreteContactResultCallback();
        resultCallback.addSingleResult = function (cp, colObj0Wrap, partId0, index0, colObj1Wrap, p1, index1) {
            // Retrieve collided entity.
            const body1 = Ammo.castObject(Ammo.wrapPointer(colObj1Wrap, Ammo.btCollisionObjectWrapper).getCollisionObject(), Ammo.btRigidBody);

            // Make sure there is an existing entity.
            if (body1.entity) {
                if (options.filterTags && !body1.entity.tags.has(...options.filterTags) || options.filterCallback && !options.filterCallback(body1.entity)) {
                    return 0;
                }

                // Retrieve manifold point.
                const manifold = Ammo.wrapPointer(cp, Ammo.btManifoldPoint);

                // Make sure there is a collision
                const distance = manifold.getDistance();
                if (distance < 0) {
                    const point = manifold.get_m_positionWorldOnB();
                    const normal = manifold.get_m_normalWorldOnB();

                    const pointVec = new Vec3(point.x(), point.y(), point.z());
                    const startDistance = position.distance(pointVec);

                    // Push the result.
                    results.push(new HitResult(
                        body1.entity,
                        pointVec,
                        new Vec3(normal.x(), normal.y(), normal.z()),
                        startDistance / (startDistance - distance), // Minus distance as it's negative.
                        startDistance
                    ));

                    return 1;
                }
            }

            return 0;
        };

        if (typeof options.filterCollisionGroup === 'number') {
            resultCallback.set_m_collisionFilterGroup(options.filterCollisionGroup);
        }

        if (typeof options.filterCollisionMask === 'number') {
            resultCallback.set_m_collisionFilterMask(options.filterCollisionMask);
        }

        // Check for contacts.
        this.dynamicsWorld.contactTest(shapeTestBody, resultCallback);

        // Remove body shape.
        shapeTestBody.setCollisionShape(null);

        // Destroy unused variables for performance.
        Ammo.destroy(resultCallback);
        if (options.destroyShape) {
            Ammo.destroy(shape);
        }

        if (options.sort) {
            return results.sort((a, b) => a.distance - b.distance);
        }

        return results;
    }

    /**
     * Stores a collision between the entity and other in the contacts map and returns true if it
     * is a new collision.
     *
     * @param {import('../../entity.js').Entity} entity - The entity.
     * @param {import('../../entity.js').Entity} other - The entity that collides with the first
     * entity.
     * @returns {boolean} True if this is a new collision, false otherwise.
     * @private
     */
    _storeCollision(entity, other) {
        let isNewCollision = false;
        const guid = entity.getGuid();

        this.collisions[guid] = this.collisions[guid] || { others: [], entity: entity };

        if (this.collisions[guid].others.indexOf(other) < 0) {
            this.collisions[guid].others.push(other);
            isNewCollision = true;
        }

        this.frameCollisions[guid] = this.frameCollisions[guid] || { others: [], entity: entity };
        this.frameCollisions[guid].others.push(other);

        return isNewCollision;
    }

    _createContactPointFromAmmo(contactPoint) {
        const localPointA = contactPoint.get_m_localPointA();
        const localPointB = contactPoint.get_m_localPointB();
        const positionWorldOnA = contactPoint.getPositionWorldOnA();
        const positionWorldOnB = contactPoint.getPositionWorldOnB();
        const normalWorldOnB = contactPoint.get_m_normalWorldOnB();

        const contact = this.contactPointPool.allocate();
        contact.localPoint.set(localPointA.x(), localPointA.y(), localPointA.z());
        contact.localPointOther.set(localPointB.x(), localPointB.y(), localPointB.z());
        contact.point.set(positionWorldOnA.x(), positionWorldOnA.y(), positionWorldOnA.z());
        contact.pointOther.set(positionWorldOnB.x(), positionWorldOnB.y(), positionWorldOnB.z());
        contact.normal.set(normalWorldOnB.x(), normalWorldOnB.y(), normalWorldOnB.z());
        contact.impulse = contactPoint.getAppliedImpulse();
        return contact;
    }

    _createReverseContactPointFromAmmo(contactPoint) {
        const localPointA = contactPoint.get_m_localPointA();
        const localPointB = contactPoint.get_m_localPointB();
        const positionWorldOnA = contactPoint.getPositionWorldOnA();
        const positionWorldOnB = contactPoint.getPositionWorldOnB();
        const normalWorldOnB = contactPoint.get_m_normalWorldOnB();

        const contact = this.contactPointPool.allocate();
        contact.localPointOther.set(localPointA.x(), localPointA.y(), localPointA.z());
        contact.localPoint.set(localPointB.x(), localPointB.y(), localPointB.z());
        contact.pointOther.set(positionWorldOnA.x(), positionWorldOnA.y(), positionWorldOnA.z());
        contact.point.set(positionWorldOnB.x(), positionWorldOnB.y(), positionWorldOnB.z());
        contact.normal.set(normalWorldOnB.x(), normalWorldOnB.y(), normalWorldOnB.z());
        contact.impulse = contactPoint.getAppliedImpulse();
        return contact;
    }

    _createSingleContactResult(a, b, contactPoint) {
        const result = this.singleContactResultPool.allocate();

        result.a = a;
        result.b = b;
        result.localPointA = contactPoint.localPoint;
        result.localPointB = contactPoint.localPointOther;
        result.pointA = contactPoint.point;
        result.pointB = contactPoint.pointOther;
        result.normal = contactPoint.normal;
        result.impulse = contactPoint.impulse;

        return result;
    }

    _createContactResult(other, contacts) {
        const result = this.contactResultPool.allocate();
        result.other = other;
        result.contacts = contacts;
        return result;
    }

    /**
     * Removes collisions that no longer exist from the collisions list and fires collisionend
     * events to the related entities.
     *
     * @private
     */
    _cleanOldCollisions() {
        for (const guid in this.collisions) {
            if (this.collisions.hasOwnProperty(guid)) {
                const frameCollision = this.frameCollisions[guid];
                const collision = this.collisions[guid];
                const entity = collision.entity;
                const entityCollision = entity.collision;
                const entityRigidbody = entity.rigidbody;
                const others = collision.others;
                const length = others.length;
                let i = length;
                while (i--) {
                    const other = others[i];
                    // if the contact does not exist in the current frame collisions then fire event
                    if (!frameCollision || frameCollision.others.indexOf(other) < 0) {
                        // remove from others list
                        others.splice(i, 1);

                        if (entity.trigger) {
                            // handle a trigger entity
                            if (entityCollision) {
                                entityCollision.fire('triggerleave', other);
                            }
                            if (other.rigidbody) {
                                other.rigidbody.fire('triggerleave', entity);
                            }
                        } else if (!other.trigger) {
                            // suppress events if the other entity is a trigger
                            if (entityRigidbody) {
                                entityRigidbody.fire('collisionend', other);
                            }
                            if (entityCollision) {
                                entityCollision.fire('collisionend', other);
                            }
                        }
                    }
                }

                if (others.length === 0) {
                    delete this.collisions[guid];
                }
            }
        }
    }

    /**
     * Returns true if the entity has a contact event attached and false otherwise.
     *
     * @param {import('../../entity.js').Entity} entity - Entity to test.
     * @returns {boolean} True if the entity has a contact and false otherwise.
     * @private
     */
    _hasContactEvent(entity) {
        const c = entity.collision;
        if (c && (c.hasEvent('collisionstart') || c.hasEvent('collisionend') || c.hasEvent('contact'))) {
            return true;
        }

        const r = entity.rigidbody;
        return r && (r.hasEvent('collisionstart') || r.hasEvent('collisionend') || r.hasEvent('contact'));
    }

    /**
     * Checks for collisions and fires collision events.
     *
     * @param {number} world - The pointer to the dynamics world that invoked this callback.
     * @param {number} timeStep - The amount of simulation time processed in the last simulation tick.
     * @private
     */
    _checkForCollisions(world, timeStep) {
        const dynamicsWorld = Ammo.wrapPointer(world, Ammo.btDynamicsWorld);

        // Check for collisions and fire callbacks
        const dispatcher = dynamicsWorld.getDispatcher();
        const numManifolds = dispatcher.getNumManifolds();

        this.frameCollisions = {};

        // loop through the all contacts and fire events
        for (let i = 0; i < numManifolds; i++) {
            const manifold = dispatcher.getManifoldByIndexInternal(i);

            const body0 = manifold.getBody0();
            const body1 = manifold.getBody1();

            const wb0 = Ammo.castObject(body0, Ammo.btRigidBody);
            const wb1 = Ammo.castObject(body1, Ammo.btRigidBody);

            const e0 = wb0.entity;
            const e1 = wb1.entity;

            // check if entity is null - TODO: investigate when this happens
            if (!e0 || !e1) {
                continue;
            }

            const flags0 = wb0.getCollisionFlags();
            const flags1 = wb1.getCollisionFlags();

            const numContacts = manifold.getNumContacts();
            const forwardContacts = [];
            const reverseContacts = [];
            let newCollision;

            if (numContacts > 0) {
                // don't fire contact events for triggers
                if ((flags0 & BODYFLAG_NORESPONSE_OBJECT) ||
                    (flags1 & BODYFLAG_NORESPONSE_OBJECT)) {

                    const e0Events = e0.collision && (e0.collision.hasEvent('triggerenter') || e0.collision.hasEvent('triggerleave'));
                    const e1Events = e1.collision && (e1.collision.hasEvent('triggerenter') || e1.collision.hasEvent('triggerleave'));
                    const e0BodyEvents = e0.rigidbody && (e0.rigidbody.hasEvent('triggerenter') || e0.rigidbody.hasEvent('triggerleave'));
                    const e1BodyEvents = e1.rigidbody && (e1.rigidbody.hasEvent('triggerenter') || e1.rigidbody.hasEvent('triggerleave'));

                    // fire triggerenter events for triggers
                    if (e0Events) {
                        newCollision = this._storeCollision(e0, e1);
                        if (newCollision && !(flags1 & BODYFLAG_NORESPONSE_OBJECT)) {
                            e0.collision.fire('triggerenter', e1);
                        }
                    }

                    if (e1Events) {
                        newCollision = this._storeCollision(e1, e0);
                        if (newCollision && !(flags0 & BODYFLAG_NORESPONSE_OBJECT)) {
                            e1.collision.fire('triggerenter', e0);
                        }
                    }

                    // fire triggerenter events for rigidbodies
                    if (e0BodyEvents) {
                        if (!newCollision) {
                            newCollision = this._storeCollision(e1, e0);
                        }

                        if (newCollision) {
                            e0.rigidbody.fire('triggerenter', e1);
                        }
                    }

                    if (e1BodyEvents) {
                        if (!newCollision) {
                            newCollision = this._storeCollision(e0, e1);
                        }

                        if (newCollision) {
                            e1.rigidbody.fire('triggerenter', e0);
                        }
                    }
                } else {
                    const e0Events = this._hasContactEvent(e0);
                    const e1Events = this._hasContactEvent(e1);
                    const globalEvents = this.hasEvent('contact');

                    if (globalEvents || e0Events || e1Events) {
                        for (let j = 0; j < numContacts; j++) {
                            const btContactPoint = manifold.getContactPoint(j);
                            const contactPoint = this._createContactPointFromAmmo(btContactPoint);

                            if (e0Events || e1Events) {
                                forwardContacts.push(contactPoint);
                                const reverseContactPoint = this._createReverseContactPointFromAmmo(btContactPoint);
                                reverseContacts.push(reverseContactPoint);
                            }

                            if (globalEvents) {
                                // fire global contact event for every contact
                                const result = this._createSingleContactResult(e0, e1, contactPoint);
                                this.fire('contact', result);
                            }
                        }

                        if (e0Events) {
                            const forwardResult = this._createContactResult(e1, forwardContacts);
                            newCollision = this._storeCollision(e0, e1);

                            if (e0.collision) {
                                e0.collision.fire('contact', forwardResult);
                                if (newCollision) {
                                    e0.collision.fire('collisionstart', forwardResult);
                                }
                            }

                            if (e0.rigidbody) {
                                e0.rigidbody.fire('contact', forwardResult);
                                if (newCollision) {
                                    e0.rigidbody.fire('collisionstart', forwardResult);
                                }
                            }
                        }

                        if (e1Events) {
                            const reverseResult = this._createContactResult(e0, reverseContacts);
                            newCollision = this._storeCollision(e1, e0);

                            if (e1.collision) {
                                e1.collision.fire('contact', reverseResult);
                                if (newCollision) {
                                    e1.collision.fire('collisionstart', reverseResult);
                                }
                            }

                            if (e1.rigidbody) {
                                e1.rigidbody.fire('contact', reverseResult);
                                if (newCollision) {
                                    e1.rigidbody.fire('collisionstart', reverseResult);
                                }
                            }
                        }
                    }
                }
            }
        }

        // check for collisions that no longer exist and fire events
        this._cleanOldCollisions();

        // Reset contact pools
        this.contactPointPool.freeAll();
        this.contactResultPool.freeAll();
        this.singleContactResultPool.freeAll();
    }

    onUpdate(dt) {
        let i, len;

        // #if _PROFILER
        this._stats.physicsStart = now();
        // #endif

        // downcast gravity to float32 so we can accurately compare with existing
        // gravity set in ammo.
        this._gravityFloat32[0] = this.gravity.x;
        this._gravityFloat32[1] = this.gravity.y;
        this._gravityFloat32[2] = this.gravity.z;

        // Check to see whether we need to update gravity on the dynamics world
        const gravity = this.dynamicsWorld.getGravity();
        if (gravity.x() !== this._gravityFloat32[0] ||
            gravity.y() !== this._gravityFloat32[1] ||
            gravity.z() !== this._gravityFloat32[2]) {
            gravity.setValue(this.gravity.x, this.gravity.y, this.gravity.z);
            this.dynamicsWorld.setGravity(gravity);
        }

        const triggers = this._triggers;
        for (i = 0, len = triggers.length; i < len; i++) {
            triggers[i].updateTransform();
        }

        const compounds = this._compounds;
        for (i = 0, len = compounds.length; i < len; i++) {
            compounds[i]._updateCompound();
        }

        // Update all kinematic bodies based on their current entity transform
        const kinematic = this._kinematic;
        for (i = 0, len = kinematic.length; i < len; i++) {
            kinematic[i]._updateKinematic();
        }

        // Step the physics simulation
        this.dynamicsWorld.stepSimulation(dt, this.maxSubSteps, this.fixedTimeStep);

        // Update the transforms of all entities referencing a dynamic body
        const dynamic = this._dynamic;
        for (i = 0, len = dynamic.length; i < len; i++) {
            dynamic[i]._updateDynamic();
        }

        if (!this.dynamicsWorld.setInternalTickCallback)
            this._checkForCollisions(Ammo.getPointer(this.dynamicsWorld), dt);

        // #if _PROFILER
        this._stats.physicsTime = now() - this._stats.physicsStart;
        // #endif
    }

    destroy() {
        super.destroy();

        this.app.systems.off('update', this.onUpdate, this);

        if (typeof Ammo !== 'undefined') {
            Ammo.destroy(this.dynamicsWorld);
            Ammo.destroy(this.solver);
            Ammo.destroy(this.overlappingPairCache);
            Ammo.destroy(this.dispatcher);
            Ammo.destroy(this.collisionConfiguration);
            this.dynamicsWorld = null;
            this.solver = null;
            this.overlappingPairCache = null;
            this.dispatcher = null;
            this.collisionConfiguration = null;
        }
    }
}

Component._buildAccessors(RigidBodyComponent.prototype, _schema);

export { ContactPoint, ContactResult, HitResult, RigidBodyComponentSystem, SingleContactResult };<|MERGE_RESOLUTION|>--- conflicted
+++ resolved
@@ -25,9 +25,6 @@
  */
 class HitResult {
     /**
-<<<<<<< HEAD
-     * Create a new HitResult instance.
-=======
      * The entity that was hit.
      *
      * @type {import('../../entity.js').Entity}
@@ -55,51 +52,30 @@
      * @type {number}
      */
     hitFraction;
-
-    /**
-     * Create a new RaycastResult instance.
->>>>>>> 14c877a9
+    
+    /**
+     * The distance at which the hit occurred from the starting point.
+     *
+     * @type {number}
+     */
+    distance;
+
+    /**
+     * Create a new HitResult instance.
      *
      * @param {import('../../entity.js').Entity} entity - The entity that was hit.
      * @param {Vec3} point - The point at which the ray hit the entity in world space.
      * @param {Vec3} normal - The normal vector of the surface where the ray hit in world space.
      * @param {number} hitFraction - The normalized distance (between 0 and 1) at which the hit
      * occurred from the starting point.
-<<<<<<< HEAD
      * @param {number} distance - The distance at which the hit occurred from the starting point.
-     * @hideconstructor
+     * @ignore
      */
     constructor(entity, point, normal, hitFraction, distance) {
-        /**
-         * The entity that was hit.
-         *
-         * @type {import('../../entity.js').Entity}
-         */
-=======
-     * @ignore
-     */
-    constructor(entity, point, normal, hitFraction) {
->>>>>>> 14c877a9
         this.entity = entity;
         this.point = point;
         this.normal = normal;
-<<<<<<< HEAD
-
-        /**
-         * The normalized distance (between 0 and 1) at which the hit occurred from the
-         * starting point toward the end. Prefer `distance` for shapes.
-         *
-         * @type {number}
-         */
-=======
->>>>>>> 14c877a9
         this.hitFraction = hitFraction;
-
-        /**
-         * The distance at which the hit occurred from the starting point.
-         *
-         * @type {number}
-         */
         this.distance = distance;
     }
 }
