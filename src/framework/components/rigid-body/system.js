--- conflicted
+++ resolved
@@ -518,9 +518,6 @@
      *
      * @param {Vec3} start - The world space point where the ray starts.
      * @param {Vec3} end - The world space point where the ray ends.
-<<<<<<< HEAD
-     * @returns {HitResult} The result of the raycasting or null if there was no hit.
-=======
      * @param {object} [options] - The additional options for the raycasting.
      * @param {number} [options.filterCollisionGroup] - Collision group to apply to the raycast.
      * @param {number} [options.filterCollisionMask] - Collision mask to apply to the raycast.
@@ -529,8 +526,7 @@
      * @param {Function} [options.filterCallback] - Custom function to use to filter entities.
      * Must return true to proceed with result. Takes one argument: the entity to evaluate.
      *
-     * @returns {RaycastResult|null} The result of the raycasting or null if there was no hit.
->>>>>>> d03c9569
+     * @returns {HitResult|null} The result of the raycasting or null if there was no hit.
      */
     raycastFirst(start, end, options = {}) {
         // Tags and custom callback can only be performed by looking at all results.
@@ -598,9 +594,6 @@
      * @param {object} [options] - The additional options for the raycasting.
      * @param {boolean} [options.sort] - Whether to sort raycast results based on distance with closest
      * first. Defaults to false.
-<<<<<<< HEAD
-     * @returns {HitResult[]} An array of raycast hit results (0 length if there were no hits).
-=======
      * @param {number} [options.filterCollisionGroup] - Collision group to apply to the raycast.
      * @param {number} [options.filterCollisionMask] - Collision mask to apply to the raycast.
      * @param {any[]} [options.filterTags] - Tags filters. Defined the same way as a {@link Tags#has}
@@ -608,7 +601,7 @@
      * @param {Function} [options.filterCallback] - Custom function to use to filter entities.
      * Must return true to proceed with result. Takes the entity to evaluate as argument.
      *
-     * @returns {RaycastResult[]} An array of raycast hit results (0 length if there were no hits).
+     * @returns {HitResult[]} An array of raycast hit results (0 length if there were no hits).
      *
      * @example
      * // Return all results of a raycast between 0, 2, 2 and 0, -2, -2
@@ -636,7 +629,6 @@
      *     ],
      *     filterCallback: (entity) => entity && entity.anim
      * });
->>>>>>> d03c9569
      */
     raycastAll(start, end, options = {}) {
         Debug.assert(Ammo.AllHitsRayResultCallback, 'pc.RigidBodyComponentSystem#raycastAll: Your version of ammo.js does not expose Ammo.AllHitsRayResultCallback. Update it to latest.');
@@ -668,15 +660,11 @@
             for (let i = 0; i < numHits; i++) {
                 const body = Ammo.castObject(collisionObjs.at(i), Ammo.btRigidBody);
 
-<<<<<<< HEAD
-                if (body) {
-=======
                 if (body && body.entity) {
                     if (options.filterTags && !body.entity.has(...options.filterTags) || options.filterCallback && !options.filterCallback(body.entity)) {
                         continue;
                     }
 
->>>>>>> d03c9569
                     const point = points.at(i);
                     const normal = normals.at(i);
                     const hitFraction = hitFractions.at(i);
