--- conflicted
+++ resolved
@@ -524,37 +524,6 @@
             return r && (r.hasEvent("collisionstart") || r.hasEvent("collisionend") || r.hasEvent("contact"));
         },
 
-<<<<<<< HEAD
-        onUpdate: function (dt) {
-            var i, j, len;
-
-            // #ifdef PROFILER
-            this._stats.physicsStart = pc.now();
-            // #endif
-
-            // Check to see whether we need to update gravity on the dynamics world
-            var gravity = this.dynamicsWorld.getGravity();
-            if (gravity.x() !== this.gravity.x || gravity.y() !== this.gravity.y || gravity.z() !== this.gravity.z) {
-                gravity.setValue(this.gravity.x, this.gravity.y, this.gravity.z);
-                this.dynamicsWorld.setGravity(gravity);
-            }
-
-            // Update all kinematic bodies based on their current entity transform
-            var kinematic = this._kinematic;
-            for (i = 0, len = kinematic.length; i < len; i++) {
-                kinematic[i]._updateKinematic();
-            }
-
-            // Step the physics simulation
-            this.dynamicsWorld.stepSimulation(dt, this.maxSubSteps, this.fixedTimeStep);
-
-            // Update the transforms of all entities referencing a dynamic body
-            var dynamic = this._dynamic;
-            for (i = 0, len = dynamic.length; i < len; i++) {
-                dynamic[i]._updateDynamic();
-            }
-
-=======
         /**
          * @private
          * @function
@@ -565,7 +534,6 @@
          * @returns {void}
          */
         _checkForCollisions: function (dynamicsWorld, timeStep) {
->>>>>>> 41143205
             // Check for collisions and fire callbacks
             var dispatcher = this.dynamicsWorld.getDispatcher();
             var numManifolds = dispatcher.getNumManifolds();
@@ -719,6 +687,8 @@
         },
 
         onUpdate: function (dt) {
+            var i, j, len;
+
             // #ifdef PROFILER
             this._stats.physicsStart = pc.now();
             // #endif
@@ -730,24 +700,19 @@
                 this.dynamicsWorld.setGravity(gravity);
             }
 
-            // Update the transforms of all bodies
+            // Update all kinematic bodies based on their current entity transform
+            var kinematic = this._kinematic;
+            for (i = 0, len = kinematic.length; i < len; i++) {
+                kinematic[i]._updateKinematic();
+            }
+
+            // Step the physics simulation
             this.dynamicsWorld.stepSimulation(dt, this.maxSubSteps, this.fixedTimeStep);
 
-            // Update the transforms of all entities referencing a body
-            var components = this.store;
-            for (var id in components) {
-                if (components.hasOwnProperty(id)) {
-                    var entity = components[id].entity;
-                    var componentData = components[id].data;
-                    if (componentData.body && componentData.body.isActive() && componentData.enabled && entity.enabled) {
-                        if (componentData.type === pc.BODYTYPE_DYNAMIC) {
-                            entity.rigidbody.syncBodyToEntity();
-                        } else if (componentData.type === pc.BODYTYPE_KINEMATIC) {
-                            entity.rigidbody._updateKinematic(dt);
-                        }
-                    }
-
-                }
+            // Update the transforms of all entities referencing a dynamic body
+            var dynamic = this._dynamic;
+            for (i = 0, len = dynamic.length; i < len; i++) {
+                dynamic[i]._updateDynamic();
             }
 
             if (!this.dynamicsWorld.setInternalTickCallback)
