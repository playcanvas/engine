--- conflicted
+++ resolved
@@ -12,14 +12,10 @@
 
 // Shared math variable to avoid excessive allocation
 let ammoTransform;
-<<<<<<< HEAD
 let ammoVec1, ammoVec2, ammoQuat, ammoOrigin;
 const quat1 = new Quat();
 const quat2 = new Quat();
 const vec3 = new Vec3();
-=======
-let ammoVec1, ammoVec2, ammoQuat;
->>>>>>> ad4214ee
 
 /**
  * The rigidbody component, when combined with a {@link CollisionComponent}, allows your entities
