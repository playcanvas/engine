--- conflicted
+++ resolved
@@ -779,10 +779,6 @@
                     const lastTouchUp = this._clickedEntities[guid] || 0;
                     const dt = Date.now() - lastTouchUp;
                     fireClick = dt > 300;
-<<<<<<< HEAD
-=======
-
->>>>>>> 9e42653e
                     // We do not check another time, so the worst thing that can happen is one ignored click in 300ms.
                     delete this._clickedEntities[guid];
                 }
@@ -1069,127 +1065,6 @@
         return result;
     }
 
-<<<<<<< HEAD
-    /**
-     * In most cases the corners used for hit testing will just be the element's
-     * screen corners. However, in cases where the element has additional hit
-     * padding specified, we need to expand the screenCorners to incorporate the
-     * padding.
-     *
-     * @param {import('../components/element/component.js').ElementComponent} element - The ElementComponent.
-     * @param {Vec3[]} screenOrWorldCorners - Array of four corners.
-     * @param {number} scaleX - Scale of X coordinate.
-     * @param {number} scaleY - Scale of Y coordinate.
-     * @param {number} scaleZ - Scale of Z coordinate.
-     * @returns {Vec3[]} Array of four corners.
-     * @private
-     */
-    _buildHitCorners(element, screenOrWorldCorners, scaleX, scaleY, scaleZ) {
-        let hitCorners = screenOrWorldCorners;
-        const button = element.entity && element.entity.button;
-
-        if (button) {
-            const hitPadding = element.entity.button.hitPadding || ZERO_VEC4;
-
-            _paddingTop.copy(element.entity.up);
-            _paddingBottom.copy(_paddingTop).mulScalar(-1);
-            _paddingRight.copy(element.entity.right);
-            _paddingLeft.copy(_paddingRight).mulScalar(-1);
-
-            _paddingTop.mulScalar(hitPadding.w * scaleY);
-            _paddingBottom.mulScalar(hitPadding.y * scaleY);
-            _paddingRight.mulScalar(hitPadding.z * scaleX);
-            _paddingLeft.mulScalar(hitPadding.x * scaleX);
-
-            _cornerBottomLeft.copy(hitCorners[0]).add(_paddingBottom).add(_paddingLeft);
-            _cornerBottomRight.copy(hitCorners[1]).add(_paddingBottom).add(_paddingRight);
-            _cornerTopRight.copy(hitCorners[2]).add(_paddingTop).add(_paddingRight);
-            _cornerTopLeft.copy(hitCorners[3]).add(_paddingTop).add(_paddingLeft);
-
-            hitCorners = [_cornerBottomLeft, _cornerBottomRight, _cornerTopRight, _cornerTopLeft];
-        }
-
-        // make sure the corners are in the right order [bl, br, tr, tl]
-        // for x and y: simply invert what is considered "left/right" and "top/bottom"
-        if (scaleX < 0) {
-            const left = hitCorners[2].x;
-            const right = hitCorners[0].x;
-            hitCorners[0].x = left;
-            hitCorners[1].x = right;
-            hitCorners[2].x = right;
-            hitCorners[3].x = left;
-        }
-        if (scaleY < 0) {
-            const bottom = hitCorners[2].y;
-            const top = hitCorners[0].y;
-            hitCorners[0].y = bottom;
-            hitCorners[1].y = bottom;
-            hitCorners[2].y = top;
-            hitCorners[3].y = top;
-        }
-        // if z is inverted, entire element is inverted, so flip it around by swapping corner points 2 and 0
-        if (scaleZ < 0) {
-            const x = hitCorners[2].x;
-            const y = hitCorners[2].y;
-            const z = hitCorners[2].z;
-
-            hitCorners[2].x = hitCorners[0].x;
-            hitCorners[2].y = hitCorners[0].y;
-            hitCorners[2].z = hitCorners[0].z;
-            hitCorners[0].x = x;
-            hitCorners[0].y = y;
-            hitCorners[0].z = z;
-        }
-
-        return hitCorners;
-    }
-
-    /**
-     * @param {import('../components/element/component.js').ElementComponent} element - The ElementComponent.
-     * @returns {Vec3} The accumulated scale.
-     * @private
-     */
-    _calculateScaleToScreen(element) {
-        let current = element.entity;
-        const screenScale = element.screen.screen.scale;
-
-        _accumulatedScale.set(screenScale, screenScale, screenScale);
-
-        while (current && !current.screen) {
-            _accumulatedScale.mul(current.getLocalScale());
-            current = current.parent;
-        }
-
-        return _accumulatedScale;
-    }
-
-    /**
-     * @param {import('../components/element/component.js').ElementComponent} element - The ElementComponent.
-     * @returns {Vec3} The accumulated scale.
-     * @private
-     */
-    _calculateScaleToWorld(element) {
-        let current = element.entity;
-        _accumulatedScale.set(1, 1, 1);
-
-        while (current) {
-            _accumulatedScale.mul(current.getLocalScale());
-            current = current.parent;
-        }
-
-        return _accumulatedScale;
-    }
-
-    /**
-     * @param {number} x - The x coordinate.
-     * @param {number} y - The y coordinate.
-     * @param {import('../components/camera/component.js').CameraComponent} camera - The camera component.
-     * @param {Ray} ray - The ray.
-     * @returns {boolean} Boolean result.
-     * @private
-     */
-=======
->>>>>>> 9e42653e
     _calculateRayScreen(x, y, camera, ray) {
         const sw = this.app.graphicsDevice.width;
         const sh = this.app.graphicsDevice.height;
@@ -1295,11 +1170,18 @@
         return intersectLineQuad(ray.origin, ray.end, corners);
     }
 
-    // In most cases the corners used for hit testing will just be the element's
-    // screen corners. However, in cases where the element has additional hit
-    // padding specified, we need to expand the screenCorners to incorporate the
-    // padding.
-    // NOTE: Used by Editor for visualization in the viewport
+    /**
+     * In most cases the corners used for hit testing will just be the element's
+     * screen corners. However, in cases where the element has additional hit
+     * padding specified, we need to expand the screenCorners to incorporate the
+     * padding.
+     * NOTE: Used by Editor for visualization in the viewport
+     * @param {import('../components/element/component.js').ElementComponent} element - The ElementComponent.
+     * @param {Vec3[]} screenOrWorldCorners - Array of four corners.
+     * @param {number} scaleX - The scale.
+     * @returns {Vec3[]} Array of four corners.
+     * @private
+     */    
     static buildHitCorners(element, screenOrWorldCorners, scale) {
         let hitCorners = screenOrWorldCorners;
         const button = element.entity && element.entity.button;
