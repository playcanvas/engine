--- conflicted
+++ resolved
@@ -758,10 +758,6 @@
         if (eventType === 'mouseup' && this._pressedElement) {
             // click event
             if (this._pressedElement === this._hoveredElement) {
-<<<<<<< HEAD
-                // fire click event if it hasn't been fired already by the touchup handler
-                if (!this._clickedEntities || !this._clickedEntities[this._hoveredElement.entity.getGuid()]) {
-=======
                 // fire click event if it hasn't been fired already by the touchend handler
                 const guid = this._hoveredElement.entity.getGuid();
                 // Always fire, if there are no clicked entities
@@ -775,7 +771,6 @@
                 // We do not check another time, so the worst thing that can happen is one ignored click in 300ms.
                 delete this._clickedEntities[guid];
                 if (fireClick) {
->>>>>>> b232b138
                     this._fireEvent('click', new ElementMouseEvent(event, this._hoveredElement, camera, targetX, targetY, this._lastX, this._lastY));
                 }
             }
