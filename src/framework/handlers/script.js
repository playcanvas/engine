import { platform } from '../../core/platform.js';
import { script } from '../script.js';
import { ScriptType } from '../script/script-type.js';
import { ScriptTypes } from '../script/script-types.js';
import { registerScript } from '../script/script.js';
import { ResourceLoader } from './loader.js';

import { ResourceHandler } from './handler.js';

/**
 * Resource handler for loading JavaScript files dynamically.  Two types of JavaScript files can be
 * loaded, PlayCanvas scripts which contain calls to {@link createScript}, or regular JavaScript
 * files, such as third-party libraries.
<<<<<<< HEAD
=======
 *
 * @implements {ResourceHandler}
 * @category Script
>>>>>>> e0c59740
 */
class ScriptHandler extends ResourceHandler {
    /**
     * Create a new ScriptHandler instance.
     *
     * @param {import('../app-base.js').AppBase} app - The running {@link AppBase}.
     * @ignore
     */
    constructor(app) {
        super('script');

        this._app = app;
        this._scripts = { };
        this._cache = { };
    }

    clearCache() {
        for (const key in this._cache) {
            const element = this._cache[key];
            const parent = element.parentNode;
            if (parent)
                parent.removeChild(element);
        }
        this._cache = {};
    }

    load(url, callback) {
        // Scripts don't support bundling since we concatenate them. Below is for consistency.
        if (typeof url === 'string') {
            url = {
                load: url,
                original: url
            };
        }

        const self = this;
        script.app = this._app;

        const onScriptLoad = (url.load, (err, url, extra) => {
            if (!err) {
                if (script.legacy) {
                    let Type = null;
                    // pop the type from the loading stack
                    if (ScriptTypes._types.length) {
                        Type = ScriptTypes._types.pop();
                    }

                    if (Type) {
                        // store indexed by URL
                        this._scripts[url] = Type;
                    } else {
                        Type = null;
                    }

                    // return the resource
                    callback(null, Type, extra);
                } else {
                    const obj = { };

                    for (let i = 0; i < ScriptTypes._types.length; i++)
                        obj[ScriptTypes._types[i].name] = ScriptTypes._types[i];

                    ScriptTypes._types.length = 0;

                    callback(null, obj, extra);

                    // no cache for scripts
                    delete self._loader._cache[ResourceLoader.makeKey(url, 'script')];
                }
            } else {
                callback(err);
            }
        });

        // check if we're loading a module or a classic script
        const [basePath, search] = url.load.split('?');
        const isEsmScript = basePath.endsWith('.mjs');

        if (isEsmScript) {

            // The browser will hold its own cache of the script, so we need to bust it
            let path = url.load;
            if (path.startsWith(this._app.assets.prefix)) {
                path = path.replace(this._app.assets.prefix, '');
            }

            const hash = this._app.assets.getByUrl(path).file.hash;
            const searchParams = new URLSearchParams(search);
            searchParams.set('hash', hash);
            const urlWithHash = `${basePath}?${searchParams.toString()}`;

            this._loadModule(urlWithHash, onScriptLoad);
        } else {
            this._loadScript(url.load, onScriptLoad);
        }
    }

    _loadScript(url, callback) {
        const head = document.head;
        const element = document.createElement('script');
        this._cache[url] = element;

        // use async=false to force scripts to execute in order
        element.async = false;

        element.addEventListener('error', function (e) {
            callback(`Script: ${e.target.src} failed to load`);
        }, false);

        let done = false;
        element.onload = element.onreadystatechange = function () {
            if (!done && (!this.readyState || (this.readyState === 'loaded' || this.readyState === 'complete'))) {
                done = true; // prevent double event firing
                callback(null, url, element);
            }
        };
        // set the src attribute after the onload callback is set, to avoid an instant loading failing to fire the callback
        element.src = url;

        head.appendChild(element);
    }

    _loadModule(url, callback) {

        // if we're in the browser, we need to use the full URL
        const baseUrl = platform.browser ? window.location.origin : import.meta.url;
        const importUrl = new URL(url, baseUrl);

        // @ts-ignore
        import(importUrl.toString()).then((module) => {

            for (const key in module) {
                const scriptClass = module[key];
                const extendsScriptType = scriptClass.prototype instanceof ScriptType;

                if (extendsScriptType) {

                    if (script.attributesDefinition) {
                        for (const key in script.attributesDefinition) {
                            scriptClass.attributes.add(key, script.attributesDefinition[key]);
                        }
                    }

                    registerScript(scriptClass, scriptClass.name);
                }
            }

            callback(null, url, null);

        }).catch((err) => {
            callback(err);
        });
    }
}

export { ScriptHandler };<|MERGE_RESOLUTION|>--- conflicted
+++ resolved
@@ -11,12 +11,8 @@
  * Resource handler for loading JavaScript files dynamically.  Two types of JavaScript files can be
  * loaded, PlayCanvas scripts which contain calls to {@link createScript}, or regular JavaScript
  * files, such as third-party libraries.
-<<<<<<< HEAD
-=======
  *
- * @implements {ResourceHandler}
  * @category Script
->>>>>>> e0c59740
  */
 class ScriptHandler extends ResourceHandler {
     /**
@@ -114,6 +110,12 @@
         }
     }
 
+    open(url, data) {
+        return data;
+    }
+
+    patch(asset, assets) { }
+
     _loadScript(url, callback) {
         const head = document.head;
         const element = document.createElement('script');
