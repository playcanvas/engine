--- conflicted
+++ resolved
@@ -1,10 +1,8 @@
 import { http } from '../../platform/net/http.js';
-
 import { Template } from '../template.js';
-
 import { ResourceHandler } from './handler.js';
 
-<<<<<<< HEAD
+class TemplateHandler extends ResourceHandler {
     /**
      * TextDecoder for decoding binary data.
      *
@@ -13,9 +11,6 @@
      */
     decoder = new TextDecoder('utf-8');
 
-=======
-class TemplateHandler extends ResourceHandler {
->>>>>>> d75dba58
     constructor(app) {
         super(app, 'template');
     }
@@ -43,17 +38,19 @@
         });
     }
 
+    open(url, data) {
+        return new Template(this._app, data);
+    }
+
     /**
-     * @ignore
+     * Parses raw DataView and returns string.
+     * 
      * @param {DataView} data - The raw data as a DataView
+     * @returns {Template} The parsed resource data.
     */
     openBinary(data) {
         return new Template(this._app, JSON.parse(this.decoder.decode(data)));
     }
-
-    open(url, data) {
-        return new Template(this._app, data);
-    }
 }
 
 export { TemplateHandler };