--- conflicted
+++ resolved
@@ -1,8 +1,7 @@
 import { http, Http } from '../../platform/net/http.js';
-
 import { ResourceHandler } from './handler.js';
 
-<<<<<<< HEAD
+class JsonHandler extends ResourceHandler {
     /**
      * TextDecoder for decoding binary data.
      *
@@ -11,9 +10,6 @@
      */
     decoder = new TextDecoder('utf-8');
 
-=======
-class JsonHandler extends ResourceHandler {
->>>>>>> d75dba58
     constructor(app) {
         super(app, 'json');
     }
@@ -44,24 +40,16 @@
             }
         });
     }
-<<<<<<< HEAD
 
     /**
-     * @ignore
+     * Parses raw DataView and returns string.
+     * 
      * @param {DataView} data - The raw data as a DataView
+     * @returns {object} The parsed resource data.
     */
     openBinary(data) {
         return JSON.parse(this.decoder.decode(data));
     }
-
-    open(url, data) {
-        return data;
-    }
-
-    patch(asset, assets) {
-    }
-=======
->>>>>>> d75dba58
 }
 
 export { JsonHandler };