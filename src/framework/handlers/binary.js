import { http, Http } from '../../platform/net/http.js';

import { ResourceHandler } from './handler.js';

class BinaryHandler extends ResourceHandler {
    constructor(app) {
        super(app, 'binary');
    }

    load(url, callback) {
        if (typeof url === 'string') {
            url = {
                load: url,
                original: url
            };
        }

        http.get(url.load, {
            responseType: Http.ResponseType.ARRAY_BUFFER,
            retry: this.maxRetries > 0,
            maxRetries: this.maxRetries
        }, function (err, response) {
            if (!err) {
                callback(null, response);
            } else {
                callback(`Error loading binary resource: ${url.original} [${err}]`);
            }
        });
    }
<<<<<<< HEAD

    /**
     * @ignore
     * @param {DataView} data - The raw data as a DataView
    */
    openBinary(data) {
        return data.buffer;
    }

    open(url, data) {
        return data;
    }

    patch(asset, assets) {
    }
=======
>>>>>>> d75dba58
}

export { BinaryHandler };<|MERGE_RESOLUTION|>--- conflicted
+++ resolved
@@ -1,5 +1,4 @@
 import { http, Http } from '../../platform/net/http.js';
-
 import { ResourceHandler } from './handler.js';
 
 class BinaryHandler extends ResourceHandler {
@@ -27,24 +26,16 @@
             }
         });
     }
-<<<<<<< HEAD
 
     /**
-     * @ignore
+     * Parses raw DataView and returns ArrayBuffer.
+     * 
      * @param {DataView} data - The raw data as a DataView
+     * @returns {ArrayBuffer} The parsed resource data.
     */
     openBinary(data) {
         return data.buffer;
     }
-
-    open(url, data) {
-        return data;
-    }
-
-    patch(asset, assets) {
-    }
-=======
->>>>>>> d75dba58
 }
 
 export { BinaryHandler };