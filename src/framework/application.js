--- conflicted
+++ resolved
@@ -167,12 +167,7 @@
             RenderComponentSystem,
             CameraComponentSystem,
             LightComponentSystem,
-<<<<<<< HEAD
             ScriptComponentSystem,
-            AudioSourceComponentSystem,
-=======
-            script.legacy ? ScriptLegacyComponentSystem : ScriptComponentSystem,
->>>>>>> f8fbf736
             SoundComponentSystem,
             AudioListenerComponentSystem,
             ParticleSystemComponentSystem,
