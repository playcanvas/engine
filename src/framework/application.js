--- conflicted
+++ resolved
@@ -1455,12 +1455,7 @@
          */
         destroy: function () {
             var i, l;
-<<<<<<< HEAD
             var canvasId = this.graphicsDevice.canvas.id;
-=======
-
-            Application._applications[this.graphicsDevice.canvas.id] = null;
->>>>>>> 1444fcea
 
             this.off('librariesloaded');
             document.removeEventListener('visibilitychange', this._visibilityChangeHandler, false);
@@ -1573,18 +1568,11 @@
             // remove default particle texture
             pc.ParticleEmitter.DEFAULT_PARAM_TEXTURE = null;
 
-<<<<<<< HEAD
             Application._applications[canvasId] = null;
 
             if (Application._currentApplication === this) {
                 Application._currentApplication = null;
             }
-
-=======
-            if (Application._currentApplication === this) {
-                Application._currentApplication = null;
-            }
->>>>>>> 1444fcea
         }
     });
 
@@ -1681,4 +1669,4 @@
 
         Application: Application
     };
-}());
+}());