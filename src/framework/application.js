--- conflicted
+++ resolved
@@ -970,7 +970,8 @@
                     if (err) {
                         callback(err);
                     } else if (count === 0) {
-                        self.onLibrariesLoaded(callback);
+                        self.onLibrariesLoaded();
+                        callback(null);
                     }
                 };
 
@@ -983,7 +984,8 @@
                     this.loader.load(url, 'script', onLoad);
                 }
             } else {
-                self.onLibrariesLoaded(callback);
+                self.onLibrariesLoaded();
+                callback(null);
             }
         },
 
@@ -1420,36 +1422,12 @@
          * @name pc.Application#onLibrariesLoaded
          * @description Event handler called when all code libraries have been loaded.
          * Code libraries are passed into the constructor of the Application and the application won't start running or load packs until all libraries have
-<<<<<<< HEAD
-         * been loaded
-         * @param {Function} callback Callback function called when Ammo and the rigidbody and collision systems have been initialized.
-=======
          * been loaded.
->>>>>>> 9c4631cc
-         */
-        onLibrariesLoaded: function (callback) {
-            var self = this;
-            var initializeSystems = function() {
-                self.systems.rigidbody.onLibraryLoaded();
-                self.systems.collision.onLibraryLoaded();
-                callback(null);
-            };
-
+         */
+        onLibrariesLoaded: function () {
             this._librariesLoaded = true;
-
-            // ammo.js builds newer than April 12 2017 have an async initialization API
-            if (typeof Ammo.then === 'function') {
-                initialize(function (ammo) {
-                    Ammo = ammo; // Overwrite the global initializer with the instance
-                    initializeSystems();
-                }, callback);
-                return;
-            }
-            try {
-                initializeSystems();
-            } catch (error) {
-                callback(error);
-            }
+            this.systems.rigidbody.onLibraryLoaded();
+            this.systems.collision.onLibraryLoaded();
         },
 
         /**
