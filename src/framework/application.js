Object.assign(pc, function () {
    /**
     * @class
     * @name pc.Application
     * @augments pc.EventHandler
     * @classdesc A pc.Application represents and manages your PlayCanvas application.
     * If you are developing using the PlayCanvas Editor, the pc.Application is created
     * for you. You can access your pc.Application instance in your scripts. Below is a
     * skeleton script which shows how you can access the application 'app' property inside
     * the initialize and update functions:
     *
     * ```javascript
     * // Editor example: accessing the pc.Application from a script
     * var MyScript = pc.createScript('myScript');
     *
     * MyScript.prototype.initialize = function() {
     *     // Every script instance has a property 'this.app' accessible in the initialize...
     *     var app = this.app;
     * };
     *
     * MyScript.prototype.update = function(dt) {
     *     // ...and update functions.
     *     var app = this.app;
     * };
     * ```
     *
     * If you are using the Engine without the Editor, you have to create the application
     * instance manually.
     * @description Create a new Application.
     * @param {Element} canvas - The canvas element.
     * @param {object} options
     * @param {pc.ElementInput} [options.elementInput] - Input handler for {@link pc.ElementComponent}s.
     * @param {pc.Keyboard} [options.keyboard] - Keyboard handler for input.
     * @param {pc.Mouse} [options.mouse] - Mouse handler for input.
     * @param {pc.TouchDevice} [options.touch] - TouchDevice handler for input.
     * @param {pc.GamePads} [options.gamepads] - Gamepad handler for input.
     * @param {string} [options.scriptPrefix] - Prefix to apply to script urls before loading.
     * @param {string} [options.assetPrefix] - Prefix to apply to asset urls before loading.
     * @param {object} [options.graphicsDeviceOptions] - Options object that is passed into the {@link pc.GraphicsDevice} constructor.
     * @param {string[]} [options.scriptsOrder] - Scripts in order of loading first.
     * @example
     * // Engine-only example: create the application manually
     * var app = new pc.Application(canvas, options);
     *
     * // Start the application's main loop
     * app.start();
     */

    // PROPERTIES

    /**
     * @name pc.Application#scene
     * @type {pc.Scene}
     * @description The scene managed by the application.
     * @example
     * // Set the tone mapping property of the application's scene
     * this.app.scene.toneMapping = pc.TONEMAP_FILMIC;
     */

    /**
     * @name pc.Application#timeScale
     * @type {number}
     * @description Scales the global time delta. Defaults to 1.
     * @example
     * // Set the app to run at half speed
     * this.app.timeScale = 0.5;
     */

    /**
     * @name pc.Application#maxDeltaTime
     * @type {number}
     * @description Clamps per-frame delta time to an upper bound. Useful since returning from a tab
     * deactivation can generate huge values for dt, which can adversely affect game state. Defaults
     * to 0.1 (seconds).
     * @example
     * // Don't clamp inter-frame times of 200ms or less
     * this.app.maxDeltaTime = 0.2;
     */

    /**
     * @name pc.Application#assets
     * @type {pc.AssetRegistry}
     * @description The asset registry managed by the application.
     * @example
     * // Search the asset registry for all assets with the tag 'vehicle'
     * var vehicleAssets = this.app.assets.findByTag('vehicle');
     */

    /**
     * @name pc.Application#graphicsDevice
     * @type {pc.GraphicsDevice}
     * @description The graphics device used by the application.
     */

    /**
     * @name pc.Application#systems
     * @type {pc.ComponentSystemRegistry}
     * @description The application's component system registry. The pc.Application
     * constructor adds the following component systems to its component system registry:
     *
     * * animation ({@link pc.AnimationComponentSystem})
     * * audiolistener ({@link pc.AudioListenerComponentSystem})
     * * button ({@link pc.ButtonComponentSystem})
     * * camera ({@link pc.CameraComponentSystem})
     * * collision ({@link pc.CollisionComponentSystem})
     * * element ({@link pc.ElementComponentSystem})
     * * layoutchild ({@link pc.LayoutChildComponentSystem})
     * * layoutgroup ({@link pc.LayoutGroupComponentSystem})
     * * light ({@link pc.LightComponentSystem})
     * * model ({@link pc.ModelComponentSystem})
     * * particlesystem ({@link pc.ParticleSystemComponentSystem})
     * * rigidbody ({@link pc.RigidBodyComponentSystem})
     * * screen ({@link pc.ScreenComponentSystem})
     * * script ({@link pc.ScriptComponentSystem})
     * * scrollbar ({@link pc.ScrollbarComponentSystem})
     * * scrollview ({@link pc.ScrollViewComponentSystem})
     * * sound ({@link pc.SoundComponentSystem})
     * * sprite ({@link pc.SpriteComponentSystem})
     * @example
     * // Set global gravity to zero
     * this.app.systems.rigidbody.gravity.set(0, 0, 0);
     * @example
     * // Set the global sound volume to 50%
     * this.app.systems.sound.volume = 0.5;
     */

    /**
     * @name pc.Application#loader
     * @type {pc.ResourceLoader}
     * @description The resource loader.
     */

    /**
     * @name pc.Application#root
     * @type {pc.Entity}
     * @description The root entity of the application.
     * @example
     * // Return the first entity called 'Camera' in a depth-first search of the scene hierarchy
     * var camera = this.app.root.findByName('Camera');
     */

    /**
     * @name pc.Application#keyboard
     * @type {pc.Keyboard}
     * @description The keyboard device.
     */

    /**
     * @name pc.Application#mouse
     * @type {pc.Mouse}
     * @description The mouse device.
     */

    /**
     * @name pc.Application#touch
     * @type {pc.TouchDevice}
     * @description Used to get touch events input.
     */

    /**
     * @name pc.Application#gamepads
     * @type {pc.GamePads}
     * @description Used to access GamePad input.
     */

    /**
     * @name pc.Application#elementInput
     * @type {pc.ElementInput}
     * @description Used to handle input for {@link pc.ElementComponent}s.
     */

    /**
     * @name pc.Application#scripts
     * @type {pc.ScriptRegistry}
     * @description The application's script registry.
     */

    /**
     * @name pc.Application#batcher
     * @type {pc.BatchManager}
     * @description The application's batch manager. The batch manager is used to
     * merge mesh instances in the scene, which reduces the overall number of draw
     * calls, thereby boosting performance.
     */

    /**
     * @name pc.Application#autoRender
     * @type {boolean}
     * @description When true, the application's render function is called every frame.
     * Setting autoRender to false is useful to applications where the rendered image
     * may often be unchanged over time. This can heavily reduce the application's
     * load on the CPU and GPU. Defaults to true.
     * @example
     * // Disable rendering every frame and only render on a keydown event
     * this.app.autoRender = false;
     * this.app.keyboard.on('keydown', function (event) {
     *     this.app.renderNextFrame = true;
     * }, this);
     */

    /**
     * @name pc.Application#renderNextFrame
     * @type {boolean}
     * @description Set to true to render the scene on the next iteration of the main loop.
     * This only has an effect if {@link pc.Application#autoRender} is set to false. The
     * value of renderNextFrame is set back to false again as soon as the scene has been
     * rendered.
     * @example
     * // Render the scene only while space key is pressed
     * if (this.app.keyboard.isPressed(pc.KEY_SPACE)) {
     *     this.app.renderNextFrame = true;
     * }
     */

     /**
      * @name pc.Application#i18n
      * @type {pc.I18n}
      * @description Handles localization.
      */

    var Application = function (canvas, options) {
        pc.EventHandler.call(this);

        options = options || {};

        // Open the log
        pc.log.open();

        // Store application instance
        Application._applications[canvas.id] = this;
        Application._currentApplication = this;

        /**
         * @private
         * @static
         * @name pc.app
         * @type {pc.Application|undefined}
         * @description Gets the current application, if any.
         */
        pc.app = this;

        this._time = 0;
        this.timeScale = 1;
        this.maxDeltaTime = 0.1; // Maximum delta is 0.1s or 10 fps.

        this.frame = 0; // the total number of frames the application has updated since start() was called

        this.autoRender = true;
        this.renderNextFrame = false;

        // enable if you want entity type script attributes
        // to not be re-mapped when an entity is cloned
        this.useLegacyScriptAttributeCloning = pc.script.legacy;

        this._librariesLoaded = false;
        this._fillMode = pc.FILLMODE_KEEP_ASPECT;
        this._resolutionMode = pc.RESOLUTION_FIXED;

        // for compatibility
        this.context = this;

        options.graphicsDeviceOptions.xrCompatible = true;

        this.graphicsDevice = new pc.GraphicsDevice(canvas, options.graphicsDeviceOptions);
        this.stats = new pc.ApplicationStats(this.graphicsDevice);
        this._audioManager = new pc.SoundManager(options);
        this.loader = new pc.ResourceLoader(this);

        // stores all entities that have been created
        // for this app by guid
        this._entityIndex = {};

        this.scene = new pc.Scene();
        this.root = new pc.Entity(this);
        this.root._enabledInHierarchy = true;
        this._enableList = [];
        this._enableList.size = 0;
        this.assets = new pc.AssetRegistry(this.loader);
        if (options.assetPrefix) this.assets.prefix = options.assetPrefix;
        this.bundles = new pc.BundleRegistry(this.assets);
        // set this to false if you want to run without using bundles
        // We set it to true only if TextDecoder is available because we currently
        // rely on it for untarring.
        this.enableBundles = (typeof TextDecoder !== 'undefined');
        this.scriptsOrder = options.scriptsOrder || [];
        this.scripts = new pc.ScriptRegistry(this);

        this.i18n = new pc.I18n(this);

        this._sceneRegistry = new pc.SceneRegistry(this);

        var self = this;
        this.defaultLayerWorld = new pc.Layer({
            name: "World",
            id: pc.LAYERID_WORLD
        });

        if (this.graphicsDevice.webgl2) {
            // WebGL 2 depth layer just copies existing depth
            this.defaultLayerDepth = new pc.Layer({
                enabled: false,
                name: "Depth",
                id: pc.LAYERID_DEPTH,

                onEnable: function () {
                    if (this.renderTarget) return;
                    var depthBuffer = new pc.Texture(self.graphicsDevice, {
                        format: pc.PIXELFORMAT_DEPTHSTENCIL,
                        width: self.graphicsDevice.width,
                        height: self.graphicsDevice.height
                    });
                    depthBuffer.name = 'rt-depth2';
                    depthBuffer.minFilter = pc.FILTER_NEAREST;
                    depthBuffer.magFilter = pc.FILTER_NEAREST;
                    depthBuffer.addressU = pc.ADDRESS_CLAMP_TO_EDGE;
                    depthBuffer.addressV = pc.ADDRESS_CLAMP_TO_EDGE;
                    this.renderTarget = new pc.RenderTarget({
                        colorBuffer: null,
                        depthBuffer: depthBuffer,
                        autoResolve: false
                    });
                    self.graphicsDevice.scope.resolve("uDepthMap").setValue(depthBuffer);
                },

                onDisable: function () {
                    if (!this.renderTarget) return;
                    this.renderTarget._depthBuffer.destroy();
                    this.renderTarget.destroy();
                    this.renderTarget = null;
                },

                onPreRenderOpaque: function (cameraPass) { // resize depth map if needed
                    var gl = self.graphicsDevice.gl;
                    this.srcFbo = gl.getParameter(gl.FRAMEBUFFER_BINDING);

                    if (!this.renderTarget || (this.renderTarget.width !== self.graphicsDevice.width || this.renderTarget.height !== self.graphicsDevice.height)) {
                        this.onDisable();
                        this.onEnable();
                    }

                    // disable clearing
                    this.oldClear = this.cameras[cameraPass].camera._clearOptions;
                    this.cameras[cameraPass].camera._clearOptions = this.depthClearOptions;
                },

                onPostRenderOpaque: function (cameraPass) { // copy depth
                    if (!this.renderTarget) return;

                    this.cameras[cameraPass].camera._clearOptions = this.oldClear;

                    var gl = self.graphicsDevice.gl;

                    self.graphicsDevice.setRenderTarget(this.renderTarget);
                    self.graphicsDevice.updateBegin();

                    gl.bindFramebuffer(gl.READ_FRAMEBUFFER, this.srcFbo);
                    gl.bindFramebuffer(gl.DRAW_FRAMEBUFFER, this.renderTarget._glFrameBuffer);
                    gl.blitFramebuffer( 0, 0, this.renderTarget.width, this.renderTarget.height,
                                        0, 0, this.renderTarget.width, this.renderTarget.height,
                                        gl.DEPTH_BUFFER_BIT,
                                        gl.NEAREST);
                }

            });
            this.defaultLayerDepth.depthClearOptions = {
                flags: 0
            };
        } else {
            // WebGL 1 depth layer just renders same objects as in World, but with RGBA-encoded depth shader
            this.defaultLayerDepth = new pc.Layer({
                enabled: false,
                name: "Depth",
                id: pc.LAYERID_DEPTH,
                shaderPass: pc.SHADER_DEPTH,

                onEnable: function () {
                    if (this.renderTarget) return;
                    var colorBuffer = new pc.Texture(self.graphicsDevice, {
                        format: pc.PIXELFORMAT_R8_G8_B8_A8,
                        width: self.graphicsDevice.width,
                        height: self.graphicsDevice.height
                    });
                    colorBuffer.name = 'rt-depth1';
                    colorBuffer.minFilter = pc.FILTER_NEAREST;
                    colorBuffer.magFilter = pc.FILTER_NEAREST;
                    colorBuffer.addressU = pc.ADDRESS_CLAMP_TO_EDGE;
                    colorBuffer.addressV = pc.ADDRESS_CLAMP_TO_EDGE;
                    this.renderTarget = new pc.RenderTarget(self.graphicsDevice, colorBuffer, {
                        depth: true,
                        stencil: self.graphicsDevice.supportsStencil
                    });
                    self.graphicsDevice.scope.resolve("uDepthMap").setValue(colorBuffer);
                },

                onDisable: function () {
                    if (!this.renderTarget) return;
                    this.renderTarget._colorBuffer.destroy();
                    this.renderTarget.destroy();
                    this.renderTarget = null;
                },

                onPostCull: function (cameraPass) {
                    // Collect all rendered mesh instances with the same render target as World has, depthWrite == true and prior to this layer to replicate blitFramebuffer on WebGL2
                    var visibleObjects = this.instances.visibleOpaque[cameraPass];
                    var visibleList = visibleObjects.list;
                    var visibleLength = 0;
                    var layers = self.scene.layers.layerList;
                    var subLayerEnabled = self.scene.layers.subLayerEnabled;
                    var isTransparent = self.scene.layers.subLayerList;
                    var rt = self.defaultLayerWorld.renderTarget;
                    var cam = this.cameras[cameraPass];
                    var layer;
                    var j;
                    var layerVisibleList, layerCamId, layerVisibleListLength, drawCall, transparent;
                    for (var i = 0; i < layers.length; i++) {
                        layer = layers[i];
                        if (layer === this) break;
                        if (layer.renderTarget !== rt || !layer.enabled || !subLayerEnabled[i]) continue;
                        layerCamId = layer.cameras.indexOf(cam);
                        if (layerCamId < 0) continue;
                        transparent = isTransparent[i];
                        layerVisibleList = transparent ? layer.instances.visibleTransparent[layerCamId] : layer.instances.visibleOpaque[layerCamId];
                        layerVisibleListLength = layerVisibleList.length;
                        layerVisibleList = layerVisibleList.list;
                        for (j = 0; j < layerVisibleListLength; j++) {
                            drawCall = layerVisibleList[j];
                            if (drawCall.material && drawCall.material.depthWrite && !drawCall._noDepthDrawGl1) {
                                visibleList[visibleLength] = drawCall;
                                visibleLength++;
                            }
                        }
                    }
                    visibleObjects.length = visibleLength;
                },

                onPreRenderOpaque: function (cameraPass) { // resize depth map if needed
                    if (!this.renderTarget || (this.renderTarget.width !== self.graphicsDevice.width || this.renderTarget.height !== self.graphicsDevice.height)) {
                        this.onDisable();
                        this.onEnable();
                    }
                    this.oldClear = this.cameras[cameraPass].camera._clearOptions;
                    this.cameras[cameraPass].camera._clearOptions = this.rgbaDepthClearOptions;
                },

                onDrawCall: function () {
                    self.graphicsDevice.setColorWrite(true, true, true, true);
                },

                onPostRenderOpaque: function (cameraPass) {
                    if (!this.renderTarget) return;
                    this.cameras[cameraPass].camera._clearOptions = this.oldClear;
                }

            });
            this.defaultLayerDepth.rgbaDepthClearOptions = {
                color: [254.0 / 255, 254.0 / 255, 254.0 / 255, 254.0 / 255],
                depth: 1.0,
                flags: pc.CLEARFLAG_COLOR | pc.CLEARFLAG_DEPTH
            };
        }

        this.defaultLayerSkybox = new pc.Layer({
            enabled: false,
            name: "Skybox",
            id: pc.LAYERID_SKYBOX,
            opaqueSortMode: pc.SORTMODE_NONE
        });
        this.defaultLayerUi = new pc.Layer({
            enabled: true,
            name: "UI",
            id: pc.LAYERID_UI,
            transparentSortMode: pc.SORTMODE_MANUAL,
            passThrough: false
        });
        this.defaultLayerImmediate = new pc.Layer({
            enabled: true,
            name: "Immediate",
            id: pc.LAYERID_IMMEDIATE,
            opaqueSortMode: pc.SORTMODE_NONE,
            passThrough: true
        });
        this.defaultLayerComposition = new pc.LayerComposition();

        this.defaultLayerComposition.pushOpaque(this.defaultLayerWorld);
        this.defaultLayerComposition.pushOpaque(this.defaultLayerDepth);
        this.defaultLayerComposition.pushOpaque(this.defaultLayerSkybox);
        this.defaultLayerComposition.pushTransparent(this.defaultLayerWorld);
        this.defaultLayerComposition.pushOpaque(this.defaultLayerImmediate);
        this.defaultLayerComposition.pushTransparent(this.defaultLayerImmediate);
        this.defaultLayerComposition.pushTransparent(this.defaultLayerUi);

        this.scene.layers = this.defaultLayerComposition;

        this._immediateLayer = this.defaultLayerImmediate;

        // Default layers patch
        this.scene.on('set:layers', function (oldComp, newComp) {
            var list = newComp.layerList;
            var layer;
            for (var i = 0; i < list.length; i++) {
                layer = list[i];
                switch (layer.id) {
                    case pc.LAYERID_DEPTH:
                        layer.onEnable = self.defaultLayerDepth.onEnable;
                        layer.onDisable = self.defaultLayerDepth.onDisable;
                        layer.onPreRenderOpaque = self.defaultLayerDepth.onPreRenderOpaque;
                        layer.onPostRenderOpaque = self.defaultLayerDepth.onPostRenderOpaque;
                        layer.depthClearOptions = self.defaultLayerDepth.depthClearOptions;
                        layer.rgbaDepthClearOptions = self.defaultLayerDepth.rgbaDepthClearOptions;
                        layer.shaderPass = self.defaultLayerDepth.shaderPass;
                        layer.onPostCull = self.defaultLayerDepth.onPostCull;
                        layer.onDrawCall = self.defaultLayerDepth.onDrawCall;
                        break;
                    case pc.LAYERID_UI:
                        layer.passThrough = self.defaultLayerUi.passThrough;
                        break;
                    case pc.LAYERID_IMMEDIATE:
                        layer.passThrough = self.defaultLayerImmediate.passThrough;
                        break;
                }
            }
        });

        this.renderer = new pc.ForwardRenderer(this.graphicsDevice);
        this.renderer.scene = this.scene;
        this.lightmapper = new pc.Lightmapper(this.graphicsDevice, this.root, this.scene, this.renderer, this.assets);
        this.once('prerender', this._firstBake, this);
        this.batcher = new pc.BatchManager(this.graphicsDevice, this.root, this.scene);
        this.once('prerender', this._firstBatch, this);

        this.keyboard = options.keyboard || null;
        this.mouse = options.mouse || null;
        this.touch = options.touch || null;
        this.gamepads = options.gamepads || null;
        this.elementInput = options.elementInput || null;
        if (this.elementInput)
            this.elementInput.app = this;

        this.xr = new pc.XrManager(this);

        this._inTools = false;

        this._skyboxLast = 0;

        this._scriptPrefix = options.scriptPrefix || '';

        if (this.enableBundles) {
            this.loader.addHandler("bundle", new pc.BundleHandler(this.assets));
        }

        this.loader.addHandler("animation", new pc.AnimationHandler());
        this.loader.addHandler("model", new pc.ModelHandler(this.graphicsDevice, this.scene.defaultMaterial));
        this.loader.addHandler("material", new pc.MaterialHandler(this));
        this.loader.addHandler("texture", new pc.TextureHandler(this.graphicsDevice, this.assets, this.loader));
        this.loader.addHandler("text", new pc.TextHandler());
        this.loader.addHandler("json", new pc.JsonHandler());
        this.loader.addHandler("audio", new pc.AudioHandler(this._audioManager));
        this.loader.addHandler("script", new pc.ScriptHandler(this));
        this.loader.addHandler("scene", new pc.SceneHandler(this));
        this.loader.addHandler("cubemap", new pc.CubemapHandler(this.graphicsDevice, this.assets, this.loader));
        this.loader.addHandler("html", new pc.HtmlHandler());
        this.loader.addHandler("css", new pc.CssHandler());
        this.loader.addHandler("shader", new pc.ShaderHandler());
        this.loader.addHandler("hierarchy", new pc.HierarchyHandler(this));
        this.loader.addHandler("scenesettings", new pc.SceneSettingsHandler(this));
        this.loader.addHandler("folder", new pc.FolderHandler());
        this.loader.addHandler("font", new pc.FontHandler(this.loader));
        this.loader.addHandler("binary", new pc.BinaryHandler());
        this.loader.addHandler("textureatlas", new pc.TextureAtlasHandler(this.loader));
        this.loader.addHandler("sprite", new pc.SpriteHandler(this.assets, this.graphicsDevice));
        this.loader.addHandler("template", new pc.TemplateHandler(this));

        this.systems = new pc.ComponentSystemRegistry();
        this.systems.add(new pc.RigidBodyComponentSystem(this));
        this.systems.add(new pc.CollisionComponentSystem(this));
        this.systems.add(new pc.AnimationComponentSystem(this));
        this.systems.add(new pc.ModelComponentSystem(this));
        this.systems.add(new pc.CameraComponentSystem(this));
        this.systems.add(new pc.LightComponentSystem(this));
        if (pc.script.legacy) {
            this.systems.add(new pc.ScriptLegacyComponentSystem(this));
        } else {
            this.systems.add(new pc.ScriptComponentSystem(this));
        }
        this.systems.add(new pc.AudioSourceComponentSystem(this, this._audioManager));
        this.systems.add(new pc.SoundComponentSystem(this, this._audioManager));
        this.systems.add(new pc.AudioListenerComponentSystem(this, this._audioManager));
        this.systems.add(new pc.ParticleSystemComponentSystem(this));
        this.systems.add(new pc.ScreenComponentSystem(this));
        this.systems.add(new pc.ElementComponentSystem(this));
        this.systems.add(new pc.ButtonComponentSystem(this));
        this.systems.add(new pc.ScrollViewComponentSystem(this));
        this.systems.add(new pc.ScrollbarComponentSystem(this));
        this.systems.add(new pc.SpriteComponentSystem(this));
        this.systems.add(new pc.LayoutGroupComponentSystem(this));
        this.systems.add(new pc.LayoutChildComponentSystem(this));
        this.systems.add(new pc.ZoneComponentSystem(this));

        this._visibilityChangeHandler = this.onVisibilityChange.bind(this);

        // Depending on browser add the correct visibiltychange event and store the name of the hidden attribute
        // in this._hiddenAttr.
        if (typeof document !== 'undefined') {
            if (document.hidden !== undefined) {
                this._hiddenAttr = 'hidden';
                document.addEventListener('visibilitychange', this._visibilityChangeHandler, false);
            } else if (document.mozHidden !== undefined) {
                this._hiddenAttr = 'mozHidden';
                document.addEventListener('mozvisibilitychange', this._visibilityChangeHandler, false);
            } else if (document.msHidden !== undefined) {
                this._hiddenAttr = 'msHidden';
                document.addEventListener('msvisibilitychange', this._visibilityChangeHandler, false);
            } else if (document.webkitHidden !== undefined) {
                this._hiddenAttr = 'webkitHidden';
                document.addEventListener('webkitvisibilitychange', this._visibilityChangeHandler, false);
            }
        }

        // bind tick function to current scope

        /* eslint-disable-next-line no-use-before-define */
        this.tick = makeTick(this); // Circular linting issue as makeTick and Application reference each other
    };
    Application.prototype = Object.create(pc.EventHandler.prototype);
    Application.prototype.constructor = Application;

    Application._currentApplication = null;
    Application._applications = {};

    /**
     * @static
     * @function
     * @name pc.Application.getApplication
     * @description Get the current application. In the case where there are multiple running
     * applications, the function can get an application based on a supplied canvas id. This
     * function is particularly useful when the current pc.Application is not readily available.
     * For example, in the JavaScript console of the browser's developer tools.
     * @param {string} [id] - If defined, the returned application should use the canvas which has this id. Otherwise current application will be returned.
     * @returns {pc.Application|undefined} The running application, if any.
     * @example
     * var app = pc.Application.getApplication();
     */
    Application.getApplication = function (id) {
        return id ? Application._applications[id] : Application._currentApplication;
    };

    // Mini-object used to measure progress of loading sets
    var Progress = function (length) {
        this.length = length;
        this.count = 0;

        this.inc = function () {
            this.count++;
        };

        this.done = function () {
            return (this.count === this.length);
        };
    };

    Object.assign(Application.prototype, {
        /**
         * @function
         * @name pc.Application#configure
         * @description Load the application configuration file and apply application properties and fill the asset registry.
         * @param {string} url - The URL of the configuration file to load.
         * @param {pc.callbacks.ConfigureApp} callback - The Function called when the configuration file is loaded and parsed (or an error occurs).
         */
        configure: function (url, callback) {
            var self = this;
            pc.http.get(url, function (err, response) {
                if (err) {
                    callback(err);
                    return;
                }

                var props = response.application_properties;
                var scenes = response.scenes;
                var assets = response.assets;

                self._parseApplicationProperties(props, function (err) {
                    self._parseScenes(scenes);
                    self._parseAssets(assets);
                    if (!err) {
                        callback(null);
                    } else {
                        callback(err);
                    }
                });
            });
        },

        /**
         * @function
         * @name pc.Application#preload
         * @description Load all assets in the asset registry that are marked as 'preload'.
         * @param {pc.callbacks.PreloadApp} callback - Function called when all assets are loaded.
         */
        preload: function (callback) {
            var self = this;
            var i, total;

            self.fire("preload:start");

            // get list of assets to preload
            var assets = this.assets.list({
                preload: true
            });

            var _assets = new Progress(assets.length);

            var _done = false;

            // check if all loading is done
            var done = function () {
                // do not proceed if application destroyed
                if (!self.graphicsDevice) {
                    return;
                }

                if (!_done && _assets.done()) {
                    _done = true;
                    self.fire("preload:end");
                    callback();
                }
            };

            // totals loading progress of assets
            total = assets.length;
            var count = function () {
                return _assets.count;
            };

            if (_assets.length) {
                var onAssetLoad = function (asset) {
                    _assets.inc();
                    self.fire('preload:progress', count() / total);

                    if (_assets.done())
                        done();
                };

                var onAssetError = function (err, asset) {
                    _assets.inc();
                    self.fire('preload:progress', count() / total);

                    if (_assets.done())
                        done();
                };

                // for each asset
                for (i = 0; i < assets.length; i++) {
                    if (!assets[i].loaded) {
                        assets[i].once('load', onAssetLoad);
                        assets[i].once('error', onAssetError);

                        this.assets.load(assets[i]);
                    } else {
                        _assets.inc();
                        self.fire("preload:progress", count() / total);

                        if (_assets.done())
                            done();
                    }
                }
            } else {
                done();
            }
        },

        /**
         * @function
         * @name pc.Application#getSceneUrl
         * @description Look up the URL of the scene hierarchy file via the name given to the scene in the editor. Use this to in {@link pc.Application#loadSceneHierarchy}.
         * @param {string} name - The name of the scene file given in the Editor.
         * @returns {string} The URL of the scene file.
         */
        getSceneUrl: function (name) {
            var entry = this._sceneRegistry.find(name);
            if (entry) {
                return entry.url;
            }
            return null;

        },

        /**
         * @function
         * @name pc.Application#loadSceneHierarchy
         * @description Load a scene file, create and initialize the Entity hierarchy
         * and add the hierarchy to the application root Entity.
         * @param {string} url - The URL of the scene file. Usually this will be "scene_id.json".
         * @param {pc.callbacks.LoadHierarchy} callback - The function to call after loading, passed (err, entity) where err is null if no errors occurred.
         * @example
         *
         * app.loadSceneHierarchy("1000.json", function (err, entity) {
         *     if (!err) {
         *         var e = app.root.find("My New Entity");
         *     } else {
         *         // error
         *     }
         * });
         */
        loadSceneHierarchy: function (url, callback) {
            this._sceneRegistry.loadSceneHierarchy(url, callback);
        },

        /**
         * @function
         * @name pc.Application#loadSceneSettings
         * @description Load a scene file and automatically apply the scene settings to the current scene.
         * @param {string} url - The URL of the scene file. Usually this will be "scene_id.json".
         * @param {pc.callbacks.LoadSettings} callback - The function called after the settings are applied. Passed (err) where err is null if no error occurred.
         * @example
         * app.loadSceneSettings("1000.json", function (err) {
         *     if (!err) {
         *       // success
         *     } else {
         *       // error
         *     }
         * });
         */
        loadSceneSettings: function (url, callback) {
            this._sceneRegistry.loadSceneSettings(url, callback);
        },

        /**
         * @private
         * @function
         * @name pc.Application#loadScene
         * @description Load a scene file.
         * @param {string} url - The URL of the scene file. Usually this will be "scene_id.json".
         * @param {pc.callbacks.LoadScene} callback - The function to call after loading, passed (err, entity) where err is null if no errors occurred.
         * @example
         *
         * app.loadScene("1000.json", function (err, entity) {
         *     if (!err) {
         *         var e = app.root.find("My New Entity");
         *     } else {
         *         // error
         *     }
         * });
         */
        loadScene: function (url, callback) {
            this._sceneRegistry.loadScene(url, callback);
        },

        _preloadScripts: function (sceneData, callback) {
            if (!pc.script.legacy) {
                callback();
                return;
            }

            var self = this;

            self.systems.script.preloading = true;

            var scripts = this._getScriptReferences(sceneData);

            var i = 0, l = scripts.length;
            var progress = new Progress(l);
            var scriptUrl;
            var regex = /^http(s)?:\/\//;

            if (l) {
                var onLoad = function (err, ScriptType) {
                    if (err)
                        console.error(err);

                    progress.inc();
                    if (progress.done()) {
                        self.systems.script.preloading = false;
                        callback();
                    }
                };

                for (i = 0; i < l; i++) {
                    scriptUrl = scripts[i];
                    // support absolute URLs (for now)
                    if (!regex.test(scriptUrl.toLowerCase()) && self._scriptPrefix)
                        scriptUrl = pc.path.join(self._scriptPrefix, scripts[i]);

                    this.loader.load(scriptUrl, 'script', onLoad);
                }
            } else {
                self.systems.script.preloading = false;
                callback();
            }
        },

        // set application properties from data file
        _parseApplicationProperties: function (props, callback) {
            var i;
            var len;

            // TODO: remove this temporary block after migrating properties
            if (!props.useDevicePixelRatio)
                props.useDevicePixelRatio = props.use_device_pixel_ratio;
            if (!props.resolutionMode)
                props.resolutionMode = props.resolution_mode;
            if (!props.fillMode)
                props.fillMode = props.fill_mode;

            this._width = props.width;
            this._height = props.height;
            if (props.useDevicePixelRatio) {
                this.graphicsDevice.maxPixelRatio = window.devicePixelRatio;
            }

            this.setCanvasResolution(props.resolutionMode, this._width, this._height);
            this.setCanvasFillMode(props.fillMode, this._width, this._height);

            // set up layers
            if (props.layers && props.layerOrder) {
                var composition = new pc.LayerComposition();

                var layers = {};
                for (var key in props.layers) {
                    var data = props.layers[key];
                    data.id = parseInt(key, 10);
                    // depth layer should only be enabled when needed
                    // by incrementing its ref counter
                    data.enabled = data.id !== pc.LAYERID_DEPTH;
                    layers[key] = new pc.Layer(data);
                }

                for (i = 0, len = props.layerOrder.length; i < len; i++) {
                    var sublayer = props.layerOrder[i];
                    var layer = layers[sublayer.layer];
                    if (!layer) continue;

                    if (sublayer.transparent) {
                        composition.pushTransparent(layer);
                    } else {
                        composition.pushOpaque(layer);
                    }

                    composition.subLayerEnabled[i] = sublayer.enabled;
                }

                this.scene.layers = composition;
            }

            // add batch groups
            if (props.batchGroups) {
                for (i = 0, len = props.batchGroups.length; i < len; i++) {
                    var grp = props.batchGroups[i];
                    this.batcher.addGroup(grp.name, grp.dynamic, grp.maxAabbSize, grp.id, grp.layers);
                }

            }

            // set localization assets
            if (props.i18nAssets) {
                this.i18n.assets = props.i18nAssets;
            }

            this._loadLibraries(props.libraries, callback);
        },

        _loadLibraries: function (urls, callback) {
            var len = urls.length;
            var count = len;
            var self = this;

            var regex = /^http(s)?:\/\//;

            if (len) {
                var onLoad = function (err, script) {
                    count--;
                    if (err) {
                        callback(err);
                    } else if (count === 0) {
                        self.onLibrariesLoaded();
                        callback(null);
                    }
                };

                for (var i = 0; i < len; ++i) {
                    var url = urls[i];

                    if (!regex.test(url.toLowerCase()) && self._scriptPrefix)
                        url = pc.path.join(self._scriptPrefix, url);

                    this.loader.load(url, 'script', onLoad);
                }
            } else {
                self.onLibrariesLoaded();
                callback(null);
            }
        },

        // insert scene name/urls into the registry
        _parseScenes: function (scenes) {
            if (!scenes) return;

            for (var i = 0; i < scenes.length; i++) {
                this._sceneRegistry.add(scenes[i].name, scenes[i].url);
            }
        },

        // insert assets into registry
        _parseAssets: function (assets) {
            var i, id;
            var list = [];

            var scriptsIndex = {};
            var bundlesIndex = {};

            if (!pc.script.legacy) {
                // add scripts in order of loading first
                for (i = 0; i < this.scriptsOrder.length; i++) {
                    id = this.scriptsOrder[i];
                    if (!assets[id])
                        continue;

                    scriptsIndex[id] = true;
                    list.push(assets[id]);
                }

                // then add bundles
                if (this.enableBundles) {
                    for (id in assets) {
                        if (assets[id].type === 'bundle') {
                            bundlesIndex[id] = true;
                            list.push(assets[id]);
                        }
                    }
                }

                // then add rest of assets
                for (id in assets) {
                    if (scriptsIndex[id] || bundlesIndex[id])
                        continue;

                    list.push(assets[id]);
                }
            } else {
                if (this.enableBundles) {
                    // add bundles
                    for (id in assets) {
                        if (assets[id].type === 'bundle') {
                            bundlesIndex[id] = true;
                            list.push(assets[id]);
                        }
                    }
                }


                // then add rest of assets
                for (id in assets) {
                    if (bundlesIndex[id])
                        continue;

                    list.push(assets[id]);
                }
            }

            for (i = 0; i < list.length; i++) {
                var data = list[i];
                var asset = new pc.Asset(data.name, data.type, data.file, data.data);
                asset.id = parseInt(data.id, 10);
                asset.preload = data.preload ? data.preload : false;
                // if this is a script asset and has already been embedded in the page then
                // mark it as loaded
                asset.loaded = data.type === 'script' && data.data && data.data.loadingType > 0;
                // tags
                asset.tags.add(data.tags);
                // i18n
                if (data.i18n) {
                    for (var locale in data.i18n) {
                        asset.addLocalizedAssetId(locale, data.i18n[locale]);
                    }
                }
                // registry
                this.assets.add(asset);
            }
        },

        _getScriptReferences: function (scene) {
            var i, key;

            var priorityScripts = [];
            if (scene.settings.priority_scripts) {
                priorityScripts = scene.settings.priority_scripts;
            }

            var _scripts = [];
            var _index = {};

            // first add priority scripts
            for (i = 0; i < priorityScripts.length; i++) {
                _scripts.push(priorityScripts[i]);
                _index[priorityScripts[i]] = true;
            }

            // then iterate hierarchy to get referenced scripts
            var entities = scene.entities;
            for (key in entities) {
                if (!entities[key].components.script) {
                    continue;
                }

                var scripts = entities[key].components.script.scripts;
                for (i = 0; i < scripts.length; i++) {
                    if (_index[scripts[i].url])
                        continue;
                    _scripts.push(scripts[i].url);
                    _index[scripts[i].url] = true;
                }
            }

            return _scripts;
        },

        /**
         * @function
         * @name pc.Application#start
         * @description Start the application. This function does the following:
         * 1. Fires an event on the application named 'start'
         * 2. Calls initialize for all components on entities in the hierachy
         * 3. Fires an event on the application named 'initialize'
         * 4. Calls postInitialize for all components on entities in the hierachy
         * 5. Fires an event on the application named 'postinitialize'
         * 6. Starts executing the main loop of the application
         * This function is called internally by PlayCanvas applications made in the Editor
         * but you will need to call start yourself if you are using the engine stand-alone.
         * @example
         * app.start();
         */
        start: function () {
            this.frame = 0;

            this.fire("start", {
                timestamp: pc.now(),
                target: this
            });

            if (!this._librariesLoaded) {
                this.onLibrariesLoaded();
            }

            pc.ComponentSystem.initialize(this.root);
            this.fire("initialize");

            pc.ComponentSystem.postInitialize(this.root);
            this.fire("postinitialize");

            this.tick();
        },

        /**
         * @function
         * @name pc.Application#update
         * @description Update the application. This function will call the update
         * functions and then the postUpdate functions of all enabled components. It
         * will then update the current state of all connected input devices.
         * This function is called internally in the application's main loop and
         * does not need to be called explicitly.
         * @param {number} dt - The time delta since the last frame.
         */
        update: function (dt) {
            this.frame++;

            this.graphicsDevice.updateClientRect();

            // #ifdef PROFILER
            this.stats.frame.updateStart = pc.now();
            // #endif

            // Perform ComponentSystem update
            if (pc.script.legacy)
                pc.ComponentSystem.fixedUpdate(1.0 / 60.0, this._inTools);

            pc.ComponentSystem.update(dt, this._inTools);
            pc.ComponentSystem.postUpdate(dt, this._inTools);

            // fire update event
            this.fire("update", dt);

            if (this.controller) {
                this.controller.update(dt);
            }
            if (this.mouse) {
                this.mouse.update(dt);
            }
            if (this.keyboard) {
                this.keyboard.update(dt);
            }
            if (this.gamepads) {
                this.gamepads.update(dt);
            }

            // #ifdef PROFILER
            this.stats.frame.updateTime = pc.now() - this.stats.frame.updateStart;
            // #endif
        },

        /**
         * @function
         * @name pc.Application#render
         * @description Render the application's scene. More specifically, the scene's
         * {@link pc.LayerComposition} is rendered by the application's {@link pc.ForwardRenderer}.
         * This function is called internally in the application's main loop and
         * does not need to be called explicitly.
         */
        render: function () {
            // #ifdef PROFILER
            this.stats.frame.renderStart = pc.now();
            // #endif

            this.fire("prerender");
            this.root.syncHierarchy();
            this.batcher.updateAll();
            pc._skipRenderCounter = 0;
            this.renderer.renderComposition(this.scene.layers);
            this.fire("postrender");

            // #ifdef PROFILER
            this.stats.frame.renderTime = pc.now() - this.stats.frame.renderStart;
            // #endif
        },

        _fillFrameStats: function (now, dt, ms) {
            // Timing stats
            var stats = this.stats.frame;
            stats.dt = dt;
            stats.ms = ms;
            if (now > stats._timeToCountFrames) {
                stats.fps = stats._fpsAccum;
                stats._fpsAccum = 0;
                stats._timeToCountFrames = now + 1000;
            } else {
                stats._fpsAccum++;
            }

            // Render stats
            stats.cameras = this.renderer._camerasRendered;
            stats.materials = this.renderer._materialSwitches;
            stats.shaders = this.graphicsDevice._shaderSwitchesPerFrame;
            stats.shadowMapUpdates = this.renderer._shadowMapUpdates;
            stats.shadowMapTime = this.renderer._shadowMapTime;
            stats.depthMapTime = this.renderer._depthMapTime;
            stats.forwardTime = this.renderer._forwardTime;
            var prims = this.graphicsDevice._primsPerFrame;
            stats.triangles = prims[pc.PRIMITIVE_TRIANGLES] / 3 +
                Math.max(prims[pc.PRIMITIVE_TRISTRIP] - 2, 0) +
                Math.max(prims[pc.PRIMITIVE_TRIFAN] - 2, 0);
            stats.cullTime = this.renderer._cullTime;
            stats.sortTime = this.renderer._sortTime;
            stats.skinTime = this.renderer._skinTime;
            stats.morphTime = this.renderer._morphTime;
            stats.instancingTime = this.renderer._instancingTime;
            stats.otherPrimitives = 0;
            for (var i = 0; i < prims.length; i++) {
                if (i < pc.PRIMITIVE_TRIANGLES) {
                    stats.otherPrimitives += prims[i];
                }
                prims[i] = 0;
            }
            this.renderer._camerasRendered = 0;
            this.renderer._materialSwitches = 0;
            this.renderer._shadowMapUpdates = 0;
            this.graphicsDevice._shaderSwitchesPerFrame = 0;
            this.renderer._cullTime = 0;
            this.renderer._sortTime = 0;
            this.renderer._skinTime = 0;
            this.renderer._morphTime = 0;
            this.renderer._instancingTime = 0;
            this.renderer._shadowMapTime = 0;
            this.renderer._depthMapTime = 0;
            this.renderer._forwardTime = 0;

            // Draw call stats
            stats = this.stats.drawCalls;
            stats.forward = this.renderer._forwardDrawCalls;
            stats.culled = this.renderer._numDrawCallsCulled;
            stats.depth = 0;
            stats.shadow = this.renderer._shadowDrawCalls;
            stats.skinned = this.renderer._skinDrawCalls;
            stats.immediate = 0;
            stats.instanced = 0;
            stats.removedByInstancing = 0;
            stats.total = this.graphicsDevice._drawCallsPerFrame;
            stats.misc = stats.total - (stats.forward + stats.shadow);
            this.renderer._depthDrawCalls = 0;
            this.renderer._shadowDrawCalls = 0;
            this.renderer._forwardDrawCalls = 0;
            this.renderer._numDrawCallsCulled = 0;
            this.renderer._skinDrawCalls = 0;
            this.renderer._immediateRendered = 0;
            this.renderer._instancedDrawCalls = 0;
            this.renderer._removedByInstancing = 0;
            this.graphicsDevice._drawCallsPerFrame = 0;

            this.stats.misc.renderTargetCreationTime = this.graphicsDevice.renderTargetCreationTime;

            stats = this.stats.particles;
            stats.updatesPerFrame = stats._updatesPerFrame;
            stats.frameTime = stats._frameTime;
            stats._updatesPerFrame = 0;
            stats._frameTime = 0;
        },

        /**
         * @function
         * @name pc.Application#setCanvasFillMode
         * @description Controls how the canvas fills the window and resizes when the window changes.
         * @param {string} mode - The mode to use when setting the size of the canvas. Can be:
         *
         * * {@link pc.FILLMODE_NONE}: the canvas will always match the size provided.
         * * {@link pc.FILLMODE_FILL_WINDOW}: the canvas will simply fill the window, changing aspect ratio.
         * * {@link pc.FILLMODE_KEEP_ASPECT}: the canvas will grow to fill the window as best it can while maintaining the aspect ratio.
         * @param {number} [width] - The width of the canvas (only used when mode is pc.FILLMODE_NONE).
         * @param {number} [height] - The height of the canvas (only used when mode is pc.FILLMODE_NONE).
         */
        setCanvasFillMode: function (mode, width, height) {
            this._fillMode = mode;
            this.resizeCanvas(width, height);
        },

        /**
         * @function
         * @name pc.Application#setCanvasResolution
         * @description Change the resolution of the canvas, and set the way it behaves when the window is resized.
         * @param {string} mode - The mode to use when setting the resolution. Can be:
         *
         * * {@link pc.RESOLUTION_AUTO}: if width and height are not provided, canvas will be resized to match canvas client size.
         * * {@link pc.RESOLUTION_FIXED}: resolution of canvas will be fixed.
         * @param {number} [width] - The horizontal resolution, optional in AUTO mode, if not provided canvas clientWidth is used.
         * @param {number} [height] - The vertical resolution, optional in AUTO mode, if not provided canvas clientHeight is used.
         */
        setCanvasResolution: function (mode, width, height) {
            this._resolutionMode = mode;

            // In AUTO mode the resolution is the same as the canvas size, unless specified
            if (mode === pc.RESOLUTION_AUTO && (width === undefined)) {
                width = this.graphicsDevice.canvas.clientWidth;
                height = this.graphicsDevice.canvas.clientHeight;
            }

            this.graphicsDevice.resizeCanvas(width, height);
        },

        /**
         * @function
         * @name pc.Application#isHidden
         * @description Queries the visibility of the window or tab in which the application is running.
         * @returns {boolean} True if the application is not visible and false otherwise.
         */
        isHidden: function () {
            return document[this._hiddenAttr];
        },

        /**
         * @private
         * @function
         * @name pc.Application#onVisibilityChange
         * @description Called when the visibility state of the current tab/window changes.
         */
        onVisibilityChange: function () {
            if (this.isHidden()) {
                this._audioManager.suspend();
            } else {
                this._audioManager.resume();
            }
        },

        /**
         * @function
         * @name pc.Application#resizeCanvas
         * @description Resize the application's canvas element in line with the current fill mode.
         * In {@link pc.FILLMODE_KEEP_ASPECT} mode, the canvas will grow to fill the window as best it can while maintaining the aspect ratio.
         * In {@link pc.FILLMODE_FILL_WINDOW} mode, the canvas will simply fill the window, changing aspect ratio.
         * In {@link pc.FILLMODE_NONE} mode, the canvas will always match the size provided.
         * @param {number} [width] - The width of the canvas. Only used if current fill mode is {@link pc.FILLMODE_NONE}.
         * @param {number} [height] - The height of the canvas. Only used if current fill mode is {@link pc.FILLMODE_NONE}.
         * @returns {object} A object containing the values calculated to use as width and height.
         */
        resizeCanvas: function (width, height) {
            // prevent resizing when in XR session
            if (this.xr && this.xr.session)
                return;

            var windowWidth = window.innerWidth;
            var windowHeight = window.innerHeight;

            if (this._fillMode === pc.FILLMODE_KEEP_ASPECT) {
                var r = this.graphicsDevice.canvas.width / this.graphicsDevice.canvas.height;
                var winR = windowWidth / windowHeight;

                if (r > winR) {
                    width = windowWidth;
                    height = width / r;
                } else {
                    height = windowHeight;
                    width = height * r;
                }
            } else if (this._fillMode === pc.FILLMODE_FILL_WINDOW) {
                width = windowWidth;
                height = windowHeight;
            } else {
                // FILLMODE_NONE use width and height that are provided
            }

            this.graphicsDevice.canvas.style.width = width + 'px';
            this.graphicsDevice.canvas.style.height = height + 'px';

            // In AUTO mode the resolution is changed to match the canvas size
            if (this._resolutionMode === pc.RESOLUTION_AUTO) {
                this.setCanvasResolution(pc.RESOLUTION_AUTO);
            }

            // return the final values calculated for width and height
            return {
                width: width,
                height: height
            };
        },

        /**
         * @private
         * @name pc.Application#onLibrariesLoaded
         * @description Event handler called when all code libraries have been loaded.
         * Code libraries are passed into the constructor of the Application and the application won't start running or load packs until all libraries have
         * been loaded.
         */
        onLibrariesLoaded: function () {
            this._librariesLoaded = true;
            this.systems.rigidbody.onLibraryLoaded();
            this.systems.collision.onLibraryLoaded();
        },

        /**
         * @function
         * @name pc.Application#applySceneSettings
         * @description Apply scene settings to the current scene. Useful when your scene settings are parsed or generated from a non-URL source.
         * @param {object} settings - The scene settings to be applied.
         * @param {object} settings.physics - The physics settings to be applied.
         * @param {number[]} settings.physics.gravity - The world space vector representing global gravity in the physics simulation. Must be a fixed size array with three number elements, corresponding to each axis [ X, Y, Z ].
         * @param {object} settings.render - The rendering settings to be applied.
         * @param {number[]} settings.render.global_ambient - The color of the scene's ambient light. Must be a fixed size array with three number elements, corresponding to each color channel [ R, G, B ].
         * @param {string} settings.render.fog - The type of fog used by the scene. Can be:
         *
         * * {@link pc.FOG_NONE}
         * * {@link pc.FOG_LINEAR}
         * * {@link pc.FOG_EXP}
         * * {@link pc.FOG_EXP2}
         * @param {number[]} settings.render.fog_color - The color of the fog (if enabled). Must be a fixed size array with three number elements, corresponding to each color channel [ R, G, B ].
         * @param {number} settings.render.fog_density - The density of the fog (if enabled). This property is only valid if the fog property is set to pc.FOG_EXP or pc.FOG_EXP2.
         * @param {number} settings.render.fog_start - The distance from the viewpoint where linear fog begins. This property is only valid if the fog property is set to pc.FOG_LINEAR.
         * @param {number} settings.render.fog_end - The distance from the viewpoint where linear fog reaches its maximum. This property is only valid if the fog property is set to pc.FOG_LINEAR.
         * @param {number} settings.render.gamma_correction - The gamma correction to apply when rendering the scene. Can be:
         *
         * * {@link pc.GAMMA_NONE}
         * * {@link pc.GAMMA_SRGB}
         * @param {number} settings.render.tonemapping - The tonemapping transform to apply when writing fragments to the
         * frame buffer. Can be:
         *
         * * {@link pc.TONEMAP_LINEAR}
         * * {@link pc.TONEMAP_FILMIC}
         * * {@link pc.TONEMAP_HEJL}
         * * {@link pc.TONEMAP_ACES}
         * @param {number} settings.render.exposure - The exposure value tweaks the overall brightness of the scene.
         * @param {number|null} [settings.render.skybox] - The asset ID of the cube map texture to be used as the scene's skybox. Defaults to null.
         * @param {number} settings.render.skyboxIntensity - Multiplier for skybox intensity.
         * @param {number} settings.render.skyboxMip - The mip level of the skybox to be displayed. Only valid for prefiltered cubemap skyboxes.
         * @param {number} settings.render.lightmapSizeMultiplier - The lightmap resolution multiplier.
         * @param {number} settings.render.lightmapMaxResolution - The maximum lightmap resolution.
         * @param {number} settings.render.lightmapMode - The lightmap baking mode. Can be:
         *
         * * {@link pc.BAKE_COLOR}: single color lightmap
         * * {@link pc.BAKE_COLORDIR}: single color lightmap + dominant light direction (used for bump/specular)
         *
         * Only lights with bakeDir=true will be used for generating the dominant light direction. Defaults to.
         * @example
         *
         * var settings = {
         *     physics: {
         *         gravity: [0, -9.8, 0]
         *     },
         *     render: {
         *         fog_end: 1000,
         *         tonemapping: 0,
         *         skybox: null,
         *         fog_density: 0.01,
         *         gamma_correction: 1,
         *         exposure: 1,
         *         fog_start: 1,
         *         global_ambient: [0, 0, 0],
         *         skyboxIntensity: 1,
         *         fog_color: [0, 0, 0],
         *         lightmapMode: 1,
         *         fog: 'none',
         *         lightmapMaxResolution: 2048,
         *         skyboxMip: 2,
         *         lightmapSizeMultiplier: 16
         *     }
         * };
         * app.applySceneSettings(settings);
         */
        applySceneSettings: function (settings) {
            var asset;

            if (this.systems.rigidbody && typeof Ammo !== 'undefined') {
                var gravity = settings.physics.gravity;
                this.systems.rigidbody.gravity.set(gravity[0], gravity[1], gravity[2]);
            }

            this.scene.applySettings(settings);

            if (settings.render.hasOwnProperty('skybox')) {
                if (settings.render.skybox) {
                    asset = this.assets.get(settings.render.skybox);

                    if (asset) {
                        this.setSkybox(asset);
                    } else {
                        this.assets.once('add:' + settings.render.skybox, this.setSkybox, this);
                    }
                } else {
                    this.setSkybox(null);
                }
            }
        },

        /**
         * @function
         * @name pc.Application#setSkybox
         * @description Sets the skybox asset to current scene, and subscribes to asset load/change events.
         * @param {pc.Asset} asset - Asset of type `skybox` to be set to, or null to remove skybox.
         */
        setSkybox: function (asset) {
            if (asset) {
                if (this._skyboxLast === asset.id) {
                    if (this.scene.skyboxMip === 0 && !asset.loadFaces) {
                        this._skyboxLoad(asset);
                    } else {
                        this._onSkyboxChange(asset);
                    }
                    return;
                }

                if (this._skyboxLast) {
                    this.assets.off('add:' + this._skyboxLast, this.setSkybox, this);
                    this.assets.off('load:' + this._skyboxLast, this._onSkyboxChange, this);
                    this.assets.off('remove:' + this._skyboxLast, this._skyboxRemove, this);
                }

                this._skyboxLast = asset.id;

                this.assets.on('load:' + asset.id, this._onSkyboxChange, this);
                this.assets.once('remove:' + asset.id, this._skyboxRemove, this);

                if (asset.resource)
                    this.scene.setSkybox(asset.resources);

                this._skyboxLoad(asset);
            } else {
                if (!this._skyboxLast)
                    return;

                this._skyboxRemove({
                    id: this._skyboxLast
                });
            }
        },

<<<<<<< HEAD
=======
        /**
         * @function
         * @name pc.Application#enableVr
         * @description Create and assign a {@link pc.VrManager} object to allow this application render in VR.
         */
        enableVr: function () {
            if (!this.vr) {
                this.vr = new pc.VrManager(this);
            }
        },

        /**
         * @function
         * @name pc.Application#disableVr
         * @description Destroy the {@link pc.VrManager}.
         */
        disableVr: function () {
            if (this.vr) {
                this.vr.destroy();
                this.vr = null;
            }
        },

>>>>>>> b862aa71
        _onSkyboxChange: function (asset) {
            this.scene.setSkybox(asset.resources);
        },

        _skyboxLoad: function (asset) {
            if (this.scene.skyboxMip === 0)
                asset.loadFaces = true;

            this.assets.load(asset);

            this._onSkyboxChange(asset);
        },

        _skyboxRemove: function (asset) {
            if (!this._skyboxLast)
                return;

            this.assets.off('add:' + asset.id, this.setSkybox, this);
            this.assets.off('load:' + asset.id, this._onSkyboxChange, this);
            this.assets.off('remove:' + asset.id, this._skyboxRemove, this);
            this.scene.setSkybox(null);
            this._skyboxLast = null;
        },

        _firstBake: function () {
            this.lightmapper.bake(null, this.scene.lightmapMode);
        },

        _firstBatch: function () {
            if (this.scene._needsStaticPrepare) {
                this.renderer.prepareStaticMeshes(this.graphicsDevice, this.scene);
                this.scene._needsStaticPrepare = false;
            }
            this.batcher.generate();
        },

        _processTimestamp: function (timestamp) {
            return timestamp;
        },

        /**
         * @function
         * @name pc.Application#destroy
         * @description Destroys application and removes all event listeners.
         * @example
         * this.app.destroy();
         */
        destroy: function () {
            var i, l;
            var canvasId = this.graphicsDevice.canvas.id;

            this.off('librariesloaded');
            document.removeEventListener('visibilitychange', this._visibilityChangeHandler, false);
            document.removeEventListener('mozvisibilitychange', this._visibilityChangeHandler, false);
            document.removeEventListener('msvisibilitychange', this._visibilityChangeHandler, false);
            document.removeEventListener('webkitvisibilitychange', this._visibilityChangeHandler, false);
            this._visibilityChangeHandler = null;
            this.onVisibilityChange = null;

            this.root.destroy();
            this.root = null;

            if (this.mouse) {
                this.mouse.off();
                this.mouse.detach();
                this.mouse = null;
            }

            if (this.keyboard) {
                this.keyboard.off();
                this.keyboard.detach();
                this.keyboard = null;
            }

            if (this.touch) {
                this.touch.off();
                this.touch.detach();
                this.touch = null;
            }

            if (this.elementInput) {
                this.elementInput.detach();
                this.elementInput = null;
            }

            if (this.controller) {
                this.controller = null;
            }

            var systems = this.systems.list;
            for (i = 0, l = systems.length; i < l; i++) {
                systems[i].destroy();
            }

            pc.ComponentSystem.destroy();

            // destroy all texture resources
            var assets = this.assets.list();
            for (i = 0; i < assets.length; i++) {
                assets[i].unload();
                assets[i].off();
            }
            this.assets.off();


            // destroy bundle registry
            this.bundles.destroy();
            this.bundles = null;

            this.i18n.destroy();
            this.i18n = null;

            for (var key in this.loader.getHandler('script')._cache) {
                var element = this.loader.getHandler('script')._cache[key];
                var parent = element.parentNode;
                if (parent) parent.removeChild(element);
            }
            this.loader.getHandler('script')._cache = {};

            this.loader.destroy();
            this.loader = null;

            this.scene.destroy();
            this.scene = null;

            this.systems = [];
            this.context = null;

            // script registry
            this.scripts.destroy();
            this.scripts = null;

            this._sceneRegistry.destroy();
            this._sceneRegistry = null;

            this.lightmapper.destroy();
            this.lightmapper = null;

            this.batcher.destroyManager();
            this.batcher = null;

            this._entityIndex = {};

            this.defaultLayerDepth.onPreRenderOpaque = null;
            this.defaultLayerDepth.onPostRenderOpaque = null;
            this.defaultLayerDepth.onDisable = null;
            this.defaultLayerDepth.onEnable = null;
            this.defaultLayerDepth = null;
            this.defaultLayerWorld = null;

            pc.destroyPostEffectQuad();

            this.xr.sessionEnd();

            this.graphicsDevice.destroy();
            this.graphicsDevice = null;

            this.renderer = null;
            this.tick = null;

            this.off(); // remove all events

            if (this._audioManager) {
                this._audioManager.destroy();
                this._audioManager = null;
            }

            pc.http = new pc.Http();
            pc.script.app = null;
            // remove default particle texture
            pc.ParticleEmitter.DEFAULT_PARAM_TEXTURE = null;

            Application._applications[canvasId] = null;

            if (Application._currentApplication === this) {
                Application._currentApplication = null;
            }
        },

        /**
         * @private
         * @function
         * @name pc.Application#getEntityFromIndex
         * @description Get entity from the index by guid.
         * @param {string} guid - The GUID to search for.
         * @returns {pc.Entity} The Entity with the GUID or null.
         */
        getEntityFromIndex: function (guid) {
            return this._entityIndex[guid];
        }
    });

    // static data
    var _frameEndData = {};

    // create tick function to be wrapped in closure
    var makeTick = function (_app) {
        var app = _app;
        var frameRequest;

        return function (timestamp, frame) {
            if (!app.graphicsDevice)
                return;

            Application._currentApplication = app;

            if (frameRequest) {
                cancelAnimationFrame(frameRequest);
                frameRequest = null;
            }

            // have current application pointer in pc
            pc.app = app;

            var now = app._processTimestamp(timestamp) || pc.now();
            var ms = now - (app._time || now);
            var dt = ms / 1000.0;
            dt = pc.math.clamp(dt, 0, app.maxDeltaTime);
            dt *= app.timeScale;

            app._time = now;

            // Submit a request to queue up a new animation frame immediately
            if (app.xr.session) {
                frameRequest = app.xr.session.requestAnimationFrame(app.tick);
            } else {
                frameRequest = requestAnimationFrame(app.tick);
            }

            if (app.graphicsDevice.contextLost)
                return;

            // #ifdef PROFILER
            app._fillFrameStats(now, dt, ms);
            // #endif

            if (frame) app.xr.calculateViews(frame);

            if (frame) {
                app.graphicsDevice.defaultFramebuffer = frame.session.renderState.baseLayer.framebuffer;
            } else {
                app.graphicsDevice.defaultFramebuffer = null;
            }

            app.update(dt);

            if (app.autoRender || app.renderNextFrame) {
                app.render();
                app.renderNextFrame = false;
            }

            // set event data
            _frameEndData.timestamp = pc.now();
            _frameEndData.target = app;

            app.fire("frameend", _frameEndData);
            app.fire("frameEnd", _frameEndData);// deprecated old event, remove when editor updated
        };
    };

    return {
        /**
         * @constant
         * @type {string}
         * @name pc.FILLMODE_NONE
         * @description When resizing the window the size of the canvas will not change.
         */
        FILLMODE_NONE: 'NONE',
        /**
         * @constant
         * @type {string}
         * @name pc.FILLMODE_FILL_WINDOW
         * @description When resizing the window the size of the canvas will change to fill the window exactly.
         */
        FILLMODE_FILL_WINDOW: 'FILL_WINDOW',
        /**
         * @constant
         * @type {string}
         * @name pc.FILLMODE_KEEP_ASPECT
         * @description When resizing the window the size of the canvas will change to fill the window as best it can, while maintaining the same aspect ratio.
         */
        FILLMODE_KEEP_ASPECT: 'KEEP_ASPECT',
        /**
         * @constant
         * @type {string}
         * @name pc.RESOLUTION_AUTO
         * @description When the canvas is resized the resolution of the canvas will change to match the size of the canvas.
         */
        RESOLUTION_AUTO: 'AUTO',
        /**
         * @constant
         * @type {string}
         * @name pc.RESOLUTION_FIXED
         * @description When the canvas is resized the resolution of the canvas will remain at the same value and the output will just be scaled to fit the canvas.
         */
        RESOLUTION_FIXED: 'FIXED',

        Application: Application
    };
}());<|MERGE_RESOLUTION|>--- conflicted
+++ resolved
@@ -1566,32 +1566,6 @@
             }
         },
 
-<<<<<<< HEAD
-=======
-        /**
-         * @function
-         * @name pc.Application#enableVr
-         * @description Create and assign a {@link pc.VrManager} object to allow this application render in VR.
-         */
-        enableVr: function () {
-            if (!this.vr) {
-                this.vr = new pc.VrManager(this);
-            }
-        },
-
-        /**
-         * @function
-         * @name pc.Application#disableVr
-         * @description Destroy the {@link pc.VrManager}.
-         */
-        disableVr: function () {
-            if (this.vr) {
-                this.vr.destroy();
-                this.vr = null;
-            }
-        },
-
->>>>>>> b862aa71
         _onSkyboxChange: function (asset) {
             this.scene.setSkybox(asset.resources);
         },
