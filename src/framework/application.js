--- conflicted
+++ resolved
@@ -31,45 +31,9 @@
 import { SoundComponentSystem } from './components/sound/system.js';
 import { SpriteComponentSystem } from './components/sprite/system.js';
 import { ZoneComponentSystem } from './components/zone/system.js';
-<<<<<<< HEAD
-import { script } from './script.js';
-import { ApplicationStats } from './stats.js';
-import { Entity } from './entity.js';
-import { SceneRegistry } from './scene-registry.js';
-import { SceneDepth } from './scene-depth.js';
-
-import {
-    FILLMODE_FILL_WINDOW, FILLMODE_KEEP_ASPECT,
-    RESOLUTION_AUTO, RESOLUTION_FIXED
-} from './constants.js';
-
-import {
-    getApplication,
-    setApplication
-} from './globals.js';
-
-// Mini-object used to measure progress of loading sets
-class Progress {
-    constructor(length) {
-        this.length = length;
-        this.count = 0;
-    }
-
-    inc() {
-        this.count++;
-    }
-
-    done() {
-        return (this.count === this.length);
-    }
-}
-
-var _deprecationWarning = false;
-=======
 import { CameraComponentSystem } from './components/camera/system.js';
 import { LightComponentSystem } from './components/light/system.js';
 import { ScriptComponentSystem } from './components/script/system.js';
->>>>>>> 3d9524aa
 
 import { RenderHandler } from './handlers/render.js';
 import { AnimationHandler } from './handlers/animation.js';
