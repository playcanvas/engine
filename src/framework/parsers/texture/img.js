import {
    PIXELFORMAT_RGBA8, TEXHINT_ASSET
} from '../../../platform/graphics/constants.js';
import { Texture } from '../../../platform/graphics/texture.js';
import { http } from '../../../platform/net/http.js';

import { ABSOLUTE_URL } from '../../asset/constants.js';
<<<<<<< HEAD
import { ImgAlphaTest } from './img-alpha-test.js';
import { Debug } from '../../../core/debug.js';
import { Tracing } from '../../../core/tracing.js';
=======
// #if _DEBUG
import { ImgAlphaTest } from './img-alpha-test.js';
import { Tracing } from '../../../core/tracing.js';
// #endif
>>>>>>> e066b925

/** @typedef {import('../../handlers/texture.js').TextureParser} TextureParser */

/**
 * Parser for browser-supported image formats.
 *
 * @implements {TextureParser}
 * @ignore
 */
class ImgParser {
    constructor(registry, device) {
        // by default don't try cross-origin, because some browsers send different cookies (e.g. safari) if this is set.
        this.crossOrigin = registry.prefix ? 'anonymous' : null;
        this.maxRetries = 0;
        this.device = device;

        // run image alpha test
<<<<<<< HEAD
        Debug.call(() => {
            if (Tracing.get('IMG_ALPHA_TEST')) {
                ImgAlphaTest.run(this.device);
            }
        });
=======
        // #if _DEBUG
        if (Tracing.get('IMG_ALPHA_TEST')) {
            ImgAlphaTest.run(this.device);
        }
        // #endif
>>>>>>> e066b925
    }

    load(url, callback, asset) {
        const hasContents = !!asset?.file?.contents;

        if (hasContents) {
            // ImageBitmap interface can load iage
            if (this.device.supportsImageBitmap) {
                this._loadImageBitmapFromBlob(new Blob([asset.file.contents]), callback);
                return;
            }
            url = {
                load: URL.createObjectURL(new Blob([asset.file.contents])),
                original: url.original
            };
        }

        const handler = (err, result) => {
            if (hasContents) {
                URL.revokeObjectURL(url.load);
            }
            callback(err, result);
        };

        let crossOrigin;
        if (asset && asset.options && asset.options.hasOwnProperty('crossOrigin')) {
            crossOrigin = asset.options.crossOrigin;
        } else if (ABSOLUTE_URL.test(url.load)) {
            crossOrigin = this.crossOrigin;
        }

        if (this.device.supportsImageBitmap) {
            this._loadImageBitmap(url.load, url.original, crossOrigin, handler);
        } else {
            this._loadImage(url.load, url.original, crossOrigin, handler);
        }
    }

    open(url, data, device) {
        const texture = new Texture(device, {
            name: url,
            // #if _PROFILER
            profilerHint: TEXHINT_ASSET,
            // #endif
            width: data.width,
            height: data.height,
            format: PIXELFORMAT_RGBA8
        });
        texture.setSource(data);
        return texture;
    }

    _loadImage(url, originalUrl, crossOrigin, callback) {
        const image = new Image();
        if (crossOrigin) {
            image.crossOrigin = crossOrigin;
        }

        let retries = 0;
        const maxRetries = this.maxRetries;
        let retryTimeout;

        // Call success callback after opening Texture
        image.onload = function () {
            callback(null, image);
        };

        image.onerror = function () {
            // Retry a few times before failing
            if (retryTimeout) return;

            if (maxRetries > 0 && ++retries <= maxRetries) {
                const retryDelay = Math.pow(2, retries) * 100;
                console.log(`Error loading Texture from: '${originalUrl}' - Retrying in ${retryDelay}ms...`);

                const idx = url.indexOf('?');
                const separator = idx >= 0 ? '&' : '?';

                retryTimeout = setTimeout(function () {
                    // we need to add a cache busting argument if we are trying to re-load an image element
                    // with the same URL
                    image.src = url + separator + 'retry=' + Date.now();
                    retryTimeout = null;
                }, retryDelay);
            } else {
                // Call error callback with details.
                callback(`Error loading Texture from: '${originalUrl}'`);
            }
        };

        image.src = url;
    }

    _loadImageBitmap(url, originalUrl, crossOrigin, callback) {
        const options = {
            cache: true,
            responseType: 'blob',
            retry: this.maxRetries > 0,
            maxRetries: this.maxRetries
        };
        http.get(url, options, (err, blob) => {
            if (err) {
                callback(err);
            } else {
                this._loadImageBitmapFromBlob(blob, callback);
            }
        });
    }

    _loadImageBitmapFromBlob(blob, callback) {
        createImageBitmap(blob, {
            premultiplyAlpha: 'none',
            colorSpaceConversion: 'none'
        })
            .then(imageBitmap => callback(null, imageBitmap))
            .catch(e => callback(e));
    }
}

export { ImgParser };<|MERGE_RESOLUTION|>--- conflicted
+++ resolved
@@ -5,16 +5,10 @@
 import { http } from '../../../platform/net/http.js';
 
 import { ABSOLUTE_URL } from '../../asset/constants.js';
-<<<<<<< HEAD
-import { ImgAlphaTest } from './img-alpha-test.js';
-import { Debug } from '../../../core/debug.js';
-import { Tracing } from '../../../core/tracing.js';
-=======
 // #if _DEBUG
 import { ImgAlphaTest } from './img-alpha-test.js';
 import { Tracing } from '../../../core/tracing.js';
 // #endif
->>>>>>> e066b925
 
 /** @typedef {import('../../handlers/texture.js').TextureParser} TextureParser */
 
@@ -32,19 +26,11 @@
         this.device = device;
 
         // run image alpha test
-<<<<<<< HEAD
-        Debug.call(() => {
-            if (Tracing.get('IMG_ALPHA_TEST')) {
-                ImgAlphaTest.run(this.device);
-            }
-        });
-=======
         // #if _DEBUG
         if (Tracing.get('IMG_ALPHA_TEST')) {
             ImgAlphaTest.run(this.device);
         }
         // #endif
->>>>>>> e066b925
     }
 
     load(url, callback, asset) {
