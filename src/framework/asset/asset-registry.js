--- conflicted
+++ resolved
@@ -75,19 +75,8 @@
     static EVENT_LOAD = 'load';
 
     /**
-<<<<<<< HEAD
-     * BundleRegistry
-     *
-     * @type {import('../bundle/bundle-registry.js').BundleRegistry|null}
-     */
-    bundles = null;
-
-    /**
-     * Create an instance of an AssetRegistry.
-=======
      * Fired when an asset is added to the registry. This event is available in three forms. They
      * are as follows:
->>>>>>> d75dba58
      *
      * 1. `add` - Fired when any asset is added to the registry.
      * 2. `add:[id]` - Fired when an asset is added to the registry, where `[id]` is the unique id
@@ -207,6 +196,13 @@
      * @type {string|null}
      */
     prefix = null;
+
+    /**
+     * BundleRegistry
+     *
+     * @type {import('../bundle/bundle-registry.js').BundleRegistry|null}
+     */
+    bundles = null;
 
     /**
      * Create an instance of an AssetRegistry.
