--- conflicted
+++ resolved
@@ -27,7 +27,6 @@
  */
 class AssetListLoader extends EventHandler {
     /**
-<<<<<<< HEAD
      * @type {Set<Asset>}
      * @private
      */
@@ -60,11 +59,8 @@
     _failed = [];
 
     /**
-     * Create a new AssetListLoader using a list of assets to load and the asset registry used to load and manage them.
-=======
      * Create a new AssetListLoader using a list of assets to load and the asset registry used to
      * load and manage them.
->>>>>>> ac394e59
      *
      * @param {Asset[]|number[]} assetList - An array of {@link Asset} objects to load or an array
      * of Asset IDs to load.
@@ -121,13 +117,8 @@
      * Start loading asset list and call `done()` when all assets have loaded or failed to load.
      *
      * @param {Function} done - Callback called when all assets in the list are loaded. Passed
-<<<<<<< HEAD
      * `(err, failed)` where `err` is `undefined` if no errors are encountered and failed contains
      * an array of assets that failed to load.
-=======
-     * (err, failed) where err is the undefined if no errors are encountered and failed contains a
-     * list of assets that failed to load.
->>>>>>> ac394e59
      * @param {object} [scope] - Scope to use when calling callback.
      */
     load(done, scope) {
