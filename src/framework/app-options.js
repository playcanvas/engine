<<<<<<< HEAD
/** @typedef {import('../resources/handler.js').ResourceHandler} ResourceHandler */
/** @typedef {import('../graphics/graphics-device.js').GraphicsDevice} GraphicsDevice */
/** @typedef {import('../input/element-input.js').ElementInput} ElementInput */
/** @typedef {import('../input/game-pads.js').GamePads} GamePads */
/** @typedef {import('../input/keyboard.js').Keyboard} Keyboard */
/** @typedef {import('../input/mouse.js').Mouse} Mouse */
/** @typedef {import('../input/touch-device.js').TouchDevice} TouchDevice */
/** @typedef {import('../sound/manager.js').SoundManager} SoundManager */
/** @typedef {import('../scene/lightmapper/lightmapper.js').Lightmapper} Lightmapper */
/** @typedef {import('../scene/batching/batch-manager.js').BatchManager} BatchManager */
/** @typedef {import('./components/system.js').ComponentSystem} ComponentSystem */
/** @typedef {import('../xr/xr-manager.js').XrManager} XrManager */

/**
 * Application Options
 */
=======
>>>>>>> 7a7524bc
class AppOptions {
    /**
     * Input handler for {@link ElementComponent}s.
     *
     * @type {import('./input/element-input.js').ElementInput}
     */
    elementInput;

    /**
     * Keyboard handler for input.
     *
     * @type {import('../platform/input/keyboard.js').Keyboard}
     */
    keyboard;

    /**
     * Mouse handler for input.
     *
     * @type {import('../platform/input/mouse.js').Mouse}
     */
    mouse;

    /**
     * TouchDevice handler for input.
     *
     * @type {import('../platform/input/touch-device.js').TouchDevice}
     */
    touch;

    /**
     * Gamepad handler for input.
     *
     * @type {import('../platform/input/game-pads.js').GamePads}
     */
    gamepads;

    /**
     * Prefix to apply to script urls before loading.
     *
     * @type {string}
     */
    scriptPrefix;

    /**
     * Prefix to apply to asset urls before loading.
     *
     * @type {string}
     */
    assetPrefix;

    /**
     * Scripts in order of loading first.
     *
     * @type {string[]}
     */
    scriptsOrder;

    /**
     * The sound manager
     *
     * @type {import('../platform/sound/manager.js').SoundManager}
     */
    soundManager;

    /**
     * The graphics device.
     *
     * @type {import('../platform/graphics/graphics-device.js').GraphicsDevice}
     */
    graphicsDevice;

    /**
     * The lightmapper.
     *
<<<<<<< HEAD
     * @type {Lightmapper.constructor}
=======
     * @type {import('./lightmapper/lightmapper.js').Lightmapper}
>>>>>>> 7a7524bc
     */
    lightmapper;

    /**
     * The BatchManager.
     *
<<<<<<< HEAD
     * @type {BatchManager.constructor}
=======
     * @type {import('../scene/batching/batch-manager.js').BatchManager}
>>>>>>> 7a7524bc
     */
    batchManager;

    /**
     * The XrManager.
     *
<<<<<<< HEAD
     * @type {XrManager.constructor}
=======
     * @type {import('./xr/xr-manager.js').XrManager}
>>>>>>> 7a7524bc
     */
    xr;

    /**
     * The component systems the app requires.
     *
<<<<<<< HEAD
     * @type {ComponentSystem.constructor[]}
=======
     * @type {import('./components/system.js').ComponentSystem[]}
>>>>>>> 7a7524bc
     */
    componentSystems = [];

    /**
     * The resource handlers the app requires.
     *
<<<<<<< HEAD
     * @type {ResourceHandler.constructor[]}
=======
     * @type {import('./handlers/handler.js').ResourceHandler[]}
>>>>>>> 7a7524bc
     */
    resourceHandlers = [];
}

export { AppOptions };<|MERGE_RESOLUTION|>--- conflicted
+++ resolved
@@ -1,22 +1,6 @@
-<<<<<<< HEAD
-/** @typedef {import('../resources/handler.js').ResourceHandler} ResourceHandler */
-/** @typedef {import('../graphics/graphics-device.js').GraphicsDevice} GraphicsDevice */
-/** @typedef {import('../input/element-input.js').ElementInput} ElementInput */
-/** @typedef {import('../input/game-pads.js').GamePads} GamePads */
-/** @typedef {import('../input/keyboard.js').Keyboard} Keyboard */
-/** @typedef {import('../input/mouse.js').Mouse} Mouse */
-/** @typedef {import('../input/touch-device.js').TouchDevice} TouchDevice */
-/** @typedef {import('../sound/manager.js').SoundManager} SoundManager */
-/** @typedef {import('../scene/lightmapper/lightmapper.js').Lightmapper} Lightmapper */
-/** @typedef {import('../scene/batching/batch-manager.js').BatchManager} BatchManager */
-/** @typedef {import('./components/system.js').ComponentSystem} ComponentSystem */
-/** @typedef {import('../xr/xr-manager.js').XrManager} XrManager */
-
 /**
  * Application Options
  */
-=======
->>>>>>> 7a7524bc
 class AppOptions {
     /**
      * Input handler for {@link ElementComponent}s.
@@ -91,55 +75,35 @@
     /**
      * The lightmapper.
      *
-<<<<<<< HEAD
-     * @type {Lightmapper.constructor}
-=======
-     * @type {import('./lightmapper/lightmapper.js').Lightmapper}
->>>>>>> 7a7524bc
+     * @type {import('./lightmapper/lightmapper.js').Lightmapper.constructor}
      */
     lightmapper;
 
     /**
      * The BatchManager.
      *
-<<<<<<< HEAD
-     * @type {BatchManager.constructor}
-=======
-     * @type {import('../scene/batching/batch-manager.js').BatchManager}
->>>>>>> 7a7524bc
+     * @type {import('../scene/batching/batch-manager.js').BatchManager.constructor}
      */
     batchManager;
 
     /**
      * The XrManager.
      *
-<<<<<<< HEAD
-     * @type {XrManager.constructor}
-=======
-     * @type {import('./xr/xr-manager.js').XrManager}
->>>>>>> 7a7524bc
+     * @type {import('./xr/xr-manager.js').XrManager.constructor}
      */
     xr;
 
     /**
      * The component systems the app requires.
      *
-<<<<<<< HEAD
-     * @type {ComponentSystem.constructor[]}
-=======
-     * @type {import('./components/system.js').ComponentSystem[]}
->>>>>>> 7a7524bc
+     * @type {import('./components/system.js').ComponentSystem.constructor[]}
      */
     componentSystems = [];
 
     /**
      * The resource handlers the app requires.
      *
-<<<<<<< HEAD
-     * @type {ResourceHandler.constructor[]}
-=======
-     * @type {import('./handlers/handler.js').ResourceHandler[]}
->>>>>>> 7a7524bc
+     * @type {import('./handlers/handler.js').ResourceHandler.constructor[]}
      */
     resourceHandlers = [];
 }
