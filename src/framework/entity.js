--- conflicted
+++ resolved
@@ -73,18 +73,12 @@
      *   <li>"audiolistener" - see {@link pc.AudioListenerComponent}</li>
      *   <li>"camera" - see {@link pc.CameraComponent}</li>
      *   <li>"collision" - see {@link pc.CollisionComponent}</li>
-<<<<<<< HEAD
-=======
      *   <li>"element" - see {@link pc.ElementComponent}</li>
->>>>>>> 7f5c9141
      *   <li>"light" - see {@link pc.LightComponent}</li>
      *   <li>"model" - see {@link pc.ModelComponent}</li>
      *   <li>"particlesystem" - see {@link pc.ParticleSystemComponent}</li>
      *   <li>"rigidbody" - see {@link pc.RigidBodyComponent}</li>
-<<<<<<< HEAD
-=======
      *   <li>"screen" - see {@link pc.ScreenComponent}</li>
->>>>>>> 7f5c9141
      *   <li>"script" - see {@link pc.ScriptComponent}</li>
      *   <li>"sound" - see {@link pc.SoundComponent}</li>
      *   <li>"zone" - see {@link pc.ZoneComponent}</li>
