pc.extend(pc, function () {
    /**
     * @constructor
     * @name pc.Entity
     * @classdesc The Entity is the core primitive of a PlayCanvas game. Generally speaking an object in your game will consist of an {@link pc.Entity},
     * and a set of {@link pc.Component}s which are managed by their respective {@link pc.ComponentSystem}s. One of those components maybe a
     * {@link pc.ScriptComponent} which allows you to write custom code to attach to your Entity.
     * <p>
     * The Entity uniquely identifies the object and also provides a transform for position and orientation
     * which it inherits from {@link pc.GraphNode} so can be added into the scene graph.
     * The Component and ComponentSystem provide the logic to give an Entity a specific type of behavior. e.g. the ability to
     * render a model or play a sound. Components are specific to an instance of an Entity and are attached (e.g. `this.entity.model`)
     * ComponentSystems allow access to all Entities and Components and are attached to the {@link pc.Application}.
     * @param {String} [name] The non-unique name of the entity, default is "Untitled".
     * @param {pc.Application} [app] The application the entity belongs to, default is the current application.
     * @example
     * var app = ... // Get the pc.Application
     *
     * var entity = new pc.Entity();
     *
     * // Add a Component to the Entity
     * entity.addComponent("camera", {
     *   fov: 45,
     *   nearClip: 1,
     *   farClip: 10000
     * });
     *
     * // Add the Entity into the scene graph
     * app.root.addChild(entity);
     *
     * // Move the entity
     * entity.translate(10, 0, 0);
     *
     * // Or translate it by setting it's position directly
     * var p = entity.getPosition();
     * entity.setPosition(p.x + 10, p.y, p.z);
     *
     * // Change the entity's rotation in local space
     * var e = entity.getLocalEulerAngles();
     * entity.setLocalEulerAngles(e.x, e.y + 90, e.z);
     *
     * // Or use rotateLocal
     * entity.rotateLocal(0, 90, 0);
     *
     * @extends pc.GraphNode
     */
    var Entity = function(name, app){
        if (name instanceof pc.Application) app = name;
        this._guid = pc.guid.create(); // Globally Unique Identifier
        this._batchHandle = null; // The handle for a RequestBatch, set this if you want to Component's to load their resources using a pre-existing RequestBatch.
        this.c = {}; // Component storage
        this._app = app; // store app
        if (!app) {
            this._app = pc.Application.getApplication(); // get the current application
            if (!this._app) {
                console.error("Couldn't find current application");
            }
        }

        pc.events.attach(this);
    };
    Entity = pc.inherits(Entity, pc.GraphNode);

    /**
     * @function
     * @name pc.Entity#addComponent
     * @description Create a new component and add it to the entity.
     * Use this to add functionality to the entity like rendering a model, playing sounds and so on.
     * @param {String} type The name of the component to add. Valid strings are:
     * <ul>
     *   <li>"animation" - see {@link pc.AnimationComponent}</li>
     *   <li>"audiolistener" - see {@link pc.AudioListenerComponent}</li>
     *   <li>"camera" - see {@link pc.CameraComponent}</li>
     *   <li>"collision" - see {@link pc.CollisionComponent}</li>
     *   <li>"element" - see {@link pc.ElementComponent}</li>
     *   <li>"light" - see {@link pc.LightComponent}</li>
     *   <li>"layoutchild" - see {@link pc.LayoutChildComponent}</li>
     *   <li>"layoutgroup" - see {@link pc.LayoutGroupComponent}</li>
     *   <li>"model" - see {@link pc.ModelComponent}</li>
     *   <li>"particlesystem" - see {@link pc.ParticleSystemComponent}</li>
     *   <li>"rigidbody" - see {@link pc.RigidBodyComponent}</li>
     *   <li>"screen" - see {@link pc.ScreenComponent}</li>
     *   <li>"script" - see {@link pc.ScriptComponent}</li>
     *   <li>"sound" - see {@link pc.SoundComponent}</li>
     *   <li>"zone" - see {@link pc.ZoneComponent}</li>
     * </ul>
     * @param {Object} data The initialization data for the specific component type. Refer to each
     * specific component's API reference page for details on valid values for this parameter.
     * @returns {pc.Component} The new Component that was attached to the entity or null if there
     * was an error.
     * @example
     * var entity = new pc.Entity();
     * entity.addComponent("light"); // Add a light component with default properties
     * entity.addComponent("camera", { // Add a camera component with some specified properties
     *   fov: 45,
     *   clearColor: new pc.Color(1,0,0),
     * });
     */
    Entity.prototype.addComponent = function (type, data) {
        var system = this._app.systems[type];
        if (!system) {
            // #ifdef DEBUG
            console.error("addComponent: System " + type + " doesn't exist");
            // #endif
            return null;
        }
        if (this.c[type]) {
            // #ifdef DEBUG
            console.warn("addComponent: Entity already has " + type + " component");
            // #endif
            return null;
        }
        return system.addComponent(this, data);
    };

    /**
     * @function
     * @name pc.Entity#removeComponent
     * @description Remove a component from the Entity.
     * @param {String} type The name of the Component type
     * @example
     * var entity = new pc.Entity();
     * entity.addComponent("light"); // add new light component
     * //...
     * entity.removeComponent("light"); // remove light component
     */
    Entity.prototype.removeComponent = function (type) {
        var system = this._app.systems[type];
        if (!system) {
            // #ifdef DEBUG
            console.error("removeComponent: System " + type + " doesn't exist");
            // #endif
            return;
        }
        if (!this.c[type]) {
            // #ifdef DEBUG
            console.warn("removeComponent: Entity doesn't have " + type + " component");
            // #endif
            return;
        }
        system.removeComponent(this);
    };

    /**
     * @private
     * @function
     * @name pc.Entity#getGuid
     * @description Get the GUID value for this Entity
     * @returns {String} The GUID of the Entity
     */
    Entity.prototype.getGuid = function () {
        return this._guid;
    };

    /**
     * @private
     * @function
     * @name pc.Entity#setGuid
     * @description Set the GUID value for this Entity.
     *
     * N.B. It is unlikely that you should need to change the GUID value of an Entity at run-time. Doing so will corrupt the graph this Entity is in.
     * @param {String} guid The GUID to assign to the Entity
     */
    Entity.prototype.setGuid = function (guid) {
        this._guid = guid;
    };

    Entity.prototype._notifyHierarchyStateChanged = function (node, enabled) {
        var enableFirst = false;
        if (node === this && this._app._enableList.length === 0)
            enableFirst = true;

        node._beingEnabled = true;

        node._onHierarchyStateChanged(enabled);

        if (node._onHierarchyStatePostChanged)
            this._app._enableList.push(node);

        var i, len;
        var c = node._children;
        for (i = 0, len = c.length; i < len; i++) {
            if (c[i]._enabled)
                this._notifyHierarchyStateChanged(c[i], enabled);
        }

        node._beingEnabled = false;

        if (enableFirst) {
            for (i = 0, len = this._app._enableList.length; i < len; i++)
                this._app._enableList[i]._onHierarchyStatePostChanged();

            this._app._enableList.length = 0;
        }
    };

    Entity.prototype._onHierarchyStateChanged = function (enabled) {
        pc.Entity._super._onHierarchyStateChanged.call(this, enabled);

        // enable / disable all the components
        var component;
        var components = this.c;
        for (var type in components) {
            if (components.hasOwnProperty(type)) {
                component = components[type];
                if (component.enabled) {
                    if (enabled) {
                        component.onEnable();
                    } else {
                        component.onDisable();
                    }
                }
            }
        }
    };

    Entity.prototype._onHierarchyStatePostChanged = function () {
        // post enable all the components
        var components = this.c;
        for (var type in components) {
            if (components.hasOwnProperty(type))
                components[type].onPostStateChange();
        }
    };

    /**
     * @private
     * @function
     * @name pc.Entity#setRequest
     * @description Used during resource loading to ensure that child resources of Entities are tracked
     * @param {ResourceRequest} request The request being used to load this entity
     */
    Entity.prototype.setRequest = function (request) {
        this._request = request;
    };

    /**
     * @private
     * @function
     * @name pc.Entity#getRequest
     * @description Get the Request that is being used to load this Entity
     * @returns {ResourceRequest} The Request
     */
    Entity.prototype.getRequest = function () {
        return this._request;
    };

    /**
     * @function
     * @name pc.Entity#findByGuid
     * @description Find a descendant of this Entity with the GUID
     * @param {String} guid The GUID to search for.
     * @returns {pc.Entity} The Entity with the GUID or null
     */
    Entity.prototype.findByGuid = function (guid) {
        if (this._guid === guid) return this;

        for (var i = 0; i < this._children.length; i++) {
            if (this._children[i].findByGuid) {
                var found = this._children[i].findByGuid(guid);
                if (found !== null) return found;
            }
        }
        return null;
    };

    /**
    * @function
    * @name pc.Entity#destroy
    * @description Remove all components from the Entity and detach it from the Entity hierarchy. Then recursively destroy all ancestor Entities
    * @example
    * var firstChild = this.entity.children[0];
    * firstChild.destroy(); // delete child, all components and remove from hierarchy
    */
    Entity.prototype.destroy = function () {
        var name;

        // Disable all enabled components first
        for (name in this.c) {
            this.c[name].enabled = false;
        }

        // Remove all components
        for (name in this.c) {
            this.c[name].system.removeComponent(this);
        }

        // Detach from parent
        if (this._parent)
            this._parent.removeChild(this);

        var children = this._children;
        var child = children.shift();
        while (child) {
            if (child instanceof pc.Entity) {
                child.destroy();
            }

            // make sure child._parent is null because
            // we have removed it from the children array before calling
            // destroy on it
            child._parent = null;

            child = children.shift();
        }

        // fire destroy event
        this.fire('destroy', this);

        // clear all events
        if (this._callbacks)
            this._callbacks = null;

        if (this._callbackActive)
            this._callbackActive = null;
    };

    /**
    * @function
    * @name pc.Entity#clone
    * @description Create a deep copy of the Entity. Duplicate the full Entity hierarchy, with all Components and all descendants.
    * Note, this Entity is not in the hierarchy and must be added manually.
    * @returns {pc.Entity} A new Entity which is a deep copy of the original.
    * @example
    *   var e = this.entity.clone(); // Clone Entity
    *   this.entity.parent.addChild(e); // Add it as a sibling to the original
    */
    Entity.prototype.clone = function () {
        var duplicatedIdsMap = {};
        var c = this._cloneRecursively(duplicatedIdsMap);
        duplicatedIdsMap[this.getGuid()] = c.getGuid();

        resolveDuplicatedEntityReferenceProperties(this, this, c, duplicatedIdsMap);

        return c;
    };

    Entity.prototype._cloneRecursively = function(duplicatedIdsMap) {
        var type;
        var c = new pc.Entity(this._app);
        pc.Entity._super._cloneInternal.call(this, c);

        for (type in this.c) {
            var component = this.c[type];
            component.system.cloneComponent(this, c);
        }

        var i;
        for (i = 0; i < this._children.length; i++) {
            var oldChild = this._children[i];
            if (oldChild instanceof pc.Entity) {
                var newChild = oldChild._cloneRecursively(duplicatedIdsMap);
                c.addChild(newChild);
                duplicatedIdsMap[oldChild.getGuid()] = newChild.getGuid();
            }
        }

        return c;
    };

<<<<<<< HEAD
    // When an entity that has properties that contain references to some
    // entities within its subtree is duplicated, the expectation of the
    // user is likely that those properties will be updated to point to
    // the corresponding entities within the newly created duplicate subtree.
=======
    // When an entity that has properties that contain references to other
    // entities within its subtree is duplicated, the expectation of the
    // user is likely that those properties will be updated to point to
    // the corresponding entities within the newly-created duplicate subtree.
>>>>>>> 04813fb8
    //
    // To handle this, we need to search for properties that refer to entities
    // within the old duplicated structure, find their newly-cloned partners
    // within the new structure, and update the references accordingly. This
    // function implements that requirement.
    function resolveDuplicatedEntityReferenceProperties(oldSubtreeRoot, oldEntity, newEntity, duplicatedIdsMap) {
        // TODO Would be nice to also make this work for entity script attributes

        if (oldEntity instanceof pc.Entity) {
            var components = oldEntity.c;

            Object.keys(components).forEach(function(componentName) {
                var component = components[componentName];
                var entityProperties = component.system.getPropertiesOfType('entity');

                entityProperties.forEach(function(propertyDescriptor) {
                    var propertyName = propertyDescriptor.name;
<<<<<<< HEAD
                    var oldEntityId = component[propertyName];
                    var entityWithinOldSubtree = oldSubtreeRoot.findByGuid(oldEntityId);

                    if (entityWithinOldSubtree) {
                        var newEntityId = duplicatedIdsMap[oldEntityId];

                        if (newEntityId) {
                            newEntity.c[componentName][propertyName] = newEntityId;
=======
                    var oldEntityReferenceId = component[propertyName];
                    var entityIsWithinOldSubtree = !!oldSubtreeRoot.findByGuid(oldEntityReferenceId);

                    if (entityIsWithinOldSubtree) {
                        var newEntityReferenceId = duplicatedIdsMap[oldEntityReferenceId];

                        if (newEntityReferenceId) {
                            newEntity.c[componentName][propertyName] = newEntityReferenceId;
>>>>>>> 04813fb8
                        } else {
                            console.warn('Could not find corresponding entity id when resolving duplicated entity references');
                        }
                    }
                });
            });

            // Recurse into children. Note that we continue to pass in the same `oldSubtreeRoot`,
            // in order to correctly handle cases where a child has an entity reference
            // field that points to a parent or other ancestor that is still within the
            // duplicated subtree.
            oldEntity.children.forEach(function(oldChild, index) {
                resolveDuplicatedEntityReferenceProperties(oldSubtreeRoot, oldChild, newEntity.children[index], duplicatedIdsMap);
            });
        }
    }

    return {
        Entity: Entity
    };
}());


/**
* @event
* @name pc.Entity#destroy
* @description Fired after the entity is destroyed.
* @param {pc.Entity} entity The entity that was destroyed.
* @example
* entity.on("destroy", function (e) {
*     console.log('entity ' + e.name + ' has been destroyed');
* });
*/<|MERGE_RESOLUTION|>--- conflicted
+++ resolved
@@ -358,17 +358,10 @@
         return c;
     };
 
-<<<<<<< HEAD
-    // When an entity that has properties that contain references to some
-    // entities within its subtree is duplicated, the expectation of the
-    // user is likely that those properties will be updated to point to
-    // the corresponding entities within the newly created duplicate subtree.
-=======
     // When an entity that has properties that contain references to other
     // entities within its subtree is duplicated, the expectation of the
     // user is likely that those properties will be updated to point to
     // the corresponding entities within the newly-created duplicate subtree.
->>>>>>> 04813fb8
     //
     // To handle this, we need to search for properties that refer to entities
     // within the old duplicated structure, find their newly-cloned partners
@@ -386,16 +379,6 @@
 
                 entityProperties.forEach(function(propertyDescriptor) {
                     var propertyName = propertyDescriptor.name;
-<<<<<<< HEAD
-                    var oldEntityId = component[propertyName];
-                    var entityWithinOldSubtree = oldSubtreeRoot.findByGuid(oldEntityId);
-
-                    if (entityWithinOldSubtree) {
-                        var newEntityId = duplicatedIdsMap[oldEntityId];
-
-                        if (newEntityId) {
-                            newEntity.c[componentName][propertyName] = newEntityId;
-=======
                     var oldEntityReferenceId = component[propertyName];
                     var entityIsWithinOldSubtree = !!oldSubtreeRoot.findByGuid(oldEntityReferenceId);
 
@@ -404,7 +387,6 @@
 
                         if (newEntityReferenceId) {
                             newEntity.c[componentName][propertyName] = newEntityReferenceId;
->>>>>>> 04813fb8
                         } else {
                             console.warn('Could not find corresponding entity id when resolving duplicated entity references');
                         }
