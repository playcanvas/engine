Object.assign(pc, function () {
    /**
     * @class
     * @name pc.Entity
     * @augments pc.GraphNode
     * @classdesc The Entity is the core primitive of a PlayCanvas game. Generally speaking an object in your game will consist of an {@link pc.Entity},
     * and a set of {@link pc.Component}s which are managed by their respective {@link pc.ComponentSystem}s. One of those components maybe a
     * {@link pc.ScriptComponent} which allows you to write custom code to attach to your Entity.
     * <p>
     * The Entity uniquely identifies the object and also provides a transform for position and orientation
     * which it inherits from {@link pc.GraphNode} so can be added into the scene graph.
     * The Component and ComponentSystem provide the logic to give an Entity a specific type of behavior. e.g. the ability to
     * render a model or play a sound. Components are specific to an instance of an Entity and are attached (e.g. `this.entity.model`)
     * ComponentSystems allow access to all Entities and Components and are attached to the {@link pc.Application}.
     * @param {string} [name] - The non-unique name of the entity, default is "Untitled".
     * @param {pc.Application} [app] - The application the entity belongs to, default is the current application.
     * @property {pc.AnimationComponent} [animation] Gets the {@link pc.AnimationComponent} attached to this entity. [read only]
     * @property {pc.AudioListenerComponent} [audiolistener] Gets the {@link pc.AudioSourceComponent} attached to this entity. [read only]
     * @property {pc.ButtonComponent} [button] Gets the {@link pc.ButtonComponent} attached to this entity. [read only]
     * @property {pc.CameraComponent} [camera] Gets the {@link pc.CameraComponent} attached to this entity. [read only]
     * @property {pc.CollisionComponent} [collision] Gets the {@link pc.CollisionComponent} attached to this entity. [read only]
     * @property {pc.ElementComponent} [element] Gets the {@link pc.ElementComponent} attached to this entity. [read only]
     * @property {pc.LayoutChildComponent} [layoutchild] Gets the {@link pc.LayoutChildComponent} attached to this entity. [read only]
     * @property {pc.LayoutGroupComponent} [layoutgroup] Gets the {@link pc.LayoutGroupComponent} attached to this entity. [read only]
     * @property {pc.LightComponent} [light] Gets the {@link pc.LightComponent} attached to this entity. [read only]
     * @property {pc.ModelComponent} [model] Gets the {@link pc.ModelComponent} attached to this entity. [read only]
     * @property {pc.ParticleSystemComponent} [particlesystem] Gets the {@link pc.ParticleSystemComponent} attached to this entity. [read only]
     * @property {pc.RigidBodyComponent} [rigidbody] Gets the {@link pc.RigidBodyComponent} attached to this entity. [read only]
     * @property {pc.ScreenComponent} [screen] Gets the {@link pc.ScreenComponent} attached to this entity. [read only]
     * @property {pc.ScriptComponent} [script] Gets the {@link pc.ScriptComponent} attached to this entity. [read only]
     * @property {pc.ScrollViewComponent} [scrollview] Gets the {@link pc.ScrollViewComponent} attached to this entity. [read only]
     * @property {pc.SoundComponent} [sound] Gets the {@link pc.SoundComponent} attached to this entity. [read only]
     * @property {pc.SpriteComponent} [sprite] Gets the {@link pc.SpriteComponent} attached to this entity. [read only]
     * @example
     * var entity = new pc.Entity();
     *
     * // Add a Component to the Entity
     * entity.addComponent("camera", {
     *     fov: 45,
     *     nearClip: 1,
     *     farClip: 10000
     * });
     *
     * // Add the Entity into the scene graph
     * app.root.addChild(entity);
     *
     * // Move the entity
     * entity.translate(10, 0, 0);
     *
     * // Or translate it by setting it's position directly
     * var p = entity.getPosition();
     * entity.setPosition(p.x + 10, p.y, p.z);
     *
     * // Change the entity's rotation in local space
     * var e = entity.getLocalEulerAngles();
     * entity.setLocalEulerAngles(e.x, e.y + 90, e.z);
     *
     * // Or use rotateLocal
     * entity.rotateLocal(0, 90, 0);
     */
    var Entity = function (name, app){
        pc.GraphNode.call(this, name);

        if (name instanceof pc.Application) app = name;
        this._batchHandle = null; // The handle for a RequestBatch, set this if you want to Component's to load their resources using a pre-existing RequestBatch.
        this.c = {}; // Component storage

        this._app = app; // store app
        if (!app) {
            this._app = pc.Application.getApplication(); // get the current application
            if (!this._app) {
                throw new Error("Couldn't find current application");
            }
        }

        this._guid = null;

        // used by component systems to speed up destruction
        this._destroying = false;
    };
    Entity.prototype = Object.create(pc.GraphNode.prototype);
    Entity.prototype.constructor = Entity;

    /**
     * @function
     * @name pc.Entity#addComponent
     * @description Create a new component and add it to the entity.
     * Use this to add functionality to the entity like rendering a model, playing sounds and so on.
<<<<<<< HEAD
     * @param {String} type The name of the component to add. Valid strings are:
     * <ul>
     *   <li>"animation" - see {@link pc.AnimationComponent}</li>
     *   <li>"audiolistener" - see {@link pc.AudioListenerComponent}</li>
     *   <li>"button" - see {@link pc.ButtonComponent}</li>
     *   <li>"camera" - see {@link pc.CameraComponent}</li>
     *   <li>"collision" - see {@link pc.CollisionComponent}</li>
     *   <li>"element" - see {@link pc.ElementComponent}</li>
     *   <li>"layoutchild" - see {@link pc.LayoutChildComponent}</li>
     *   <li>"layoutgroup" - see {@link pc.LayoutGroupComponent}</li>
     *   <li>"light" - see {@link pc.LightComponent}</li>
     *   <li>"model" - see {@link pc.ModelComponent}</li>
     *   <li>"particlesystem" - see {@link pc.ParticleSystemComponent}</li>
     *   <li>"rigidbody" - see {@link pc.RigidBodyComponent}</li>
     *   <li>"screen" - see {@link pc.ScreenComponent}</li>
     *   <li>"script" - see {@link pc.ScriptComponent}</li>
     *   <li>"scrollbar" - see {@link pc.ScrollbarComponent}</li>
     *   <li>"scrollview" - see {@link pc.ScrollViewComponent}</li>
     *   <li>"sound" - see {@link pc.SoundComponent}</li>
     *   <li>"sprite" - see {@link pc.SpriteComponent}</li>
     * </ul>
     * @param {Object} [data] The initialization data for the specific component type. Refer to each
=======
     * @param {string} type - The name of the component to add. Valid strings are:
     *
     * * "animation" - see {@link pc.AnimationComponent}
     * * "audiolistener" - see {@link pc.AudioListenerComponent}
     * * "button" - see {@link pc.ButtonComponent}
     * * "camera" - see {@link pc.CameraComponent}
     * * "collision" - see {@link pc.CollisionComponent}
     * * "element" - see {@link pc.ElementComponent}
     * * "layoutchild" - see {@link pc.LayoutChildComponent}
     * * "layoutgroup" - see {@link pc.LayoutGroupComponent}
     * * "light" - see {@link pc.LightComponent}
     * * "model" - see {@link pc.ModelComponent}
     * * "particlesystem" - see {@link pc.ParticleSystemComponent}
     * * "rigidbody" - see {@link pc.RigidBodyComponent}
     * * "screen" - see {@link pc.ScreenComponent}
     * * "script" - see {@link pc.ScriptComponent}
     * * "scrollbar" - see {@link pc.ScrollbarComponent}
     * * "scrollview" - see {@link pc.ScrollViewComponent}
     * * "sound" - see {@link pc.SoundComponent}
     * * "sprite" - see {@link pc.SpriteComponent}
     *
     * @param {object} [data] - The initialization data for the specific component type. Refer to each
>>>>>>> 5b15c1eb
     * specific component's API reference page for details on valid values for this parameter.
     * @returns {pc.Component} The new Component that was attached to the entity or null if there
     * was an error.
     * @example
     * var entity = new pc.Entity();
     *
     * // Add a light component with default properties
     * entity.addComponent("light");
     *
     * // Add a camera component with some specified properties
     * entity.addComponent("camera", {
     *     fov: 45,
     *     clearColor: new pc.Color(1, 0, 0)
     * });
     */
    Entity.prototype.addComponent = function (type, data) {
        var system = this._app.systems[type];
        if (!system) {
            // #ifdef DEBUG
            console.error("addComponent: System " + type + " doesn't exist");
            // #endif
            return null;
        }
        if (this.c[type]) {
            // #ifdef DEBUG
            console.warn("addComponent: Entity already has " + type + " component");
            // #endif
            return null;
        }
        return system.addComponent(this, data);
    };

    /**
     * @function
     * @name pc.Entity#removeComponent
     * @description Remove a component from the Entity.
     * @param {string} type - The name of the Component type.
     * @example
     * var entity = new pc.Entity();
     * entity.addComponent("light"); // add new light component
     *
     * entity.removeComponent("light"); // remove light component
     */
    Entity.prototype.removeComponent = function (type) {
        var system = this._app.systems[type];
        if (!system) {
            // #ifdef DEBUG
            console.error("removeComponent: System " + type + " doesn't exist");
            // #endif
            return;
        }
        if (!this.c[type]) {
            // #ifdef DEBUG
            console.warn("removeComponent: Entity doesn't have " + type + " component");
            // #endif
            return;
        }
        system.removeComponent(this);
    };

    /**
     * @function
     * @name pc.Entity#findComponent
     * @description Search the entity and all of its descendants for the first component of specified type.
     * @param {string} type - The name of the component type to retrieve.
     * @returns {pc.Component} A component of specified type, if the entity or any of its descendants has
     * one. Returns undefined otherwise.
     * @example
     * // Get the first found light component in the hierarchy tree that starts with this entity
     * var light = entity.findComponent("light");
     */
    Entity.prototype.findComponent = function (type) {
        var entity = this.findOne(function (node) {
            return node.c && node.c[type];
        });
        return entity && entity.c[type];
    };

    /**
     * @function
     * @name pc.Entity#findComponents
     * @description Search the entity and all of its descendants for all components of specified type.
     * @param {string} type - The name of the component type to retrieve.
     * @returns {pc.Component} All components of specified type in the entity or any of its descendants.
     * Returns empty array if none found.
     * @example
     * // Get all light components in the hierarchy tree that starts with this entity
     * var lights = entity.findComponents("light");
     */
    Entity.prototype.findComponents = function (type) {
        var entities = this.find(function (node) {
            return node.c && node.c[type];
        });
        return entities.map(function (entity) {
            return entity.c[type];
        });
    };

    /**
     * @private
     * @function
     * @name pc.Entity#getGuid
     * @description Get the GUID value for this Entity.
     * @returns {string} The GUID of the Entity.
     */
    Entity.prototype.getGuid = function () {
        // if the guid hasn't been set yet then set it now
        // before returning it
        if (! this._guid) {
            this.setGuid(pc.guid.create());
        }

        return this._guid;
    };

    /**
     * @private
     * @function
     * @name pc.Entity#setGuid
     * @description Set the GUID value for this Entity.
     *
     * N.B. It is unlikely that you should need to change the GUID value of an Entity at run-time. Doing so will corrupt the graph this Entity is in.
     * @param {string} guid - The GUID to assign to the Entity.
     */
    Entity.prototype.setGuid = function (guid) {
        // remove current guid from entityIndex
        var index = this._app._entityIndex;
        if (this._guid) {
            delete index[this._guid];
        }

        // add new guid to entityIndex
        this._guid = guid;
        index[this._guid] = this;
    };

    Entity.prototype._notifyHierarchyStateChanged = function (node, enabled) {
        var enableFirst = false;
        if (node === this && this._app._enableList.length === 0)
            enableFirst = true;

        node._beingEnabled = true;

        node._onHierarchyStateChanged(enabled);

        if (node._onHierarchyStatePostChanged)
            this._app._enableList.push(node);

        var i, len;
        var c = node._children;
        for (i = 0, len = c.length; i < len; i++) {
            if (c[i]._enabled)
                this._notifyHierarchyStateChanged(c[i], enabled);
        }

        node._beingEnabled = false;

        if (enableFirst) {
            // do not cache the length here, as enableList may be added to during loop
            for (i = 0; i < this._app._enableList.length; i++) {
                this._app._enableList[i]._onHierarchyStatePostChanged();
            }

            this._app._enableList.length = 0;
        }
    };

    Entity.prototype._onHierarchyStateChanged = function (enabled) {
        pc.GraphNode.prototype._onHierarchyStateChanged.call(this, enabled);

        // enable / disable all the components
        var component;
        var components = this.c;
        for (var type in components) {
            if (components.hasOwnProperty(type)) {
                component = components[type];
                if (component.enabled) {
                    if (enabled) {
                        component.onEnable();
                    } else {
                        component.onDisable();
                    }
                }
            }
        }
    };

    Entity.prototype._onHierarchyStatePostChanged = function () {
        // post enable all the components
        var components = this.c;
        for (var type in components) {
            if (components.hasOwnProperty(type))
                components[type].onPostStateChange();
        }
    };

    /**
     * @function
     * @name pc.Entity#findByGuid
     * @description Find a descendant of this Entity with the GUID.
     * @param {string} guid - The GUID to search for.
     * @returns {pc.Entity} The Entity with the GUID or null.
     */
    Entity.prototype.findByGuid = function (guid) {
        if (this._guid === guid) return this;

        var e = this._app._entityIndex[guid];
        if (e && (e === this || e.isDescendantOf(this))) {
            return e;
        }

        return null;
    };

    /**
     * @function
     * @name pc.Entity#destroy
     * @description Remove all components from the Entity and detach it from the Entity hierarchy. Then recursively destroy all ancestor Entities.
     * @example
     * var firstChild = this.entity.children[0];
     * firstChild.destroy(); // delete child, all components and remove from hierarchy
     */
    Entity.prototype.destroy = function () {
        var name;

        this._destroying = true;

        // Disable all enabled components first
        for (name in this.c) {
            this.c[name].enabled = false;
        }

        // Remove all components
        for (name in this.c) {
            this.c[name].system.removeComponent(this);
        }

        // Detach from parent
        if (this._parent)
            this._parent.removeChild(this);

        var children = this._children;
        var child = children.shift();
        while (child) {
            if (child instanceof pc.Entity) {
                child.destroy();
            }

            // make sure child._parent is null because
            // we have removed it from the children array before calling
            // destroy on it
            child._parent = null;

            child = children.shift();
        }

        // fire destroy event
        this.fire('destroy', this);

        // clear all events
        this.off();

        // remove from entity index
        if (this._guid) {
            delete this._app._entityIndex[this._guid];
        }

        this._destroying = false;
    };

    /**
     * @function
     * @name pc.Entity#clone
     * @description Create a deep copy of the Entity. Duplicate the full Entity hierarchy, with all Components and all descendants.
     * Note, this Entity is not in the hierarchy and must be added manually.
     * @returns {pc.Entity} A new Entity which is a deep copy of the original.
     * @example
     * var e = this.entity.clone();
     *
     * // Add clone as a sibling to the original
     * this.entity.parent.addChild(e);
     */
    Entity.prototype.clone = function () {
        var duplicatedIdsMap = {};
        var clone = this._cloneRecursively(duplicatedIdsMap);
        duplicatedIdsMap[this.getGuid()] = clone;

        resolveDuplicatedEntityReferenceProperties(this, this, clone, duplicatedIdsMap);

        return clone;
    };

    Entity.prototype._cloneRecursively = function (duplicatedIdsMap) {
        var clone = new pc.Entity(this._app);
        pc.GraphNode.prototype._cloneInternal.call(this, clone);

        for (var type in this.c) {
            var component = this.c[type];
            component.system.cloneComponent(this, clone);
        }

        var i;
        for (i = 0; i < this._children.length; i++) {
            var oldChild = this._children[i];
            if (oldChild instanceof pc.Entity) {
                var newChild = oldChild._cloneRecursively(duplicatedIdsMap);
                clone.addChild(newChild);
                duplicatedIdsMap[oldChild.getGuid()] = newChild;
            }
        }

        return clone;
    };

    // When an entity that has properties that contain references to other
    // entities within its subtree is duplicated, the expectation of the
    // user is likely that those properties will be updated to point to
    // the corresponding entities within the newly-created duplicate subtree.
    //
    // To handle this, we need to search for properties that refer to entities
    // within the old duplicated structure, find their newly-cloned partners
    // within the new structure, and update the references accordingly. This
    // function implements that requirement.
    function resolveDuplicatedEntityReferenceProperties(oldSubtreeRoot, oldEntity, newEntity, duplicatedIdsMap) {
        var i, len;

        if (oldEntity instanceof pc.Entity) {
            var components = oldEntity.c;

            // Handle component properties
            for (var componentName in components) {
                var component = components[componentName];
                var entityProperties = component.system.getPropertiesOfType('entity');

                for (i = 0, len = entityProperties.length; i < len; i++) {
                    var propertyDescriptor = entityProperties[i];
                    var propertyName = propertyDescriptor.name;
                    var oldEntityReferenceId = component[propertyName];
                    var entityIsWithinOldSubtree = !!oldSubtreeRoot.findByGuid(oldEntityReferenceId);

                    if (entityIsWithinOldSubtree) {
                        var newEntityReferenceId = duplicatedIdsMap[oldEntityReferenceId].getGuid();

                        if (newEntityReferenceId) {
                            newEntity.c[componentName][propertyName] = newEntityReferenceId;
                        } else {
                            console.warn('Could not find corresponding entity id when resolving duplicated entity references');
                        }
                    }
                }
            }

            // Handle entity script attributes
            if (components.script && ! newEntity._app.useLegacyScriptAttributeCloning) {
                newEntity.script.resolveDuplicatedEntityReferenceProperties(components.script, duplicatedIdsMap);
            }

            // Recurse into children. Note that we continue to pass in the same `oldSubtreeRoot`,
            // in order to correctly handle cases where a child has an entity reference
            // field that points to a parent or other ancestor that is still within the
            // duplicated subtree.
            var _old = oldEntity.children.filter(function (e) {
                return (e instanceof pc.Entity);
            });
            var _new = newEntity.children.filter(function (e) {
                return (e instanceof pc.Entity);
            });

            for (i = 0, len = _old.length; i < len; i++) {
                resolveDuplicatedEntityReferenceProperties(oldSubtreeRoot, _old[i], _new[i], duplicatedIdsMap);
            }
        }
    }

    return {
        Entity: Entity
    };
}());


/**
 * @event
 * @name pc.Entity#destroy
 * @description Fired after the entity is destroyed.
 * @param {pc.Entity} entity - The entity that was destroyed.
 * @example
 * entity.on("destroy", function (e) {
 *     console.log('entity ' + e.name + ' has been destroyed');
 * });
 */<|MERGE_RESOLUTION|>--- conflicted
+++ resolved
@@ -86,30 +86,6 @@
      * @name pc.Entity#addComponent
      * @description Create a new component and add it to the entity.
      * Use this to add functionality to the entity like rendering a model, playing sounds and so on.
-<<<<<<< HEAD
-     * @param {String} type The name of the component to add. Valid strings are:
-     * <ul>
-     *   <li>"animation" - see {@link pc.AnimationComponent}</li>
-     *   <li>"audiolistener" - see {@link pc.AudioListenerComponent}</li>
-     *   <li>"button" - see {@link pc.ButtonComponent}</li>
-     *   <li>"camera" - see {@link pc.CameraComponent}</li>
-     *   <li>"collision" - see {@link pc.CollisionComponent}</li>
-     *   <li>"element" - see {@link pc.ElementComponent}</li>
-     *   <li>"layoutchild" - see {@link pc.LayoutChildComponent}</li>
-     *   <li>"layoutgroup" - see {@link pc.LayoutGroupComponent}</li>
-     *   <li>"light" - see {@link pc.LightComponent}</li>
-     *   <li>"model" - see {@link pc.ModelComponent}</li>
-     *   <li>"particlesystem" - see {@link pc.ParticleSystemComponent}</li>
-     *   <li>"rigidbody" - see {@link pc.RigidBodyComponent}</li>
-     *   <li>"screen" - see {@link pc.ScreenComponent}</li>
-     *   <li>"script" - see {@link pc.ScriptComponent}</li>
-     *   <li>"scrollbar" - see {@link pc.ScrollbarComponent}</li>
-     *   <li>"scrollview" - see {@link pc.ScrollViewComponent}</li>
-     *   <li>"sound" - see {@link pc.SoundComponent}</li>
-     *   <li>"sprite" - see {@link pc.SpriteComponent}</li>
-     * </ul>
-     * @param {Object} [data] The initialization data for the specific component type. Refer to each
-=======
      * @param {string} type - The name of the component to add. Valid strings are:
      *
      * * "animation" - see {@link pc.AnimationComponent}
@@ -132,7 +108,6 @@
      * * "sprite" - see {@link pc.SpriteComponent}
      *
      * @param {object} [data] - The initialization data for the specific component type. Refer to each
->>>>>>> 5b15c1eb
      * specific component's API reference page for details on valid values for this parameter.
      * @returns {pc.Component} The new Component that was attached to the entity or null if there
      * was an error.
