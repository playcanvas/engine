import { Debug } from "../../core/debug.js";

import { EventHandler } from '../../core/event-handler.js';
import { platform } from '../../core/platform.js';
import { Mat4 } from '../../core/math/mat4.js';
import { Quat } from '../../core/math/quat.js';
import { Vec3 } from '../../core/math/vec3.js';

import { XRTYPE_INLINE, XRTYPE_VR, XRTYPE_AR, XRDEPTHSENSINGUSAGE_CPU, XRDEPTHSENSINGFORMAT_L8A8 } from './constants.js';
import { DEVICETYPE_WEBGL1, DEVICETYPE_WEBGL2 } from '../../platform/graphics/constants.js';
import { XrDepthSensing } from './xr-depth-sensing.js';
import { XrDomOverlay } from './xr-dom-overlay.js';
import { XrHitTest } from './xr-hit-test.js';
import { XrImageTracking } from './xr-image-tracking.js';
import { XrInput } from './xr-input.js';
import { XrLightEstimation } from './xr-light-estimation.js';
import { XrPlaneDetection } from './xr-plane-detection.js';
import { XrAnchors } from './xr-anchors.js';
import { XrMeshDetection } from './xr-mesh-detection.js';
import { XrViews } from './xr-views.js';

/**
 * Callback used by {@link XrManager#endXr} and {@link XrManager#startXr}.
 *
 * @callback XrErrorCallback
 * @param {Error|null} err - The Error object or null if operation was successful.
 */

/**
 * Callback used by manual room capturing.
 *
 * @callback XrRoomCaptureCallback
 * @param {Error|null} err - The Error object or null if manual room capture was successful.
 */

/**
 * Manage and update XR session and its states.
 *
 * @augments EventHandler
 * @category XR
 */
class XrManager extends EventHandler {
    /**
     * Fired when availability of the XR type is changed. This event is available in two
     * forms. They are as follows:
     *
     * 1. `available` - Fired when availability of any XR type is changed. The handler is passed
     * the session type that has changed availability and a boolean representing the availability.
     * 2. `available:[type]` - Fired when availability of specific XR type is changed. The handler
     * is passed a boolean representing the availability.
     *
     * @event
     * @example
     * app.xr.on('available', (type, available) => {
     *     console.log(`XR type ${type} is now ${available ? 'available' : 'unavailable'}`);
     * });
     * @example
     * app.xr.on(`available:${pc.XRTYPE_VR}`, (available) => {
     *     console.log(`XR type VR is now ${available ? 'available' : 'unavailable'}`);
     * });
     */
    static EVENT_AVAILABLE = 'available';

    /**
     * Fired when XR session is started.
     *
     * @event
     * @example
     * app.xr.on('start', () => {
     *     // XR session has started
     * });
     */
    static EVENT_START = 'start';

    /**
     * Fired when XR session is ended.
     *
     * @event
     * @example
     * app.xr.on('end', () => {
     *     // XR session has ended
     * });
     */
    static EVENT_END = 'end';

    /**
     * Fired when XR session is updated, providing relevant XRFrame object. The handler is passed
     * [XRFrame](https://developer.mozilla.org/en-US/docs/Web/API/XRFrame) object that can be used
     * for interfacing directly with WebXR APIs.
     *
     * @event
     * @example
     * app.xr.on('update', (frame) => {
     *     console.log('XR frame updated');
     * });
     */
    static EVENT_UPDATE = 'update';

    /**
     * Fired when XR session is failed to start or failed to check for session type support. The handler
     * is passed the [Error](https://developer.mozilla.org/en-US/docs/Web/JavaScript/Reference/Global_Objects/Error)
     * object related to failure of session start or check of session type support.
     *
     * @event
     * @example
     * app.xr.on('error', (error) => {
     *     console.error(error.message);
     * });
     */
    static EVENT_ERROR = 'error';

    /**
     * @type {import('../app-base.js').AppBase}
     * @ignore
     */
    app;

    /**
     * @type {boolean}
     * @private
     */
    _supported = platform.browser && !!navigator.xr;

    /**
     * @type {Object<string, boolean>}
     * @private
     */
    _available = {};

    /**
     * @type {string|null}
     * @private
     */
    _type = null;

    /**
     * @type {string|null}
     * @private
     */
    _spaceType = null;

    /**
     * @type {XRSession|null}
     * @private
     */
    _session = null;

    /**
     * @type {XRWebGLLayer|null}
     * @private
     */
    _baseLayer = null;

    /**
     * @type {XRWebGLBinding|null}
     * @ignore
     */
    webglBinding = null;

    /**
     * @type {XRReferenceSpace|null}
     * @ignore
     */
    _referenceSpace = null;

    /**
     * Provides access to depth sensing capabilities.
     *
     * @type {XrDepthSensing}
     * @ignore
     */
    depthSensing;

    /**
     * Provides access to DOM overlay capabilities.
     *
     * @type {XrDomOverlay}
     */
    domOverlay;

    /**
     * Provides the ability to perform hit tests on the representation of real world geometry
     * of the underlying AR system.
     *
     * @type {XrHitTest}
     */
    hitTest;

    /**
     * Provides access to image tracking capabilities.
     *
     * @type {XrImageTracking}
     */
    imageTracking;

    /**
     * Provides access to plane detection capabilities.
     *
     * @type {XrPlaneDetection}
     */
    planeDetection;

    /**
     * Provides access to mesh detection capabilities.
     *
     * @type {XrMeshDetection}
     */
    meshDetection;

    /**
     * Provides access to Input Sources.
     *
     * @type {XrInput}
     */
    input;

    /**
     * Provides access to light estimation capabilities.
     *
     * @type {XrLightEstimation}
     */
    lightEstimation;

    /**
     * Provides access to views and their capabilities.
     *
     * @type {XrViews}
     */
    views;

    /**
     * Provides access to Anchors.
     *
     * @type {XrAnchors}
     */
    anchors;

    /**
     * @type {import('../components/camera/component.js').CameraComponent}
     * @private
     */
    _camera = null;

    /**
     * @type {Vec3}
     * @private
     */
    _localPosition = new Vec3();

    /**
     * @type {Quat}
     * @private
     */
    _localRotation = new Quat();

    /**
     * @type {number}
     * @private
     */
    _depthNear = 0.1;

    /**
     * @type {number}
     * @private
     */
    _depthFar = 1000;

    /**
     * @type {number[]|null}
     * @private
     */
    _supportedFrameRates = null;

    /**
     * @type {number}
     * @private
     */
    _width = 0;

    /**
     * @type {number}
     * @private
     */
    _height = 0;

    /**
     * @type {number}
     * @private
     */
    _framebufferScaleFactor = 1.0;

    /**
     * Create a new XrManager instance.
     *
     * @param {import('../app-base.js').AppBase} app - The main application.
     * @hideconstructor
     */
    constructor(app) {
        super();

        this.app = app;

        // Add all the supported session types
        this._available[XRTYPE_INLINE] = false;
        this._available[XRTYPE_VR] = false;
        this._available[XRTYPE_AR] = false;

        this.views = new XrViews(this);
        this.depthSensing = new XrDepthSensing(this);
        this.domOverlay = new XrDomOverlay(this);
        this.hitTest = new XrHitTest(this);
        this.imageTracking = new XrImageTracking(this);
        this.planeDetection = new XrPlaneDetection(this);
        this.meshDetection = new XrMeshDetection(this);
        this.input = new XrInput(this);
        this.lightEstimation = new XrLightEstimation(this);
        this.anchors = new XrAnchors(this);
        this.views = new XrViews(this);

        // TODO
        // 1. HMD class with its params
        // 2. Space class
        // 3. Controllers class

        if (this._supported) {
            navigator.xr.addEventListener('devicechange', () => {
                this._deviceAvailabilityCheck();
            });
            this._deviceAvailabilityCheck();

            this.app.graphicsDevice.on('devicelost', this._onDeviceLost, this);
            this.app.graphicsDevice.on('devicerestored', this._onDeviceRestored, this);
        }
    }

    /**
     * Destroys the XrManager instance.
     *
     * @ignore
     */
    destroy() { }

    /**
     * Attempts to start XR session for provided {@link CameraComponent} and optionally fires
     * callback when session is created or failed to create. Integrated XR APIs need to be enabled
     * by providing relevant options.
     *
     * @param {import('../components/camera/component.js').CameraComponent} camera - It will be
     * used to render XR session and manipulated based on pose tracking.
     * @param {string} type - Session type. Can be one of the following:
     *
     * - {@link XRTYPE_INLINE}: Inline - always available type of session. It has limited features
     * availability and is rendered into HTML element.
     * - {@link XRTYPE_VR}: Immersive VR - session that provides exclusive access to VR device with
     * best available tracking features.
     * - {@link XRTYPE_AR}: Immersive AR - session that provides exclusive access to VR/AR device
     * that is intended to be blended with real-world environment.
     *
     * @param {string} spaceType - Reference space type. Can be one of the following:
     *
     * - {@link XRSPACE_VIEWER}: Viewer - always supported space with some basic tracking
     * capabilities.
     * - {@link XRSPACE_LOCAL}: Local - represents a tracking space with a native origin near the
     * viewer at the time of creation. It is meant for seated or basic local XR sessions.
     * - {@link XRSPACE_LOCALFLOOR}: Local Floor - represents a tracking space with a native origin
     * at the floor in a safe position for the user to stand. The y axis equals 0 at floor level.
     * Floor level value might be estimated by the underlying platform. It is meant for seated or
     * basic local XR sessions.
     * - {@link XRSPACE_BOUNDEDFLOOR}: Bounded Floor - represents a tracking space with its native
     * origin at the floor, where the user is expected to move within a pre-established boundary.
     * - {@link XRSPACE_UNBOUNDED}: Unbounded - represents a tracking space where the user is
     * expected to move freely around their environment, potentially long distances from their
     * starting point.
     *
     * @param {object} [options] - Object with additional options for XR session initialization.
     * @param {number} [options.framebufferScaleFactor] - Framebuffer scale factor should
     * be higher than 0.0, by default 1.0 (no scaling). A value of 0.5 will reduce the resolution of
     * an XR session in half, and a value of 2.0 will double the resolution.
     * @param {string[]} [options.optionalFeatures] - Optional features for XRSession start. It is
     * used for getting access to additional WebXR spec extensions.
     * @param {boolean} [options.anchors] - Set to true to attempt to enable
     * {@link XrAnchors}.
     * @param {boolean} [options.imageTracking] - Set to true to attempt to enable
     * {@link XrImageTracking}.
     * @param {boolean} [options.planeDetection] - Set to true to attempt to enable
     * {@link XrPlaneDetection}.
     * @param {boolean} [options.meshDetection] - Set to true to attempt to enable
     * {@link XrMeshDetection}.
     * @param {XrErrorCallback} [options.callback] - Optional callback function called once session
     * is started. The callback has one argument Error - it is null if successfully started XR
     * session.
     * @param {object} [options.depthSensing] - Optional object with depth sensing parameters to
     * attempt to enable {@link XrDepthSensing}.
     * @param {string} [options.depthSensing.usagePreference] - Optional usage preference for depth
     * sensing, can be 'cpu-optimized' or 'gpu-optimized' (XRDEPTHSENSINGUSAGE_*), defaults to
     * 'cpu-optimized'. Most preferred and supported will be chosen by the underlying depth sensing
     * system.
     * @param {string} [options.depthSensing.dataFormatPreference] - Optional data format
     * preference for depth sensing, can be 'luminance-alpha' or 'float32'
     * (XRDEPTHSENSINGFORMAT_*), defaults to 'luminance-alpha'. Most preferred and supported will
     * be chosen by the underlying depth sensing system.
     * @example
     * button.on('click', function () {
     *     app.xr.start(camera, pc.XRTYPE_VR, pc.XRSPACE_LOCALFLOOR);
     * });
     * @example
     * button.on('click', function () {
     *     app.xr.start(camera, pc.XRTYPE_AR, pc.XRSPACE_LOCALFLOOR, {
     *         anchors: true,
     *         imageTracking: true,
     *         depthSensing: { }
     *     });
     * });
     */
    start(camera, type, spaceType, options) {
        let callback = options;

        if (typeof options === 'object')
            callback = options.callback;

        if (!this._available[type]) {
            if (callback) callback(new Error('XR is not available'));
            return;
        }

        if (this._session) {
            if (callback) callback(new Error('XR session is already started'));
            return;
        }

        this._camera = camera;
        this._camera.camera.xr = this;
        this._type = type;
        this._spaceType = spaceType;

        this._framebufferScaleFactor = options?.framebufferScaleFactor ?? 1.0;

        this._setClipPlanes(camera.nearClip, camera.farClip);

        // TODO
        // makeXRCompatible
        // scenario to test:
        // 1. app is running on integrated GPU
        // 2. XR device is connected, to another GPU
        // 3. probably immersive-vr will fail to be created
        // 4. call makeXRCompatible, very likely will lead to context loss

        const opts = {
            requiredFeatures: [spaceType],
            optionalFeatures: []
        };

        const webgl = this.app.graphicsDevice?.isWebGL1 || this.app.graphicsDevice?.isWebGL2;

        if (type === XRTYPE_AR) {
            opts.optionalFeatures.push('light-estimation');
            opts.optionalFeatures.push('hit-test');

            if (options) {
                if (options.imageTracking && this.imageTracking.supported)
                    opts.optionalFeatures.push('image-tracking');

                if (options.planeDetection)
                    opts.optionalFeatures.push('plane-detection');

                if (options.meshDetection)
                    opts.optionalFeatures.push('mesh-detection');
            }

            if (this.domOverlay.supported && this.domOverlay.root) {
                opts.optionalFeatures.push('dom-overlay');
                opts.domOverlay = { root: this.domOverlay.root };
            }

            if (options && options.anchors && this.anchors.supported) {
                opts.optionalFeatures.push('anchors');
            }

            if (options && options.depthSensing && this.depthSensing.supported) {
                opts.optionalFeatures.push('depth-sensing');

                const usagePreference = [XRDEPTHSENSINGUSAGE_CPU];
                const dataFormatPreference = [XRDEPTHSENSINGFORMAT_L8A8];

                if (options.depthSensing.usagePreference) {
                    const ind = usagePreference.indexOf(options.depthSensing.usagePreference);
                    if (ind !== -1) usagePreference.splice(ind, 1);
                    usagePreference.unshift(options.depthSensing.usagePreference);
                }

                if (options.depthSensing.dataFormatPreference) {
                    const ind = dataFormatPreference.indexOf(options.depthSensing.dataFormatPreference);
                    if (ind !== -1) dataFormatPreference.splice(ind, 1);
                    dataFormatPreference.unshift(options.depthSensing.dataFormatPreference);
                }

                opts.depthSensing = {
                    usagePreference: usagePreference,
                    dataFormatPreference: dataFormatPreference
                };
            }

            if (webgl && options && options.cameraColor && this.views.supportedColor) {
                opts.optionalFeatures.push('camera-access');
            }
        }

        opts.optionalFeatures.push('hand-tracking');

        if (options && options.optionalFeatures)
            opts.optionalFeatures = opts.optionalFeatures.concat(options.optionalFeatures);

        if (this.imageTracking.supported && this.imageTracking.images.length) {
            this.imageTracking.prepareImages((err, trackedImages) => {
                if (err) {
                    if (callback) callback(err);
                    this.fire('error', err);
                    return;
                }

                if (trackedImages !== null)
                    opts.trackedImages = trackedImages;

                this._onStartOptionsReady(type, spaceType, opts, callback);
            });
        } else {
            this._onStartOptionsReady(type, spaceType, opts, callback);
        }
    }

    /**
     * @param {string} type - Session type.
     * @param {string} spaceType - Reference space type.
     * @param {*} options - Session options.
     * @param {XrErrorCallback} callback - Error callback.
     * @private
     */
    _onStartOptionsReady(type, spaceType, options, callback) {
        navigator.xr.requestSession(type, options).then((session) => {
            this._onSessionStart(session, spaceType, callback);
        }).catch((ex) => {
            this._camera.camera.xr = null;
            this._camera = null;
            this._type = null;
            this._spaceType = null;

            if (callback) callback(ex);
            this.fire('error', ex);
        });
    }

    /**
     * Attempts to end XR session and optionally fires callback when session is ended or failed to
     * end.
     *
     * @param {XrErrorCallback} [callback] - Optional callback function called once session is
     * started. The callback has one argument Error - it is null if successfully started XR
     * session.
     * @example
     * app.keyboard.on('keydown', function (evt) {
     *     if (evt.key === pc.KEY_ESCAPE && app.xr.active) {
     *         app.xr.end();
     *     }
     * });
     */
    end(callback) {
        if (!this._session) {
            if (callback) callback(new Error('XR Session is not initialized'));
            return;
        }

        this.webglBinding = null;

        if (callback) this.once('end', callback);

        this._session.end();
    }

    /**
     * Check if specific type of session is available.
     *
     * @param {string} type - Session type. Can be one of the following:
     *
     * - {@link XRTYPE_INLINE}: Inline - always available type of session. It has limited features
     * availability and is rendered into HTML element.
     * - {@link XRTYPE_VR}: Immersive VR - session that provides exclusive access to VR device with
     * best available tracking features.
     * - {@link XRTYPE_AR}: Immersive AR - session that provides exclusive access to VR/AR device
     * that is intended to be blended with real-world environment.
     *
     * @example
     * if (app.xr.isAvailable(pc.XRTYPE_VR)) {
     *     // VR is available
     * }
     * @returns {boolean} True if specified session type is available.
     */
    isAvailable(type) {
        return this._available[type];
    }

    /** @private */
    _deviceAvailabilityCheck() {
        for (const key in this._available) {
            this._sessionSupportCheck(key);
        }
    }

    /**
     * Initiate manual room capture. If the underlying XR system supports manual capture of the
     * room, it will start the capturing process, which can affect plane and mesh detection,
     * and improve hit-test quality against real-world geometry.
     *
     * @param {XrRoomCaptureCallback} callback - Callback that will be fired once capture is complete
     * or failed.
     *
     * @example
     * this.app.xr.initiateRoomCapture((err) => {
     *     if (err) {
     *         // capture failed
     *         return;
     *     }
     *     // capture was successful
     * });
     */
    initiateRoomCapture(callback) {
        if (!this._session) {
            callback(new Error('Session is not active'));
            return;
        }
        if (!this._session.initiateRoomCapture) {
            callback(new Error('Session does not support manual room capture'));
            return;
        }

        this._session.initiateRoomCapture().then(() => {
            if (callback) callback(null);
        }).catch((err) => {
            if (callback) callback(err);
        });
    }

    /**
     * @param {number} frameRate - Target frame rate. It should be any value from the list
     * of supportedFrameRates.
     * @param {Function} [callback] - Callback that will be called when frameRate has been
     * updated or failed to update with error provided.
     */
    updateTargetFrameRate(frameRate, callback) {
        if (!this._session?.updateTargetFrameRate)
            return callback?.(new Error('unable to update frameRate'));

        this._session.updateTargetFrameRate(frameRate)
            .then(() => {
                callback?.();
            })
            .catch((err) => {
                callback?.(err);
            });
    }

    /**
     * @param {string} type - Session type.
     * @private
     */
    _sessionSupportCheck(type) {
        navigator.xr.isSessionSupported(type).then((available) => {
            if (this._available[type] === available)
                return;

            this._available[type] = available;
            this.fire('available', type, available);
            this.fire('available:' + type, available);
        }).catch((ex) => {
            this.fire('error', ex);
        });
    }

    /**
     * @param {XRSession} session - XR session.
     * @param {string} spaceType - Space type to request for the session.
     * @param {Function} callback - Callback to call when session is started.
     * @private
     */
    _onSessionStart(session, spaceType, callback) {
        let failed = false;

        this._session = session;

        const onVisibilityChange = () => {
            this.fire('visibility:change', session.visibilityState);
        };

        const onClipPlanesChange = () => {
            this._setClipPlanes(this._camera.nearClip, this._camera.farClip);
        };

        // clean up once session is ended
        const onEnd = () => {
            if (this._camera) {
                this._camera.off('set_nearClip', onClipPlanesChange);
                this._camera.off('set_farClip', onClipPlanesChange);
                this._camera.camera.xr = null;
                this._camera = null;
            }

            session.removeEventListener('end', onEnd);
            session.removeEventListener('visibilitychange', onVisibilityChange);

            if (!failed) this.fire('end');

            this._session = null;
            this._referenceSpace = null;
            this._width = 0;
            this._height = 0;
            this._type = null;
            this._spaceType = null;

            // old requestAnimationFrame will never be triggered,
            // so queue up new tick
            if (this.app.systems)
                this.app.tick();
        };

        session.addEventListener('end', onEnd);
        session.addEventListener('visibilitychange', onVisibilityChange);

        this._camera.on('set_nearClip', onClipPlanesChange);
        this._camera.on('set_farClip', onClipPlanesChange);

        // A framebufferScaleFactor scale of 1 is the full resolution of the display
        // so we need to calculate this based on devicePixelRatio of the dislay and what
        // we've set this in the graphics device
        Debug.assert(window, 'window is needed to scale the XR framebuffer. Are you running XR headless?');

        this._createBaseLayer();

        if (this.session.supportedFrameRates) {
            this._supportedFrameRates = Array.from(this.session.supportedFrameRates);
        } else {
            this._supportedFrameRates = null;
        }

        this._session.addEventListener('frameratechange', () => {
            this.fire('frameratechange', this._session?.frameRate);
        });

        // request reference space
        session.requestReferenceSpace(spaceType).then((referenceSpace) => {
            this._referenceSpace = referenceSpace;

            // old requestAnimationFrame will never be triggered,
            // so queue up new tick
            this.app.tick();

            if (callback) callback(null);
            this.fire('start');
        }).catch((ex) => {
            failed = true;
            session.end();
            if (callback) callback(ex);
            this.fire('error', ex);
        });
    }

    /**
     * @param {number} near - Near plane distance.
     * @param {number} far - Far plane distance.
     * @private
     */
    _setClipPlanes(near, far) {
        if (this._depthNear === near && this._depthFar === far)
            return;

        this._depthNear = near;
        this._depthFar = far;

        if (!this._session)
            return;

        // if session is available,
        // queue up render state update
        this._session.updateRenderState({
            depthNear: this._depthNear,
            depthFar: this._depthFar
        });
    }

    _createBaseLayer() {
        const device = this.app.graphicsDevice;
        const framebufferScaleFactor = (device.maxPixelRatio / window.devicePixelRatio) * this._framebufferScaleFactor;

        this._baseLayer = new XRWebGLLayer(this._session, device.gl, {
            alpha: true,
            depth: true,
            stencil: true,
            framebufferScaleFactor: framebufferScaleFactor,
            antialias: false
        });

        const deviceType = device.deviceType;
        if ((deviceType === DEVICETYPE_WEBGL1 || deviceType === DEVICETYPE_WEBGL2) && window.XRWebGLBinding) {
            try {
                this.webglBinding = new XRWebGLBinding(this._session, device.gl); // eslint-disable-line no-undef
            } catch (ex) {
                this.fire('error', ex);
            }
        }

        this._session.updateRenderState({
            baseLayer: this._baseLayer,
            depthNear: this._depthNear,
            depthFar: this._depthFar
        });
    }

    /** @private */
    _onDeviceLost() {
        if (!this._session)
            return;

        if (this.webglBinding)
            this.webglBinding = null;

        this._baseLayer = null;

        this._session.updateRenderState({
            baseLayer: this._baseLayer,
            depthNear: this._depthNear,
            depthFar: this._depthFar
        });
    }

    /** @private */
    _onDeviceRestored() {
        if (!this._session)
            return;

        setTimeout(() => {
            this.app.graphicsDevice.gl.makeXRCompatible()
                .then(() => {
                    this._createBaseLayer();
                })
                .catch((ex) => {
                    this.fire('error', ex);
                });
        }, 0);
    }

    /**
     * @param {*} frame - XRFrame from requestAnimationFrame callback.
     *
     * @returns {boolean} True if update was successful, false otherwise.
     * @ignore
     */
    update(frame) {
        if (!this._session) return false;

        // canvas resolution should be set on first frame availability or resolution changes
        const width = frame.session.renderState.baseLayer.framebufferWidth;
        const height = frame.session.renderState.baseLayer.framebufferHeight;
        if (this._width !== width || this._height !== height) {
            this._width = width;
            this._height = height;
            this.app.graphicsDevice.setResolution(width, height);
        }

        const pose = frame.getViewerPose(this._referenceSpace);

        if (!pose) return false;

        const lengthOld = this.views.list.length;

        // add views
        this.views.update(frame, pose.views);

        // reset position
        const posePosition = pose.transform.position;
        const poseOrientation = pose.transform.orientation;
        this._localPosition.set(posePosition.x, posePosition.y, posePosition.z);
        this._localRotation.set(poseOrientation.x, poseOrientation.y, poseOrientation.z, poseOrientation.w);

        // update the camera fov properties only when we had 0 views
        if (lengthOld === 0 && this.views.list.length > 0) {
            const viewProjMat = new Mat4();
            const view = this.views.list[0];

            viewProjMat.copy(view.projMat);
            const data = viewProjMat.data;

            const fov = (2.0 * Math.atan(1.0 / data[5]) * 180.0) / Math.PI;
            const aspectRatio = data[5] / data[0];
            const farClip = data[14] / (data[10] + 1);
            const nearClip = data[14] / (data[10] - 1);
            const horizontalFov = false;

            const camera = this._camera.camera;
            camera.setXrProperties({
                aspectRatio,
                farClip,
                fov,
                horizontalFov,
                nearClip
            });
        }

        // position and rotate camera based on calculated vectors
        this._camera.camera._node.setLocalPosition(this._localPosition);
        this._camera.camera._node.setLocalRotation(this._localRotation);

        this.input.update(frame);

        if (this._type === XRTYPE_AR) {
            if (this.hitTest.supported)
                this.hitTest.update(frame);

            if (this.lightEstimation.supported)
                this.lightEstimation.update(frame);

            if (this.imageTracking.supported)
                this.imageTracking.update(frame);

            if (this.anchors.supported)
                this.anchors.update(frame);

            if (this.planeDetection.supported)
                this.planeDetection.update(frame);

            if (this.depthSensing.supported)
                this.depthSensing.update();

            if (this.meshDetection.supported)
                this.meshDetection.update(frame);
        }

        this.fire('update', frame);

        return true;
    }

    /**
     * True if XR is supported.
     *
     * @type {boolean}
     */
    get supported() {
        return this._supported;
    }

    /**
     * True if XR session is running.
     *
     * @type {boolean}
     */
    get active() {
        return !!this._session;
    }

    /**
     * Returns type of currently running XR session or null if no session is running. Can be any of
     * XRTYPE_*.
     *
     * @type {string|null}
     */
    get type() {
        return this._type;
    }

    /**
     * Returns reference space type of currently running XR session or null if no session is
     * running. Can be any of XRSPACE_*.
     *
     * @type {string|null}
     */
    get spaceType() {
        return this._spaceType;
    }

    /**
     * Provides access to XRSession of WebXR.
     *
     * @type {object|null}
     */
    get session() {
        return this._session;
    }

    /**
<<<<<<< HEAD
     * XR session frameRate or null if this information is not available. This value can change
     * during an active XR session.
     *
     * @type {number|null}
     */
    get frameRate() {
        return this._session?.frameRate ?? null;
    }

    /**
     * List of supported frame rates, or null if this data is not available.
     *
     * @type {number[]|null}
     */
    get supportedFrameRates() {
        return this._supportedFrameRates;
=======
     * Framebuffer scale factor. This value is read-only and can only be set when starting a new
     * XR session.
     *
     * @type {number}
     */
    get framebufferScaleFactor() {
        return this._framebufferScaleFactor;
>>>>>>> cac7efcc
    }

    /**
     * Active camera for which XR session is running or null.
     *
     * @type {import('../entity.js').Entity|null}
     */
    get camera() {
        return this._camera ? this._camera.entity : null;
    }

    /**
     * Indicates whether WebXR content is currently visible to the user, and if it is, whether it's
     * the primary focus. Can be 'hidden', 'visible' or 'visible-blurred'.
     *
     * @type {string}
     * @ignore
     */
    get visibilityState() {
        if (!this._session)
            return null;

        return this._session.visibilityState;
    }
}

export { XrManager };<|MERGE_RESOLUTION|>--- conflicted
+++ resolved
@@ -985,7 +985,6 @@
     }
 
     /**
-<<<<<<< HEAD
      * XR session frameRate or null if this information is not available. This value can change
      * during an active XR session.
      *
@@ -1002,7 +1001,9 @@
      */
     get supportedFrameRates() {
         return this._supportedFrameRates;
-=======
+    }
+
+    /**
      * Framebuffer scale factor. This value is read-only and can only be set when starting a new
      * XR session.
      *
@@ -1010,7 +1011,6 @@
      */
     get framebufferScaleFactor() {
         return this._framebufferScaleFactor;
->>>>>>> cac7efcc
     }
 
     /**
