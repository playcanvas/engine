--- conflicted
+++ resolved
@@ -524,35 +524,6 @@
     }
 
     /**
-     * @private
-     */
-    _onDeviceLost() {
-        if (this.webglBinding)
-            this.webglBinding = null;
-    }
-
-    /**
-     * @private
-     */
-    _onDeviceRestored() {
-        if (!this._session)
-            return;
-
-        this.webglBinding = null;
-
-        if (platform.browser) {
-            const deviceType = this.app.graphicsDevice.deviceType;
-            if ((deviceType === DEVICETYPE_WEBGL1 || deviceType === DEVICETYPE_WEBGL2) && window.XRWebGLBinding) {
-                try {
-                    this.webglBinding = new XRWebGLBinding(this._session, this.app.graphicsDevice.gl); // eslint-disable-line no-undef
-                } catch (ex) {
-                    this.fire('error', ex);
-                }
-            }
-        }
-    }
-
-    /**
      * Attempts to end XR session and optionally fires callback when session is ended or failed to
      * end.
      *
@@ -716,26 +687,7 @@
         // we've set this in the graphics device
         Debug.assert(window, 'window is needed to scale the XR framebuffer. Are you running XR headless?');
 
-<<<<<<< HEAD
-        if (platform.browser) {
-            const deviceType = this.app.graphicsDevice.deviceType;
-            if ((deviceType === DEVICETYPE_WEBGL1 || deviceType === DEVICETYPE_WEBGL2) && window.XRWebGLBinding) {
-                try {
-                    this.webglBinding = new XRWebGLBinding(session, this.app.graphicsDevice.gl); // eslint-disable-line no-undef
-                } catch (ex) {
-                    this.fire('error', ex);
-                }
-            }
-        }
-
-        session.updateRenderState({
-            baseLayer: this._baseLayer,
-            depthNear: this._depthNear,
-            depthFar: this._depthFar
-        });
-=======
         this._createBaseLayer();
->>>>>>> 845d1c9f
 
         // request reference space
         session.requestReferenceSpace(spaceType).then((referenceSpace) => {
@@ -779,9 +731,10 @@
     }
 
     _createBaseLayer() {
-        const framebufferScaleFactor = this.app.graphicsDevice.maxPixelRatio / window.devicePixelRatio;
-
-        this._baseLayer = new XRWebGLLayer(this._session, this.app.graphicsDevice.gl, {
+        const device = this.app.graphicsDevice;
+        const framebufferScaleFactor = device.maxPixelRatio / window.devicePixelRatio;
+
+        this._baseLayer = new XRWebGLLayer(this._session, device.gl, {
             alpha: true,
             depth: true,
             stencil: true,
@@ -789,6 +742,15 @@
             antialias: false
         });
 
+        const deviceType = device.deviceType;
+        if ((deviceType === DEVICETYPE_WEBGL1 || deviceType === DEVICETYPE_WEBGL2) && window.XRWebGLBinding) {
+            try {
+                this.webglBinding = new XRWebGLBinding(this._session, device.gl); // eslint-disable-line no-undef
+            } catch (ex) {
+                this.fire('error', ex);
+            }
+        }
+
         this._session.updateRenderState({
             baseLayer: this._baseLayer,
             depthNear: this._depthNear,
@@ -800,6 +762,9 @@
     _onDeviceLost() {
         if (!this._session)
             return;
+
+        if (this.webglBinding)
+            this.webglBinding = null;
 
         this._baseLayer = null;
 
