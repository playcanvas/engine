--- conflicted
+++ resolved
@@ -16,11 +16,8 @@
 import { XrLightEstimation } from './xr-light-estimation.js';
 import { XrPlaneDetection } from './xr-plane-detection.js';
 import { XrAnchors } from './xr-anchors.js';
-<<<<<<< HEAD
 import { XrMeshDetection } from './xr-mesh-detection.js';
-=======
 import { XrViews } from './xr-views.js';
->>>>>>> c6b6a9f4
 
 /**
  * Callback used by {@link XrManager#endXr} and {@link XrManager#startXr}.
