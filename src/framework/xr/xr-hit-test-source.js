import { EventHandler } from '../../core/event-handler.js';
import { Quat } from '../../core/math/quat.js';
import { Vec3 } from '../../core/math/vec3.js';

/**
 * @type {Vec3[]}
 * @ignore
 */
const poolVec3 = [];

/**
 * @type {Quat[]}
 * @ignore
 */
const poolQuat = [];

/**
 * Represents XR hit test source, which provides access to hit results of real world geometry from
 * AR session.
 *
 * @augments EventHandler
 * @category XR
 */
class XrHitTestSource extends EventHandler {
    /**
     * @type {import('./xr-manager.js').XrManager}
     * @private
     */
    manager;

    /**
     * @type {XRHitTestSource}
     * @private
     */
    _xrHitTestSource;

    /**
     * @type {boolean}
     * @private
     */
    _transient;

    /**
     * Create a new XrHitTestSource instance.
     *
     * @param {import('./xr-manager.js').XrManager} manager - WebXR Manager.
     * @param {*} xrHitTestSource - XRHitTestSource object that is created by WebXR API.
     * @param {boolean} transient - True if XRHitTestSource created for input source profile.
     * @hideconstructor
     */
    constructor(manager, xrHitTestSource, transient) {
        super();

        this.manager = manager;
        this._xrHitTestSource = xrHitTestSource;
        this._transient = transient;
    }

    /**
     * Fired when {@link XrHitTestSource} is removed.
     *
     * @event XrHitTestSource#remove
     * @example
     * hitTestSource.once('remove', function () {
     *     // hit test source has been removed
     * });
     */

    /**
     * Fired when hit test source receives new results. It provides transform information that
     * tries to match real world picked geometry.
     *
     * @event XrHitTestSource#result
     * @param {Vec3} position - Position of hit test.
     * @param {Quat} rotation - Rotation of hit test.
     * @param {import('./xr-input-source.js').XrInputSource|null} inputSource - If is transient hit
     * test source, then it will provide related input source.
     * @param {XRHitTestResult} XRHitTestResult - object that is created by WebXR API.
     * @example
     * hitTestSource.on('result', function (position, rotation) {
     *     target.setPosition(position);
     *     target.setRotation(rotation);
     * });
     */

    /**
     * Stop and remove hit test source.
     */
    remove() {
        if (!this._xrHitTestSource)
            return;

        const sources = this.manager.hitTest.sources;
        const ind = sources.indexOf(this);
        if (ind !== -1) sources.splice(ind, 1);

        this.onStop();
    }

    /** @ignore */
    onStop() {
        this._xrHitTestSource.cancel();
        this._xrHitTestSource = null;

        this.fire('remove');
        this.manager.hitTest.fire('remove', this);
    }

    /**
     * @param {*} frame - XRFrame from requestAnimationFrame callback.
     * @ignore
     */
    update(frame) {
        if (this._transient) {
            const transientResults = frame.getHitTestResultsForTransientInput(this._xrHitTestSource);
            for (let i = 0; i < transientResults.length; i++) {
                const transientResult = transientResults[i];
                let inputSource;

                if (transientResult.inputSource)
                    inputSource = this.manager.input._getByInputSource(transientResult.inputSource);

                this.updateHitResults(transientResult.results, inputSource);
            }
        } else {
            this.updateHitResults(frame.getHitTestResults(this._xrHitTestSource));
        }
    }

    /**
     * @param {XRTransientInputHitTestResult[]} results - Hit test results.
     * @param {XRHitTestSource} inputSource - Input source.
     * @private
     */
    updateHitResults(results, inputSource) {
        if (inputSource && !inputSource.hitTestSourcesSet.has(this))
            return;

        let origin = poolVec3.pop();
        if (!origin) origin = new Vec3();

        if (inputSource) {
            origin.copy(inputSource.getOrigin());
        } else {
            origin.copy(this.manager.camera.getPosition());
        }

        let candidateDistance = Infinity;

        let position = poolVec3.pop();
        if (!position) position = new Vec3();

        let rotation = poolQuat.pop();
        if (!rotation) rotation = new Quat();

        for (let i = 0; i < results.length; i++) {
            const pose = results[i].getPose(this.manager._referenceSpace);

            const distance = origin.distance(pose.transform.position);
            if (distance >= candidateDistance)
                continue;

            candidateDistance = distance;
            position.copy(pose.transform.position);
            rotation.copy(pose.transform.orientation);
        }

<<<<<<< HEAD
            this.fire('result', position, rotation, inputSource, results[i]);
            this.manager.hitTest.fire('result', this, position, rotation, inputSource, results[i]);
=======
        this.fire('result', position, rotation, inputSource);
        this.manager.hitTest.fire('result', this, position, rotation, inputSource);
>>>>>>> b785caba

        poolVec3.push(origin);
        poolVec3.push(position);
        poolQuat.push(rotation);
    }
}

export { XrHitTestSource };<|MERGE_RESOLUTION|>--- conflicted
+++ resolved
@@ -146,6 +146,7 @@
         }
 
         let candidateDistance = Infinity;
+        let candidateHitTestResult = null;
 
         let position = poolVec3.pop();
         if (!position) position = new Vec3();
@@ -161,17 +162,13 @@
                 continue;
 
             candidateDistance = distance;
+            candidateHitTestResult = results[i];
             position.copy(pose.transform.position);
             rotation.copy(pose.transform.orientation);
         }
 
-<<<<<<< HEAD
-            this.fire('result', position, rotation, inputSource, results[i]);
-            this.manager.hitTest.fire('result', this, position, rotation, inputSource, results[i]);
-=======
-        this.fire('result', position, rotation, inputSource);
-        this.manager.hitTest.fire('result', this, position, rotation, inputSource);
->>>>>>> b785caba
+        this.fire('result', position, rotation, inputSource, candidateHitTestResult);
+        this.manager.hitTest.fire('result', this, position, rotation, inputSource, candidateHitTestResult);
 
         poolVec3.push(origin);
         poolVec3.push(position);
