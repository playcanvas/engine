import { EventHandler } from '../../core/event-handler.js';
import { Texture } from '../../platform/graphics/texture.js';
import { Vec4 } from "../../core/math/vec4.js";
import { Mat3 } from "../../core/math/mat3.js";
import { Mat4 } from "../../core/math/mat4.js";

import { ADDRESS_CLAMP_TO_EDGE, FILTER_LINEAR, PIXELFORMAT_RGB8 } from '../../platform/graphics/constants.js';

/**
 * Represents XR View which represents a screen (mobile phone context) or an eye (HMD context).
 *
 * @category XR
 */
class XrView extends EventHandler {
    /**
     * @type {import('./xr-manager.js').XrManager}
     * @private
     */
    _manager;

    /**
     * @type {XRView}
     * @private
     */
    _xrView;

    /**
     * @type {Float32Array}
     * @private
     */
    _positionData = new Float32Array(3);

    /**
     * @type {Vec4}
     * @private
     */
    _viewport = new Vec4();

    /**
     * @type {Mat4}
     * @private
     */
    _projMat = new Mat4();

    /**
     * @type {Mat4}
     * @private
     */
    _projViewOffMat = new Mat4();

    /**
     * @type {Mat4}
     * @private
     */
    _viewMat = new Mat4();

    /**
     * @type {Mat4}
     * @private
     */
    _viewOffMat = new Mat4();

    /**
     * @type {Mat3}
     * @private
     */
    _viewMat3 = new Mat3();

    /**
     * @type {Mat4}
     * @private
     */
    _viewInvMat = new Mat4();

    /**
     * @type {Mat4}
     * @private
     */
    _viewInvOffMat = new Mat4();

    /**
     * @type {XRCamera}
     * @private
     */
    _xrCamera = null;

    /**
     * @type {Texture|null}
     * @private
     */
    _textureColor = null;

    /**
     * @type {Texture|null}
     * @private
     */
    _textureDepth = null;

    /**
     * @type {XRDepthInformation|null}
     * @private
     */
    _depthInfo = null;

    /**
     * @type {Uint8Array}
     * @private
     */
    _emptyDepthBuffer = new Uint8Array(32);

    /**
     * @type {Mat4}
     * @private
     */
    _depthMatrix = new Mat4();

    /**
     * Create a new XrView instance.
     *
     * @param {import('./xr-manager.js').XrManager} manager - WebXR Manager.
     * @param {XRView} xrView - [XRView](https://developer.mozilla.org/en-US/docs/Web/API/XRView)
     * object that is created by WebXR API.
     * @hideconstructor
     */
    constructor(manager, xrView) {
        super();

        this._manager = manager;
        this._xrView = xrView;

        if (this._manager.views.supportedColor) {
            this._xrCamera = this._xrView.camera;

            // color texture
            if (this._manager.views.availableColor && this._xrCamera) {
                this._textureColor = new Texture(this._manager.app.graphicsDevice, {
                    format: PIXELFORMAT_RGB8,
                    mipmaps: false,
                    addressU: ADDRESS_CLAMP_TO_EDGE,
                    addressV: ADDRESS_CLAMP_TO_EDGE,
                    minFilter: FILTER_LINEAR,
                    magFilter: FILTER_LINEAR,
                    width: this._xrCamera.width,
                    height: this._xrCamera.height,
                    name: `XrView-${this._xrView.eye}-Color`
                });
<<<<<<< HEAD
            }
        }

        if (this._manager.views.supportedDepth && this._manager.views.availableDepth) {
            this._textureDepth = new Texture(this._manager.app.graphicsDevice, {
                format: this._manager.views.depthPixelFormat,
                mipmaps: false,
                addressU: ADDRESS_CLAMP_TO_EDGE,
                addressV: ADDRESS_CLAMP_TO_EDGE,
                minFilter: FILTER_LINEAR,
                magFilter: FILTER_LINEAR,
                width: 4,
                height: 4,
                name: `XrView-${this._xrView.eye}-Depth`
            });
=======

                this._manager.app.graphicsDevice?.on('devicelost', this._onDeviceLost, this);
            }
>>>>>>> eb766698
        }
    }

    /**
     * Texture associated with this view's camera color. Equals to null if camera color is
     * not available or not supported.
     *
     * @type {Texture|null}
     */
    get textureColor() {
        return this._textureColor;
    }

    /**
     * Texture associated with this view's camera depth. Equals to null if camera depth is
     * not available or not supported.
     *
     * @type {Texture|null}
     */
    get textureDepth() {
        return this._textureDepth;
    }

    /**
     * 4x4 matrix that should be used to transform depth texture UVs to normalized UVs in a shader.
     * It is updated when the depth texture is resized. Refer to {@link XrView#depthResize}.
     *
     * @type {Mat4}
     * @example
     * material.setParameter('matrix_depth_uv', view.depthUvMatrix.data);
     */
    get depthUvMatrix() {
        return this._depthMatrix;
    }

    /**
     * Multiply this coefficient number by raw depth value to get depth in meters.
     *
     * @type {number}
     * @example
     * material.setParameter('depth_raw_to_meters', view.depthValueToMeters);
     */
    get depthValueToMeters() {
        return this._depthInfo?.rawValueToMeters || 0;
    }

    /**
     * An eye with which this view is associated. Can be any of:
     *
     * - {@link XREYE_NONE}: None - inidcates a monoscopic view (likely mobile phone screen).
     * - {@link XREYE_LEFT}: Left - indicates left eye view.
     * - {@link XREYE_RIGHT}: Right - indicates a right eye view.
     *
     * @type {string}
     */
    get eye() {
        return this._xrView.eye;
    }

    /**
     * A Vec4 (x, y, width, height) that represents a view's viewport. For monoscopic screen
     * it will define fullscreen view, but for stereoscopic views (left/right eye) it will define
     * a part of a whole screen that view is occupying.
     *
     * @type {Vec4}
     */
    get viewport() {
        return this._viewport;
    }

    /**
     * @type {Mat4}
     * @ignore
     */
    get projMat() {
        return this._projMat;
    }

    /**
     * @type {Mat4}
     * @ignore
     */
    get projViewOffMat() {
        return this._projViewOffMat;
    }

    /**
     * @type {Mat4}
     * @ignore
     */
    get viewOffMat() {
        return this._viewOffMat;
    }

    /**
     * @type {Mat4}
     * @ignore
     */
    get viewInvOffMat() {
        return this._viewInvOffMat;
    }

    /**
     * @type {Mat3}
     * @ignore
     */
    get viewMat3() {
        return this._viewMat3;
    }

    /**
     * @type {Float32Array}
     * @ignore
     */
    get positionData() {
        return this._positionData;
    }

    /**
     * @param {*} frame - XRFrame from requestAnimationFrame callback.
     * @param {XRView} xrView - XRView from WebXR API.
     * @ignore
     */
    update(frame, xrView) {
        this._xrView = xrView;
        if (this._manager.views.availableColor)
            this._xrCamera = this._xrView.camera;

        const layer = frame.session.renderState.baseLayer;

        // viewport
        const viewport = layer.getViewport(this._xrView);
        this._viewport.x = viewport.x;
        this._viewport.y = viewport.y;
        this._viewport.z = viewport.width;
        this._viewport.w = viewport.height;

        // matrices
        this._projMat.set(this._xrView.projectionMatrix);
        this._viewMat.set(this._xrView.transform.inverse.matrix);
        this._viewInvMat.set(this._xrView.transform.matrix);

        this._updateTextureColor();
        this._updateDepth(frame);
    }

    /**
     * @private
     */
    _updateTextureColor() {
        if (!this._manager.views.availableColor || !this._xrCamera || !this._textureColor)
            return;

        const binding = this._manager.webglBinding;
        if (!binding)
            return;

        const texture = binding.getCameraImage(this._xrCamera);
        if (!texture)
            return;

        const device = this._manager.app.graphicsDevice;
        const gl = device.gl;
<<<<<<< HEAD
        
=======

>>>>>>> eb766698
        if (!this._frameBufferSource) {
            // create frame buffer to read from
            this._frameBufferSource = gl.createFramebuffer();

            // create frame buffer to write to
            this._frameBuffer = gl.createFramebuffer();
        } else {
            const attachmentBaseConstant = device.isWebGL2 ? gl.COLOR_ATTACHMENT0 : (device.extDrawBuffers?.COLOR_ATTACHMENT0_WEBGL ?? gl.COLOR_ATTACHMENT0);
            const width = this._xrCamera.width;
            const height = this._xrCamera.height;

            // set frame buffer to read from
            device.setFramebuffer(this._frameBufferSource);
            gl.framebufferTexture2D(
                gl.FRAMEBUFFER,
                attachmentBaseConstant,
                gl.TEXTURE_2D,
                texture,
                0
            );

            // set frame buffer to write to
            device.setFramebuffer(this._frameBuffer);
            gl.framebufferTexture2D(
                gl.FRAMEBUFFER,
                attachmentBaseConstant,
                gl.TEXTURE_2D,
                this._textureColor.impl._glTexture,
                0
            );

            // bind buffers
            gl.bindFramebuffer(gl.READ_FRAMEBUFFER, this._frameBufferSource);
            gl.bindFramebuffer(gl.DRAW_FRAMEBUFFER, this._frameBuffer);

            // copy buffers with flip Y
            gl.blitFramebuffer(0, height, width, 0, 0, 0, width, height, gl.COLOR_BUFFER_BIT, gl.NEAREST);
        }
    }

    /**
     * @private
     */
    _updateDepth(frame) {
        if (!this._manager.views.availableDepth || !this._textureDepth)
            return;

        const gpu = this._manager.views.depthGpuOptimized;

        const infoSource = gpu ? this._manager.webglBinding : frame;
        if (!infoSource) return;

        const depthInfo = infoSource.getDepthInformation(this._xrView);
        let matrixDirty = !this._depthInfo !== !depthInfo;
        this._depthInfo = depthInfo;

        const width = this._depthInfo?.width || 4;
        const height = this._depthInfo?.height || 4;

        let resized = false;

        // resizing
        if (this._textureDepth.width !== width || this._textureDepth.height !== height) {
            this._textureDepth._width = width;
            this._textureDepth._height = height;
            matrixDirty = true;
            resized = true;
        }

        // update depth matrix
        if (matrixDirty) {
            if (this._depthInfo) {
                this._depthMatrix.data.set(this._depthInfo.normDepthBufferFromNormView.matrix);
            } else {
                this._depthMatrix.setIdentity();
            }
        }

        // update texture
        if (this._depthInfo) {
            if (gpu) {
                // gpu
                console.log('not implemented')
            } else {
                // cpu
                this._textureDepth._levels[0] = new Uint8Array(this._depthInfo.data);
                this._textureDepth.upload();
            }
        } else {
            // clear
            this._textureDepth._levels[0] = this._emptyDepthBuffer;
            this._textureDepth.upload();
        }

        if (resized) this.fire('depthResize', width, height);
    }

    /**
     * @param {Mat4|null} transform - World Transform of a parents GraphNode.
     * @ignore
     */
    updateTransforms(transform) {
        if (transform) {
            this._viewInvOffMat.mul2(transform, this._viewInvMat);
            this.viewOffMat.copy(this._viewInvOffMat).invert();
        } else {
            this._viewInvOffMat.copy(this._viewInvMat);
            this.viewOffMat.copy(this._viewMat);
        }

        this._viewMat3.setFromMat4(this._viewOffMat);
        this._projViewOffMat.mul2(this._projMat, this._viewOffMat);

        this._positionData[0] = this._viewInvOffMat.data[12];
        this._positionData[1] = this._viewInvOffMat.data[13];
        this._positionData[2] = this._viewInvOffMat.data[14];
    }

    _onDeviceLost() {
        this._frameBufferSource = null;
        this._frameBuffer = null;
    }

    /**
     * Get depth value from depth information in meters. UV is in range of 0..1, with origin in
     * top-left corner of a texture.
     *
     * @param {number} u - U coordinate of pixel in depth texture, which is in range from 0.0 to
     * 1.0 (left to right).
     * @param {number} v - V coordinate of pixel in depth texture, which is in range from 0.0 to
     * 1.0 (top to bottom).
     * @returns {number|null} Depth in meters or null if depth information is currently not
     * available.
     * @example
     * const depth = view.getDepth(u, v);
     * if (depth !== null) {
     *     // depth in meters
     * }
     */
    getDepth(u, v) {
        if (this._manager.views.depthGpuOptimized)
            return null;

        return this._depthInfo?.getDepthInMeters(u, v) ?? null;
    }

    /**
     * @ignore
     */
    destroy() {
        if (this._textureColor) {
            this._textureColor.destroy();
            this._textureColor = null;
        }

        if (this._frameBufferSource) {
            const gl = this._manager.app.graphicsDevice.gl;

            gl.deleteFramebuffer(this._frameBufferSource);
            this._frameBufferSource = null;

            gl.deleteFramebuffer(this._frameBuffer);
            this._frameBuffer = null;
        }
    }
}

export { XrView };<|MERGE_RESOLUTION|>--- conflicted
+++ resolved
@@ -144,7 +144,7 @@
                     height: this._xrCamera.height,
                     name: `XrView-${this._xrView.eye}-Color`
                 });
-<<<<<<< HEAD
+
             }
         }
 
@@ -160,12 +160,10 @@
                 height: 4,
                 name: `XrView-${this._xrView.eye}-Depth`
             });
-=======
-
-                this._manager.app.graphicsDevice?.on('devicelost', this._onDeviceLost, this);
-            }
->>>>>>> eb766698
-        }
+        }
+
+        if (this._textureColor || this._textureDepth)
+            this._manager.app.graphicsDevice?.on('devicelost', this._onDeviceLost, this);
     }
 
     /**
@@ -328,11 +326,7 @@
 
         const device = this._manager.app.graphicsDevice;
         const gl = device.gl;
-<<<<<<< HEAD
-        
-=======
-
->>>>>>> eb766698
+
         if (!this._frameBufferSource) {
             // create frame buffer to read from
             this._frameBufferSource = gl.createFramebuffer();
