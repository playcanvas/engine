import { path } from '../core/path.js';
import { Tags } from '../core/tags.js';

import { EventHandler } from '../core/event-handler.js';

import { I18n } from '../i18n/i18n.js';

import { ABSOLUTE_URL } from './constants.js';
import { AssetVariants } from './asset-variants.js';

// auto incrementing number for asset ids
var assetIdCounter = -1;

var VARIANT_SUPPORT = {
    pvr: 'extCompressedTexturePVRTC',
    dxt: 'extCompressedTextureS3TC',
    etc2: 'extCompressedTextureETC',
    etc1: 'extCompressedTextureETC1',
    basis: 'canvas' // dummy, basis is always supported
};

var VARIANT_DEFAULT_PRIORITY = ['pvr', 'dxt', 'etc2', 'etc1', 'basis'];

/**
 * @class
 * @name pc.Asset
 * @augments pc.EventHandler
 * @classdesc An asset record of a file or data resource that can be loaded by the engine.
 * The asset contains three important fields:
 *
 * * `file`: contains the details of a file (filename, url) which contains the resource data, e.g. an image file for a texture asset.
 * * `data`: contains a JSON blob which contains either the resource data for the asset (e.g. material data) or additional data for the file (e.g. material mappings for a model).
 * * `options`: contains a JSON blob with handler-specific load options.
 * * `resource`: contains the final resource when it is loaded. (e.g. a {@link pc.StandardMaterial} or a {@link pc.Texture}).
 *
 * See the {@link pc.AssetRegistry} for details on loading resources from assets.
 * @description Create a new Asset record. Generally, Assets are created in the loading process and you won't need to create them by hand.
 * @param {string} name - A non-unique but human-readable name which can be later used to retrieve the asset.
 * @param {string} type - Type of asset. One of ["animation", "audio", "binary", "cubemap", "css", "font", "json", "html", "material", "model", "script", "shader", "text", "texture"]
 * @param {object} [file] - Details about the file the asset is made from. At the least must contain the 'url' field. For assets that don't contain file data use null.
 * @example
 * var file = {
 *     filename: "filename.txt",
 *     url: "/example/filename.txt"
 * };
 * @param {object} [data] - JSON object with additional data about the asset (e.g. for texture and model assets) or contains the asset data itself (e.g. in the case of materials)
 * @param {object} [options] - The asset handler options. For container options see {@link pc.ContainerHandler}
 * @param {boolean} [options.crossOrigin] - For use with texture resources. For browser-supported image formats only, enable cross origin.
 * @example
 * var asset = new pc.Asset("a texture", "texture", {
 *     url: "http://example.com/my/assets/here/texture.png"
 * });
 * @property {string} name The name of the asset
 * @property {number} id The asset id
 * @property {string} type The type of the asset. One of ["animation", "audio", "binary", "cubemap", "css", "font", "json", "html", "material", "model", "script", "shader", "text", "texture"]
 * @property {pc.Tags} tags Interface for tagging. Allows to find assets by tags using {@link pc.AssetRegistry#findByTag} method.
 * @property {object} file The file details or null if no file
 * @property {string} [file.url] The URL of the resource file that contains the asset data
<<<<<<< HEAD
 * @property {string} [file.filename] The filename of the resource file
 * @property {number} [file.size] The size of the resource file
 * @property {string} [file.hash] The MD5 hash of the resource file data and the Asset data field
 * @property {ArrayBuffer} [file.contents] Optional file contents. This is faster than wrapping the data
 * in a (base64 encoded) blob. Currently only used by container assets.
=======
 * @property {string} [file.filename] The filename of the resource file or null if no filename was set (e.g from using {@link pc.AssetRegistry#loadFromUrl})
 * @property {number} [file.size] The size of the resource file or null if no size was set (e.g from using {@link pc.AssetRegistry#loadFromUrl})
 * @property {string} [file.hash] The MD5 hash of the resource file data and the Asset data field or null if hash was set (e.g from using {@link pc.AssetRegistry#loadFromUrl})
>>>>>>> 30a4a1d5
 * @property {object} [data] Optional JSON data that contains either the complete resource data (e.g. in the case of a material) or additional data (e.g. in the case of a model it contains mappings from mesh to material)
 * @property {object} [options] - Optional JSON data that contains the asset handler options.
 * @property {object} resource A reference to the resource when the asset is loaded. e.g. a {@link pc.Texture} or a {@link pc.Model}
 * @property {Array} resources A reference to the resources of the asset when it's loaded. An asset can hold more runtime resources than one e.g. cubemaps
 * @property {boolean} preload If true the asset will be loaded during the preload phase of application set up.
 * @property {boolean} loaded True if the resource is loaded. e.g. if asset.resource is not null
 * @property {boolean} loading True if the resource is currently being loaded
 * @property {pc.AssetRegistry} registry The asset registry that this Asset belongs to
 */
function Asset(name, type, file, data, options) {
    EventHandler.call(this);

    this._id = assetIdCounter--;

    this.name = name || '';
    this.type = type;
    this.tags = new Tags(this);
    this._preload = false;

    this.variants = new AssetVariants(this);

    this._file = null;
    this._data = data || { };
    this.options = options || { };

    // This is where the loaded resource(s) will be
    this._resources = [];

    // a string-assetId dictionary that maps
    // locale to asset id
    this._i18n = {};

    // Is resource loaded
    this.loaded = false;
    this.loading = false;

    this.registry = null;

    if (file) this.file = file;
}
Asset.prototype = Object.create(EventHandler.prototype);
Asset.prototype.constructor = Asset;

/**
 * @event
 * @name pc.Asset#load
 * @description Fired when the asset has completed loading.
 * @param {pc.Asset} asset - The asset that was loaded.
 */

/**
 * @event
 * @name pc.Asset#remove
 * @description Fired when the asset is removed from the asset registry.
 * @param {pc.Asset} asset - The asset that was removed.
 */

/**
 * @event
 * @name pc.Asset#error
 * @description Fired if the asset encounters an error while loading.
 * @param {string} err - The error message.
 * @param {pc.Asset} asset - The asset that generated the error.
 */

/**
 * @event
 * @name pc.Asset#change
 * @description Fired when one of the asset properties `file`, `data`, `resource` or `resources` is changed.
 * @param {pc.Asset} asset - The asset that was loaded.
 * @param {string} property - The name of the property that changed.
 * @param {*} value - The new property value.
 * @param {*} oldValue - The old property value.
 */

/**
 * @event
 * @name pc.Asset#add:localized
 * @description Fired when we add a new localized asset id to the asset.
 * @param {string} locale - The locale.
 * @param {number} assetId - The asset id we added.
 */

/**
 * @event
 * @name pc.Asset#remove:localized
 * @description Fired when we remove a localized asset id from the asset.
 * @param {string} locale - The locale.
 * @param {number} assetId - The asset id we removed.
 */

Object.assign(Asset.prototype, {
    /**
     * @name pc.Asset#getFileUrl
     * @function
     * @description Return the URL required to fetch the file for this asset.
     * @returns {string} The URL.
     * @example
     * var assets = app.assets.find("My Image", "texture");
     * var img = "&lt;img src='" + assets[0].getFileUrl() + "'&gt;";
     */
    getFileUrl: function () {
        var file = this.getPreferredFile();

        if (!file || !file.url)
            return null;

        var url = file.url;

        if (this.registry && this.registry.prefix && !ABSOLUTE_URL.test(url))
            url = this.registry.prefix + url;

        // add file hash to avoid hard-caching problems
        if (this.type !== 'script' && file.hash) {
            var separator = url.indexOf('?') !== -1 ? '&' : '?';
            url += separator + 't=' + file.hash;
        }

        return url;
    },

    getPreferredFile: function () {
        if (!this.file)
            return null;

        if (this.type === 'texture' || this.type === 'textureatlas' || this.type === 'bundle') {
            var app = this.registry._loader._app;
            var device = app.graphicsDevice;

            for (var i = 0, len = VARIANT_DEFAULT_PRIORITY.length; i < len; i++) {
                var variant = VARIANT_DEFAULT_PRIORITY[i];
                // if the device supports the variant
                if (! device[VARIANT_SUPPORT[variant]]) continue;

                // if the variant exists in the asset then just return it
                if (this.file.variants[variant]) {
                    return this.file.variants[variant];
                }

                // if the variant does not exist but the asset is in a bundle
                // and the bundle contain assets with this variant then return the default
                // file for the asset
                if (app.enableBundles) {
                    var bundles = app.bundles.listBundlesForAsset(this);
                    if (! bundles) continue;

                    for (var j = 0, len2 = bundles.length; j < len2; j++) {
                        if (bundles[j].file && bundles[j].file.variants && bundles[j].file.variants[variant]) {
                            return this.file;
                        }
                    }
                }
            }
        }

        return this.file;
    },

    /**
     * @private
     * @function
     * @name pcAsset#getAbsoluteUrl
     * @description Construct an asset URL from this asset's location and a relative path
     * @param {string} relativePath - The relative path to be concatenated to this asset's base url
     * @returns {string} Resulting URL of the asset
     */
    getAbsoluteUrl: function (relativePath) {
        var base = path.getDirectory(this.file.url);
        return path.join(base, relativePath);
    },

    /**
     * @private
     * @function
     * @name pc.Asset#getLocalizedAssetId
     * @param {string} locale - The desired locale e.g. Ar-AR.
     * @description Returns the asset id of the asset that corresponds to the specified locale.
     * @returns {number} An asset id or null if there is no asset specified for the desired locale.
     */
    getLocalizedAssetId: function (locale) {
        // tries to find either the desired locale or a fallback locale
        locale = I18n.findAvailableLocale(locale, this._i18n);
        return this._i18n[locale] || null;
    },

    /**
     * @private
     * @function
     * @name pc.Asset#addLocalizedAssetId
     * @param {string} locale - The locale e.g. Ar-AR.
     * @param {number} assetId - The asset id.
     * @description Adds a replacement asset id for the specified locale. When the locale in {@link pc.Application#i18n} changes then
     * references to this asset will be replaced with the specified asset id. (Currently only supported by the {@link pc.ElementComponent}).
     */
    addLocalizedAssetId: function (locale, assetId) {
        this._i18n[locale] = assetId;
        this.fire('add:localized', locale, assetId);
    },

    /**
     * @private
     * @function
     * @name pc.Asset#removeLocalizedAssetId
     * @param {string} locale - The locale e.g. Ar-AR.
     * @description Removes a localized asset.
     */
    removeLocalizedAssetId: function (locale) {
        var assetId = this._i18n[locale];
        if (assetId) {
            delete this._i18n[locale];
            this.fire('remove:localized', locale, assetId);
        }
    },

    /**
     * @function
     * @name pc.Asset#ready
     * @description Take a callback which is called as soon as the asset is loaded. If the asset is already loaded the callback is called straight away.
     * @param {pc.callbacks.AssetReady} callback - The function called when the asset is ready. Passed the (asset) arguments.
     * @param {object} [scope] - Scope object to use when calling the callback.
     * @example
     * var asset = app.assets.find("My Asset");
     * asset.ready(function (asset) {
     *   // asset loaded
     * });
     * app.assets.load(asset);
     */
    ready: function (callback, scope) {
        scope = scope || this;

        if (this.resource) {
            callback.call(scope, this);
        } else {
            this.once("load", function (asset) {
                callback.call(scope, asset);
            });
        }
    },

    reload: function () {
        // no need to be reloaded
        if (this.loaded) {
            this.loaded = false;
            this.registry.load(this);
        }
    },

    /**
     * @function
     * @name pc.Asset#unload
     * @description Destroys the associated resource and marks asset as unloaded.
     * @example
     * var asset = app.assets.find("My Asset");
     * asset.unload();
     * // asset.resource is null
     */
    unload: function () {
        if (!this.loaded && this._resources.length === 0)
            return;

        this.fire('unload', this);
        this.registry.fire('unload:' + this.id, this);

        var old = this._resources;

        // clear resources on the asset
        this.resources = [];
        this.loaded = false;

        // remove resource from loader cache
        if (this.file) {
            this.registry._loader.clearCache(this.getFileUrl(), this.type);
        }

        // destroy resources
        for (var i = 0; i < old.length; ++i) {
            var resource = old[i];
            if (resource && resource.destroy) {
                resource.destroy();
            }
        }
    }
});

Object.defineProperty(Asset.prototype, 'id', {
    get: function () {
        return this._id;
    },

    set: function (value) {
        this._id = value;
    }
});

Object.defineProperty(Asset.prototype, 'file', {
    get: function () {
        return this._file;
    },

    set: function (value) {
        // fire change event when the file changes
        // so that we reload it if necessary
        // set/unset file property of file hash been changed
        var key;
        var valueAsBool = !!value;
        var fileAsBool = !!this._file;
        if (valueAsBool !== fileAsBool || (value && this._file && value.hash !== this._file)) {
            if (value) {
                if (!this._file)
                    this._file = { };

                this._file.url = value.url;
                this._file.filename = value.filename;
                this._file.hash = value.hash;
                this._file.size = value.size;
                this._file.variants = this.variants;
                this._file.contents = value.contents;

                if (value.hasOwnProperty('variants')) {
                    this.variants.clear();

                    if (value.variants) {
                        for (key in value.variants) {
                            if (!value.variants[key])
                                continue;

                            this.variants[key] = value.variants[key];
                        }
                    }
                }

                this.fire('change', this, 'file', this._file, this._file);
                this.reload();
            } else {
                this._file = null;
                this.variants.clear();
            }
        } else if (value && this._file && value.hasOwnProperty('variants')) {
            this.variants.clear();

            if (value.variants) {
                for (key in value.variants) {
                    if (!value.variants[key])
                        continue;

                    this.variants[key] = value.variants[key];
                }
            }
        }
    }
});

Object.defineProperty(Asset.prototype, 'data', {
    get: function () {
        return this._data;
    },

    set: function (value) {
        // fire change event when data changes
        // because the asset might need reloading if that happens
        var old = this._data;
        this._data = value;
        if (value !== old) {
            this.fire('change', this, 'data', value, old);

            if (this.loaded)
                this.registry._loader.patch(this, this.registry);
        }
    }
});

Object.defineProperty(Asset.prototype, 'resource', {
    get: function () {
        return this._resources[0];
    },

    set: function (value) {
        var _old = this._resources[0];
        this._resources[0] = value;
        this.fire('change', this, 'resource', value, _old);
    }
});

Object.defineProperty(Asset.prototype, 'resources', {
    get: function () {
        return this._resources;
    },

    set: function (value) {
        var _old = this._resources;
        this._resources = value;
        this.fire('change', this, 'resources', value, _old);
    }
});

Object.defineProperty(Asset.prototype, 'preload', {
    get: function () {
        return this._preload;
    },
    set: function (value) {
        value = !!value;
        if (this._preload === value)
            return;

        this._preload = value;
        if (this._preload && !this.loaded && !this.loading && this.registry)
            this.registry.load(this);
    }
});

Object.defineProperty(Asset.prototype, 'loadFaces', {
    get: function () {
        return this._loadFaces;
    },
    set: function (value) {
        value = !!value;
        if (!this.hasOwnProperty('_loadFaces') || value !== this._loadFaces) {
            this._loadFaces = value;

            // the loadFaces property should be part of the asset data block
            // because changing the flag should result in asset patch being invoked.
            // here we must invoke it manually instead.
            if (this.loaded)
                this.registry._loader.patch(this, this.registry);
        }
    }
});

export { Asset };<|MERGE_RESOLUTION|>--- conflicted
+++ resolved
@@ -56,17 +56,11 @@
  * @property {pc.Tags} tags Interface for tagging. Allows to find assets by tags using {@link pc.AssetRegistry#findByTag} method.
  * @property {object} file The file details or null if no file
  * @property {string} [file.url] The URL of the resource file that contains the asset data
-<<<<<<< HEAD
- * @property {string} [file.filename] The filename of the resource file
- * @property {number} [file.size] The size of the resource file
- * @property {string} [file.hash] The MD5 hash of the resource file data and the Asset data field
- * @property {ArrayBuffer} [file.contents] Optional file contents. This is faster than wrapping the data
- * in a (base64 encoded) blob. Currently only used by container assets.
-=======
  * @property {string} [file.filename] The filename of the resource file or null if no filename was set (e.g from using {@link pc.AssetRegistry#loadFromUrl})
  * @property {number} [file.size] The size of the resource file or null if no size was set (e.g from using {@link pc.AssetRegistry#loadFromUrl})
  * @property {string} [file.hash] The MD5 hash of the resource file data and the Asset data field or null if hash was set (e.g from using {@link pc.AssetRegistry#loadFromUrl})
->>>>>>> 30a4a1d5
+ * @property {ArrayBuffer} [file.contents] Optional file contents. This is faster than wrapping the data
+ * in a (base64 encoded) blob. Currently only used by container assets.
  * @property {object} [data] Optional JSON data that contains either the complete resource data (e.g. in the case of a material) or additional data (e.g. in the case of a model it contains mappings from mesh to material)
  * @property {object} [options] - Optional JSON data that contains the asset handler options.
  * @property {object} resource A reference to the resource when the asset is loaded. e.g. a {@link pc.Texture} or a {@link pc.Model}
