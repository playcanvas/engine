'use strict';

/**
 * @name callbacks
 * @namespace
 * @description Namespace for callback definitions.
 */

/**
 * @callback callbacks.HandleEvent
 * @description Callback used by {@link EventHandler} functions. Note the callback is limited to 8 arguments.
 * @param {*} [arg1] - First argument that is passed from caller.
 * @param {*} [arg2] - Second argument that is passed from caller.
 * @param {*} [arg3] - Third argument that is passed from caller.
 * @param {*} [arg4] - Fourth argument that is passed from caller.
 * @param {*} [arg5] - Fifth argument that is passed from caller.
 * @param {*} [arg6] - Sixth argument that is passed from caller.
 * @param {*} [arg7] - Seventh argument that is passed from caller.
 * @param {*} [arg8] - Eighth argument that is passed from caller.
 */

/**
 * @callback callbacks.LoadAsset
 * @description Callback used by {@link AssetRegistry#loadFromUrl} and called when an asset is loaded (or an error occurs).
 * @param {string|null} err - The error message is null if no errors were encountered.
 * @param {Asset} [asset] - The loaded asset if no errors were encountered.
 */

/**
 * @callback callbacks.FilterAsset
 * @description Callback used by {@link AssetRegistry#filter} to filter assets.
 * @param {Asset} asset - The current asset to filter.
 * @returns {boolean} Return `true` to include asset to result list.
 */

/**
 * @callback callbacks.AssetReady
 * @description Callback used by {@link Asset#ready} and called when an asset is ready.
 * @param {Asset} asset - The ready asset.
 */

/**
 * @callback callbacks.ConfigureApp
 * @description Callback used by {@link Application#configure} when configuration file is loaded and parsed (or an error occurs).
 * @param {string|null} err - The error message in the case where the loading or parsing fails.
 */

/**
 * @callback callbacks.PreloadApp
 * @description Callback used by {@link Application#preload} when all assets (marked as 'preload') are loaded.
 */

/**
<<<<<<< HEAD
 * @callback pc.callbacks.LoadSceneData
 * @description Callback used by {@link pc.SceneRegistry.loadSceneData}.
 * @param {string|null} err - The error message in the case where the loading or parsing fails.
 * @param {pc.SceneRegistryItem} [sceneItem] - The scene registry item if no errors were encountered.
 */

/**
 * @callback pc.callbacks.UnloadSceneData
 * @description Callback used by {@link pc.SceneRegistry.loadSceneData}.
 * @param {string|null} err - The error message in the case where the loading or parsing fails.
 * @param {pc.SceneRegistryItem} [sceneItem] - The scene registry item if no errors were encountered.
 */

/**
 * @callback pc.callbacks.LoadHierarchy
 * @description Callback used by {@link pc.SceneRegistry#loadSceneHierarchy}.
=======
 * @callback callbacks.LoadHierarchy
 * @description Callback used by {@link SceneRegistry#loadSceneHierarchy}.
>>>>>>> f2708579
 * @param {string|null} err - The error message in the case where the loading or parsing fails.
 * @param {Entity} [entity] - The loaded root entity if no errors were encountered.
 */

/**
 * @callback callbacks.LoadSettings
 * @description Callback used by {@link SceneRegistry#loadSceneSettings}.
 * @param {string|null} err - The error message in the case where the loading or parsing fails.
 */

/**
 * @callback callbacks.LoadScene
 * @description Callback used by {@link SceneRegistry#loadScene}.
 * @param {string|null} err - The error message in the case where the loading or parsing fails.
 * @param {Entity} [entity] - The loaded root entity if no errors were encountered.
 */

/**
 * @callback callbacks.CalculateMatrix
 * @description Callback used by {@link CameraComponent#calculateTransform} and {@link CameraComponent#calculateProjection}.
 * @param {Mat4} transformMatrix - Output of the function.
 * @param {number} view - Type of view. Can be {@link VIEW_CENTER}, {@link VIEW_LEFT} or {@link VIEW_RIGHT}. Left and right are only used in stereo rendering.
 */

/**
 * @callback callbacks.CalculateSortDistance
 * @description Callback used by {@link Layer} to calculate the "sort distance" for a {@link MeshInstance}, which determines its place in the render order.
 * @param {MeshInstance} meshInstance - The mesh instance.
 * @param {Vec3} cameraPosition - The position of the camera.
 * @param {Vec3} cameraForward - The forward vector of the camera.
 */

/**
 * @callback callbacks.VrCamera
 * @description Callback used by {@link CameraComponent#enterVr} and {@link CameraComponent#exitVr}.
 * @param {string|null} err - On success it is null on failure it is the error message.
 */

/**
 * @private
 * @callback callbacks.CreateScript
 * @description Callback used by {@link script.create}.
 * @param {Application} app - The application.
 * @returns {object} Return the Type of the script resource to be instanced for each Entity.
 */

/**
 * @callback callbacks.CreateScreen
 * @description Callback used by {@link script.createLoadingScreen}.
 * @param {Application} app - The application.
 */

/**
 * @callback callbacks.LockMouse
 * @description Callback used by {@link Mouse#enablePointerLock} and {@link Application#disablePointerLock}.
 */

/**
 * @callback callbacks.HttpResponse
 * @description Callback used by {@link Http#get}, {@link Http#post}, {@link Http#put}, {@link Http#del}, and {@link Http#request}.
 * @param {number|string|Error|null} err - The error code, message, or exception in the case where the request fails.
 * @param {*} [response] - The response data if no errors were encountered. (format depends on response type: text, Object, ArrayBuffer, XML).
 */

/**
 * @callback callbacks.ResourceHandler
 * @description Callback used by {@link ResourceHandler#load} when a resource is loaded (or an error occurs).
 * @param {string|null} err - The error message in the case where the load fails.
 * @param {*} [response] - The raw data that has been successfully loaded.
 */

/**
 * @callback callbacks.ResourceLoader
 * @description Callback used by {@link ResourceLoader#load} when a resource is loaded (or an error occurs).
 * @param {string|null} err - The error message in the case where the load fails.
 * @param {*} [resource] - The resource that has been successfully loaded.
 */

/**
 * @callback callbacks.AddParser
 * @description Callback used by {@link ModelHandler#addParser} to decide on which parser to use.
 * @param {string} url - The resource url.
 * @param {object} data - The raw model data.
 * @returns {boolean} Return true if this parser should be used to parse the data into a {@link Model}.
 */

/**
 * @callback callbacks.FindNode
 * @description Callback used by {@link GraphNode#find} and {@link GraphNode#findOne} to search through a graph node and all of its descendants.
 * @param {GraphNode} node - The current graph node.
 * @returns {boolean} Returning `true` will result in that node being returned from {@link GraphNode#find} or {@link GraphNode#findOne}.
 */

/**
 * @callback callbacks.ForEach
 * @description Callback used by {@link GraphNode#forEach} to iterate through a graph node and all of its descendants.
 * @param {GraphNode} node - The current graph node.
 */

/**
 * @callback callbacks.UpdateShader
 * @description Callback used by {@link StandardMaterial#onUpdateShader}.
 * @param {object} options - An object with shader generator settings (based on current material and scene properties), that you can change and then return.
 * Properties of the object passed into this function are documented in {@link StandardMaterial#onUpdateShader}.
 * @returns {object} Returned settings will be used by the shader.
 */

/**
 * @private
 * @callback callbacks.VrDisplay
 * @description Callback used by {@link VrDisplay#requestPresent} and {@link VrDisplay#exitPresent}.
 * @param {string|null} err - The error message if presenting fails, or null if the call succeeds.
 */

/**
 * @private
 * @callback callbacks.VrFrame
 * @description Callback used by {@link VrDisplay#requestAnimationFrame}.
 */

/**
 * @callback callbacks.XrError
 * @description Callback used by {@link XrManager#endXr} and {@link XrManager#startXr}.
 * @param {Error|null} err - The Error object or null if operation was successfull.
 */

/**
 * @callback callbacks.XrHitTestStart
 * @description Callback used by {@link XrHitTest#start} and {@link XrHitTest#startForInputSource}.
 * @param {Error|null} err - The Error object if failed to create hit test source or null.
 * @param {XrHitTestSource|null} hitTestSource - object that provides access to hit results against real world geometry.
 */<|MERGE_RESOLUTION|>--- conflicted
+++ resolved
@@ -51,27 +51,22 @@
  */
 
 /**
-<<<<<<< HEAD
- * @callback pc.callbacks.LoadSceneData
- * @description Callback used by {@link pc.SceneRegistry.loadSceneData}.
- * @param {string|null} err - The error message in the case where the loading or parsing fails.
- * @param {pc.SceneRegistryItem} [sceneItem] - The scene registry item if no errors were encountered.
- */
-
-/**
- * @callback pc.callbacks.UnloadSceneData
- * @description Callback used by {@link pc.SceneRegistry.loadSceneData}.
- * @param {string|null} err - The error message in the case where the loading or parsing fails.
- * @param {pc.SceneRegistryItem} [sceneItem] - The scene registry item if no errors were encountered.
- */
-
-/**
- * @callback pc.callbacks.LoadHierarchy
- * @description Callback used by {@link pc.SceneRegistry#loadSceneHierarchy}.
-=======
+ * @callback callbacks.LoadSceneData
+ * @description Callback used by {@link SceneRegistry.loadSceneData}.
+ * @param {string|null} err - The error message in the case where the loading or parsing fails.
+ * @param {SceneRegistryItem} [sceneItem] - The scene registry item if no errors were encountered.
+ */
+
+/**
+ * @callback callbacks.UnloadSceneData
+ * @description Callback used by {@link SceneRegistry.loadSceneData}.
+ * @param {string|null} err - The error message in the case where the loading or parsing fails.
+ * @param {SceneRegistryItem} [sceneItem] - The scene registry item if no errors were encountered.
+ */
+
+/**
  * @callback callbacks.LoadHierarchy
  * @description Callback used by {@link SceneRegistry#loadSceneHierarchy}.
->>>>>>> f2708579
  * @param {string|null} err - The error message in the case where the loading or parsing fails.
  * @param {Entity} [entity] - The loaded root entity if no errors were encountered.
  */
