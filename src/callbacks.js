'use strict';

/**
 * @name pc.callbacks
 * @namespace
 * @description Namespace for callback definitions.
 */

/**
 * @callback pc.callbacks.HandleEvent
 * @description Callback used by {@link pc.events} functions. Note the callback is limited to 8 arguments.
 * @param {*} [arg1] - First argument that is passed from caller.
 * @param {*} [arg2] - Second argument that is passed from caller.
 * @param {*} [arg3] - Third argument that is passed from caller.
 * @param {*} [arg4] - Fourth argument that is passed from caller.
 * @param {*} [arg5] - Fifth argument that is passed from caller.
 * @param {*} [arg6] - Sixth argument that is passed from caller.
 * @param {*} [arg7] - Seventh argument that is passed from caller.
 * @param {*} [arg8] - Eighth argument that is passed from caller.
 */

/**
 * @callback pc.callbacks.LoadAsset
 * @description Callback used by {@link pc.AssetRegistry#loadFromUrl} and called when an asset is loaded (or an error occurs).
 * @param {string|null} err - The error message is null if no errors were encountered.
 * @param {pc.Asset} [asset] - The loaded asset if no errors were encountered.
 */

/**
 * @callback pc.callbacks.FilterAsset
 * @description Callback used by {@link pc.AssetRegistry#filter} to filter assets.
 * @param {pc.Asset} asset - The current asset to filter.
 * @returns {boolean} Return `true` to include asset to result list.
 */

/**
 * @callback pc.callbacks.AssetReady
 * @description Callback used by {@link pc.Asset#ready} and called when an asset is ready.
 * @param {pc.Asset} asset - The ready asset.
 */

/**
 * @callback pc.callbacks.ConfigureApp
 * @description Callback used by {@link pc.Application#configure} when configuration file is loaded and parsed (or an error occurs).
 * @param {string|null} err - The error message in the case where the loading or parsing fails.
 */

/**
 * @callback pc.callbacks.PreloadApp
 * @description Callback used by {@link pc.Application#preload} when all assets (marked as 'preload') are loaded.
 */

/**
 * @callback pc.callbacks.LoadHierarchy
 * @description Callback used by {@link pc.Application#loadSceneHierarchy}.
 * @param {string|null} err - The error message in the case where the loading or parsing fails.
 * @param {pc.Entity} [entity] - The loaded root entity if no errors were encountered.
 */

/**
 * @callback pc.callbacks.LoadSettings
 * @description Callback used by {@link pc.Application#loadSceneSettings}.
 * @param {string|null} err - The error message in the case where the loading or parsing fails.
 */

/**
 * @private
 * @callback pc.callbacks.LoadScene
 * @description Callback used by {@link pc.Application#loadScene}.
 * @param {string|null} err - The error message in the case where the loading or parsing fails.
 * @param {pc.Entity} [entity] - The loaded root entity if no errors were encountered.
 */

/**
 * @callback pc.callbacks.CalculateMatrix
 * @description Callback used by {@link pc.CameraComponent#calculateTransform} and {@link pc.CameraComponent#calculateProjection}.
 * @param {pc.Mat4} transformMatrix - Output of the function.
 * @param {number} view - Type of view. Can be pc.VIEW_CENTER, pc.VIEW_LEFT or pc.VIEW_RIGHT. Left and right are only used in stereo rendering.
 */

/**
 * @callback pc.callbacks.CalculateSortDistance
 * @description Callback used by {@link pc.Layer} to calculate the "sort distance" for a {@link pc.MeshInstance}, which determines its place in the render order.
 * @param {pc.MeshInstance} meshInstance - The mesh instance.
 * @param {pc.Vec3} cameraPosition - The position of the camera.
 * @param {pc.Vec3} cameraForward - The forward vector of the camera.
 */

/**
<<<<<<< HEAD
=======
 * @callback pc.callbacks.VrCamera
 * @description Callback used by {@link pc.CameraComponent#enterVr} and {@link pc.CameraComponent#exitVr}.
 * @param {string|null} err - On success it is null on failure it is the error message.
 */

/**
>>>>>>> b862aa71
 * @private
 * @callback pc.callbacks.CreateScript
 * @description Callback used by {@link pc.script.create}.
 * @param {pc.Application} app - The application.
 * @returns {object} Return the Type of the script resource to be instanced for each Entity.
 */

/**
 * @callback pc.callbacks.CreateScreen
 * @description Callback used by {@link pc.script.createLoadingScreen}.
 * @param {pc.Application} app - The application.
 */

/**
 * @callback pc.callbacks.LockMouse
 * @description Callback used by {@link pc.Mouse#enablePointerLock} and {@link pc.Application#disablePointerLock}.
 */

/**
 * @callback pc.callbacks.HttpResponse
 * @description Callback used by {@link pc.Http#get}, {@link pc.Http#post}, {@link pc.Http#put}, {@link pc.Http#del}, and {@link pc.Http#request}.
 * @param {number|string|Error|null} err - The error code, message, or exception in the case where the request fails.
 * @param {*} [response] - The response data if no errors were encountered. (format depends on response type: text, Object, ArrayBuffer, XML).
 */

/**
 * @callback pc.callbacks.ResourceHandler
 * @description Callback used by {@link pc.ResourceHandler#load} when a resource is loaded (or an error occurs).
 * @param {string|null} err - The error message in the case where the load fails.
 * @param {*} [response] - The raw data that has been successfully loaded.
 */

/**
 * @callback pc.callbacks.ResourceLoader
 * @description Callback used by {@link pc.ResourceLoader#load} when a resource is loaded (or an error occurs).
 * @param {string|null} err - The error message in the case where the load fails.
 * @param {*} [resource] - The resource that has been successfully loaded.
 */

/**
 * @callback pc.callbacks.AddParser
 * @description Callback used by {@link pc.ModelHandler#addParser} to decide on which parser to use.
 * @param {string} url - The resource url.
 * @param {object} data - The raw model data.
 * @returns {boolean} Return true if this parser should be used to parse the data into a {@link pc.Model}.
 */

/**
 * @callback pc.callbacks.FindNode
 * @description Callback used by {@link pc.GraphNode#find} and {@link pc.GraphNode#findOne} to search through a graph node and all of its descendants.
 * @param {pc.GraphNode} node - The current graph node.
 * @returns {boolean} Returning `true` will result in that node being returned from {@link pc.GraphNode#find} or {@link pc.GraphNode#findOne}.
 */

/**
 * @callback pc.callbacks.ForEach
 * @description Callback used by {@link pc.GraphNode#forEach} to iterate through a graph node and all of its descendants.
 * @param {pc.GraphNode} node - The current graph node.
 */

/**
 * @callback pc.callbacks.UpdateShader
 * @description Callback used by {@link pc.StandardMaterial#onUpdateShader}.
 * @param {object} options - An object with shader generator settings (based on current material and scene properties), that you can change and then return.
 * Properties of the object passed into this function are documented in {@link pc.StandardMaterial#onUpdateShader}.
 * @returns {object} Returned settings will be used by the shader.
 */

/**
<<<<<<< HEAD
 * @callback pc.callbacks.XrError
 * @description Callback used by {@link pc.XrManager#endXr} and {@link pc.XrManager#startXr}.
 * @param {Error|Null} err The Error object or null if operation was successfull.
=======
 * @callback pc.callbacks.VrDisplay
 * @description Callback used by {@link pc.VrDisplay#requestPresent} and {@link pc.VrDisplay#exitPresent}.
 * @param {string|null} err - The error message if presenting fails, or null if the call succeeds.
 */

/**
 * @callback pc.callbacks.VrFrame
 * @description Callback used by {@link pc.VrDisplay#requestAnimationFrame}.
>>>>>>> b862aa71
 */<|MERGE_RESOLUTION|>--- conflicted
+++ resolved
@@ -87,15 +87,6 @@
  */
 
 /**
-<<<<<<< HEAD
-=======
- * @callback pc.callbacks.VrCamera
- * @description Callback used by {@link pc.CameraComponent#enterVr} and {@link pc.CameraComponent#exitVr}.
- * @param {string|null} err - On success it is null on failure it is the error message.
- */
-
-/**
->>>>>>> b862aa71
  * @private
  * @callback pc.callbacks.CreateScript
  * @description Callback used by {@link pc.script.create}.
@@ -165,18 +156,7 @@
  */
 
 /**
-<<<<<<< HEAD
  * @callback pc.callbacks.XrError
  * @description Callback used by {@link pc.XrManager#endXr} and {@link pc.XrManager#startXr}.
  * @param {Error|Null} err The Error object or null if operation was successfull.
-=======
- * @callback pc.callbacks.VrDisplay
- * @description Callback used by {@link pc.VrDisplay#requestPresent} and {@link pc.VrDisplay#exitPresent}.
- * @param {string|null} err - The error message if presenting fails, or null if the call succeeds.
- */
-
-/**
- * @callback pc.callbacks.VrFrame
- * @description Callback used by {@link pc.VrDisplay#requestAnimationFrame}.
->>>>>>> b862aa71
  */