import { path } from '../core/path.js';

import { http, Http } from '../net/http.js';

import { Asset } from '../asset/asset.js';

import { GlbParser } from './parser/glb-parser.js';

/**
 * @class
 * @name pc.ContainerResource
 * @classdesc Container for a list of animations, images, textures, materials, models, nodes, scenes, default scene
 * cameras and lights. Entities in scene hierarchies will have model, camera and light components attached to them.
 * Animation components have to be added manually (using nodeAnimations) as either pc.AnimComponent or pc.AnimationComponent.
 * @param {object} data - The loaded GLB data.
 * @property {pc.Entity|null} scene Root entity of the default GLB scene.
 * @property {pc.Entity[]} scenes Root entities of scenes indexed by GLB scenes.
 * @property {pc.CameraComponent[]} cameras Instanced camera components, does not match index of GLB cameras.
 * @property {pc.LightComponent[]} lights Instanced light components, does not match index of GLB lights.
 * @property {pc.Entity[]} nodes Entities indexed by GLB nodes.
 * @property {pc.Asset[]} materials Material assets indexed by GLB materials.
 * @property {pc.Asset[]} textures Texture assets indexed by GLB textures.
 * @property {pc.Asset[]} images Texture assets indexed by GLB images.
 * @property {pc.Asset[]} animations Animation assets indexed by GLB animations.
 * @property {number[][]} nodeAnimations Animation asset indices indexed by GLB nodes.
 * @property {pc.Asset[]} models Model assets indexed by GLB meshes.
 * @property {pc.AssetRegistry} registry The asset registry.
 */
function ContainerResource(data) {
    this.data = data;
    this.scene = null;
    this.scenes = [];
    this.cameras = [];
    this.lights = [];
    this.nodes = [];
    this.materials = [];
    this.textures = [];
    this.images = [];
    this.animations = [];
    this.nodeAnimations = [];
    this.models = [];
    this._nodeModels = [];
    this.registry = null;
}

Object.assign(ContainerResource.prototype, {
    destroy: function () {

        var registry = this.registry;

        var destroyAsset = function (asset) {
            registry.remove(asset);
            asset.unload();
        };

        var destroyAssets = function (assets) {
            assets.forEach(function (asset) {
                if (asset) {
                    destroyAsset(asset);
                }
            });
        };

        // destroy entities
        if (this.scene) {
            this.scene.destroy();
            this.scene = null;
        }

        if (this.scenes) {
            this.scenes.forEach(function (scene) {
                scene.destroy();
            });
            this.scenes = null;
        }

        if (this.cameras) {
            this.cameras = null;
        }

        if (this.lights) {
            this.lights = null;
        }

        if (this.nodes) {
            this.nodes.forEach(function (node) {
                node.destroy();
            });
            this.nodes = null;
        }

        // unload and destroy assets
        if (this.animations) {
            destroyAssets(this.animations);
            this.animations = null;
        }

        if (this.nodeAnimations) {
            this.nodeAnimations = null;
        }

        if (this.models) {
            destroyAssets(this.models);
            this.models = null;
        }

        if (this._nodeModels) {
            destroyAssets(this._nodeModels);
            this._nodeModels = null;
        }

        if (this.images) {
            // This will destroy all textures as well, since they are a subset of images
            destroyAssets(this.images);
            this.images = null;
            this.textures = null;
        }

        if (this.materials) {
            destroyAssets(this.materials);
            this.materials = null;
        }

        this.data = null;
        this.assets = null;
    }
});

/**
 * @class
 * @name pc.ContainerHandler
 * @implements {pc.ResourceHandler}
 * @classdesc Loads files that contain multiple resources. For example glTF files can contain
<<<<<<< HEAD
 * textures, scenes, animations and more.
 * The asset options object can be used for passing in load time callbacks to handle the various resources
 * at different stages of loading as follows:
=======
 * textures, models and animations.
 * The asset options object can be used to pass load time callbacks for handling the various resources
 * at different stages of loading. The table below lists the resource types and the corresponding
 * supported process functions.
>>>>>>> 608ad9fb
 * ```
 * |---------------------------------------------------------------------|
 * |  resource   |  preprocess |   process   |processAsync | postprocess |
 * |-------------+-------------+-------------+-------------+-------------|
 * | global      |      x      |             |             |      x      |
 * | node        |      x      |      x      |             |      x      |
 * | scene       |      x      |      x      |             |      x      |
 * | camera      |      x      |      x      |             |      x      |
 * | animation   |      x      |             |             |      x      |
 * | material    |      x      |      x      |             |      x      |
 * | texture     |      x      |             |      x      |      x      |
 * | buffer      |      x      |             |      x      |      x      |
 * | bufferView  |      x      |             |      x      |      x      |
 * |---------------------------------------------------------------------|
 * ```
 * For example, to receive a texture preprocess callback:
 * ```javascript
 * var containerAsset = new pc.Asset(filename, 'container', { url: url, filename: filename }, null, {
 *     texture: {
 *         preprocess: function (gltfTexture) { console.log("texture preprocess"); }
 *     },
 * });
 * ```
 * @param {pc.GraphicsDevice} device - The graphics device that will be rendering.
 * @param {pc.StandardMaterial} defaultMaterial - The shared default material that is used in any place that a material is not specified.
 */
function ContainerHandler(device, defaultMaterial) {
    this._device = device;
    this._defaultMaterial = defaultMaterial;
}

Object.assign(ContainerHandler.prototype, {
    _getUrlWithoutParams: function (url) {
        return url.indexOf('?') >= 0 ? url.split('?')[0] : url;
    },

    load: function (url, callback, asset) {
        if (typeof url === 'string') {
            url = {
                load: url,
                original: url
            };
        }

        var options = {
            responseType: Http.ResponseType.ARRAY_BUFFER,
            retry: false
        };

        var self = this;

        // parse downloaded file data
        var parseData = function (arrayBuffer) {
            GlbParser.parseAsync(self._getUrlWithoutParams(url.original),
                                 path.extractPath(url.load),
                                 arrayBuffer,
                                 self._device,
                                 self._defaultMaterial,
                                 asset.registry,
                                 asset.options,
                                 function (err, result) {
                                     if (err) {
                                         callback(err);
                                     } else {
                                         // return everything
                                         callback(null, new ContainerResource(result));
                                     }
                                 });
        };

        if (asset && asset.file && asset.file.contents) {
            // file data supplied by caller
            parseData(asset.file.contents);
        } else {
            // data requires download
            http.get(url.load, options, function (err, response) {
                if (!callback)
                    return;

                if (err) {
                    callback("Error loading model: " + url.original + " [" + err + "]");
                } else {
                    parseData(response);
                }
            });
        }
    },

    open: function (url, data, asset) {
        return data;
    },

    // Create assets to wrap the loaded engine resources - models, materials, textures and animations.
    patch: function (asset, assets) {
        var createAsset = function (type, resource, index) {
            var subAsset = new Asset(asset.name + '/' + type + '/' + index, type, {
                url: ''
            });
            subAsset.resource = resource;
            subAsset.loaded = true;
            assets.add(subAsset);
            return subAsset;
        };

        var container = asset.resource;
        var data = container.data;

        // create model assets
        var modelAssets = data.models.map(function (model, index) {
            return createAsset('model', model, index);
        });

        // create node model assets
        var nodeModelAssets = data.nodeModels.map(function (model, index) {
            return model !== null ? createAsset('model', model, index) : null;
        });

        // create material assets
        var materialAssets = data.materials.map(function (material, index) {
            return createAsset('material', material, index);
        });

        // create animation assets
        var animationAssets = data.animations.map(function (animation, index) {
            return createAsset('animation', animation, index);
        });

        // add model components to nodes
        data.nodes.forEach(function (node, nodeIndex) {
            var modelAsset = nodeModelAssets[nodeIndex];
            if (modelAsset !== null) {
                node.addComponent('model', {
                    type: 'asset',
                    asset: modelAsset
                });
            }
        });

        container.data = null;                      // since assets are created, release GLB data
        container.scene = data.scene;
        container.scenes = data.scenes;
        container.cameras = data.cameras;
        container.lights = data.lights;
        container.nodes = data.nodes;
        container.materials = materialAssets;
        container.textures = data.textures;         // texture assets are created in parser
        container.images = data.images;             // texture assets are created in parser
        container.animations = animationAssets;
        container.nodeAnimations = data.nodeAnimations;
        container.models = modelAssets;
        container._nodeModels = nodeModelAssets;    // keep model refs for when container is destroyed
        container.registry = assets;
    }
});

export { ContainerHandler, ContainerResource };<|MERGE_RESOLUTION|>--- conflicted
+++ resolved
@@ -131,16 +131,10 @@
  * @name pc.ContainerHandler
  * @implements {pc.ResourceHandler}
  * @classdesc Loads files that contain multiple resources. For example glTF files can contain
-<<<<<<< HEAD
- * textures, scenes, animations and more.
- * The asset options object can be used for passing in load time callbacks to handle the various resources
- * at different stages of loading as follows:
-=======
- * textures, models and animations.
+ * textures, scenes and animations.
  * The asset options object can be used to pass load time callbacks for handling the various resources
  * at different stages of loading. The table below lists the resource types and the corresponding
  * supported process functions.
->>>>>>> 608ad9fb
  * ```
  * |---------------------------------------------------------------------|
  * |  resource   |  preprocess |   process   |processAsync | postprocess |
