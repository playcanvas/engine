import { path } from '../core/path.js';
import { GlbParser } from './parser/glb-parser.js';

/** @typedef {import('../framework/entity.js').Entity} Entity */
/** @typedef {import('../framework/app-base.js').AppBase} AppBase */
/** @typedef {import('./handler.js').ResourceHandler} ResourceHandler */
/** @typedef {import('./handler.js').ResourceHandlerCallback} ResourceHandlerCallback */

/**
 * @interface
 * @name ContainerResource
 * @description Container for a list of animations, textures, materials, renders and a model.
 */
class ContainerResource {
    /**
     * Instantiates an entity with a model component.
     *
     * @param {object} [options] - The initialization data for the model component type
     * {@link ModelComponent}.
     * @returns {Entity} A single entity with a model component. Model component internally
     * contains a hierarchy based on {@link GraphNode}.
     * @example
     * // load a glb file and instantiate an entity with a model component based on it
     * app.assets.loadFromUrl("statue.glb", "container", function (err, asset) {
     *     var entity = asset.resource.instantiateModelEntity({
     *         castShadows: true
     *     });
     *     app.root.addChild(entity);
     * });
     */
    instantiateModelEntity(options) {
        return null;
    }

    /**
     * Instantiates an entity with a render component.
     *
     * @param {object} [options] - The initialization data for the render component type
     * {@link RenderComponent}.
     * @returns {Entity} A hierarchy of entities with render components on entities containing
     * renderable geometry.
     * @example
     * // load a glb file and instantiate an entity with a render component based on it
     * app.assets.loadFromUrl("statue.glb", "container", function (err, asset) {
     *     var entity = asset.resource.instantiateRenderEntity({
     *         castShadows: true
     *     });
     *     app.root.addChild(entity);
     *
     *     // find all render components containing mesh instances, and change blend mode on their materials
     *     var renders = entity.findComponents("render");
     *     renders.forEach(function (render) {
     *         render.meshInstances.forEach(function (meshInstance) {
     *             meshInstance.material.blendType = pc.BLEND_MULTIPLICATIVE;
     *             meshInstance.material.update();
     *         });
     *     });
     * });
     */
    instantiateRenderEntity(options) {
        return null;
    }
}

/**
 * Loads files that contain multiple resources. For example glTF files can contain textures, models
 * and animations.
 *
 * For glTF files, the asset options object can be used to pass load time callbacks for handling
 * the various resources at different stages of loading. The table below lists the resource types
 * and the corresponding supported process functions.
 *
 * ```
 * |---------------------------------------------------------------------|
 * |  resource   |  preprocess |   process   |processAsync | postprocess |
 * |-------------+-------------+-------------+-------------+-------------|
 * | global      |      x      |             |             |      x      |
 * | node        |      x      |      x      |             |      x      |
 * | light       |      x      |      x      |             |      x      |
 * | camera      |      x      |      x      |             |      x      |
 * | animation   |      x      |             |             |      x      |
 * | material    |      x      |      x      |             |      x      |
 * | image       |      x      |             |      x      |      x      |
 * | texture     |      x      |             |      x      |      x      |
 * | buffer      |      x      |             |      x      |      x      |
 * | bufferView  |      x      |             |      x      |      x      |
 * |---------------------------------------------------------------------|
 * ```
 *
 * For example, to receive a texture preprocess callback:
 *
 * ```javascript
 * var containerAsset = new pc.Asset(filename, 'container', { url: url, filename: filename }, null, {
 *     texture: {
 *         preprocess(gltfTexture) { console.log("texture preprocess"); }
 *     },
 * });
 * ```
 *
 * @implements {ResourceHandler}
 */
class ContainerHandler {
    /**
     * Type of the resource the handler handles.
     *
     * @type {string}
     */
    handlerType = "container";

    /**
     * Create a new ContainerResource instance.
     *
<<<<<<< HEAD
     * @param {AppBase} app - The running {@link AppBase}.
     * @hideconstructor
=======
     * @param {GraphicsDevice} device - The graphics device that will be rendering.
     * @param {AssetRegistry} assets - The asset registry.
>>>>>>> 6bac4791
     */
    constructor(app) {
        this.glbParser = new GlbParser(app.graphicsDevice, app.assets, 0);
        this.parsers = { };
    }

    /**
     * @param {string} url - The resource URL.
     * @returns {string} The URL with query parameters removed.
     * @private
     */
    _getUrlWithoutParams(url) {
        return url.indexOf('?') >= 0 ? url.split('?')[0] : url;
    }

    /**
     * @param {string} url - The resource URL.
     * @returns {*} A suitable parser to parse the resource.
     * @private
     */
    _getParser(url) {
        const ext = url ? path.getExtension(this._getUrlWithoutParams(url)).toLowerCase().replace('.', '') : null;
        return this.parsers[ext] || this.glbParser;
    }

    /**
     * @param {string|object} url - Either the URL of the resource to load or a structure
     * containing the load and original URL.
     * @param {string} [url.load] - The URL to be used for loading the resource.
     * @param {string} [url.original] - The original URL to be used for identifying the resource
     * format. This is necessary when loading, for example from blob.
     * @param {ResourceHandlerCallback} callback - The callback used when the resource is loaded or
     * an error occurs.
     * @param {Asset} [asset] - Optional asset that is passed by ResourceLoader.
     */
    load(url, callback, asset) {
        if (typeof url === 'string') {
            url = {
                load: url,
                original: url
            };
        }

        this._getParser(url.original).load(url, callback, asset);
    }

    /**
     * @param {string} url - The URL of the resource to open.
     * @param {*} data - The raw resource data passed by callback from {@link ResourceHandler#load}.
     * @param {Asset} [asset] - Optional asset that is passed by ResourceLoader.
     * @returns {*} The parsed resource data.
     */
    open(url, data, asset) {
        return this._getParser(url).open(url, data, asset);
    }

    /**
     * @param {Asset} asset - The asset to patch.
     * @param {AssetRegistry} assets - The asset registry.
     */
    patch(asset, assets) {

    }
}

export { ContainerResource, ContainerHandler };<|MERGE_RESOLUTION|>--- conflicted
+++ resolved
@@ -110,13 +110,8 @@
     /**
      * Create a new ContainerResource instance.
      *
-<<<<<<< HEAD
      * @param {AppBase} app - The running {@link AppBase}.
      * @hideconstructor
-=======
-     * @param {GraphicsDevice} device - The graphics device that will be rendering.
-     * @param {AssetRegistry} assets - The asset registry.
->>>>>>> 6bac4791
      */
     constructor(app) {
         this.glbParser = new GlbParser(app.graphicsDevice, app.assets, 0);
