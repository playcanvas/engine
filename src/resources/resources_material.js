--- conflicted
+++ resolved
@@ -120,11 +120,6 @@
 
     MaterialHandler.prototype = {
         load: function (url, callback) {
-<<<<<<< HEAD
-            if (url.startsWith("asset://")) {
-                // Loading from URL (engine-only)
-                pc.net.http.get(url, function(response) {
-=======
             // Loading from URL (engine-only)
             pc.net.http.get(url, function(response) {
                 if (callback) {
@@ -132,7 +127,6 @@
                 }
             }, {
                 error: function (status, xhr, e) {
->>>>>>> ad31ad51
                     if (callback) {
                         callback(pc.string.format("Error loading material: {0} [{1}]", url, status));
                     }
