Object.assign(pc, function () {

    // Basis worker function. The function assumes pc.PIXELFORMAT_ enums are available.
    var BasisWorker = function () {

        // Basis compression format enums
        // Note: these must match definitions in the BASIS module
        var BASIS_FORMAT = {
            cTFETC1: 0,                         // etc1
            cTFETC2: 1,                         // etc2
            cTFBC1: 2,                          // dxt1
            cTFBC3: 3,                          // dxt5
            cTFPVRTC1_4_RGB: 8,                 // PVRTC1 rgb
            cTFPVRTC1_4_RGBA: 9,                // PVRTC1 rgba
            cTFASTC_4x4: 10,                    // ASTC
            cTFATC_RGB: 11,                     // ATC rgb
            cTFATC_RGBA_INTERPOLATED_ALPHA: 12, // ATC rgba
            // uncompressed (fallback) formats
            cTFRGBA32: 13,                      // rgba 8888
            cTFRGB565: 14,                      // rgb 565
            cTFRGBA4444: 16                     // rgba 4444
        };

        // Map GPU to basis format for textures without alpha
        var opaqueMapping = {
            astc: BASIS_FORMAT.cTFASTC_4x4,
            dxt: BASIS_FORMAT.cTFBC1,
            etc2: BASIS_FORMAT.cTFETC1,
            etc1: BASIS_FORMAT.cTFETC1,
            pvr: BASIS_FORMAT.cTFPVRTC1_4_RGB,
            atc: BASIS_FORMAT.cTFATC_RGB,
            none: BASIS_FORMAT.cTFRGB565
        };

        // Map GPU to basis format for textures with alpha
        var alphaMapping = {
            astc: BASIS_FORMAT.cTFASTC_4x4,
            dxt: BASIS_FORMAT.cTFBC3,
            etc2: BASIS_FORMAT.cTFETC2,
            etc1: BASIS_FORMAT.cTFRGBA4444,
            pvr: BASIS_FORMAT.cTFPVRTC1_4_RGBA,
            atc: BASIS_FORMAT.cTFATC_RGBA_INTERPOLATED_ALPHA,
            none: BASIS_FORMAT.cTFRGBA4444
        };

        // Map basis format to engine pixel format
        var basisToEngineMapping = { };
        basisToEngineMapping[BASIS_FORMAT.cTFETC1]          = pc.PIXELFORMAT_ETC1;
        basisToEngineMapping[BASIS_FORMAT.cTFETC2]          = pc.PIXELFORMAT_ETC2_RGBA;
        basisToEngineMapping[BASIS_FORMAT.cTFBC1]           = pc.PIXELFORMAT_DXT1;
        basisToEngineMapping[BASIS_FORMAT.cTFBC3]           = pc.PIXELFORMAT_DXT5;
        basisToEngineMapping[BASIS_FORMAT.cTFPVRTC1_4_RGB]  = pc.PIXELFORMAT_PVRTC_4BPP_RGB_1;
        basisToEngineMapping[BASIS_FORMAT.cTFPVRTC1_4_RGBA] = pc.PIXELFORMAT_PVRTC_4BPP_RGBA_1;
        basisToEngineMapping[BASIS_FORMAT.cTFASTC_4x4]      = pc.PIXELFORMAT_ASTC_4x4;
        basisToEngineMapping[BASIS_FORMAT.cTFATC_RGB]       = pc.PIXELFORMAT_ATC_RGB;
        basisToEngineMapping[BASIS_FORMAT.cTFATC_RGBA_INTERPOLATED_ALPHA] = pc.PIXELFORMAT_ATC_RGBA;
        basisToEngineMapping[BASIS_FORMAT.cTFRGBA32]        = pc.PIXELFORMAT_R8_G8_B8_A8;
        basisToEngineMapping[BASIS_FORMAT.cTFRGB565]        = pc.PIXELFORMAT_R5_G6_B5;
        basisToEngineMapping[BASIS_FORMAT.cTFRGBA4444]      = pc.PIXELFORMAT_R4_G4_B4_A4;

        var hasPerformance = typeof performance !== 'undefined';

        // unswizzle two-component gggr8888 normal data into rgba8888
        var unswizzleGGGR = function (data) {
            // given R and G generate B
            var genB = function (R, G) {
                var r = R * (2.0 / 255.0) - 1.0;
                var g = G * (2.0 / 255.0) - 1.0;
                var b = Math.sqrt(1.0 - Math.min(1.0, r * r + g * g));
                return Math.max(0, Math.min(255, Math.floor(((b + 1.0) * 0.5) * 255.0)));
            };

            for (var offset = 0; offset < data.length; offset += 4) {
                var R = data[offset + 3];
                var G = data[offset + 1];
                data[offset + 0] = R;
                data[offset + 2] = genB(R, G);
                data[offset + 3] = 255;
            }

            return data;
        };

        // pack rgba8888 data into rgb565
        var pack565 = function (data) {
            var result = new Uint16Array(data.length / 4);

            for (var offset = 0; offset < data.length; offset += 4) {
                var R = data[offset + 0];
                var G = data[offset + 1];
                var B = data[offset + 2];
                result[offset / 4] = ((R & 0xf8) << 8) |  // 5
                                     ((G & 0xfc) << 3) |  // 6
                                     ((B >> 3));          // 5
            }

            return result;
        };

        // transcode the basis super-compressed data into one of the runtime gpu native formats
        var transcode = function (basis, url, format, data, options) {
            var funcStart = hasPerformance ? performance.now() : 0;
            var basisFile = new basis.BasisFile(new Uint8Array(data));

            var width = basisFile.getImageWidth(0, 0);
            var height = basisFile.getImageHeight(0, 0);
            var images = basisFile.getNumImages();
            var levels = basisFile.getNumLevels(0);
            var hasAlpha = !!basisFile.getHasAlpha();

            if (!width || !height || !images || !levels) {
                basisFile.close();
                basisFile.delete();
                throw new Error('Invalid image dimensions url=' + url + ' width=' + width + ' height=' + height + ' images=' + images + ' levels=' + levels);
            }

            // select format based on supported formats
            var basisFormat = hasAlpha ? alphaMapping[format] : opaqueMapping[format];

            // PVR does not support non-square or non-pot textures. In these cases we
            // transcode to an uncompressed format.
            if ((basisFormat === BASIS_FORMAT.cTFPVRTC1_4_RGB ||
                 basisFormat === BASIS_FORMAT.cTFPVRTC1_4_RGBA)) {
                // if not power-of-two or not square
                if (((width & (width - 1)) !== 0) || (width !== height)) {
                    basisFormat = (basisFormat === BASIS_FORMAT.cTFPVRTC1_4_RGB) ?
                        BASIS_FORMAT.cTFRGB565 : BASIS_FORMAT.cTFRGBA32;
                }
            }

            if (options && options.unswizzleGGGR) {
                // in order unswizzle we need gggr8888
                basisFormat = BASIS_FORMAT.cTFRGBA32;
            }

            if (!basisFile.startTranscoding()) {
                basisFile.close();
                basisFile.delete();
                throw new Error('Failed to start transcoding url=' + url);
            }

            var i;

            var levelData = [];
            for (var mip = 0; mip < levels; ++mip) {
                var dstSize = basisFile.getImageTranscodedSizeInBytes(0, mip, basisFormat);
                var dst = new Uint8Array(dstSize);

                if (!basisFile.transcodeImage(dst, 0, mip, basisFormat, 1, 0)) {
                    basisFile.close();
                    basisFile.delete();
                    throw new Error('Failed to transcode image url=' + url);
                }

                if (basisFormat === BASIS_FORMAT.cTFRGB565 || basisFormat === BASIS_FORMAT.cTFRGBA4444) {
                    // 16 bit formats require Uint16 typed array
                    var dst16 = new Uint16Array(dstSize / 2);
                    for (i = 0; i < dstSize / 2; ++i) {
                        dst16[i] = dst[i * 2] + dst[i * 2 + 1] * 256;
                    }
                    dst = dst16;
                }

                levelData.push(dst);
            }

            basisFile.close();
            basisFile.delete();

            // handle unswizzle option
            if (options && options.unswizzleGGGR) {
                basisFormat = BASIS_FORMAT.cTFRGB565;
<<<<<<< HEAD
                for (var i = 0; i < levelData.length; ++i) {
=======
                for (i = 0; i < levelData.length; ++i) {
>>>>>>> 5ab763f3
                    levelData[i] = pack565(unswizzleGGGR(levelData[i]));
                }
            }

            return {
                format: basisToEngineMapping[basisFormat],
                width: (width + 3) & ~3,
                height: (height + 3) & ~3,
                levels: levelData,
                cubemap: false,
                mipmaps: true,
                transcodeTime: hasPerformance ? (performance.now() - funcStart) : 0,
                url: url
            };
        };

        var basis = null;
        var queue = [];

        // download and transcode the file given the basis module and
        // file url
        var workerTranscode = function (url, format, data, options) {
            try {
                // texture data has been provided
                var result = transcode(basis, url, format, data, options);
                result.levels = result.levels.map(function (v) {
                    return v.buffer;
                });
                self.postMessage( { url: url, data: result }, result.levels);
            } catch (err) {
                self.postMessage( { url: url.toString(), err: err.toString() } );
            }
        };

        // Initialize the web worker's BASIS interface.
        // basisModule is the optional wasm binary.
        var workerInit = function (basisModule) {
            var instantiateWasmFunc = function (imports, successCallback) {
                WebAssembly.instantiate(basisModule, imports)
                    .then( function (result) {
                        successCallback(result);
                    });
                return {};
            };

            self.BASIS(basisModule ? { instantiateWasm: instantiateWasmFunc } : null).then( function (instance) {
                basis = instance;
                basis.initializeBasis();
                for (var i = 0; i < queue.length; ++i) {
                    workerTranscode(queue[i].url, queue[i].format, queue[i].data, queue[i].options);
                }
                queue = [];
            } );
        };

        // handle incoming worker requests
        self.onmessage = function (message) {
            var data = message.data;
            switch (data.type) {
                case 'init':
                    workerInit(data.module);
                    break;
                case 'transcode':
                    if (basis) {
                        workerTranscode(data.url, data.format, data.data, data.options);
                    } else {
                        queue.push(data);
                    }
                    break;
            }
        };
    };

    // check for wasm module support
    var wasmSupported = (function () {
        try {
            if (typeof WebAssembly === "object" && typeof WebAssembly.instantiate === "function") {
                var module = new WebAssembly.Module(Uint8Array.of(0x0, 0x61, 0x73, 0x6d, 0x01, 0x00, 0x00, 0x00));
                if (module instanceof WebAssembly.Module)
                    return new WebAssembly.Instance(module) instanceof WebAssembly.Instance;
            }
        } catch (e) { }
        return false;
    })();

    // select the most desirable gpu texture compression format given the device's capabilities
    var chooseTargetFormat = function (device) {
        if (device.extCompressedTextureASTC) {
            return 'astc';
        } else if (device.extCompressedTextureS3TC) {
            return 'dxt';
        } else if (device.extCompressedTextureETC) {
            return 'etc2';
        } else if (device.extCompressedTextureETC1) {
            return 'etc1';
        } else if (device.extCompressedTexturePVRTC) {
            return 'pvr';
        } else if (device.extCompressedTextureATC) {
            return 'atc';
        }
        return 'none';
    };

    // global state
    var downloadInitiated = false;
    var worker = null;
    var callbacks = { };
    var format = null;
    var transcodeQueue = [];

    var basisTargetFormat = function () {
        if (!format) {
            format = chooseTargetFormat(pc.app.graphicsDevice);
        }
        return format;
    };

    var handleWorkerResponse = function (message) {
        var url = message.data.url;
        var err = message.data.err;
        var data = message.data.data;
        var callback = callbacks[url];

        if (!callback) {
            console.error('internal logical error encountered in basis transcoder');
            return;
        }

        var i;
        if (err) {
            for (i = 0; i < callback.length; ++i) {
                (callback[i])(err);
            }
            return;
        }

        // (re)create typed array from the returned array buffers
        if (data.format === pc.PIXELFORMAT_R5_G6_B5 || data.format === pc.PIXELFORMAT_R4_G4_B4_A4) {
            // handle 16 bit formats
            data.levels = data.levels.map(function (v) {
                return new Uint16Array(v);
            });
        } else {
            // all other
            data.levels = data.levels.map(function (v) {
                return new Uint8Array(v);
            });
        }

        for (i = 0; i < callback.length; ++i) {
            (callback[i])(null, data);
        }
    };

    // post a transcode job to the web worker
    var transcode = function (url, data, callback, options) {
        if (!callbacks.hasOwnProperty(url)) {
            // store url and kick off worker job
            callbacks[url] = [callback];
            worker.postMessage({ type: 'transcode', url: url, format: basisTargetFormat(), data: data, options: options }, [data]);
        } else {
            // the basis worker is already busy processing this url, store callback
            // (this shouldn't really happen since the asset system only requests
            // a resource once)
            callbacks[url].push(callback);
        }
    };

    var extractPixelFormats = function () {
        var result = { };
        for (var key in pc) {
            if (pc.hasOwnProperty(key) && key.startsWith('PIXELFORMAT_')) {
                result[key] = pc[key];
            }
        }
        return result;
    };

    // initialize the basis worker given the basis module script (glue or fallback)
    // and the optional accompanying wasm binary.
    var basisInitialize = function (basisCode, basisModule, callback) {
        var code = [
            "/* basis.js */",
            basisCode,
            "/* mappings */",
            "var pc=" + JSON.stringify(extractPixelFormats()) + ";\n",
            " /* worker */",
            '(' + BasisWorker.toString() + ')()\n\n'
        ].join('\n');
        var blob = new Blob([code], { type: 'application/javascript' });
        var url = URL.createObjectURL(blob);
        worker = new Worker(url);
        worker.addEventListener('message', handleWorkerResponse);
        worker.postMessage({ type: 'init', module: basisModule });
        if (callback) {
            callback();
        }
        // module is initialized, initiate queued jobs
        for (var i = 0; i < transcodeQueue.length; ++i) {
            var entry = transcodeQueue[i];
            transcode(entry.url, entry.data, entry.callback, entry.options);
        }
    };

    // download the module files and initialize the basis worker
    var basisDownload = function (glueUrl, wasmUrl, fallbackUrl, callback) {
        if (downloadInitiated) {
            console.warn('basis module is being downloaded more than once');
        }
        downloadInitiated = true;
        if (wasmSupported) {
            var glueCode = null;
            var compiledModule = null;

            var downloadCompleted = function () {
                if (glueCode && compiledModule) {
                    basisInitialize(glueCode, compiledModule, callback);
                }
            };

            // perform the fallback http download if compileStreaming isn't
            // available or fails
            var performHttpDownload = function () {
                pc.http.get(
                    wasmUrl,
                    { cache: true, responseType: "arraybuffer", retry: false },
                    function (err, result) {
                        if (result) {
                            WebAssembly.compile(result)
                                .then(function (result) {
                                    compiledModule = result;
                                    downloadCompleted();
                                });
                        }
                    });
            };

            // download and compile wasm module
            if (WebAssembly.compileStreaming) {
                WebAssembly.compileStreaming(fetch(wasmUrl))
                    .then(function (result) {
                        compiledModule = result;
                        downloadCompleted();
                    })
                    .catch(function (reason) {
                        console.error(reason);
                        console.warn('compileStreaming() failed for ' + wasmUrl + ', falling back to arraybuffer download...');
                        // failed to stream download, attempt arraybuffer download
                        performHttpDownload();
                    });
            } else {
                performHttpDownload();
            }

            // download glue script
            pc.http.get(
                glueUrl,
                { cache: true, responseType: "text", retry: false },
                function (err, result) {
                    glueCode = result;
                    downloadCompleted();
                });
        } else {
            // download fallback script
            pc.http.get(
                fallbackUrl,
                { cache: true, responseType: "text", retry: false },
                function (err, result) {
                    if (result) {
                        basisInitialize(result, null, callback);
                    }
                });
        }
    };

    // search for wasm module in the global config and initialize basis
    var basisDownloadFromConfig = function (callback) {
        var modules = (window.config ? window.config.wasmModules : window.PRELOAD_MODULES) || [];
        var wasmModule = modules.find(function (m) {
            return m.moduleName === 'BASIS';
        });
        if (wasmModule) {
            var urlBase = window.ASSET_PREFIX ? window.ASSET_PREFIX : "";
            basisDownload(urlBase + wasmModule.glueUrl,
                          urlBase + wasmModule.wasmUrl,
                          urlBase + wasmModule.fallbackUrl,
                          callback);
        }
    };

    // render thread worker manager
    // options supports the following members:
    //   unswizzleGGGR - convert the two-component GGGR normal data to RGB
    //                   and pack into 565 format. this is used to overcome
    //                   quality issues on apple devices.
    var basisTranscode = function (url, data, callback, options) {
        if (!worker) {
            // store transcode job if no worker exists
            transcodeQueue.push({ url: url, data: data, callback: callback, options: options });
            // if the basis module download has not yet been initiated, do so now
            if (!downloadInitiated) {
                basisDownloadFromConfig();
            }
        } else {
            transcode(url, data, callback, options);
        }
    };

    return {
        basisTargetFormat: basisTargetFormat,
        basisInitialize: basisInitialize,
        basisDownload: basisDownload,
        basisDownloadFromConfig: basisDownloadFromConfig,
        basisTranscode: basisTranscode
    };
}());<|MERGE_RESOLUTION|>--- conflicted
+++ resolved
@@ -170,11 +170,7 @@
             // handle unswizzle option
             if (options && options.unswizzleGGGR) {
                 basisFormat = BASIS_FORMAT.cTFRGB565;
-<<<<<<< HEAD
-                for (var i = 0; i < levelData.length; ++i) {
-=======
                 for (i = 0; i < levelData.length; ++i) {
->>>>>>> 5ab763f3
                     levelData[i] = pack565(unswizzleGGGR(levelData[i]));
                 }
             }
