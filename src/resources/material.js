--- conflicted
+++ resolved
@@ -64,8 +64,8 @@
         }
         else
         {
-            if (!this._parsers[subclass]) this._parsers[subclass] = new JsonNodeMaterialParser();
-            if (!this._binders[subclass]) this._binders[subclass] = new NodeMaterialBinder(this._assets, this._device, this._parsers[subclass]);
+            if (!this._parsers[subclass]) this._parsers[subclass] = new JsonStandardMaterialParser();
+            if (!this._binders[subclass]) this._binders[subclass] = new StandardMaterialBinder(this._assets, this._device, this._parsers[subclass]);
 
         }
 
@@ -105,123 +105,8 @@
 
         asset.off('unload', this._binders[subclass].onAssetUnload, this);
         asset.on('unload', this._binders[subclass].onAssetUnload, this);
-    },
+    }
 
-<<<<<<< HEAD
-=======
-    _onCubemapRemove: function (parameterName, materialAsset, cubemapAsset) {
-        var material = materialAsset.resource;
-
-        if (material[parameterName] === cubemapAsset.resource) {
-            this._assignCubemap(parameterName, materialAsset, [null, null, null, null, null, null, null]);
-            material.update();
-        }
-    },
-
-    _bindAndAssignAssets: function (materialAsset, assets) {
-        // always migrate before updating material from asset data
-        var data = this._parser.migrate(materialAsset.data);
-
-        var material = materialAsset.resource;
-
-        var pathMapping = (data.mappingFormat === "path");
-
-        var TEXTURES = standardMaterialTextureParameters;
-
-        var i, name, assetReference;
-        // iterate through all texture parameters
-        for (i = 0; i < TEXTURES.length; i++) {
-            name = TEXTURES[i];
-
-            assetReference = material._assetReferences[name];
-
-            // data[name] contains an asset id for a texture
-            if (data[name] && !(data[name] instanceof Texture)) {
-                if (!assetReference) {
-                    assetReference = new AssetReference(name, materialAsset, assets, {
-                        load: this._onTextureLoad,
-                        add: this._onTextureAdd,
-                        remove: this._onTextureRemove
-                    }, this);
-
-                    material._assetReferences[name] = assetReference;
-                }
-
-                if (pathMapping) {
-                    // texture paths are measured from the material directory
-                    assetReference.url = materialAsset.getAbsoluteUrl(data[name]);
-                } else {
-                    assetReference.id = data[name];
-                }
-
-                if (assetReference.asset) {
-                    if (assetReference.asset.resource) {
-                        // asset is already loaded
-                        this._assignTexture(name, materialAsset, assetReference.asset.resource);
-                    } else {
-                        this._assignPlaceholderTexture(name, materialAsset);
-                    }
-
-                    assets.load(assetReference.asset);
-                }
-            } else {
-                if (assetReference) {
-                    // texture has been removed
-                    if (pathMapping) {
-                        assetReference.url = null;
-                    } else {
-                        assetReference.id = null;
-                    }
-                } else {
-                    // no asset reference and no data field
-                    // do nothing
-                }
-            }
-        }
-
-        var CUBEMAPS = standardMaterialCubemapParameters;
-
-        // iterate through all cubemap parameters
-        for (i = 0; i < CUBEMAPS.length; i++) {
-            name = CUBEMAPS[i];
-
-            assetReference = material._assetReferences[name];
-
-            // data[name] contains an asset id for a cubemap
-            if (data[name] && !(data[name] instanceof Texture)) {
-                if (!assetReference) {
-                    assetReference = new AssetReference(name, materialAsset, assets, {
-                        load: this._onCubemapLoad,
-                        add: this._onCubemapAdd,
-                        remove: this._onCubemapRemove
-                    }, this);
-
-                    material._assetReferences[name] = assetReference;
-                }
-
-                if (pathMapping) {
-                    assetReference.url = data[name];
-                } else {
-                    assetReference.id = data[name];
-                }
-
-                if (assetReference.asset) {
-                    if (assetReference.asset.loaded) {
-                        // asset loaded
-                        this._assignCubemap(name, materialAsset, assetReference.asset.resources);
-                    }
-
-                    assets.load(assetReference.asset);
-                }
-            }
-
-
-        }
-
-        // call to re-initialize material after all textures assigned
-        this._parser.initialize(material, data);
-    }
->>>>>>> 94a01e59
 });
 
 export { MaterialHandler };