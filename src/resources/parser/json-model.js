pc.extend(pc, function () {
    'use strict';

    var JSON_PRIMITIVE_TYPE = {
        "points":        pc.PRIMITIVE_POINTS,
        "lines":         pc.PRIMITIVE_LINES,
        "lineloop":      pc.PRIMITIVE_LINELOOP,
        "linestrip":     pc.PRIMITIVE_LINESTRIP,
        "triangles":     pc.PRIMITIVE_TRIANGLES,
        "trianglestrip": pc.PRIMITIVE_TRISTRIP,
        "trianglefan":   pc.PRIMITIVE_TRIFAN
    };

    var JSON_VERTEX_ELEMENT_TYPE = {
        "int8":    pc.ELEMENTTYPE_INT8,
        "uint8":   pc.ELEMENTTYPE_UINT8,
        "int16":   pc.ELEMENTTYPE_INT16,
        "uint16":  pc.ELEMENTTYPE_UINT16,
        "int32":   pc.ELEMENTTYPE_INT32,
        "uint32":  pc.ELEMENTTYPE_UINT32,
        "float32": pc.ELEMENTTYPE_FLOAT32
    };

    // Take PlayCanvas JSON model data and create pc.Model
    var JsonModelParser = function (device) {
        this._device = device;
    };

    JsonModelParser.prototype = {
        parse: function (data) {
            var modelData = data.model;

            ////////////////////
            // NODE HIERARCHY //
            ////////////////////
            var nodes = this._parseNodes(data);

            ///////////
            // SKINS //
            ///////////
            var skins = this._parseSkins(data, nodes);

            ///////////
            // MORPHS //
            ///////////
            var morphs = this._parseMorphs(data, nodes);

            ////////////////////
            // VERTEX BUFFERS //
            ////////////////////
            var vertexBuffers = this._parseVertexBuffers(data);

            //////////////////
            // INDEX BUFFER //
            //////////////////
            var indices = this._parseIndexBuffers(data, vertexBuffers);

            ////////////
            // MESHES //
            ////////////
            var meshes = this._parseMeshes(data, skins.skins, morphs.morphs, vertexBuffers, indices.buffer, indices.data);

            this._initMorphs(data, morphs.morphs, vertexBuffers, meshes);

            ////////////////////
            // MESH INSTANCES //
            ////////////////////
            var meshInstances = this._parseMeshInstances(data, nodes, meshes, skins.skins, skins.instances, morphs.morphs, morphs.instances);

            var model = new pc.Model();
            model.graph = nodes[0];
            model.meshInstances = meshInstances;
            model.skinInstances = skins.instances;
            model.morphInstances = morphs.instances;
            model.getGraph().syncHierarchy();

            return model;
        },

        _parseNodes: function (data) {
            var modelData = data.model;
            var nodes = [];
            var i;

            for (i = 0; i < modelData.nodes.length; i++) {
                var nodeData = modelData.nodes[i];

                var node = new pc.GraphNode();
                node.setName(nodeData.name);
                node.setLocalPosition(nodeData.position[0], nodeData.position[1], nodeData.position[2]);
                node.setLocalEulerAngles(nodeData.rotation[0], nodeData.rotation[1], nodeData.rotation[2]);
                node.setLocalScale(nodeData.scale[0], nodeData.scale[1], nodeData.scale[2]);
                node.scaleCompensation = !!nodeData.scaleCompensation;

                nodes.push(node);
            }

            for (i = 1; i < modelData.parents.length; i++) {
                nodes[modelData.parents[i]].addChild(nodes[i]);
            }

            return nodes;
        },

        _parseSkins: function (data, nodes) {
            var modelData = data.model;
            var skins = [];
            var skinInstances = [];
            var i, j;

            if (!this._device.supportsBoneTextures && modelData.skins.length > 0) {
                var boneLimit = this._device.getBoneLimit();
                pc.partitionSkin(modelData, null, boneLimit);
            }

            for (i = 0; i < modelData.skins.length; i++) {
                var skinData = modelData.skins[i];

                var inverseBindMatrices = [];
                for (j = 0; j < skinData.inverseBindMatrices.length; j++) {
                    var ibm = skinData.inverseBindMatrices[j];
                    inverseBindMatrices[j] = new pc.Mat4(ibm[0], ibm[1], ibm[2], ibm[3],
                                                         ibm[4], ibm[5], ibm[6], ibm[7],
                                                         ibm[8], ibm[9], ibm[10], ibm[11],
                                                         ibm[12], ibm[13], ibm[14], ibm[15]);
                }

                var skin = new pc.Skin(this._device, inverseBindMatrices, skinData.boneNames);
                skins.push(skin);

                var skinInstance = new pc.SkinInstance(skin, nodes[0]);
                // Resolve bone IDs to actual graph nodes
                var bones = [];
                for (j = 0; j < skin.boneNames.length; j++) {
                    var boneName = skin.boneNames[j];
                    var bone = nodes[0].findByName(boneName);
                    bones.push(bone);
                }
                skinInstance.bones = bones;
                skinInstances.push(skinInstance);
            }

            return {
                skins: skins,
                instances: skinInstances
            };
        },

        _parseMorphs: function (data, nodes) {
            var modelData = data.model;
            var morphs = [];
            var morphInstances = [];
            var i, j, k;

            var targets, morphTarget, morphTargetArray;

            if (modelData.morphs) {
                for (i = 0; i < modelData.morphs.length; i++) {
                    targets = modelData.morphs[i].targets;
                    morphTargetArray = [];

                    for (j = 0; j < targets.length; j++) {
                        var targetAabb = targets[j].aabb;

                        var min = targetAabb.min;
                        var max = targetAabb.max;
                        var aabb = new pc.BoundingBox(
                            new pc.Vec3((max[0] + min[0]) * 0.5, (max[1] + min[1]) * 0.5, (max[2] + min[2]) * 0.5),
                            new pc.Vec3((max[0] - min[0]) * 0.5, (max[1] - min[1]) * 0.5, (max[2] - min[2]) * 0.5)
                        );

                        morphTarget = new pc.MorphTarget({indices: targets[j].indices,
                                                          deltaPositions: targets[j].deltaPositions,
                                                          deltaNormals: targets[j].deltaNormals,
                                                          name: targets[j].name,
                                                          aabb: aabb});

                        morphTargetArray.push(morphTarget);
                    }

                    var morph = new pc.Morph(morphTargetArray);
                    morphs.push(morph);

                    var morphInstance = new pc.MorphInstance(morph);
                    morphInstances.push(morphInstance);
                }
            }

            return {
                morphs: morphs,
                instances: morphInstances
            };
        },

        // optimized pc.calculateTangents for many calls with different index buffer but same vertex buffer
        _calculateTangentsMorphTarget: function (positions, normals, uvs, indices,
                                            tan1, tan2, mtIndices, tangents) {
            var sdirx, sdiry, sdirz;
            var tdirx, tdiry, tdirz;
            var v1x, v1y, v1z;
            var v2x, v2y, v2z;
            var v3x, v3y, v3z;
            var w1x, w1y;
            var w2x, w2y;
            var w3x, w3y;
            var t1x, t1y, t1z;
            var t2x, t2y, t2z;
            var nx, ny, nz;

            var triangleCount;
            var vertexCount;
            var i1, i2, i3;
            var x1, x2, y1, y2, z1, z2, s1, s2, t1, t2, r;
            var i, j; // Loop counter
            var area, ndott, mtIndexCount, len;

            triangleCount = indices.length / 3;
            vertexCount   = positions.length / 3;

            area = 0.0;

            for (i = 0; i < triangleCount; i++) {
                i1 = indices[i * 3];
                i2 = indices[i * 3 + 1];
                i3 = indices[i * 3 + 2];

                v1x = positions[i1 * 3];
                v1y = positions[i1 * 3 + 1];
                v1z = positions[i1 * 3 + 2];

                v2x = positions[i2 * 3];
                v2y = positions[i2 * 3 + 1];
                v2z = positions[i2 * 3 + 2];

                v3x = positions[i3 * 3];
                v3y = positions[i3 * 3 + 1];
                v3z = positions[i3 * 3 + 2];

                w1x = uvs[i1 * 2];
                w1y = uvs[i1 * 2 + 1];

                w2x = uvs[i2 * 2];
                w2y = uvs[i2 * 2 + 1];

                w3x = uvs[i3 * 2];
                w3y = uvs[i3 * 2 + 1];

                x1 = v2x - v1x;
                x2 = v3x - v1x;
                y1 = v2y - v1y;
                y2 = v3y - v1y;
                z1 = v2z - v1z;
                z2 = v3z - v1z;

                s1 = w2x - w1x;
                s2 = w3x - w1x;
                t1 = w2y - w1y;
                t2 = w3y - w1y;

                area = s1 * t2 - s2 * t1;

                //area can 0.0 for degenerate triangles or bad uv coordinates
                if (area == 0.0) {
                    //fallback to default values
                    sdirx = 0;
                    sdiry = 1;
                    sdirz = 0;

                    tdirx = 1;
                    tdiry = 0;
                    tdirz = 0;
                } else {
                    r = 1.0 / area;
                    sdirx = (t2 * x1 - t1 * x2) * r;
                    sdiry = (t2 * y1 - t1 * y2) * r;
                    sdirz = (t2 * z1 - t1 * z2) * r;

                    tdirx = (s1 * x2 - s2 * x1) * r;
                    tdiry = (s1 * y2 - s2 * y1) * r;
                    tdirz = (s1 * z2 - s2 * z1) * r;
                }

                tan1[i1 * 3 + 0] += sdirx;
                tan1[i1 * 3 + 1] += sdiry;
                tan1[i1 * 3 + 2] += sdirz;
                tan1[i2 * 3 + 0] += sdirx;
                tan1[i2 * 3 + 1] += sdiry;
                tan1[i2 * 3 + 2] += sdirz;
                tan1[i3 * 3 + 0] += sdirx;
                tan1[i3 * 3 + 1] += sdiry;
                tan1[i3 * 3 + 2] += sdirz;

                tan2[i1 * 3 + 0] += tdirx;
                tan2[i1 * 3 + 1] += tdiry;
                tan2[i1 * 3 + 2] += tdirz;
                tan2[i2 * 3 + 0] += tdirx;
                tan2[i2 * 3 + 1] += tdiry;
                tan2[i2 * 3 + 2] += tdirz;
                tan2[i3 * 3 + 0] += tdirx;
                tan2[i3 * 3 + 1] += tdiry;
                tan2[i3 * 3 + 2] += tdirz;
            }

            mtIndexCount = mtIndices.length;
            for (j = 0; j < mtIndexCount; j++) {
                i = mtIndices[j];

                nx = normals[i * 3];
                ny = normals[i * 3 + 1];
                nz = normals[i * 3 + 2];

                t1x = tan1[i * 3];
                t1y = tan1[i * 3 + 1];
                t1z = tan1[i * 3 + 2];

                t2x = tan2[i * 3];
                t2y = tan2[i * 3 + 1];
                t2z = tan2[i * 3 + 2];

                // Gram-Schmidt orthogonalize
                ndott = nx * t1x + ny * t1y + nz * t1z;
                v1x = nx * ndott;
                v1y = ny * ndott;
                v1z = nz * ndott;

                // Calculate handedness
                v2x = ny * t1z - t1y * nz;
                v2y = nz * t1x - t1z * nx;
                v2z = nx * t1y - t1x * ny;

                t1x -= v1x;
                t1y -= v1y;
                t1z -= v1z;
                len = 1.0 / Math.sqrt(t1x * t1x + t1y * t1y + t1z * t1z);
                t1x *= len;
                t1y *= len;
                t1z *= len;

                tangents[i * 4]     = t1x;
                tangents[i * 4 + 1] = t1y;
                tangents[i * 4 + 2] = t1z;

                // Calculate handedness
                tangents[i * 4 + 3] = ((v2x * t2x + v2y * t2y + v2z * t2z) < 0.0) ? -1.0 : 1.0;
            }

            return tangents;
        },

        _initMorphs: function (data, morphs, vertexBuffers, meshes) {
            var modelData = data.model;

            var i, j;
            var target, k, l, index;
            var triA, triB, triC;
            var flagged;
            var basePos;
            var baseNorm;
            var baseUv;
            var numVerts;
            var numIndices;
            var tpos, tnorm;
            var vertexData;
            var mtTriIndices = [];

            var processed = [];
            var vid;

            for (i = 0; i < meshes.length; i++) {
                vid = modelData.meshes[i].vertices;
                if (processed[vid]) continue;
                vertexData = modelData.vertices[vid];
                if (!vertexData.tangent) continue;
                var tangents = new Float32Array(vertexData.tangent.data);
                processed[vid] = true;

                if (vertexData.position && vertexData.normal && vertexData.texCoord0) {
                    // Calculate tangents for morph targets
                    var indices = [];
                    for (j = 0; j < modelData.meshes.length; j++) {
                        if (modelData.meshes[j].vertices === vid) {
                            indices = indices.concat(modelData.meshes[j].indices);
                        }
                    }

                    basePos = vertexData.position.data;
                    baseNorm = vertexData.normal.data;
                    baseUv = vertexData.texCoord0.data;
                    numVerts = basePos.length / 3;
                    numIndices = indices.length;
                    var targetTangents = new Float32Array(numVerts * 4);
                    var tan1 = new Float32Array(numVerts * 3);
                    var tan2 = new Float32Array(numVerts * 3);
                    tpos = new Float32Array(numVerts * 3);
                    tpos.set(basePos);
                    tnorm = new Float32Array(numVerts * 3);
                    tnorm.set(baseNorm);

                    for(j=0; j<morphs.length; j++) {
                        if (modelData.meshes[i].morph !== j) continue;

                        for(k=0; k<morphs[j]._targets.length; k++) {
                            target = morphs[j]._targets[k];

                            var mtIndices = target.indices;
                            var numMtIndices = mtIndices.length;
                            if (numMtIndices === 0) continue;

                            target.deltaTangents = new Float32Array(numMtIndices * 4);

                            // Flag vertices affected by this morph target
                            if (!flagged || flagged.length < numVerts) {
                                flagged = new Uint8Array(numVerts);
                            } else {
                                for(l=0; l>numVerts; l++) flagged[l] = 0;
                            }

                            for(l=0; l<numMtIndices; l++) {
                                index = mtIndices[l];
                                flagged[index] = 1;
                            }

                            // Collect affected triangles
                            var numMtTriIndices = 0;
                            for(l=0; l<numIndices; l += 3) {
                                triA = indices[l];
                                triB = indices[l + 1];
                                triC = indices[l + 2];
                                if (flagged[triA] || flagged[triB] || flagged[triC]) {
                                    mtTriIndices[numMtTriIndices] = triA;
                                    mtTriIndices[numMtTriIndices + 1] = triB;
                                    mtTriIndices[numMtTriIndices + 2] = triC;
                                    numMtTriIndices += 3;
                                }
                            }
                            mtTriIndices.length = numMtTriIndices;

                            // Generate morphed position/normal
                            var deltaPos = target.deltaPositions;
                            var deltaNorm = target.deltaNormals;
                            for(l=0; l<numMtIndices; l++) {
                                index = mtIndices[l];
                                tpos[index*3] += deltaPos[l*3];
                                tpos[index*3+1] += deltaPos[l*3+1];
                                tpos[index*3+2] += deltaPos[l*3+2];

                                // the result should be already almost normalized, so no additional normalize
                                tnorm[index*3] += deltaNorm[l*3];
                                tnorm[index*3+1] += deltaNorm[l*3+1];
                                tnorm[index*3+2] += deltaNorm[l*3+2];
                            }

                            // Generate tangents
                            this._calculateTangentsMorphTarget(tpos,
                                                             tnorm,
                                                             baseUv,
                                                             mtTriIndices,
                                                             tan1, tan2, mtIndices, targetTangents);

                            // Generate tangent deltas
                            var deltaTangents = target.deltaTangents;
                            for(l=0; l<numMtIndices; l++) {
                                index = mtIndices[l];
                                deltaTangents[l*4] = targetTangents[l*4] - tangents[index*4];
                                deltaTangents[l*4+1] = targetTangents[l*4+1] - tangents[index*4+1];
                                deltaTangents[l*4+2] = targetTangents[l*4+2] - tangents[index*4+2];
                                deltaTangents[l*4+3] = targetTangents[l*4+3] - tangents[index*4+3];
                            }

                            // If it's not the final morph target, do some clean up before the next one
                            if (k === morphs[j]._targets.length - 1) continue;
                            for (l = 0; l < numIndices; l += 3) {
                                triA = indices[l];
                                triB = indices[l + 1];
                                triC = indices[l + 2];

                                tan1[triA * 3 + 0] = 0;
                                tan1[triA * 3 + 1] = 0;
                                tan1[triA * 3 + 2] = 0;
                                tan1[triB * 3 + 0] = 0;
                                tan1[triB * 3 + 1] = 0;
                                tan1[triB * 3 + 2] = 0;
                                tan1[triC * 3 + 0] = 0;
                                tan1[triC * 3 + 1] = 0;
                                tan1[triC * 3 + 2] = 0;

                                tan2[triA * 3 + 0] = 0;
                                tan2[triA * 3 + 1] = 0;
                                tan2[triA * 3 + 2] = 0;
                                tan2[triB * 3 + 0] = 0;
                                tan2[triB * 3 + 1] = 0;
                                tan2[triB * 3 + 2] = 0;
                                tan2[triC * 3 + 0] = 0;
                                tan2[triC * 3 + 1] = 0;
                                tan2[triC * 3 + 2] = 0;
                            }
                            for(l=0; l<numMtIndices; l++) {
                                index = target.indices[l];
                                tpos[index*3] = basePos[index*3];
                                tpos[index*3+1] = basePos[index*3+1];
                                tpos[index*3+2] = basePos[index*3+2];

                                tnorm[index*3] = baseNorm[index*3];
                                tnorm[index*3+1] = baseNorm[index*3+1];
                                tnorm[index*3+2] = baseNorm[index*3+2];
                            }
                        }
                    }
                }
            }
        },

        _parseVertexBuffers: function (data) {
            var modelData = data.model;
            var vertexBuffers = [];
            var attribute, attributeName;
            var attributeMap = {
                position: pc.SEMANTIC_POSITION,
                normal: pc.SEMANTIC_NORMAL,
                tangent: pc.SEMANTIC_TANGENT,
                blendWeight: pc.SEMANTIC_BLENDWEIGHT,
                blendIndices: pc.SEMANTIC_BLENDINDICES,
                color: pc.SEMANTIC_COLOR,
                texCoord0: pc.SEMANTIC_TEXCOORD0,
                texCoord1: pc.SEMANTIC_TEXCOORD1,
                texCoord2: pc.SEMANTIC_TEXCOORD2,
                texCoord3: pc.SEMANTIC_TEXCOORD3,
                texCoord4: pc.SEMANTIC_TEXCOORD4,
                texCoord5: pc.SEMANTIC_TEXCOORD5,
                texCoord6: pc.SEMANTIC_TEXCOORD6,
                texCoord7: pc.SEMANTIC_TEXCOORD7
            };
<<<<<<< HEAD
            var i, j;
=======
            var i;
>>>>>>> c35277ff

            for (i = 0; i < modelData.vertices.length; i++) {
                var vertexData = modelData.vertices[i];

                // Check to see if we need to generate tangents
                if (vertexData.position && vertexData.normal && vertexData.texCoord0) {
                    var indices = [];
                    for (j = 0; j < modelData.meshes.length; j++) {
                        if (modelData.meshes[j].vertices === i) {
                            indices = indices.concat(modelData.meshes[j].indices);
                        }
                    }
                    // Calculate main tangents
                    var tangents = pc.calculateTangents(vertexData.position.data, vertexData.normal.data, vertexData.texCoord0.data, indices);
                    vertexData.tangent = { type: "float32", components: 4, data: tangents };
                }

                var formatDesc = [];
                for(attributeName in vertexData) {
                    attribute = vertexData[attributeName];

                    var attribType = attribute.type;
                    if (!this._device.supportsUnsignedByte) {
                        if (attribType === "uint8") {
                            attribType = "float32";
                        }
                        if (attribType === "int8") {
                            attribType = "float32";
                        }
                    }

                    formatDesc.push({
                        semantic: attributeMap[attributeName],
                        components: attribute.components,
                        type: JSON_VERTEX_ELEMENT_TYPE[attribType],
                        normalize: (attributeMap[attributeName] === pc.SEMANTIC_COLOR)
                    });
                }
                var vertexFormat = new pc.VertexFormat(this._device, formatDesc);

                // Create the vertex buffer
                var numVertices = vertexData.position.data.length / vertexData.position.components;
                var vertexBuffer = new pc.VertexBuffer(this._device, vertexFormat, numVertices);

                var iterator = new pc.VertexIterator(vertexBuffer);
                for (j = 0; j < numVertices; j++) {
                    for (attributeName in vertexData) {
                        attribute = vertexData[attributeName];

                        switch (attribute.components) {
                            case 1:
                                iterator.element[attributeMap[attributeName]].set(attribute.data[j]);
                                break;
                            case 2:
                                iterator.element[attributeMap[attributeName]].set(attribute.data[j * 2], attribute.data[j * 2 + 1]);
                                break;
                            case 3:
                                iterator.element[attributeMap[attributeName]].set(attribute.data[j * 3], attribute.data[j * 3 + 1], attribute.data[j * 3 + 2]);
                                break;
                            case 4:
                                iterator.element[attributeMap[attributeName]].set(attribute.data[j * 4], attribute.data[j * 4 + 1], attribute.data[j * 4 + 2], attribute.data[j * 4 + 3]);
                                break;
                        }
                    }
                    iterator.next();
                }
                iterator.end();

                vertexBuffers.push(vertexBuffer);
            }

            return vertexBuffers;
        },

        _parseIndexBuffers: function (data, vertexBuffers) {
            var modelData = data.model;
            var indexBuffer = null;
            var indexData = null;
            var i;

            // Count the number of indices in the model
            var numIndices = 0;
            for (i = 0; i < modelData.meshes.length; i++) {
                var meshData = modelData.meshes[i];
                if (meshData.indices !== undefined) {
                    numIndices += meshData.indices.length;
                }
            }

            // Create an index buffer big enough to store all indices in the model
            var maxVerts = 0;
            for (i = 0; i < vertexBuffers.length; i++) {
                maxVerts = Math.max(maxVerts, vertexBuffers[i].numVertices);
            }
            if (numIndices > 0) {
                if (maxVerts > 0xFFFF && this._device.extUintElement) {
                    indexBuffer = new pc.IndexBuffer(this._device, pc.INDEXFORMAT_UINT32, numIndices);
                    indexData = new Uint32Array(indexBuffer.lock());
                } else {
                    indexBuffer = new pc.IndexBuffer(this._device, pc.INDEXFORMAT_UINT16, numIndices);
                    indexData = new Uint16Array(indexBuffer.lock());
                }
            }

            return {
                buffer: indexBuffer,
                data: indexData
            };
        },

        _parseMeshes: function (data, skins, morphs, vertexBuffers, indexBuffer, indexData) {
            var modelData = data.model;

            var meshes = [];
            var indexBase = 0;
            var i;

            for (i = 0; i < modelData.meshes.length; i++) {
                var meshData = modelData.meshes[i];

                var meshAabb = meshData.aabb;
                var min = meshAabb.min;
                var max = meshAabb.max;
                var aabb = new pc.BoundingBox(
                    new pc.Vec3((max[0] + min[0]) * 0.5, (max[1] + min[1]) * 0.5, (max[2] + min[2]) * 0.5),
                    new pc.Vec3((max[0] - min[0]) * 0.5, (max[1] - min[1]) * 0.5, (max[2] - min[2]) * 0.5)
                );

                var indexed = (meshData.indices !== undefined);
                var mesh = new pc.Mesh();
                mesh.vertexBuffer = vertexBuffers[meshData.vertices];
                mesh.indexBuffer[0] = indexed ? indexBuffer : null;
                mesh.primitive[0].type = JSON_PRIMITIVE_TYPE[meshData.type];
                mesh.primitive[0].base = indexed ? (meshData.base + indexBase) : meshData.base;
                mesh.primitive[0].count = meshData.count;
                mesh.primitive[0].indexed = indexed;
                mesh.skin = (meshData.skin !== undefined) ? skins[meshData.skin] : null;
                mesh.morph = (meshData.morph !== undefined) ? morphs[meshData.morph] : null;
                mesh.aabb = aabb;

                if (indexed) {
                    // Create the index buffer
                    indexData.set(meshData.indices, indexBase);
                    indexBase += meshData.indices.length;
                }

                meshes.push(mesh);
            }

            if (indexBuffer !== null) {
                indexBuffer.unlock();
            }

            return meshes;
        },

        _parseMeshInstances: function (data, nodes, meshes, skins, skinInstances, morphs, morphInstances) {
            var modelData = data.model;
            var meshInstances = [];
            var i;

            for (i = 0; i < modelData.meshInstances.length; i++) {
                var meshInstanceData = modelData.meshInstances[i];

                var node = nodes[meshInstanceData.node];
                var mesh = meshes[meshInstanceData.mesh];

                var meshInstance = new pc.MeshInstance(node, mesh, pc.ModelHandler.DEFAULT_MATERIAL);

                if (mesh.skin) {
                    var skinIndex = skins.indexOf(mesh.skin);
                    // #ifdef DEBUG
                    if (skinIndex === -1) {
                        throw new Error('Mesh\'s skin does not appear in skin array.');
                    }
                    // #endif
                    meshInstance.skinInstance = skinInstances[skinIndex];
                }

                if (mesh.morph) {
                    var morphIndex = morphs.indexOf(mesh.morph);
                    // #ifdef DEBUG
                    if (morphIndex === -1) {
                        throw new Error('Mesh\'s morph does not appear in morph array.');
                    }
                    // #endif
                    meshInstance.morphInstance = morphInstances[morphIndex];
                }

                meshInstances.push(meshInstance);
            }

            return meshInstances;
        }
    };

    return {
        JsonModelParser: JsonModelParser
    };
}());<|MERGE_RESOLUTION|>--- conflicted
+++ resolved
@@ -530,12 +530,8 @@
                 texCoord6: pc.SEMANTIC_TEXCOORD6,
                 texCoord7: pc.SEMANTIC_TEXCOORD7
             };
-<<<<<<< HEAD
+
             var i, j;
-=======
-            var i;
->>>>>>> c35277ff
-
             for (i = 0; i < modelData.vertices.length; i++) {
                 var vertexData = modelData.vertices[i];
 
