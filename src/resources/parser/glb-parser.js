--- conflicted
+++ resolved
@@ -1284,12 +1284,7 @@
 
             var mimeTypeFileExtensions = {
                 'image/png': 'png',
-<<<<<<< HEAD
-                'image/jpg': 'jpg',
-                'image/jpeg': 'jpeg',
-=======
                 'image/jpeg': 'jpg',
->>>>>>> 3bcdd14d
                 'image/basis': 'basis',
                 'image/ktx': 'ktx',
                 'image/vnd-ms.dds': 'dds'
