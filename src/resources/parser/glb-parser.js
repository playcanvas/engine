import { path } from '../../core/path.js';

import { http } from '../../net/http.js';

import { Mat4 } from '../../math/mat4.js';
import { Vec2 } from '../../math/vec2.js';
import { Vec3 } from '../../math/vec3.js';

import { BoundingBox } from '../../shape/bounding-box.js';

import {
    typedArrayToType,
    ADDRESS_CLAMP_TO_EDGE, ADDRESS_MIRRORED_REPEAT, ADDRESS_REPEAT,
    BUFFER_STATIC,
    CULLFACE_NONE, CULLFACE_BACK,
    FILTER_NEAREST, FILTER_LINEAR, FILTER_NEAREST_MIPMAP_NEAREST, FILTER_LINEAR_MIPMAP_NEAREST, FILTER_NEAREST_MIPMAP_LINEAR, FILTER_LINEAR_MIPMAP_LINEAR,
    INDEXFORMAT_UINT8, INDEXFORMAT_UINT16, INDEXFORMAT_UINT32,
    PRIMITIVE_LINELOOP, PRIMITIVE_LINESTRIP, PRIMITIVE_LINES, PRIMITIVE_POINTS, PRIMITIVE_TRIANGLES, PRIMITIVE_TRIFAN, PRIMITIVE_TRISTRIP,
    SEMANTIC_POSITION, SEMANTIC_NORMAL, SEMANTIC_TANGENT, SEMANTIC_COLOR, SEMANTIC_BLENDINDICES, SEMANTIC_BLENDWEIGHT, SEMANTIC_TEXCOORD0, SEMANTIC_TEXCOORD1,
    TYPE_INT8, TYPE_UINT8, TYPE_INT16, TYPE_UINT16, TYPE_INT32, TYPE_UINT32, TYPE_FLOAT32
} from '../../graphics/graphics.js';
import { IndexBuffer } from '../../graphics/index-buffer.js';
import { VertexBuffer } from '../../graphics/vertex-buffer.js';
import { VertexFormat } from '../../graphics/vertex-format.js';

import {
    BLEND_NONE, BLEND_NORMAL
} from '../../scene/constants.js';
import { calculateNormals } from '../../scene/procedural.js';
import { GraphNode } from '../../scene/graph-node.js';
import { Mesh } from '../../scene/mesh.js';
import { MeshInstance } from '../../scene/mesh-instance.js';
import { Model } from '../../scene/model.js';
import { Morph } from '../../scene/morph.js';
import { MorphInstance } from '../../scene/morph-instance.js';
import { MorphTarget } from '../../scene/morph-target.js';
import { Skin, SkinInstance } from '../../scene/skin.js';
import { StandardMaterial } from '../../scene/materials/standard-material.js';

import { AnimCurve, AnimData, AnimTrack } from '../../anim/anim.js';
import { INTERPOLATION_CUBIC, INTERPOLATION_LINEAR, INTERPOLATION_STEP } from '../../anim/constants.js';

import { Asset } from '../../asset/asset.js';

// TODO: this is a nasty dependency. property-locator should be moved to src/anim.
import { AnimPropertyLocator } from '../../framework/components/anim/property-locator.js';

var isDataURI = function (uri) {
    return /^data:.*,.*$/i.test(uri);
};

var getDataURIMimeType = function (uri) {
    return uri.substring(uri.indexOf(":") + 1, uri.indexOf(";"));
};

var getNumComponents = function (accessorType) {
    switch (accessorType) {
        case 'SCALAR': return 1;
        case 'VEC2': return 2;
        case 'VEC3': return 3;
        case 'VEC4': return 4;
        case 'MAT2': return 4;
        case 'MAT3': return 9;
        case 'MAT4': return 16;
        default: return 3;
    }
};

var getComponentType = function (componentType) {
    switch (componentType) {
        case 5120: return TYPE_INT8;
        case 5121: return TYPE_UINT8;
        case 5122: return TYPE_INT16;
        case 5123: return TYPE_UINT16;
        case 5124: return TYPE_INT32;
        case 5125: return TYPE_UINT32;
        case 5126: return TYPE_FLOAT32;
        default: return 0;
    }
};

var getComponentSizeInBytes = function (componentType) {
    switch (componentType) {
        case 5120: return 1;    // int8
        case 5121: return 1;    // uint8
        case 5122: return 2;    // int16
        case 5123: return 2;    // uint16
        case 5124: return 4;    // int32
        case 5125: return 4;    // uint32
        case 5126: return 4;    // float32
        default: return 0;
    }
};

var getAccessorDataType = function (accessor) {
    switch (accessor.componentType) {
        case 5120: return Int8Array;
        case 5121: return Uint8Array;
        case 5122: return Int16Array;
        case 5123: return Uint16Array;
        case 5124: return Int32Array;
        case 5125: return Uint32Array;
        case 5126: return Float32Array;
        default: return null;
    }
};

var getAccessorData = function (accessor, bufferViews, buffers) {
    var bufferViewIdx;
    var count;
    if (accessor.hasOwnProperty("sparse")) {
        bufferViewIdx = accessor.sparse.values.bufferView;
        count = accessor.sparse.count;
    } else {
        bufferViewIdx = accessor.bufferView;
        count = accessor.count;
    }

    var bufferView = bufferViews[bufferViewIdx];
    var typedArray = buffers[bufferView.buffer];
    var accessorByteOffset = accessor.hasOwnProperty('byteOffset') ? accessor.byteOffset : 0;
    var bufferViewByteOffset = bufferView.hasOwnProperty('byteOffset') ? bufferView.byteOffset : 0;
    var byteOffset = typedArray.byteOffset + accessorByteOffset + bufferViewByteOffset;
    var length = count * getNumComponents(accessor.type);

    var dataType = getAccessorDataType(accessor);
    return dataType ? new dataType(typedArray.buffer, byteOffset, length) : null;
};

var getSparseAccessorIndices = function (accessor, bufferViews, buffers) {
    var bufferView = bufferViews[accessor.sparse.indices.bufferView];
    var typedArray = buffers[bufferView.buffer];
    var bufferViewByteOffset = bufferView.hasOwnProperty('byteOffset') ? bufferView.byteOffset : 0;
    var byteOffset = typedArray.byteOffset + bufferViewByteOffset;
    var length = accessor.sparse.count;

    switch (accessor.sparse.indices.componentType) {
        case 5120: return new Int8Array(typedArray.buffer, byteOffset, length);
        case 5121: return new Uint8Array(typedArray.buffer, byteOffset, length);
        case 5122: return new Int16Array(typedArray.buffer, byteOffset, length);
        case 5123: return new Uint16Array(typedArray.buffer, byteOffset, length);
        case 5124: return new Int32Array(typedArray.buffer, byteOffset, length);
        case 5125: return new Uint32Array(typedArray.buffer, byteOffset, length);
        case 5126: return new Float32Array(typedArray.buffer, byteOffset, length);
        default: return null;
    }
};

var getPrimitiveType = function (primitive) {
    if (!primitive.hasOwnProperty('mode')) {
        return PRIMITIVE_TRIANGLES;
    }

    switch (primitive.mode) {
        case 0: return PRIMITIVE_POINTS;
        case 1: return PRIMITIVE_LINES;
        case 2: return PRIMITIVE_LINELOOP;
        case 3: return PRIMITIVE_LINESTRIP;
        case 4: return PRIMITIVE_TRIANGLES;
        case 5: return PRIMITIVE_TRISTRIP;
        case 6: return PRIMITIVE_TRIFAN;
        default: return PRIMITIVE_TRIANGLES;
    }
};

var generateIndices = function (numVertices) {
    var dummyIndices = new Uint16Array(numVertices);
    for (var i = 0; i < numVertices; i++) {
        dummyIndices[i] = i;
    }
    return dummyIndices;
};

var generateNormals = function (sourceDesc, vertexDesc, positions, numVertices, indices) {

    if (!indices) {
        indices = generateIndices(numVertices);
    }

    // generate normals
    var normalsTemp = calculateNormals(positions, indices);
    var normals = new Float32Array(normalsTemp.length);
    normals.set(normalsTemp);

    vertexDesc.push({
        semantic: SEMANTIC_NORMAL,
        components: 3,
        type: TYPE_FLOAT32
    });

    sourceDesc[SEMANTIC_NORMAL] = {
        buffer: normals.buffer,
        size: 12,
        offset: 0,
        stride: 12,
        count: numVertices
    };
};

var createVertexBufferInternal = function (device, numVertices, vertexDesc, positionDesc, sourceDesc) {

    // order vertexDesc to match the rest of the engine
    var elementOrder = [
        SEMANTIC_POSITION,
        SEMANTIC_NORMAL,
        SEMANTIC_TANGENT,
        SEMANTIC_COLOR,
        SEMANTIC_BLENDINDICES,
        SEMANTIC_BLENDWEIGHT,
        SEMANTIC_TEXCOORD0,
        SEMANTIC_TEXCOORD1
    ];

    // sort vertex elements by engine-ideal order
    vertexDesc.sort(function (lhs, rhs) {
        var lhsOrder = elementOrder.indexOf(lhs.semantic);
        var rhsOrder = elementOrder.indexOf(rhs.semantic);
        return (lhsOrder < rhsOrder) ? -1 : (rhsOrder < lhsOrder ? 1 : 0);
    });

    // create vertex buffer
    var vertexBuffer = new VertexBuffer(device,
                                        new VertexFormat(device, vertexDesc),
                                        numVertices,
                                        BUFFER_STATIC);

    var i, j, k;
    var source, target, sourceOffset;

    // check whether source data is correctly interleaved
    var isCorrectlyInterleaved = true;
    for (i = 0; i < vertexBuffer.format.elements.length; ++i) {
        target = vertexBuffer.format.elements[i];
        source = sourceDesc[target.name];
        sourceOffset = source.offset - positionDesc.offset;
        if ((source.buffer !== positionDesc.buffer) ||
            (source.stride !== target.stride) ||
            (source.size !== target.size) ||
            (sourceOffset !== target.offset)) {
            isCorrectlyInterleaved = false;
            break;
        }
    }

    var vertexData = vertexBuffer.lock();
    var targetArray = new Uint32Array(vertexData);
    var sourceArray;

    if (isCorrectlyInterleaved) {
        // copy data
        sourceArray = new Uint32Array(positionDesc.buffer,
                                      positionDesc.offset,
                                      numVertices * vertexBuffer.format.size / 4);
        targetArray.set(sourceArray);
    } else {
        var targetStride, sourceStride;
        // copy data and interleave
        for (i = 0; i < vertexBuffer.format.elements.length; ++i) {
            target = vertexBuffer.format.elements[i];
            targetStride = target.stride / 4;

            source = sourceDesc[target.name];
            sourceArray = new Uint32Array(source.buffer, source.offset, source.count * source.stride / 4);
            sourceStride = source.stride / 4;

            var src = 0;
            var dst = target.offset / 4;
            for (j = 0; j < numVertices; ++j) {
                for (k = 0; k < source.size / 4; ++k) {
                    targetArray[dst + k] = sourceArray[src + k];
                }
                src += sourceStride;
                dst += targetStride;
            }
        }
    }
    vertexBuffer.unlock();

    return vertexBuffer;
};

var createVertexBuffer = function (device, attributes, indices, accessors, bufferViews, buffers, semanticMap) {

    // build vertex buffer format desc and source
    var vertexDesc = [];
    var sourceDesc = {};
    for (var attrib in attributes) {
        if (attributes.hasOwnProperty(attrib)) {
            var accessor = accessors[attributes[attrib]];
            var bufferView = bufferViews[accessor.bufferView];

            if (semanticMap.hasOwnProperty(attrib)) {
                var semantic = semanticMap[attrib].semantic;
                vertexDesc.push({
                    semantic: semantic,
                    components: getNumComponents(accessor.type),
                    type: getComponentType(accessor.componentType),
                    normalize: accessor.normalized
                });
                // store the info we'll need to copy this data into the vertex buffer
                var size = getNumComponents(accessor.type) * getComponentSizeInBytes(accessor.componentType);
                var buffer = buffers[bufferView.buffer];
                sourceDesc[semantic] = {
                    buffer: buffer.buffer,
                    size: size,
                    offset: (accessor.hasOwnProperty('byteOffset') ? accessor.byteOffset : 0) +
                            (bufferView.hasOwnProperty('byteOffset') ? bufferView.byteOffset : 0) +
                            (buffer.byteOffset),
                    stride: bufferView.hasOwnProperty('byteStride') ? bufferView.byteStride : size,
                    count: accessor.count
                };
            }
        }
    }

    // get position attribute
    var positionDesc = sourceDesc[SEMANTIC_POSITION];
    var numVertices = positionDesc.count;

    // generate normals if they're missing (this should probably be a user option)
    if (!sourceDesc.hasOwnProperty(SEMANTIC_NORMAL)) {
        var positions = getAccessorData(accessors[attributes.POSITION], bufferViews, buffers);
        generateNormals(sourceDesc, vertexDesc, positions, numVertices, indices);
    }

    return createVertexBufferInternal(device, numVertices, vertexDesc, positionDesc, sourceDesc);
};

var createVertexBufferDraco = function (device, outputGeometry, extDraco, decoder, decoderModule, semanticMap, indices) {

    var numPoints = outputGeometry.num_points();

    // helper function to decode data stream with id to TypedArray of appropriate type
    var extractDracoAttributeInfo = function (uniqueId) {
        var attribute = decoder.GetAttributeByUniqueId(outputGeometry, uniqueId);
        var numValues = numPoints * attribute.num_components();
        var dracoFormat = attribute.data_type();
        var ptr, values, componentSizeInBytes, storageType;

        // storage format is based on draco attribute data type
        switch (dracoFormat) {

            case decoderModule.DT_UINT8:
                storageType = TYPE_UINT8;
                componentSizeInBytes = 1;
                ptr = decoderModule._malloc(numValues * componentSizeInBytes);
                decoder.GetAttributeDataArrayForAllPoints(outputGeometry, attribute, decoderModule.DT_UINT8, numValues * componentSizeInBytes, ptr);
                values = new Uint8Array(decoderModule.HEAPU8.buffer, ptr, numValues).slice();
                break;

            case decoderModule.DT_UINT16:
                storageType = TYPE_UINT16;
                componentSizeInBytes = 2;
                ptr = decoderModule._malloc(numValues * componentSizeInBytes);
                decoder.GetAttributeDataArrayForAllPoints(outputGeometry, attribute, decoderModule.DT_UINT16, numValues * componentSizeInBytes, ptr);
                values = new Uint16Array(decoderModule.HEAPU16.buffer, ptr, numValues).slice();
                break;

            case decoderModule.DT_FLOAT32:
            default:
                storageType = TYPE_FLOAT32;
                componentSizeInBytes = 4;
                ptr = decoderModule._malloc(numValues * componentSizeInBytes);
                decoder.GetAttributeDataArrayForAllPoints(outputGeometry, attribute, decoderModule.DT_FLOAT32, numValues * componentSizeInBytes, ptr);
                values = new Float32Array(decoderModule.HEAPF32.buffer, ptr, numValues).slice();
                break;
        }

        decoderModule._free(ptr);

        return {
            values: values,
            numComponents: attribute.num_components(),
            componentSizeInBytes: componentSizeInBytes,
            storageType: storageType,
            normalized: attribute.normalized()
        };
    };

    // build vertex buffer format desc and source
    var vertexDesc = [];
    var sourceDesc = {};
    var attributes = extDraco.attributes;
    for (var attrib in attributes) {
        if (attributes.hasOwnProperty(attrib) && semanticMap.hasOwnProperty(attrib)) {
            var semanticInfo = semanticMap[attrib];
            var semantic = semanticInfo.semantic;
            var attributeInfo = extractDracoAttributeInfo(attributes[attrib]);

            vertexDesc.push({
                semantic: semantic,
                components: attributeInfo.numComponents,
                type: attributeInfo.storageType,
                normalize: attributeInfo.normalized
            });

            // store the info we'll need to copy this data into the vertex buffer
            var size = attributeInfo.numComponents * attributeInfo.componentSizeInBytes;
            sourceDesc[semantic] = {
                values: attributeInfo.values,
                buffer: attributeInfo.values.buffer,
                size: size,
                offset: 0,
                stride: size,
                count: numPoints
            };
        }
    }

    // get position attribute
    var positionDesc = sourceDesc[SEMANTIC_POSITION];
    var numVertices = positionDesc.count;

    // generate normals if they're missing (this should probably be a user option)
    if (!sourceDesc.hasOwnProperty(SEMANTIC_NORMAL)) {
        generateNormals(sourceDesc, vertexDesc, positionDesc.values, numVertices, indices);
    }

    return createVertexBufferInternal(device, numVertices, vertexDesc, positionDesc, sourceDesc);
};

var createSkin = function (device, gltfSkin, accessors, bufferViews, nodes, buffers) {
    var i, j, bindMatrix;
    var joints = gltfSkin.joints;
    var numJoints = joints.length;
    var ibp = [];
    if (gltfSkin.hasOwnProperty('inverseBindMatrices')) {
        var inverseBindMatrices = gltfSkin.inverseBindMatrices;
        var ibmData = getAccessorData(accessors[inverseBindMatrices], bufferViews, buffers);
        var ibmValues = [];

        for (i = 0; i < numJoints; i++) {
            for (j = 0; j < 16; j++) {
                ibmValues[j] = ibmData[i * 16 + j];
            }
            bindMatrix = new Mat4();
            bindMatrix.set(ibmValues);
            ibp.push(bindMatrix);
        }
    } else {
        for (i = 0; i < numJoints; i++) {
            bindMatrix = new Mat4();
            ibp.push(bindMatrix);
        }
    }

    var boneNames = [];
    for (i = 0; i < numJoints; i++) {
        boneNames[i] = nodes[joints[i]].name;
    }

    var skeleton = gltfSkin.skeleton;

    var skin = new Skin(device, ibp, boneNames);
    skin.skeleton = nodes[skeleton];

    skin.bones = [];
    for (i = 0; i < joints.length; i++) {
        skin.bones[i] = nodes[joints[i]];
    }

    return skin;
};

var tempMat = new Mat4();
var tempVec = new Vec3();

var createMesh = function (device, gltfMesh, accessors, bufferViews, buffers, callback) {
    var meshes = [];

    var semanticMap = {
        'POSITION': { semantic: SEMANTIC_POSITION },
        'NORMAL': { semantic: SEMANTIC_NORMAL },
        'TANGENT': { semantic: SEMANTIC_TANGENT },
        'COLOR_0': { semantic: SEMANTIC_COLOR },
        'JOINTS_0': { semantic: SEMANTIC_BLENDINDICES },
        'WEIGHTS_0': { semantic: SEMANTIC_BLENDWEIGHT },
        'TEXCOORD_0': { semantic: SEMANTIC_TEXCOORD0 },
        'TEXCOORD_1': { semantic: SEMANTIC_TEXCOORD1 }
    };

    gltfMesh.primitives.forEach(function (primitive) {

        var primitiveType, vertexBuffer, numIndices;
        var indices = null;
        var mesh = new Mesh(device);
        var canUseMorph = true;

        // try and get draco compressed data first
        if (primitive.hasOwnProperty('extensions')) {
            var extensions = primitive.extensions;
            if (extensions.hasOwnProperty('KHR_draco_mesh_compression')) {

                // access DracoDecoderModule
                var decoderModule = window.DracoDecoderModule;
                if (decoderModule) {
                    var extDraco = extensions.KHR_draco_mesh_compression;
                    if (extDraco.hasOwnProperty('attributes')) {
                        var bufferView = bufferViews[extDraco.bufferView];
                        var arrayBuffer = buffers[bufferView.buffer];
                        var uint8Buffer = new Uint8Array(arrayBuffer.buffer, arrayBuffer.byteOffset + bufferView.byteOffset, bufferView.byteLength);
                        var buffer = new decoderModule.DecoderBuffer();
                        buffer.Init(uint8Buffer, uint8Buffer.length);

                        var decoder = new decoderModule.Decoder();
                        var geometryType = decoder.GetEncodedGeometryType(buffer);

                        var outputGeometry, status;
                        switch (geometryType) {
                            case decoderModule.POINT_CLOUD:
                                primitiveType = PRIMITIVE_POINTS;
                                outputGeometry = new decoderModule.PointCloud();
                                status = decoder.DecodeBufferToPointCloud(buffer, outputGeometry);
                                break;
                            case decoderModule.TRIANGULAR_MESH:
                                primitiveType = PRIMITIVE_TRIANGLES;
                                outputGeometry = new decoderModule.Mesh();
                                status = decoder.DecodeBufferToMesh(buffer, outputGeometry);
                                break;
                            case decoderModule.INVALID_GEOMETRY_TYPE:
                            default:
                                break;
                        }

                        if (!status || !status.ok() || outputGeometry.ptr == 0) {
                            callback("Failed to decode draco compressed asset: " +
                            (status ? status.error_msg() : ('Mesh asset - invalid draco compressed geometry type: ' + geometryType) ));
                            return;
                        }

                        // indices
                        var numFaces = outputGeometry.num_faces();
                        if (geometryType == decoderModule.TRIANGULAR_MESH) {
                            var bit32 = outputGeometry.num_points() > 65535;
                            numIndices = numFaces * 3;
                            var dataSize = numIndices * (bit32 ? 4 : 2);
                            var ptr = decoderModule._malloc(dataSize);

                            if (bit32) {
                                decoder.GetTrianglesUInt32Array(outputGeometry, dataSize, ptr);
                                indices = new Uint32Array(decoderModule.HEAPU32.buffer, ptr, numIndices).slice();
                            } else {
                                decoder.GetTrianglesUInt16Array(outputGeometry, dataSize, ptr);
                                indices = new Uint16Array(decoderModule.HEAPU16.buffer, ptr, numIndices).slice();
                            }

                            decoderModule._free( ptr );
                        }

                        // vertices
                        vertexBuffer = createVertexBufferDraco(device, outputGeometry, extDraco, decoder, decoderModule, semanticMap, indices);

                        // clean up
                        decoderModule.destroy(outputGeometry);
                        decoderModule.destroy(decoder);
                        decoderModule.destroy(buffer);

                        // morph streams are not compatible with draco compression, disable morphing
                        canUseMorph = false;
                    }
                } else {
                    // #ifdef DEBUG
                    console.warn("File contains draco compressed data, but DracoDecoderModule is not configured.");
                    // #endif
                }
            }
        }

        // if mesh was not constructed from draco data, use uncompressed
        if (!vertexBuffer) {
            indices = primitive.hasOwnProperty('indices') ? getAccessorData(accessors[primitive.indices], bufferViews, buffers) : null;
            vertexBuffer = createVertexBuffer(device, primitive.attributes, indices, accessors, bufferViews, buffers, semanticMap);
            primitiveType = getPrimitiveType(primitive);
        }

        // build the mesh
        mesh.vertexBuffer = vertexBuffer;
        mesh.primitive[0].type = primitiveType;
        mesh.primitive[0].base = 0;
        mesh.primitive[0].indexed = (indices !== null);

        // index buffer
        if (indices !== null) {
            var indexFormat;
            if (indices instanceof Uint8Array) {
                indexFormat = INDEXFORMAT_UINT8;
            } else if (indices instanceof Uint16Array) {
                indexFormat = INDEXFORMAT_UINT16;
            } else {
                // TODO: these indices may need conversion since some old WebGL 1.0 devices
                // don't support 32bit index data
                indexFormat = INDEXFORMAT_UINT32;
            }
            var indexBuffer = new IndexBuffer(device, indexFormat, indices.length, BUFFER_STATIC, indices);
            mesh.indexBuffer[0] = indexBuffer;
            mesh.primitive[0].count = indices.length;
        } else {
            mesh.primitive[0].count = vertexBuffer.numVertices;
        }

        mesh.materialIndex = primitive.material;

        var accessor = accessors[primitive.attributes.POSITION];
        var min = accessor.min;
        var max = accessor.max;
        var aabb = new BoundingBox(
            new Vec3((max[0] + min[0]) / 2, (max[1] + min[1]) / 2, (max[2] + min[2]) / 2),
            new Vec3((max[0] - min[0]) / 2, (max[1] - min[1]) / 2, (max[2] - min[2]) / 2)
        );
        mesh.aabb = aabb;

        // convert sparse morph target vertex data to full format
        var sparseToFull = function (data, indices, dataType, totalCount) {
            var full = new dataType(totalCount * 3);
            for (var s = 0; s < indices.length; s++) {
                var dstIndex = indices[s] * 3;
                full[dstIndex] = data[s * 3];
                full[dstIndex + 1] = data[s * 3 + 1];
                full[dstIndex + 2] = data[s * 3 + 2];
            }
            return full;
        };

        // morph targets
        if (canUseMorph && primitive.hasOwnProperty('targets')) {
            var targets = [];
            var dataType;

            primitive.targets.forEach(function (target, index) {
                var options = {};

                if (target.hasOwnProperty('POSITION')) {

                    accessor = accessors[target.POSITION];
                    dataType = getAccessorDataType(accessor);

                    options.deltaPositions = getAccessorData(accessor, bufferViews, buffers);
                    options.deltaPositionsType = typedArrayToType[dataType.name];

                    if (accessor.sparse) {
                        options.deltaPositions = sparseToFull(options.deltaPositions, getSparseAccessorIndices(accessor, bufferViews, buffers),
                                                              dataType, mesh.vertexBuffer.numVertices);

                    }

                    if (accessor.hasOwnProperty('min') && accessor.hasOwnProperty('max')) {
                        options.aabb = new BoundingBox();
                        options.aabb.setMinMax(new Vec3(accessor.min), new Vec3(accessor.max));
                    }
                }

                if (target.hasOwnProperty('NORMAL')) {

                    accessor = accessors[target.NORMAL];
                    dataType = getAccessorDataType(accessor);

                    options.deltaNormals = getAccessorData(accessor, bufferViews, buffers);
                    options.deltaNormalsType = typedArrayToType[dataType.name];

                    if (accessor.sparse) {
                        options.deltaNormals = sparseToFull(options.deltaNormals, getSparseAccessorIndices(accessor, bufferViews, buffers),
                                                            dataType, mesh.vertexBuffer.numVertices);
                    }
                }

                if (gltfMesh.hasOwnProperty('extras') &&
                    gltfMesh.extras.hasOwnProperty('targetNames')) {
                    options.name = gltfMesh.extras.targetNames[index];
                } else {
                    options.name = targets.length.toString(10);
                }

                targets.push(new MorphTarget(device, options));
            });

            mesh.morph = new Morph(targets);

            // set default morph target weights if they're specified
            if (gltfMesh.hasOwnProperty('weights')) {
                for (var i = 0; i < gltfMesh.weights.length; ++i) {
                    targets[i].defaultWeight = gltfMesh.weights[i];
                }
            }
        }

        meshes.push(mesh);
    });

    return meshes;
};

var createMaterial = function (gltfMaterial, textures) {
    // TODO: integrate these shader chunks into the native engine
    var glossChunk = [
        "#ifdef MAPFLOAT",
        "uniform float material_shininess;",
        "#endif",
        "",
        "#ifdef MAPTEXTURE",
        "uniform sampler2D texture_glossMap;",
        "#endif",
        "",
        "void getGlossiness() {",
        "    dGlossiness = 1.0;",
        "",
        "#ifdef MAPFLOAT",
        "    dGlossiness *= material_shininess;",
        "#endif",
        "",
        "#ifdef MAPTEXTURE",
        "    dGlossiness *= texture2D(texture_glossMap, $UV).$CH;",
        "#endif",
        "",
        "#ifdef MAPVERTEX",
        "    dGlossiness *= saturate(vVertexColor.$VC);",
        "#endif",
        "",
        "    dGlossiness = 1.0 - dGlossiness;",
        "",
        "    dGlossiness += 0.0000001;",
        "}"
    ].join('\n');

    var specularChunk = [
        "#ifdef MAPCOLOR",
        "uniform vec3 material_specular;",
        "#endif",
        "",
        "#ifdef MAPTEXTURE",
        "uniform sampler2D texture_specularMap;",
        "#endif",
        "",
        "void getSpecularity() {",
        "    dSpecularity = vec3(1.0);",
        "",
        "    #ifdef MAPCOLOR",
        "        dSpecularity *= material_specular;",
        "    #endif",
        "",
        "    #ifdef MAPTEXTURE",
        "        vec3 srgb = texture2D(texture_specularMap, $UV).$CH;",
        "        dSpecularity *= vec3(pow(srgb.r, 2.2), pow(srgb.g, 2.2), pow(srgb.b, 2.2));",
        "    #endif",
        "",
        "    #ifdef MAPVERTEX",
        "        dSpecularity *= saturate(vVertexColor.$VC);",
        "    #endif",
        "}"
    ].join('\n');

    var extractTextureTransform = function (source, material, maps) {
        var map;

        var texCoord = source.texCoord;
        if (texCoord) {
            for (map = 0; map < maps.length; ++map) {
                material[maps[map] + 'MapUv'] = texCoord;
            }
        }

        var extensions = source.extensions;
        if (extensions) {
            var textureTransformData = extensions.KHR_texture_transform;
            if (textureTransformData) {
                var scale = textureTransformData.scale;
                if (scale) {
                    for (map = 0; map < maps.length; ++map) {
                        material[maps[map] + 'MapTiling'] = new Vec2(scale[0], scale[1]);
                    }
                }

                var offset = textureTransformData.offset;
                if (offset) {
                    for (map = 0; map < maps.length; ++map) {
                        material[maps[map] + 'MapOffset'] = new Vec2(offset[0], offset[1]);
                    }
                }
            }
        }
    };

    var material = new StandardMaterial();

    // glTF dooesn't define how to occlude specular
    material.occludeSpecular = true;

    material.diffuseTint = true;
    material.diffuseVertexColor = true;

    material.specularTint = true;
    material.specularVertexColor = true;

    if (gltfMaterial.hasOwnProperty('name')) {
        material.name = gltfMaterial.name;
    }

    var color, texture;
    if (gltfMaterial.hasOwnProperty('extensions') &&
        gltfMaterial.extensions.hasOwnProperty('KHR_materials_pbrSpecularGlossiness')) {
        var specData = gltfMaterial.extensions.KHR_materials_pbrSpecularGlossiness;

        if (specData.hasOwnProperty('diffuseFactor')) {
            color = specData.diffuseFactor;
            // Convert from linear space to sRGB space
            material.diffuse.set(Math.pow(color[0], 1 / 2.2), Math.pow(color[1], 1 / 2.2), Math.pow(color[2], 1 / 2.2));
            material.opacity = (color[3] != null) ? color[3] : 1;
        } else {
            material.diffuse.set(1, 1, 1);
            material.opacity = 1;
        }
        if (specData.hasOwnProperty('diffuseTexture')) {
            var diffuseTexture = specData.diffuseTexture;
            texture = textures[diffuseTexture.index];

            material.diffuseMap = texture;
            material.diffuseMapChannel = 'rgb';
            material.opacityMap = texture;
            material.opacityMapChannel = 'a';

            extractTextureTransform(diffuseTexture, material, ['diffuse', 'opacity']);
        }
        material.useMetalness = false;
        if (specData.hasOwnProperty('specularFactor')) {
            color = specData.specularFactor;
            // Convert from linear space to sRGB space
            material.specular.set(Math.pow(color[0], 1 / 2.2), Math.pow(color[1], 1 / 2.2), Math.pow(color[2], 1 / 2.2));
        } else {
            material.specular.set(1, 1, 1);
        }
        if (specData.hasOwnProperty('glossinessFactor')) {
            material.shininess = 100 * specData.glossinessFactor;
        } else {
            material.shininess = 100;
        }
        if (specData.hasOwnProperty('specularGlossinessTexture')) {
            var specularGlossinessTexture = specData.specularGlossinessTexture;
            material.specularMap = material.glossMap = textures[specularGlossinessTexture.index];
            material.specularMapChannel = 'rgb';
            material.glossMapChannel = 'a';

            extractTextureTransform(specularGlossinessTexture, material, ['gloss', 'metalness']);
        }

        material.chunks.specularPS = specularChunk;

    } else if (gltfMaterial.hasOwnProperty('pbrMetallicRoughness')) {
        var pbrData = gltfMaterial.pbrMetallicRoughness;

        if (pbrData.hasOwnProperty('baseColorFactor')) {
            color = pbrData.baseColorFactor;
            // Convert from linear space to sRGB space
            material.diffuse.set(Math.pow(color[0], 1 / 2.2), Math.pow(color[1], 1 / 2.2), Math.pow(color[2], 1 / 2.2));
            material.opacity = color[3];
        } else {
            material.diffuse.set(1, 1, 1);
            material.opacity = 1;
        }
        if (pbrData.hasOwnProperty('baseColorTexture')) {
            var baseColorTexture = pbrData.baseColorTexture;
            texture = textures[baseColorTexture.index];

            material.diffuseMap = texture;
            material.diffuseMapChannel = 'rgb';
            material.opacityMap = texture;
            material.opacityMapChannel = 'a';

            extractTextureTransform(baseColorTexture, material, ['diffuse', 'opacity']);
        }
        material.useMetalness = true;
        if (pbrData.hasOwnProperty('metallicFactor')) {
            material.metalness = pbrData.metallicFactor;
        } else {
            material.metalness = 1;
        }
        if (pbrData.hasOwnProperty('roughnessFactor')) {
            material.shininess = 100 * pbrData.roughnessFactor;
        } else {
            material.shininess = 100;
        }
        if (pbrData.hasOwnProperty('metallicRoughnessTexture')) {
            var metallicRoughnessTexture = pbrData.metallicRoughnessTexture;
            material.metalnessMap = material.glossMap = textures[metallicRoughnessTexture.index];
            material.metalnessMapChannel = 'b';
            material.glossMapChannel = 'g';

            extractTextureTransform(metallicRoughnessTexture, material, ['gloss', 'metalness']);
        }

        material.chunks.glossPS = glossChunk;
    }

    if (gltfMaterial.hasOwnProperty('normalTexture')) {
        var normalTexture = gltfMaterial.normalTexture;
        material.normalMap = textures[normalTexture.index];

        extractTextureTransform(normalTexture, material, ['normal']);

        if (normalTexture.hasOwnProperty('scale')) {
            material.bumpiness = normalTexture.scale;
        }
    }
    if (gltfMaterial.hasOwnProperty('occlusionTexture')) {
        var occlusionTexture = gltfMaterial.occlusionTexture;
        material.aoMap = textures[occlusionTexture.index];
        material.aoMapChannel = 'r';

        extractTextureTransform(occlusionTexture, material, ['ao']);
        // TODO: support 'strength'
    }
    if (gltfMaterial.hasOwnProperty('emissiveFactor')) {
        color = gltfMaterial.emissiveFactor;
        // Convert from linear space to sRGB space
        material.emissive.set(Math.pow(color[0], 1 / 2.2), Math.pow(color[1], 1 / 2.2), Math.pow(color[2], 1 / 2.2));
        material.emissiveTint = true;
    } else {
        material.emissive.set(0, 0, 0);
        material.emissiveTint = false;
    }
    if (gltfMaterial.hasOwnProperty('emissiveTexture')) {
        var emissiveTexture = gltfMaterial.emissiveTexture;
        material.emissiveMap = textures[emissiveTexture.index];

        extractTextureTransform(emissiveTexture, material, ['emissive']);
    }
    if (gltfMaterial.hasOwnProperty('alphaMode')) {
        switch (gltfMaterial.alphaMode) {
            case 'MASK':
                material.blendType = BLEND_NONE;
                if (gltfMaterial.hasOwnProperty('alphaCutoff')) {
                    material.alphaTest = gltfMaterial.alphaCutoff;
                } else {
                    material.alphaTest = 0.5;
                }
                break;
            case 'BLEND':
                material.blendType = BLEND_NORMAL;
                break;
            default:
            case 'OPAQUE':
                material.blendType = BLEND_NONE;
                break;
        }
    } else {
        material.blendType = BLEND_NONE;
    }
    if (gltfMaterial.hasOwnProperty('doubleSided')) {
        material.twoSidedLighting = gltfMaterial.doubleSided;
        material.cull = gltfMaterial.doubleSided ? CULLFACE_NONE : CULLFACE_BACK;
    } else {
        material.twoSidedLighting = false;
        material.cull = CULLFACE_BACK;
    }

    // handle unlit material by disabling lighting and copying diffuse colours
    // into emissive.
    if (gltfMaterial.hasOwnProperty('extensions') &&
        gltfMaterial.extensions.hasOwnProperty('KHR_materials_unlit')) {
        material.useLighting = false;

        // copy diffuse into emissive
        material.emissive.copy(material.diffuse);
        material.emissiveTint = material.diffuseTint;
        material.emissiveMap = material.diffuseMap;
        material.emissiveMapUv = material.diffuseMapUv;
        material.emissiveMapTiling.copy(material.diffuseMapTiling);
        material.emissiveMapOffset.copy(material.diffuseMapOffset);
        material.emissiveMapChannel = material.diffuseMapChannel;
        material.emissiveVertexColor = material.diffuseVertexColor;
        material.emissiveVertexColorChannel = material.diffuseVertexColorChannel;

        // blank diffuse
        material.diffuse.set(0, 0, 0);
        material.diffuseTint = false;
        material.diffuseMap = null;
        material.diffuseVertexColor = false;
    }

    material.update();

    return material;
};

// create the anim structure
var createAnimation = function (gltfAnimation, animationIndex, accessors, bufferViews, nodes, buffers) {

    // create animation data block for the accessor
    var createAnimData = function (accessor) {
        var data = getAccessorData(accessor, bufferViews, buffers);
        // TODO: this assumes data is tightly packed, handle the case data is interleaved
        return new AnimData(getNumComponents(accessor.type), new data.constructor(data));
    };

    var interpMap = {
        "STEP": INTERPOLATION_STEP,
        "LINEAR": INTERPOLATION_LINEAR,
        "CUBICSPLINE": INTERPOLATION_CUBIC
    };

    var inputMap = { };
    var inputs = [];

    var outputMap = { };
    var outputs = [];

    var curves = [];

    var i;

    // convert samplers
    for (i = 0; i < gltfAnimation.samplers.length; ++i) {
        var sampler = gltfAnimation.samplers[i];

        // get input data
        if (!inputMap.hasOwnProperty(sampler.input)) {
            inputMap[sampler.input] = inputs.length;
            inputs.push(createAnimData(accessors[sampler.input]));
        }

        // get output data
        if (!outputMap.hasOwnProperty(sampler.output)) {
            outputMap[sampler.output] = outputs.length;
            outputs.push(createAnimData(accessors[sampler.output]));
        }

        var interpolation =
            sampler.hasOwnProperty('interpolation') &&
            interpMap.hasOwnProperty(sampler.interpolation) ?
                interpMap[sampler.interpolation] : INTERPOLATION_LINEAR;

        // create curve
        curves.push(new AnimCurve(
            [],
            inputMap[sampler.input],
            outputMap[sampler.output],
            interpolation));
    }

    var quatArrays = [];

    var propertyLocator = new AnimPropertyLocator();
    var transformSchema = {
        'translation': 'localPosition',
        'rotation': 'localRotation',
        'scale': 'localScale',
        'weights': 'weights'
    };

    // convert anim channels
    for (i = 0; i < gltfAnimation.channels.length; ++i) {
        var channel = gltfAnimation.channels[i];
        var target = channel.target;
        var curve = curves[channel.sampler];

        curve._paths.push(propertyLocator.encode([[nodes[target.node].name], 'graph', [transformSchema[target.path]]]));

        // if this target is a set of quaternion keys, make note of its index so we can perform
        // quaternion-specific processing on it.
        if (target.path.startsWith('rotation') && curve.interpolation !== INTERPOLATION_CUBIC) {
            quatArrays.push(curve.output);
        } else if (target.path.startsWith('weights')) {
            // it's a bit strange, but morph target animations implicitly assume there are n output
            // values when there are n morph targets. here we set the number of components explicitly
            // on the output curve data.
            outputs[curve.output]._components = outputs[curve.output].data.length / inputs[curve.input].data.length;
        }
    }

    // sort the list of array indexes so we can skip dups
    quatArrays.sort();

    // run through the quaternion data arrays flipping quaternion keys
    // that don't fall in the same winding order.
    var prevIndex = null;
    for (i = 0; i < quatArrays.length; ++i) {
        var index = quatArrays[i];
        // skip over duplicate array indices
        if (i === 0 || index !== prevIndex) {
            var data = outputs[index];
            if (data.components === 4) {
                var d = data.data;
                var len = d.length - 4;
                for (var j = 0; j < len; j += 4) {
                    var dp = d[j + 0] * d[j + 4] +
                             d[j + 1] * d[j + 5] +
                             d[j + 2] * d[j + 6] +
                             d[j + 3] * d[j + 7];

                    if (dp < 0) {
                        d[j + 4] *= -1;
                        d[j + 5] *= -1;
                        d[j + 6] *= -1;
                        d[j + 7] *= -1;
                    }
                }
            }
            prevIndex = index;
        }
    }

    // calculate duration of the animation as maximum time value
    var duration = inputs.reduce(function (value, input) {
        var data  = input._data;
        return Math.max(value, data.length === 0 ? 0 : data[data.length - 1]);
    }, 0);

    return new AnimTrack(
        gltfAnimation.hasOwnProperty('name') ? gltfAnimation.name : ("animation_" + animationIndex),
        duration,
        inputs,
        outputs,
        curves);
};

var createNode = function (gltfNode, nodeIndex) {
    var entity = new GraphNode();

    if (gltfNode.hasOwnProperty('name')) {
        entity.name = gltfNode.name;
    } else {
        entity.name = "node_" + nodeIndex;
    }

    // Parse transformation properties
    if (gltfNode.hasOwnProperty('matrix')) {
        tempMat.data.set(gltfNode.matrix);
        tempMat.getTranslation(tempVec);
        entity.setLocalPosition(tempVec);
        tempMat.getEulerAngles(tempVec);
        entity.setLocalEulerAngles(tempVec);
        tempMat.getScale(tempVec);
        entity.setLocalScale(tempVec);
    }

    if (gltfNode.hasOwnProperty('rotation')) {
        var r = gltfNode.rotation;
        entity.setLocalRotation(r[0], r[1], r[2], r[3]);
    }

    if (gltfNode.hasOwnProperty('translation')) {
        var t = gltfNode.translation;
        entity.setLocalPosition(t[0], t[1], t[2]);
    }

    if (gltfNode.hasOwnProperty('scale')) {
        var s = gltfNode.scale;
        entity.setLocalScale(s[0], s[1], s[2]);
    }

    return entity;
};

var createSkins = function (device, gltf, nodes, buffers) {
    if (!gltf.hasOwnProperty('skins') || gltf.skins.length === 0) {
        return [];
    }
    return gltf.skins.map(function (gltfSkin) {
        return createSkin(device, gltfSkin, gltf.accessors, gltf.bufferViews, nodes, buffers);
    });
};

var createMeshes = function (device, gltf, buffers, callback) {
    if (!gltf.hasOwnProperty('meshes') || gltf.meshes.length === 0 ||
        !gltf.hasOwnProperty('accessors') || gltf.accessors.length === 0 ||
        !gltf.hasOwnProperty('bufferViews') || gltf.bufferViews.length === 0) {
        return [];
    }
    return gltf.meshes.map(function (gltfMesh) {
        return createMesh(device, gltfMesh, gltf.accessors, gltf.bufferViews, buffers, callback);
    });
};

var createMaterials = function (gltf, textures, options) {
    if (!gltf.hasOwnProperty('materials') || gltf.materials.length === 0) {
        return [];
    }

    var preprocess = options && options.material && options.material.preprocess;
    var process = options && options.material && options.material.process || createMaterial;
    var postprocess = options && options.material && options.material.postprocess;

    return gltf.materials.map(function (gltfMaterial) {
        if (preprocess) {
            preprocess(gltfMaterial);
        }
        var material = process(gltfMaterial, textures);
        if (postprocess) {
            postprocess(gltfMaterial, material);
        }
        return material;
    });
};

var createAnimations = function (gltf, nodes, buffers, options) {
    if (!gltf.hasOwnProperty('animations') || gltf.animations.length === 0) {
        return [];
    }

    var preprocess = options && options.animation && options.animation.preprocess;
    var postprocess = options && options.animation && options.animation.postprocess;

    return gltf.animations.map(function (gltfAnimation, index) {
        if (preprocess) {
            preprocess(gltfAnimation);
        }
        var animation = createAnimation(gltfAnimation, index, gltf.accessors, gltf.bufferViews, nodes, buffers);
        if (postprocess) {
            postprocess(gltfAnimation, animation);
        }
        return animation;
    });
};

var createNodes = function (gltf, options) {
    if (!gltf.hasOwnProperty('nodes') || gltf.nodes.length === 0) {
        return [];
    }

    var preprocess = options && options.node && options.node.preprocess;
    var process = options && options.node && options.node.process || createNode;
    var postprocess = options && options.node && options.node.postprocess;

    var nodes = gltf.nodes.map(function (gltfNode, index) {
        if (preprocess) {
            preprocess(gltfNode);
        }
        var node = process(gltfNode, index);
        if (postprocess) {
            postprocess(gltfNode, node);
        }
        return node;
    });

    // build node hierarchy
    for (var i = 0; i < gltf.nodes.length; ++i) {
        var gltfNode = gltf.nodes[i];
        if (gltfNode.hasOwnProperty('children')) {
            for (var j = 0; j < gltfNode.children.length; ++j) {
                var parent = nodes[i];
                var child = nodes[gltfNode.children[j]];
                if (!child.parent) {
                    parent.addChild(child);
                }
            }
        }
    }

    return nodes;
};

// create engine resources from the downloaded GLB data
var createResources = function (device, gltf, buffers, textures, options, callback) {

    var preprocess = options && options.global && options.global.preprocess;
    var postprocess = options && options.global && options.global.postprocess;

    if (preprocess) {
        preprocess(gltf);
    }

    var nodes = createNodes(gltf, options);
    var animations = createAnimations(gltf, nodes, buffers, options);
    var materials = createMaterials(gltf, gltf.textures ? gltf.textures.map(function (t) {
        return textures[t.source].resource;
    }) : [], options);
    var meshes = createMeshes(device, gltf, buffers, callback);
    var skins = createSkins(device, gltf, nodes, buffers);

    var result = {
        'gltf': gltf,
        'nodes': nodes,
        'animations': animations,
        'textures': textures,
        'materials': materials,
        'meshes': meshes,
        'skins': skins
    };

    if (postprocess) {
        postprocess(gltf, result);
    }

    callback(null, result);
};

var applySampler = function (texture, gltfSampler) {
    var defaultSampler = {
        magFilter: 9729,
        minFilter: 9987,
        wrapS: 10497,
        wrapT: 10497
    };

<<<<<<< HEAD
    var createMaterials = function (gltf, textures, callback) {
        if (!gltf.hasOwnProperty('materials') || gltf.materials.length === 0) {
            return [];
        }
        return gltf.materials.map(function (materialData) {
            var material = createMaterial(materialData, textures);
            if (callback && materialData.hasOwnProperty('extras')) {
                callback(material, materialData.extras);
            }
            return material;
        });

    };

    var createAnimations = function (gltf, nodes, buffers, callback) {
        if (!gltf.hasOwnProperty('animations') || gltf.animations.length === 0) {
            return [];
        }
        return gltf.animations.map(function (animationData, animationIndex) {
            var animation = createAnimation(animationData, animationIndex, gltf.accessors, gltf.bufferViews, nodes, buffers);
            if (callback && animationData.hasOwnProperty('extras')) {
                callback(animation, animationData.extras);
            }
            return animation;
        });

=======
    var getFilter = function (filter) {
        switch (filter) {
            case 9728: return FILTER_NEAREST;
            case 9729: return FILTER_LINEAR;
            case 9984: return FILTER_NEAREST_MIPMAP_NEAREST;
            case 9985: return FILTER_LINEAR_MIPMAP_NEAREST;
            case 9986: return FILTER_NEAREST_MIPMAP_LINEAR;
            case 9987: return FILTER_LINEAR_MIPMAP_LINEAR;
            default:   return FILTER_LINEAR;
        }
    };

    var getWrap = function (wrap) {
        switch (wrap) {
            case 33071: return ADDRESS_CLAMP_TO_EDGE;
            case 33648: return ADDRESS_MIRRORED_REPEAT;
            case 10497: return ADDRESS_REPEAT;
            default:    return ADDRESS_REPEAT;
        }
>>>>>>> 6f693834
    };

    if (texture) {
        gltfSampler = gltfSampler || defaultSampler;
        texture.minFilter = getFilter(gltfSampler.minFilter);
        texture.magFilter = getFilter(gltfSampler.magFilter);
        texture.addressU = getWrap(gltfSampler.wrapS);
        texture.addressV = getWrap(gltfSampler.wrapT);
    }
};

// load textures using the asset system
var loadTexturesAsync = function (gltf, buffers, urlBase, registry, options, callback) {
    var result = [];

    if (!gltf.hasOwnProperty('images') || gltf.images.length === 0 ||
        !gltf.hasOwnProperty('textures') || gltf.textures.length === 0) {
        callback(null, result);
        return;
    }

    var preprocess = options && options.texture && options.texture.preprocess;
    var processAsync = options && options.texture && options.texture.processAsync;
    var postprocess = options && options.texture && options.texture.postprocess;

    var remaining = gltf.images.length;
    var onLoad = function (index, textureAsset) {
        result[index] = textureAsset;
        if (postprocess) {
            postprocess(gltf.images[index], textureAsset);
        }
        if (--remaining === 0) {
            // apply samplers
            for (var t = 0; t < gltf.textures.length; ++t) {
                var texture = gltf.textures[t];
                applySampler(result[texture.source].resource, (gltf.samplers || [])[texture.sampler]);
            }

<<<<<<< HEAD
        return nodes;
    };

    // create engine resources from the downloaded GLB data
    var createResources = function (device, gltf, buffers, textures, options, callback) {
        var nodes = createNodes(gltf);
        var animations = createAnimations(gltf, nodes, buffers, options && options.processAnimation);
        var materials = createMaterials(gltf, gltf.textures ? gltf.textures.map(function (t) {
            return textures[t.source].resource;
        }) : [], options && options.processMaterial);
        var meshes = createMeshes(device, gltf, buffers, callback);
        var skins = createSkins(device, gltf, nodes, buffers);

        if (options.processGlobal && gltf.hasOwnProperty('extras')) {
            options.processGlobal(gltf.extras);
        }

        callback(null, {
            'gltf': gltf,
            'nodes': nodes,
            'animations': animations,
            'textures': textures,
            'materials': materials,
            'meshes': meshes,
            'skins': skins
        });
=======
            callback(null, result);
        }
>>>>>>> 6f693834
    };

    var loadTexture = function (index, url, mimeType, crossOrigin) {
        var mimeTypeFileExtensions = {
            'image/png': 'png',
            'image/jpeg': 'jpg',
            'image/basis': 'basis',
            'image/ktx': 'ktx',
            'image/vnd-ms.dds': 'dds'
        };

        // construct the asset file
        var file = { url: url };
        if (mimeType) {
            var extension = mimeTypeFileExtensions[mimeType];
            if (extension) {
                file.filename = 'glb-texture-' + index + '.' + extension;
            }
        }

        // create and load the asset
        var asset = new Asset('texture_' + index, 'texture',  file, { flipY: false }, { crossOrigin: crossOrigin });
        asset.on('load', onLoad.bind(null, index));
        registry.add(asset);
        registry.load(asset);
    };

<<<<<<< HEAD
    // load textures using the asset system
    var loadTexturesAsync = function (device, gltf, buffers, urlBase, registry, options, callback) {
        var result = [];
=======
    for (var i = 0; i < gltf.images.length; ++i) {
        var gltfImage = gltf.images[i];
>>>>>>> 6f693834

        if (preprocess) {
            preprocess(gltfImage);
        }

<<<<<<< HEAD
        var remaining = gltf.images.length;
        var onLoad = function (idx, img) {
            result[idx] = img;
            if (--remaining === 0) {
                // apply samplers
                for (var t = 0; t < gltf.textures.length; ++t) {
                    var texture = gltf.textures[t];
                    applySampler(result[texture.source].resource, (gltf.samplers || [])[texture.sampler]);
                }

                callback(null, result);
            }
        };

        for (var i = 0; i < gltf.images.length; ++i) {
            var imgData = gltf.images[i];

            var url;
            var mimeType;
            if (imgData.hasOwnProperty('uri')) {
=======
        if (processAsync) {
            processAsync(gltfImage, function (index, err, textureAsset) {
                if (err) {
                    callback(err);
                } else {
                    onLoad(index, textureAsset);
                }
            }.bind(null, i));
        } else {
            if (gltfImage.hasOwnProperty('uri')) {
>>>>>>> 6f693834
                // uri specified
                if (isDataURI(gltfImage.uri)) {
                    loadTexture(i, gltfImage.uri, getDataURIMimeType(gltfImage.uri));
                } else {
<<<<<<< HEAD
                    if (options.processTextureUri) {
                        options.processTextureUri(imgData.uri, function (index, err, texture) {
                            if (err) {
                                callback(err);
                            } else {
                                // nasty: wrap the texture in an asset
                                var textureAsset = new pc.Asset(texture.name, 'texture');
                                textureAsset.loaded = true;
                                textureAsset.resource = texture;
                                registry.add(textureAsset);
                                onLoad(index, textureAsset);
                            }
                        }.bind(null, i));
                        continue;
                    } else {
                        url = pc.path.join(urlBase, imgData.uri);
                        options.crossOrigin = "anonymous";
                    }
=======
                    loadTexture(i, path.join(urlBase, gltfImage.uri), "anonymous");
>>>>>>> 6f693834
                }
            } else if (gltfImage.hasOwnProperty('bufferView') && gltfImage.hasOwnProperty('mimeType')) {
                // bufferview
                var bufferView = gltf.bufferViews[gltfImage.bufferView];
                var byteOffset = bufferView.hasOwnProperty('byteOffset') ? bufferView.byteOffset : 0;
                var byteLength = bufferView.byteLength;

                var buffer = buffers[bufferView.buffer];
                var imageBuffer = new Uint8Array(buffer.buffer, buffer.byteOffset + byteOffset, byteLength);
                var blob = new Blob([imageBuffer], { type: gltfImage.mimeType });
                loadTexture(i, URL.createObjectURL(blob), gltfImage.mimeType);
            } else {
                // fail
                callback("Invalid image found in gltf (neither uri or bufferView found). index=" + i);
                return;
            }
<<<<<<< HEAD

            var mimeTypeFileExtensions = {
                'image/png': 'png',
                'image/jpeg': 'jpg',
                'image/basis': 'basis',
                'image/ktx': 'ktx',
                'image/vnd-ms.dds': 'dds'
            };

            // construct the asset file
            var file = { url: url };
            if (mimeType) {
                var extension = mimeTypeFileExtensions[mimeType];
                if (extension) {
                    file.filename = 'glb-texture-' + i + '.' + extension;
                }
            }

            // create and load the asset
            var asset = new pc.Asset('texture_' + i, 'texture',  file, { flipY: false });
            asset.on('load', onLoad.bind(null, i));
            registry.add(asset);
            registry.load(asset);
        }
    };

    // load gltf buffers asynchronously, returning them in the callback
    var loadBuffersAsync = function (gltf, binaryChunk, urlBase, options, callback) {
        var result = [];
=======
        }
    }
};

// load gltf buffers asynchronously, returning them in the callback
var loadBuffersAsync = function (gltf, binaryChunk, urlBase, options, callback) {
    var result = [];

    if (gltf.buffers === null || gltf.buffers.length === 0) {
        callback(null, result);
        return;
    }

    var preprocess = options && options.buffer && options.buffer.preprocess;
    var processAsync = options && options.buffer && options.buffer.processAsync;
    var postprocess = options && options.buffer && options.buffer.postprocess;

    var remaining = gltf.buffers.length;
    var onLoad = function (index, buffer) {
        result[index] = buffer;
        if (postprocess) {
            postprocess(gltf.buffers[index], buffer);
        }
        if (--remaining === 0) {
            callback(null, result);
        }
    };

    for (var i = 0; i < gltf.buffers.length; ++i) {
        var gltfBuffer = gltf.buffers[i];
>>>>>>> 6f693834

        if (preprocess) {
            preprocess(gltfBuffer);
        }

<<<<<<< HEAD
        var remaining = gltf.buffers.length;
        var onLoad = function (idx, buffer) {
            result[idx] = buffer;
            if (--remaining === 0) {
                callback(null, result);
            }
        };

        var createCallback = function (index) {
            return function (err, result) {
                if (err) {
                    callback(err);
                } else {
                    onLoad(index, new Uint8Array(result));
=======
        if (processAsync) {
            processAsync(gltfBuffer, function (index, err, arrayBuffer) {           // eslint-disable-line no-loop-func
                if (err) {
                    callback(err);
                } else {
                    onLoad(index, new Uint8Array(arrayBuffer));
>>>>>>> 6f693834
                }
            }.bind(null, i));
        } else {
            if (gltfBuffer.hasOwnProperty('uri')) {
                if (isDataURI(gltfBuffer.uri)) {
                    // convert base64 to raw binary data held in a string
                    // doesn't handle URLEncoded DataURIs - see SO answer #6850276 for code that does this
                    var byteString = atob(gltfBuffer.uri.split(',')[1]);

                    // write the bytes of the string to an ArrayBuffer
                    var arrayBuffer = new ArrayBuffer(byteString.length);

                    // create a view into the buffer
                    var binaryArray = new Uint8Array(arrayBuffer);

                    // set the bytes of the buffer to the correct values
                    for (var j = 0; j < byteString.length; j++) {
                        binaryArray[j] = byteString.charCodeAt(j);
                    }

                    onLoad(i, binaryArray);
                } else {
<<<<<<< HEAD
                    if (options.processBufferUri) {
                        options.processBufferUri(buffer.uri, function (index, err, buffer) {
                            if (err) {
                                callback(err);
                            } else {
                                onLoad(index, buffer);
                            }
                        }.bind(null, i));
                    } else {
                        pc.http.get(
                            pc.path.join(urlBase, buffer.uri),
                            { cache: true, responseType: 'arraybuffer', retry: false },
                            createCallback(i));
                    }
=======
                    http.get(
                        path.join(urlBase, gltfBuffer.uri),
                        { cache: true, responseType: 'arraybuffer', retry: false },
                        function (index, err, result) {                         // eslint-disable-line no-loop-func
                            if (err) {
                                callback(err);
                            } else {
                                onLoad(index, new Uint8Array(result));
                            }
                        }.bind(null, i)
                    );
>>>>>>> 6f693834
                }
            } else {
                // glb buffer reference
                onLoad(i, binaryChunk);
            }
        }
<<<<<<< HEAD
    };

    // parse the gltf chunk, returns the gltf json
    var parseGltf = function (gltfChunk, callback) {
        var decodeBinaryUtf8 = function (array) {
            if (typeof TextDecoder !== 'undefined') {
                return new TextDecoder().decode(array);
            }
            var str = array.reduce( function (accum, value) {
                accum += String.fromCharCode(value);
                return accum;
            }, "");
            return decodeURIComponent(escape(str));
        };

        var gltf = JSON.parse(decodeBinaryUtf8(gltfChunk));

        // check gltf version
        if (gltf.asset && gltf.asset.version && Number.parseFloat(gltf.asset.version) < 2) {
            callback("Invalid gltf version. Expected version 2.0 or above but found version '" + gltf.asset.version + "'.");
            return;
=======
    }
};

// parse the gltf chunk, returns the gltf json
var parseGltf = function (gltfChunk, callback) {
    var decodeBinaryUtf8 = function (array) {
        if (typeof TextDecoder !== 'undefined') {
            return new TextDecoder().decode(array);
>>>>>>> 6f693834
        }
        var str = array.reduce( function (accum, value) {
            accum += String.fromCharCode(value);
            return accum;
        }, "");
        return decodeURIComponent(escape(str));

    };

    var gltf = JSON.parse(decodeBinaryUtf8(gltfChunk));

    // check gltf version
    if (gltf.asset && gltf.asset.version && Number.parseFloat(gltf.asset.version) < 2) {
        callback("Invalid gltf version. Expected version 2.0 or above but found version '" + gltf.asset.version + "'.");
        return;
    }

    callback(null, gltf);
};

// parse glb data, returns the gltf and binary chunk
var parseGlb = function (glbData, callback) {
    var data = new DataView(glbData);

    // read header
    var magic = data.getUint32(0, true);
    var version = data.getUint32(4, true);
    var length = data.getUint32(8, true);

    if (magic !== 0x46546C67) {
        callback("Invalid magic number found in glb header. Expected 0x46546C67, found 0x" + magic.toString(16));
        return;
    }

    if (version !== 2) {
        callback("Invalid version number found in glb header. Expected 2, found " + version);
        return;
    }

    if (length <= 0 || length > glbData.byteLength) {
        callback("Invalid length found in glb header. Found " + length);
        return;
    }

    // read chunks
    var chunks = [];
    var offset = 12;
    while (offset < length) {
        var chunkLength = data.getUint32(offset, true);
        if (offset + chunkLength + 8 > glbData.byteLength) {
            throw new Error("Invalid chunk length found in glb. Found " + chunkLength);
        }
        var chunkType = data.getUint32(offset + 4, true);
        var chunkData = new Uint8Array(glbData, offset + 8, chunkLength);
        chunks.push( { length: chunkLength, type: chunkType, data: chunkData } );
        offset += chunkLength + 8;
    }

    if (chunks.length !== 1 && chunks.length !== 2) {
        callback("Invalid number of chunks found in glb file.");
        return;
    }

    if (chunks[0].type !== 0x4E4F534A) {
        callback("Invalid chunk type found in glb file. Expected 0x4E4F534A, found 0x" + chunks[0].type.toString(16));
        return;
    }

    if (chunks.length > 1 && chunks[1].type !== 0x004E4942) {
        callback("Invalid chunk type found in glb file. Expected 0x004E4942, found 0x" + chunks[1].type.toString(16));
        return;
    }

    callback(null, {
        gltfChunk: chunks[0].data,
        binaryChunk: chunks.length === 2 ? chunks[1].data : null
    });
};

// parse the chunk of data, which can be glb or gltf
var parseChunk = function (filename, data, callback) {
    if (filename && filename.toLowerCase().endsWith('.glb')) {
        parseGlb(data, callback);
    } else {
        callback(null, {
            gltfChunk: data,
            binaryChunk: null
        });
    }
};

// -- GlbParser

function GlbParser() {}

// parse the gltf or glb data asynchronously, loading external resources
GlbParser.parseAsync = function (filename, urlBase, data, device, registry, options, callback) {
    // parse the data
    parseChunk(filename, data, function (err, chunks) {
        if (err) {
            callback(err);
            return;
        }

<<<<<<< HEAD
        callback(null, {
            gltfChunk: chunks[0].data,
            binaryChunk: chunks.length === 2 ? chunks[1].data : null
        });
    };

    // parse the chunk of data, which can be glb or gltf
    var parseChunk = function (filename, data, callback) {
        if (filename && filename.toLowerCase().endsWith('.glb')) {
            parseGlb(data, callback);
        } else {
            callback(null, {
                gltfChunk: data,
                binaryChunk: null
            });
        }
    };

    /**
     * @private
     * @namespace
     * @name pc.GlbParser
     * @description Functions for parsing glb and gltf files.
     */
    var GlbParser = function () { };

    /**
     * @private
     * @class
     * @name pc.GlbParserResult
     * @description The engine resources returned from parsing a gltf.
     * @property {object} gltf - The gltf object that was parsed.
     * @property {pc.GraphNode[]} nodes - The list of nodes.
     * @property {pc.AnimTrack[]} animations - The list of animations.
     * @property {pc.Texture[]} textures - The list of textures.
     * @property {pc.StandardMaterial[]} materials - The list of materials.
     * @property {pc.Mesh[]} meshes - The list of meshes.
     * @property {pc.Skin[]} skins - The list of skins.
     */

    /**
     * @private
     * @callback pc.GlbParserCallback
     * @description Callback used by {@link pc.GlbParser} to return parse results.
     * @param {string|null} err - The error message if an error occurred otherwise null.
     * @param {pc.GlbParserResult} data - The data containing the resources constructed from the glb.
     */

    /**
     * @private
     * @function
     * @name pc.GlbParser.parseAsync
     * @description Parse gltf or glb data asynchronously, loading external resources and return engine resources.
     * @param {string} filename - Filename of the data being parsed. Used to determine the format of the data (either
     * glb or gltf).
     * @param {string} urlBase - The url base to append to internal urls.
     * @param {ArrayBuffer} data - The file data.
     * @param {pc.GraphicsDevice} device - The graphics device to use when contructing engine resources.
     * @param {pc.AssetRegistry} registry - The asset registry to use for loading textures.
     * @param {pc.ContainerHandlerOptions} options - The asset handler options.
     * @param {pc.GlbParserCallback} callback - The callback which will be called with the parse results.
     */
    GlbParser.parseAsync = function (filename, urlBase, data, device, registry, options, callback) {
        // parse the data
        parseChunk(filename, data, function (err, chunks) {
=======
        // parse gltf
        parseGltf(chunks.gltfChunk, function (err, gltf) {
>>>>>>> 6f693834
            if (err) {
                callback(err);
                return;
            }

            // async load external buffers
            loadBuffersAsync(gltf, chunks.binaryChunk, urlBase, options, function (err, buffers) {
                if (err) {
                    callback(err);
                    return;
                }

<<<<<<< HEAD
                // async load external buffers
                loadBuffersAsync(gltf, chunks.binaryChunk, urlBase, options, function (err, buffers) {
=======
                // async load images
                loadTexturesAsync(gltf, buffers, urlBase, registry, options, function (err, textures) {
>>>>>>> 6f693834
                    if (err) {
                        callback(err);
                        return;
                    }

<<<<<<< HEAD
                    // async load images
                    loadTexturesAsync(device, gltf, buffers, urlBase, registry, options, function (err, textures) {
                        if (err) {
                            callback(err);
                            return;
                        }

                        createResources(device, gltf, buffers, textures, options, callback);
                    });
=======
                    createResources(device, gltf, buffers, textures, options, callback);
>>>>>>> 6f693834
                });
            });
        });
    });
};

<<<<<<< HEAD
    /**
     * @private
     * @function
     * @name pc.GlbParser.parseAsync
     * @description Parse gltf or glb data synchronously. External resources (buffers and images) are ignored.
     * @param {string} filename - Filename of the file being loaded. Used to determine whether the data blob is in
     * glb or gltf format.
     * @param {ArrayBuffer} data - The file data.
     * @param {pc.GraphicsDevice} device - The graphics device to use when contructing engine resources.
     * @param {pc.ContainerHandlerOptions} options - The asset handler options.
     * @returns {pc.GlbParser.ResultData} The resulting parse data.
     */
    GlbParser.parse = function (filename, data, device, options) {
        var result = null;
=======
// parse the gltf or glb data synchronously. external resources (buffers and images) are ignored.
GlbParser.parse = function (filename, data, device, options) {
    var result = null;
>>>>>>> 6f693834

    // parse the data
    parseChunk(filename, data, function (err, chunks) {
        if (err) {
            console.error(err);
        } else {
            // parse gltf
            parseGltf(chunks.gltfChunk, function (err, gltf) {
                if (err) {
                    console.error(err);
                } else {
                    var buffers = [chunks.binaryChunk];
                    var textures = [];

<<<<<<< HEAD
                        // create resources
                        createResources(device, gltf, buffers, textures, options, function (err, result_) {
                            if (err) {
                                console.error(err);
                            } else {
                                result = result_;
                            }
                        });
                    }
                });
            }
        });
=======
                    // create resources
                    createResources(device, gltf, buffers, textures, options || { }, function (err, result_) {
                        if (err) {
                            console.error(err);
                        } else {
                            result = result_;
                        }
                    });
                }
            });
        }
    });
>>>>>>> 6f693834

    return result;
};

// create a pc.Model from the parsed GLB data structures
GlbParser.createModel = function (glb, defaultMaterial) {
    var createMeshInstance = function (model, mesh, skins, materials, node, gltfNode) {
        var material = (mesh.materialIndex === undefined) ? defaultMaterial : materials[mesh.materialIndex];

        var meshInstance = new MeshInstance(node, mesh, material);

        if (mesh.morph) {
            var morphInstance = new MorphInstance(mesh.morph);
            if (mesh.weights) {
                for (var wi = 0; wi < mesh.weights.length; wi++) {
                    morphInstance.setWeight(wi, mesh.weights[wi]);
                }
            }

            meshInstance.morphInstance = morphInstance;
            model.morphInstances.push(morphInstance);
        }

        if (gltfNode.hasOwnProperty('skin')) {
            var skin = skins[gltfNode.skin];
            mesh.skin = skin;

            var skinInstance = new SkinInstance(skin);
            skinInstance.bones = skin.bones;

            meshInstance.skinInstance = skinInstance;
            model.skinInstances.push(skinInstance);
        }

        model.meshInstances.push(meshInstance);
    };

    var model = new Model();
    var i;

    var rootNodes = [];
    for (i = 0; i < glb.nodes.length; i++) {
        var node = glb.nodes[i];
        if (node.parent === null) {
            rootNodes.push(node);
        }

        var gltfNode = glb.gltf.nodes[i];
        if (gltfNode.hasOwnProperty('mesh')) {
            var meshGroup = glb.meshes[gltfNode.mesh];
            for (var mi = 0; mi < meshGroup.length; mi++) {
                createMeshInstance(model, meshGroup[mi], glb.skins, glb.materials, node, gltfNode);
            }
        }
    }

    // set model root (create a group if there is more than one)
    if (rootNodes.length === 1) {
        model.graph = rootNodes[0];
    } else {
        model.graph = new GraphNode('SceneGroup');
        for (i = 0; i < rootNodes.length; ++i) {
            model.graph.addChild(rootNodes[i]);
        }
    }

    return model;
};

export { GlbParser };<|MERGE_RESOLUTION|>--- conflicted
+++ resolved
@@ -1290,34 +1290,6 @@
         wrapT: 10497
     };
 
-<<<<<<< HEAD
-    var createMaterials = function (gltf, textures, callback) {
-        if (!gltf.hasOwnProperty('materials') || gltf.materials.length === 0) {
-            return [];
-        }
-        return gltf.materials.map(function (materialData) {
-            var material = createMaterial(materialData, textures);
-            if (callback && materialData.hasOwnProperty('extras')) {
-                callback(material, materialData.extras);
-            }
-            return material;
-        });
-
-    };
-
-    var createAnimations = function (gltf, nodes, buffers, callback) {
-        if (!gltf.hasOwnProperty('animations') || gltf.animations.length === 0) {
-            return [];
-        }
-        return gltf.animations.map(function (animationData, animationIndex) {
-            var animation = createAnimation(animationData, animationIndex, gltf.accessors, gltf.bufferViews, nodes, buffers);
-            if (callback && animationData.hasOwnProperty('extras')) {
-                callback(animation, animationData.extras);
-            }
-            return animation;
-        });
-
-=======
     var getFilter = function (filter) {
         switch (filter) {
             case 9728: return FILTER_NEAREST;
@@ -1337,7 +1309,6 @@
             case 10497: return ADDRESS_REPEAT;
             default:    return ADDRESS_REPEAT;
         }
->>>>>>> 6f693834
     };
 
     if (texture) {
@@ -1376,37 +1347,8 @@
                 applySampler(result[texture.source].resource, (gltf.samplers || [])[texture.sampler]);
             }
 
-<<<<<<< HEAD
-        return nodes;
-    };
-
-    // create engine resources from the downloaded GLB data
-    var createResources = function (device, gltf, buffers, textures, options, callback) {
-        var nodes = createNodes(gltf);
-        var animations = createAnimations(gltf, nodes, buffers, options && options.processAnimation);
-        var materials = createMaterials(gltf, gltf.textures ? gltf.textures.map(function (t) {
-            return textures[t.source].resource;
-        }) : [], options && options.processMaterial);
-        var meshes = createMeshes(device, gltf, buffers, callback);
-        var skins = createSkins(device, gltf, nodes, buffers);
-
-        if (options.processGlobal && gltf.hasOwnProperty('extras')) {
-            options.processGlobal(gltf.extras);
-        }
-
-        callback(null, {
-            'gltf': gltf,
-            'nodes': nodes,
-            'animations': animations,
-            'textures': textures,
-            'materials': materials,
-            'meshes': meshes,
-            'skins': skins
-        });
-=======
             callback(null, result);
         }
->>>>>>> 6f693834
     };
 
     var loadTexture = function (index, url, mimeType, crossOrigin) {
@@ -1434,41 +1376,13 @@
         registry.load(asset);
     };
 
-<<<<<<< HEAD
-    // load textures using the asset system
-    var loadTexturesAsync = function (device, gltf, buffers, urlBase, registry, options, callback) {
-        var result = [];
-=======
     for (var i = 0; i < gltf.images.length; ++i) {
         var gltfImage = gltf.images[i];
->>>>>>> 6f693834
 
         if (preprocess) {
             preprocess(gltfImage);
         }
 
-<<<<<<< HEAD
-        var remaining = gltf.images.length;
-        var onLoad = function (idx, img) {
-            result[idx] = img;
-            if (--remaining === 0) {
-                // apply samplers
-                for (var t = 0; t < gltf.textures.length; ++t) {
-                    var texture = gltf.textures[t];
-                    applySampler(result[texture.source].resource, (gltf.samplers || [])[texture.sampler]);
-                }
-
-                callback(null, result);
-            }
-        };
-
-        for (var i = 0; i < gltf.images.length; ++i) {
-            var imgData = gltf.images[i];
-
-            var url;
-            var mimeType;
-            if (imgData.hasOwnProperty('uri')) {
-=======
         if (processAsync) {
             processAsync(gltfImage, function (index, err, textureAsset) {
                 if (err) {
@@ -1479,33 +1393,11 @@
             }.bind(null, i));
         } else {
             if (gltfImage.hasOwnProperty('uri')) {
->>>>>>> 6f693834
                 // uri specified
                 if (isDataURI(gltfImage.uri)) {
                     loadTexture(i, gltfImage.uri, getDataURIMimeType(gltfImage.uri));
                 } else {
-<<<<<<< HEAD
-                    if (options.processTextureUri) {
-                        options.processTextureUri(imgData.uri, function (index, err, texture) {
-                            if (err) {
-                                callback(err);
-                            } else {
-                                // nasty: wrap the texture in an asset
-                                var textureAsset = new pc.Asset(texture.name, 'texture');
-                                textureAsset.loaded = true;
-                                textureAsset.resource = texture;
-                                registry.add(textureAsset);
-                                onLoad(index, textureAsset);
-                            }
-                        }.bind(null, i));
-                        continue;
-                    } else {
-                        url = pc.path.join(urlBase, imgData.uri);
-                        options.crossOrigin = "anonymous";
-                    }
-=======
                     loadTexture(i, path.join(urlBase, gltfImage.uri), "anonymous");
->>>>>>> 6f693834
                 }
             } else if (gltfImage.hasOwnProperty('bufferView') && gltfImage.hasOwnProperty('mimeType')) {
                 // bufferview
@@ -1522,37 +1414,6 @@
                 callback("Invalid image found in gltf (neither uri or bufferView found). index=" + i);
                 return;
             }
-<<<<<<< HEAD
-
-            var mimeTypeFileExtensions = {
-                'image/png': 'png',
-                'image/jpeg': 'jpg',
-                'image/basis': 'basis',
-                'image/ktx': 'ktx',
-                'image/vnd-ms.dds': 'dds'
-            };
-
-            // construct the asset file
-            var file = { url: url };
-            if (mimeType) {
-                var extension = mimeTypeFileExtensions[mimeType];
-                if (extension) {
-                    file.filename = 'glb-texture-' + i + '.' + extension;
-                }
-            }
-
-            // create and load the asset
-            var asset = new pc.Asset('texture_' + i, 'texture',  file, { flipY: false });
-            asset.on('load', onLoad.bind(null, i));
-            registry.add(asset);
-            registry.load(asset);
-        }
-    };
-
-    // load gltf buffers asynchronously, returning them in the callback
-    var loadBuffersAsync = function (gltf, binaryChunk, urlBase, options, callback) {
-        var result = [];
-=======
         }
     }
 };
@@ -1583,35 +1444,17 @@
 
     for (var i = 0; i < gltf.buffers.length; ++i) {
         var gltfBuffer = gltf.buffers[i];
->>>>>>> 6f693834
 
         if (preprocess) {
             preprocess(gltfBuffer);
         }
 
-<<<<<<< HEAD
-        var remaining = gltf.buffers.length;
-        var onLoad = function (idx, buffer) {
-            result[idx] = buffer;
-            if (--remaining === 0) {
-                callback(null, result);
-            }
-        };
-
-        var createCallback = function (index) {
-            return function (err, result) {
-                if (err) {
-                    callback(err);
-                } else {
-                    onLoad(index, new Uint8Array(result));
-=======
         if (processAsync) {
             processAsync(gltfBuffer, function (index, err, arrayBuffer) {           // eslint-disable-line no-loop-func
                 if (err) {
                     callback(err);
                 } else {
                     onLoad(index, new Uint8Array(arrayBuffer));
->>>>>>> 6f693834
                 }
             }.bind(null, i));
         } else {
@@ -1634,22 +1477,6 @@
 
                     onLoad(i, binaryArray);
                 } else {
-<<<<<<< HEAD
-                    if (options.processBufferUri) {
-                        options.processBufferUri(buffer.uri, function (index, err, buffer) {
-                            if (err) {
-                                callback(err);
-                            } else {
-                                onLoad(index, buffer);
-                            }
-                        }.bind(null, i));
-                    } else {
-                        pc.http.get(
-                            pc.path.join(urlBase, buffer.uri),
-                            { cache: true, responseType: 'arraybuffer', retry: false },
-                            createCallback(i));
-                    }
-=======
                     http.get(
                         path.join(urlBase, gltfBuffer.uri),
                         { cache: true, responseType: 'arraybuffer', retry: false },
@@ -1661,36 +1488,12 @@
                             }
                         }.bind(null, i)
                     );
->>>>>>> 6f693834
                 }
             } else {
                 // glb buffer reference
                 onLoad(i, binaryChunk);
             }
         }
-<<<<<<< HEAD
-    };
-
-    // parse the gltf chunk, returns the gltf json
-    var parseGltf = function (gltfChunk, callback) {
-        var decodeBinaryUtf8 = function (array) {
-            if (typeof TextDecoder !== 'undefined') {
-                return new TextDecoder().decode(array);
-            }
-            var str = array.reduce( function (accum, value) {
-                accum += String.fromCharCode(value);
-                return accum;
-            }, "");
-            return decodeURIComponent(escape(str));
-        };
-
-        var gltf = JSON.parse(decodeBinaryUtf8(gltfChunk));
-
-        // check gltf version
-        if (gltf.asset && gltf.asset.version && Number.parseFloat(gltf.asset.version) < 2) {
-            callback("Invalid gltf version. Expected version 2.0 or above but found version '" + gltf.asset.version + "'.");
-            return;
-=======
     }
 };
 
@@ -1699,7 +1502,6 @@
     var decodeBinaryUtf8 = function (array) {
         if (typeof TextDecoder !== 'undefined') {
             return new TextDecoder().decode(array);
->>>>>>> 6f693834
         }
         var str = array.reduce( function (accum, value) {
             accum += String.fromCharCode(value);
@@ -1804,76 +1606,8 @@
             return;
         }
 
-<<<<<<< HEAD
-        callback(null, {
-            gltfChunk: chunks[0].data,
-            binaryChunk: chunks.length === 2 ? chunks[1].data : null
-        });
-    };
-
-    // parse the chunk of data, which can be glb or gltf
-    var parseChunk = function (filename, data, callback) {
-        if (filename && filename.toLowerCase().endsWith('.glb')) {
-            parseGlb(data, callback);
-        } else {
-            callback(null, {
-                gltfChunk: data,
-                binaryChunk: null
-            });
-        }
-    };
-
-    /**
-     * @private
-     * @namespace
-     * @name pc.GlbParser
-     * @description Functions for parsing glb and gltf files.
-     */
-    var GlbParser = function () { };
-
-    /**
-     * @private
-     * @class
-     * @name pc.GlbParserResult
-     * @description The engine resources returned from parsing a gltf.
-     * @property {object} gltf - The gltf object that was parsed.
-     * @property {pc.GraphNode[]} nodes - The list of nodes.
-     * @property {pc.AnimTrack[]} animations - The list of animations.
-     * @property {pc.Texture[]} textures - The list of textures.
-     * @property {pc.StandardMaterial[]} materials - The list of materials.
-     * @property {pc.Mesh[]} meshes - The list of meshes.
-     * @property {pc.Skin[]} skins - The list of skins.
-     */
-
-    /**
-     * @private
-     * @callback pc.GlbParserCallback
-     * @description Callback used by {@link pc.GlbParser} to return parse results.
-     * @param {string|null} err - The error message if an error occurred otherwise null.
-     * @param {pc.GlbParserResult} data - The data containing the resources constructed from the glb.
-     */
-
-    /**
-     * @private
-     * @function
-     * @name pc.GlbParser.parseAsync
-     * @description Parse gltf or glb data asynchronously, loading external resources and return engine resources.
-     * @param {string} filename - Filename of the data being parsed. Used to determine the format of the data (either
-     * glb or gltf).
-     * @param {string} urlBase - The url base to append to internal urls.
-     * @param {ArrayBuffer} data - The file data.
-     * @param {pc.GraphicsDevice} device - The graphics device to use when contructing engine resources.
-     * @param {pc.AssetRegistry} registry - The asset registry to use for loading textures.
-     * @param {pc.ContainerHandlerOptions} options - The asset handler options.
-     * @param {pc.GlbParserCallback} callback - The callback which will be called with the parse results.
-     */
-    GlbParser.parseAsync = function (filename, urlBase, data, device, registry, options, callback) {
-        // parse the data
-        parseChunk(filename, data, function (err, chunks) {
-=======
         // parse gltf
         parseGltf(chunks.gltfChunk, function (err, gltf) {
->>>>>>> 6f693834
             if (err) {
                 callback(err);
                 return;
@@ -1886,57 +1620,23 @@
                     return;
                 }
 
-<<<<<<< HEAD
-                // async load external buffers
-                loadBuffersAsync(gltf, chunks.binaryChunk, urlBase, options, function (err, buffers) {
-=======
                 // async load images
                 loadTexturesAsync(gltf, buffers, urlBase, registry, options, function (err, textures) {
->>>>>>> 6f693834
                     if (err) {
                         callback(err);
                         return;
                     }
 
-<<<<<<< HEAD
-                    // async load images
-                    loadTexturesAsync(device, gltf, buffers, urlBase, registry, options, function (err, textures) {
-                        if (err) {
-                            callback(err);
-                            return;
-                        }
-
-                        createResources(device, gltf, buffers, textures, options, callback);
-                    });
-=======
                     createResources(device, gltf, buffers, textures, options, callback);
->>>>>>> 6f693834
                 });
             });
         });
     });
 };
 
-<<<<<<< HEAD
-    /**
-     * @private
-     * @function
-     * @name pc.GlbParser.parseAsync
-     * @description Parse gltf or glb data synchronously. External resources (buffers and images) are ignored.
-     * @param {string} filename - Filename of the file being loaded. Used to determine whether the data blob is in
-     * glb or gltf format.
-     * @param {ArrayBuffer} data - The file data.
-     * @param {pc.GraphicsDevice} device - The graphics device to use when contructing engine resources.
-     * @param {pc.ContainerHandlerOptions} options - The asset handler options.
-     * @returns {pc.GlbParser.ResultData} The resulting parse data.
-     */
-    GlbParser.parse = function (filename, data, device, options) {
-        var result = null;
-=======
 // parse the gltf or glb data synchronously. external resources (buffers and images) are ignored.
 GlbParser.parse = function (filename, data, device, options) {
     var result = null;
->>>>>>> 6f693834
 
     // parse the data
     parseChunk(filename, data, function (err, chunks) {
@@ -1951,20 +1651,6 @@
                     var buffers = [chunks.binaryChunk];
                     var textures = [];
 
-<<<<<<< HEAD
-                        // create resources
-                        createResources(device, gltf, buffers, textures, options, function (err, result_) {
-                            if (err) {
-                                console.error(err);
-                            } else {
-                                result = result_;
-                            }
-                        });
-                    }
-                });
-            }
-        });
-=======
                     // create resources
                     createResources(device, gltf, buffers, textures, options || { }, function (err, result_) {
                         if (err) {
@@ -1977,7 +1663,6 @@
             });
         }
     });
->>>>>>> 6f693834
 
     return result;
 };
