import { path } from '../../core/path.js';
import { Color } from '../../core/color.js';

import { http } from '../../net/http.js';

import { math } from '../../math/math.js';
import { Mat4 } from '../../math/mat4.js';
import { Vec2 } from '../../math/vec2.js';
import { Vec3 } from '../../math/vec3.js';

import { BoundingBox } from '../../shape/bounding-box.js';

import {
    typedArrayTypes, typedArrayToType,
    ADDRESS_CLAMP_TO_EDGE, ADDRESS_MIRRORED_REPEAT, ADDRESS_REPEAT,
    BUFFER_STATIC,
    CULLFACE_NONE, CULLFACE_BACK,
    FILTER_NEAREST, FILTER_LINEAR, FILTER_NEAREST_MIPMAP_NEAREST, FILTER_LINEAR_MIPMAP_NEAREST, FILTER_NEAREST_MIPMAP_LINEAR, FILTER_LINEAR_MIPMAP_LINEAR,
    INDEXFORMAT_UINT8, INDEXFORMAT_UINT16, INDEXFORMAT_UINT32,
    PRIMITIVE_LINELOOP, PRIMITIVE_LINESTRIP, PRIMITIVE_LINES, PRIMITIVE_POINTS, PRIMITIVE_TRIANGLES, PRIMITIVE_TRIFAN, PRIMITIVE_TRISTRIP,
    SEMANTIC_POSITION, SEMANTIC_NORMAL, SEMANTIC_TANGENT, SEMANTIC_COLOR, SEMANTIC_BLENDINDICES, SEMANTIC_BLENDWEIGHT, SEMANTIC_TEXCOORD0, SEMANTIC_TEXCOORD1,
    TYPE_INT8, TYPE_UINT8, TYPE_INT16, TYPE_UINT16, TYPE_INT32, TYPE_UINT32, TYPE_FLOAT32
} from '../../graphics/graphics.js';
import { IndexBuffer } from '../../graphics/index-buffer.js';
import { VertexBuffer } from '../../graphics/vertex-buffer.js';
import { VertexFormat } from '../../graphics/vertex-format.js';

import {
    BLEND_NONE, BLEND_NORMAL, PROJECTION_PERSPECTIVE, PROJECTION_ORTHOGRAPHIC, ASPECT_MANUAL, ASPECT_AUTO, LIGHTFALLOFF_INVERSESQUARED
} from '../../scene/constants.js';
import { calculateNormals } from '../../scene/procedural.js';
import { GraphNode } from '../../scene/graph-node.js';
import { Entity } from '../../framework/entity.js';
import { Mesh } from '../../scene/mesh.js';
import { MeshInstance } from '../../scene/mesh-instance.js';
import { Model } from '../../scene/model.js';
import { Morph } from '../../scene/morph.js';
import { MorphInstance } from '../../scene/morph-instance.js';
import { MorphTarget } from '../../scene/morph-target.js';
import { Skin, SkinInstance } from '../../scene/skin.js';
import { StandardMaterial } from '../../scene/materials/standard-material.js';

import { AnimCurve, AnimData, AnimTrack } from '../../anim/anim.js';
import { INTERPOLATION_CUBIC, INTERPOLATION_LINEAR, INTERPOLATION_STEP } from '../../anim/constants.js';

import { Asset } from '../../asset/asset.js';

// TODO: this is a nasty dependency. property-locator should be moved to src/anim.
import { AnimPropertyLocator } from '../../framework/components/anim/property-locator.js';

var isDataURI = function (uri) {
    return /^data:.*,.*$/i.test(uri);
};

var getDataURIMimeType = function (uri) {
    return uri.substring(uri.indexOf(":") + 1, uri.indexOf(";"));
};

var getNumComponents = function (accessorType) {
    switch (accessorType) {
        case 'SCALAR': return 1;
        case 'VEC2': return 2;
        case 'VEC3': return 3;
        case 'VEC4': return 4;
        case 'MAT2': return 4;
        case 'MAT3': return 9;
        case 'MAT4': return 16;
        default: return 3;
    }
};

var getComponentType = function (componentType) {
    switch (componentType) {
        case 5120: return TYPE_INT8;
        case 5121: return TYPE_UINT8;
        case 5122: return TYPE_INT16;
        case 5123: return TYPE_UINT16;
        case 5124: return TYPE_INT32;
        case 5125: return TYPE_UINT32;
        case 5126: return TYPE_FLOAT32;
        default: return 0;
    }
};

var getComponentSizeInBytes = function (componentType) {
    switch (componentType) {
        case 5120: return 1;    // int8
        case 5121: return 1;    // uint8
        case 5122: return 2;    // int16
        case 5123: return 2;    // uint16
        case 5124: return 4;    // int32
        case 5125: return 4;    // uint32
        case 5126: return 4;    // float32
        default: return 0;
    }
};

var getComponentDataType = function (componentType) {
    switch (componentType) {
        case 5120: return Int8Array;
        case 5121: return Uint8Array;
        case 5122: return Int16Array;
        case 5123: return Uint16Array;
        case 5124: return Int32Array;
        case 5125: return Uint32Array;
        case 5126: return Float32Array;
        default: return null;
    }
};

var getAccessorData = function (gltfAccessor, bufferViews) {
    var bufferView = bufferViews[gltfAccessor.bufferView];
    var dataType = getComponentDataType(gltfAccessor.componentType);
    if (!dataType) {
        return null;
    }
    return new dataType(bufferView.buffer,
                        bufferView.byteOffset + (gltfAccessor.hasOwnProperty('byteOffset') ? gltfAccessor.byteOffset : 0),
                        gltfAccessor.count * getNumComponents(gltfAccessor.type));
};

var getSparseAccessorIndices = function (gltfAccessor, bufferViews) {
    var bufferView = bufferViews[gltfAccessor.sparse.indices.bufferView];
    var dataType = getComponentDataType(gltfAccessor.sparse.indices.componentType);
    if (!dataType) {
        return null;
    }

    return new dataType(bufferView.buffer,
                        bufferView.byteOffset + (bufferView.hasOwnProperty('byteOffset') ? bufferView.byteOffset : 0),
                        gltfAccessor.sparse.count);
};

var getPrimitiveType = function (primitive) {
    if (!primitive.hasOwnProperty('mode')) {
        return PRIMITIVE_TRIANGLES;
    }

    switch (primitive.mode) {
        case 0: return PRIMITIVE_POINTS;
        case 1: return PRIMITIVE_LINES;
        case 2: return PRIMITIVE_LINELOOP;
        case 3: return PRIMITIVE_LINESTRIP;
        case 4: return PRIMITIVE_TRIANGLES;
        case 5: return PRIMITIVE_TRISTRIP;
        case 6: return PRIMITIVE_TRIFAN;
        default: return PRIMITIVE_TRIANGLES;
    }
};

function getNodePath(targetNode, nodes) {
    var parent = nodes.findIndex(function (node) {
        return node.hasOwnProperty('children') ? node.children.includes(targetNode) : false;
    });
    if (parent !== -1) {
        return getNodePath(parent, nodes).concat([targetNode]);
    }
    return [targetNode];
}

var generateIndices = function (numVertices) {
    var dummyIndices = new Uint16Array(numVertices);
    for (var i = 0; i < numVertices; i++) {
        dummyIndices[i] = i;
    }
    return dummyIndices;
};

var generateNormals = function (sourceDesc, indices) {
    // get positions
    var p = sourceDesc[SEMANTIC_POSITION];
    if (!p || p.components !== 3 || p.size !== p.stride) {
        // NOTE: normal generation only works on tightly packed positions
        return;
    }

    var positions = new typedArrayTypes[p.type](p.buffer, p.offset, p.count * 3);
    var numVertices = p.count;

    // generate indices if necessary
    if (!indices) {
        indices = generateIndices(numVertices);
    }

    // generate normals
    var normalsTemp = calculateNormals(positions, indices);
    var normals = new Float32Array(normalsTemp.length);
    normals.set(normalsTemp);

    sourceDesc[SEMANTIC_NORMAL] = {
        buffer: normals.buffer,
        size: 12,
        offset: 0,
        stride: 12,
        count: numVertices,
        components: 3,
        type: TYPE_FLOAT32
    };
};

var flipTexCoordVs = function (vertexBuffer) {
    var i, j;

    var floatOffsets = [];
    var shortOffsets = [];
    var byteOffsets = [];
    for (i = 0; i < vertexBuffer.format.elements.length; ++i) {
        var element = vertexBuffer.format.elements[i];
        if (element.name === SEMANTIC_TEXCOORD0 ||
            element.name === SEMANTIC_TEXCOORD1) {
            switch (element.dataType) {
                case TYPE_FLOAT32:
                    floatOffsets.push({ offset: element.offset / 4 + 1, stride: element.stride / 4 });
                    break;
                case TYPE_UINT16:
                    shortOffsets.push({ offset: element.offset / 2 + 1, stride: element.stride / 2 });
                    break;
                case TYPE_UINT8:
                    byteOffsets.push({ offset: element.offset + 1, stride: element.stride });
                    break;
            }
        }
    }

    var flip = function (offsets, type, one) {
        var typedArray = new type(vertexBuffer.storage);
        for (i = 0; i < offsets.length; ++i) {
            var index = offsets[i].offset;
            var stride = offsets[i].stride;
            for (j = 0; j < vertexBuffer.numVertices; ++j) {
                typedArray[index] = one - typedArray[index];
                index += stride;
            }
        }
    };

    if (floatOffsets.length > 0) {
        flip(floatOffsets, Float32Array, 1.0);
    }
    if (shortOffsets.length > 0) {
        flip(shortOffsets, Uint16Array, 65535);
    }
    if (byteOffsets.length > 0) {
        flip(byteOffsets, Uint8Array, 255);
    }
};


var createVertexBufferInternal = function (device, sourceDesc, disableFlipV) {
    var positionDesc = sourceDesc[SEMANTIC_POSITION];
    var numVertices = positionDesc.count;

    // generate vertexDesc elements
    var vertexDesc = [];
    for (var semantic in sourceDesc) {
        if (sourceDesc.hasOwnProperty(semantic)) {
            vertexDesc.push({
                semantic: semantic,
                components: sourceDesc[semantic].components,
                type: sourceDesc[semantic].type,
                normalize: !!sourceDesc[semantic].normalize
            });
        }
    }

    // order vertexDesc to match the rest of the engine
    var elementOrder = [
        SEMANTIC_POSITION,
        SEMANTIC_NORMAL,
        SEMANTIC_TANGENT,
        SEMANTIC_COLOR,
        SEMANTIC_BLENDINDICES,
        SEMANTIC_BLENDWEIGHT,
        SEMANTIC_TEXCOORD0,
        SEMANTIC_TEXCOORD1
    ];

    // sort vertex elements by engine-ideal order
    vertexDesc.sort(function (lhs, rhs) {
        var lhsOrder = elementOrder.indexOf(lhs.semantic);
        var rhsOrder = elementOrder.indexOf(rhs.semantic);
        return (lhsOrder < rhsOrder) ? -1 : (rhsOrder < lhsOrder ? 1 : 0);
    });

    var i, j, k;
    var source, target, sourceOffset;

    var vertexFormat = new VertexFormat(device, vertexDesc);

    // check whether source data is correctly interleaved
    var isCorrectlyInterleaved = true;
    for (i = 0; i < vertexFormat.elements.length; ++i) {
        target = vertexFormat.elements[i];
        source = sourceDesc[target.name];
        sourceOffset = source.offset - positionDesc.offset;
        if ((source.buffer !== positionDesc.buffer) ||
            (source.stride !== target.stride) ||
            (source.size !== target.size) ||
            (sourceOffset !== target.offset)) {
            isCorrectlyInterleaved = false;
            break;
        }
    }

    // create vertex buffer
    var vertexBuffer = new VertexBuffer(device,
                                        vertexFormat,
                                        numVertices,
                                        BUFFER_STATIC);

    var vertexData = vertexBuffer.lock();
    var targetArray = new Uint32Array(vertexData);
    var sourceArray;

    if (isCorrectlyInterleaved) {
        // copy data
        sourceArray = new Uint32Array(positionDesc.buffer,
                                      positionDesc.offset,
                                      numVertices * vertexBuffer.format.size / 4);
        targetArray.set(sourceArray);
    } else {
        var targetStride, sourceStride;
        // copy data and interleave
        for (i = 0; i < vertexBuffer.format.elements.length; ++i) {
            target = vertexBuffer.format.elements[i];
            targetStride = target.stride / 4;

            source = sourceDesc[target.name];
            sourceArray = new Uint32Array(source.buffer, source.offset, source.count * source.stride / 4);
            sourceStride = source.stride / 4;

            var src = 0;
            var dst = target.offset / 4;
            for (j = 0; j < numVertices; ++j) {
                for (k = 0; k < source.size / 4; ++k) {
                    targetArray[dst + k] = sourceArray[src + k];
                }
                src += sourceStride;
                dst += targetStride;
            }
        }
    }

    if (!disableFlipV) {
        flipTexCoordVs(vertexBuffer);
    }

    vertexBuffer.unlock();

    return vertexBuffer;
};

var createVertexBuffer = function (device, attributes, indices, accessors, bufferViews, semanticMap, disableFlipV) {
    // build vertex buffer format desc and source
    var sourceDesc = {};
    for (var attrib in attributes) {
        if (attributes.hasOwnProperty(attrib) && semanticMap.hasOwnProperty(attrib)) {
            var accessor = accessors[attributes[attrib]];
            var accessorData = getAccessorData(accessor, bufferViews);
            var bufferView = bufferViews[accessor.bufferView];
            var semantic = semanticMap[attrib].semantic;
            var size = getNumComponents(accessor.type) * getComponentSizeInBytes(accessor.componentType);
            var stride = bufferView.hasOwnProperty('byteStride') ? bufferView.byteStride : size;
            sourceDesc[semantic] = {
                buffer: accessorData.buffer,
                size: size,
                offset: accessorData.byteOffset,
                stride: stride,
                count: accessor.count,
                components: getNumComponents(accessor.type),
                type: getComponentType(accessor.componentType),
                normalize: accessor.normalized
            };
        }
    }

    // generate normals if they're missing (this should probably be a user option)
    if (!sourceDesc.hasOwnProperty(SEMANTIC_NORMAL)) {
        generateNormals(sourceDesc, indices);
    }

    return createVertexBufferInternal(device, sourceDesc, disableFlipV);
};

var createVertexBufferDraco = function (device, outputGeometry, extDraco, decoder, decoderModule, semanticMap, indices, disableFlipV) {

    var numPoints = outputGeometry.num_points();

    // helper function to decode data stream with id to TypedArray of appropriate type
    var extractDracoAttributeInfo = function (uniqueId) {
        var attribute = decoder.GetAttributeByUniqueId(outputGeometry, uniqueId);
        var numValues = numPoints * attribute.num_components();
        var dracoFormat = attribute.data_type();
        var ptr, values, componentSizeInBytes, storageType;

        // storage format is based on draco attribute data type
        switch (dracoFormat) {

            case decoderModule.DT_UINT8:
                storageType = TYPE_UINT8;
                componentSizeInBytes = 1;
                ptr = decoderModule._malloc(numValues * componentSizeInBytes);
                decoder.GetAttributeDataArrayForAllPoints(outputGeometry, attribute, decoderModule.DT_UINT8, numValues * componentSizeInBytes, ptr);
                values = new Uint8Array(decoderModule.HEAPU8.buffer, ptr, numValues).slice();
                break;

            case decoderModule.DT_UINT16:
                storageType = TYPE_UINT16;
                componentSizeInBytes = 2;
                ptr = decoderModule._malloc(numValues * componentSizeInBytes);
                decoder.GetAttributeDataArrayForAllPoints(outputGeometry, attribute, decoderModule.DT_UINT16, numValues * componentSizeInBytes, ptr);
                values = new Uint16Array(decoderModule.HEAPU16.buffer, ptr, numValues).slice();
                break;

            case decoderModule.DT_FLOAT32:
            default:
                storageType = TYPE_FLOAT32;
                componentSizeInBytes = 4;
                ptr = decoderModule._malloc(numValues * componentSizeInBytes);
                decoder.GetAttributeDataArrayForAllPoints(outputGeometry, attribute, decoderModule.DT_FLOAT32, numValues * componentSizeInBytes, ptr);
                values = new Float32Array(decoderModule.HEAPF32.buffer, ptr, numValues).slice();
                break;
        }

        decoderModule._free(ptr);

        return {
            values: values,
            numComponents: attribute.num_components(),
            componentSizeInBytes: componentSizeInBytes,
            storageType: storageType,
            normalized: attribute.normalized()
        };
    };

    // build vertex buffer format desc and source
    var sourceDesc = {};
    var attributes = extDraco.attributes;
    for (var attrib in attributes) {
        if (attributes.hasOwnProperty(attrib) && semanticMap.hasOwnProperty(attrib)) {
            var semanticInfo = semanticMap[attrib];
            var semantic = semanticInfo.semantic;
            var attributeInfo = extractDracoAttributeInfo(attributes[attrib]);

            // store the info we'll need to copy this data into the vertex buffer
            var size = attributeInfo.numComponents * attributeInfo.componentSizeInBytes;
            sourceDesc[semantic] = {
                values: attributeInfo.values,
                buffer: attributeInfo.values.buffer,
                size: size,
                offset: 0,
                stride: size,
                count: numPoints,
                components: attributeInfo.numComponents,
                type: attributeInfo.storageType,
                normalize: attributeInfo.normalized
            };
        }
    }

    // generate normals if they're missing (this should probably be a user option)
    if (!sourceDesc.hasOwnProperty(SEMANTIC_NORMAL)) {
        generateNormals(sourceDesc, indices);
    }

    return createVertexBufferInternal(device, sourceDesc, disableFlipV);
};

var createSkin = function (device, gltfSkin, accessors, bufferViews, nodes) {
    var i, j, bindMatrix;
    var joints = gltfSkin.joints;
    var numJoints = joints.length;
    var ibp = [];
    if (gltfSkin.hasOwnProperty('inverseBindMatrices')) {
        var inverseBindMatrices = gltfSkin.inverseBindMatrices;
        var ibmData = getAccessorData(accessors[inverseBindMatrices], bufferViews);
        var ibmValues = [];

        for (i = 0; i < numJoints; i++) {
            for (j = 0; j < 16; j++) {
                ibmValues[j] = ibmData[i * 16 + j];
            }
            bindMatrix = new Mat4();
            bindMatrix.set(ibmValues);
            ibp.push(bindMatrix);
        }
    } else {
        for (i = 0; i < numJoints; i++) {
            bindMatrix = new Mat4();
            ibp.push(bindMatrix);
        }
    }

    var boneNames = [];
    for (i = 0; i < numJoints; i++) {
        boneNames[i] = nodes[joints[i]].name;
    }

    var skeleton = gltfSkin.skeleton;

    var skin = new Skin(device, ibp, boneNames);
    skin.skeleton = nodes[skeleton];

    skin.bones = [];
    for (i = 0; i < joints.length; i++) {
        skin.bones[i] = nodes[joints[i]];
    }

    return skin;
};

var tempMat = new Mat4();
var tempVec = new Vec3();

<<<<<<< HEAD
var createMeshGroup = function (device, gltfMesh, accessors, bufferViews, buffers, callback, disableFlipV) {
=======
var createMesh = function (device, gltfMesh, accessors, bufferViews, callback, disableFlipV) {
>>>>>>> 608ad9fb
    var meshes = [];

    var semanticMap = {
        'POSITION': { semantic: SEMANTIC_POSITION },
        'NORMAL': { semantic: SEMANTIC_NORMAL },
        'TANGENT': { semantic: SEMANTIC_TANGENT },
        'COLOR_0': { semantic: SEMANTIC_COLOR },
        'JOINTS_0': { semantic: SEMANTIC_BLENDINDICES },
        'WEIGHTS_0': { semantic: SEMANTIC_BLENDWEIGHT },
        'TEXCOORD_0': { semantic: SEMANTIC_TEXCOORD0 },
        'TEXCOORD_1': { semantic: SEMANTIC_TEXCOORD1 }
    };

    gltfMesh.primitives.forEach(function (primitive) {

        var primitiveType, vertexBuffer, numIndices;
        var indices = null;
        var mesh = new Mesh(device);
        var canUseMorph = true;

        // try and get draco compressed data first
        if (primitive.hasOwnProperty('extensions')) {
            var extensions = primitive.extensions;
            if (extensions.hasOwnProperty('KHR_draco_mesh_compression')) {

                // access DracoDecoderModule
                var decoderModule = window.DracoDecoderModule;
                if (decoderModule) {
                    var extDraco = extensions.KHR_draco_mesh_compression;
                    if (extDraco.hasOwnProperty('attributes')) {
                        var uint8Buffer = bufferViews[extDraco.bufferView];
                        var buffer = new decoderModule.DecoderBuffer();
                        buffer.Init(uint8Buffer, uint8Buffer.length);

                        var decoder = new decoderModule.Decoder();
                        var geometryType = decoder.GetEncodedGeometryType(buffer);

                        var outputGeometry, status;
                        switch (geometryType) {
                            case decoderModule.POINT_CLOUD:
                                primitiveType = PRIMITIVE_POINTS;
                                outputGeometry = new decoderModule.PointCloud();
                                status = decoder.DecodeBufferToPointCloud(buffer, outputGeometry);
                                break;
                            case decoderModule.TRIANGULAR_MESH:
                                primitiveType = PRIMITIVE_TRIANGLES;
                                outputGeometry = new decoderModule.Mesh();
                                status = decoder.DecodeBufferToMesh(buffer, outputGeometry);
                                break;
                            case decoderModule.INVALID_GEOMETRY_TYPE:
                            default:
                                break;
                        }

                        if (!status || !status.ok() || outputGeometry.ptr == 0) {
                            callback("Failed to decode draco compressed asset: " +
                            (status ? status.error_msg() : ('Mesh asset - invalid draco compressed geometry type: ' + geometryType) ));
                            return;
                        }

                        // indices
                        var numFaces = outputGeometry.num_faces();
                        if (geometryType == decoderModule.TRIANGULAR_MESH) {
                            var bit32 = outputGeometry.num_points() > 65535;
                            numIndices = numFaces * 3;
                            var dataSize = numIndices * (bit32 ? 4 : 2);
                            var ptr = decoderModule._malloc(dataSize);

                            if (bit32) {
                                decoder.GetTrianglesUInt32Array(outputGeometry, dataSize, ptr);
                                indices = new Uint32Array(decoderModule.HEAPU32.buffer, ptr, numIndices).slice();
                            } else {
                                decoder.GetTrianglesUInt16Array(outputGeometry, dataSize, ptr);
                                indices = new Uint16Array(decoderModule.HEAPU16.buffer, ptr, numIndices).slice();
                            }

                            decoderModule._free( ptr );
                        }

                        // vertices
                        vertexBuffer = createVertexBufferDraco(device, outputGeometry, extDraco, decoder, decoderModule, semanticMap, indices, disableFlipV);

                        // clean up
                        decoderModule.destroy(outputGeometry);
                        decoderModule.destroy(decoder);
                        decoderModule.destroy(buffer);

                        // morph streams are not compatible with draco compression, disable morphing
                        canUseMorph = false;
                    }
                } else {
                    // #ifdef DEBUG
                    console.warn("File contains draco compressed data, but DracoDecoderModule is not configured.");
                    // #endif
                }
            }
        }

        // if mesh was not constructed from draco data, use uncompressed
        if (!vertexBuffer) {
            indices = primitive.hasOwnProperty('indices') ? getAccessorData(accessors[primitive.indices], bufferViews) : null;
            vertexBuffer = createVertexBuffer(device, primitive.attributes, indices, accessors, bufferViews, semanticMap, disableFlipV);
            primitiveType = getPrimitiveType(primitive);
        }

        // build the mesh
        mesh.vertexBuffer = vertexBuffer;
        mesh.primitive[0].type = primitiveType;
        mesh.primitive[0].base = 0;
        mesh.primitive[0].indexed = (indices !== null);

        // index buffer
        if (indices !== null) {
            var indexFormat;
            if (indices instanceof Uint8Array) {
                indexFormat = INDEXFORMAT_UINT8;
            } else if (indices instanceof Uint16Array) {
                indexFormat = INDEXFORMAT_UINT16;
            } else {
                // TODO: these indices may need conversion since some old WebGL 1.0 devices
                // don't support 32bit index data
                indexFormat = INDEXFORMAT_UINT32;
            }
            var indexBuffer = new IndexBuffer(device, indexFormat, indices.length, BUFFER_STATIC, indices);
            mesh.indexBuffer[0] = indexBuffer;
            mesh.primitive[0].count = indices.length;
        } else {
            mesh.primitive[0].count = vertexBuffer.numVertices;
        }

        mesh.materialIndex = primitive.material;

        var accessor = accessors[primitive.attributes.POSITION];
        var min = accessor.min;
        var max = accessor.max;
        var aabb = new BoundingBox(
            new Vec3((max[0] + min[0]) / 2, (max[1] + min[1]) / 2, (max[2] + min[2]) / 2),
            new Vec3((max[0] - min[0]) / 2, (max[1] - min[1]) / 2, (max[2] - min[2]) / 2)
        );
        mesh.aabb = aabb;

        // convert sparse morph target vertex data to full format
        var sparseToFull = function (data, indices, dataType, totalCount) {
            var full = new dataType(totalCount * 3);
            for (var s = 0; s < indices.length; s++) {
                var dstIndex = indices[s] * 3;
                full[dstIndex] = data[s * 3];
                full[dstIndex + 1] = data[s * 3 + 1];
                full[dstIndex + 2] = data[s * 3 + 2];
            }
            return full;
        };

        // morph targets
        if (canUseMorph && primitive.hasOwnProperty('targets')) {
            var targets = [];
            var dataType;

            primitive.targets.forEach(function (target, index) {
                var options = {};

                if (target.hasOwnProperty('POSITION')) {

                    accessor = accessors[target.POSITION];
                    dataType = getComponentDataType(accessor.componentType);

                    options.deltaPositions = getAccessorData(accessor, bufferViews);
                    options.deltaPositionsType = typedArrayToType[dataType.name];

                    if (accessor.sparse) {
                        options.deltaPositions = sparseToFull(options.deltaPositions,
                                                              getSparseAccessorIndices(accessor, bufferViews),
                                                              dataType,
                                                              mesh.vertexBuffer.numVertices);

                    }

                    if (accessor.hasOwnProperty('min') && accessor.hasOwnProperty('max')) {
                        options.aabb = new BoundingBox();
                        options.aabb.setMinMax(new Vec3(accessor.min), new Vec3(accessor.max));
                    }
                }

                if (target.hasOwnProperty('NORMAL')) {

                    accessor = accessors[target.NORMAL];
                    dataType = getComponentDataType(accessor.componentType);

                    options.deltaNormals = getAccessorData(accessor, bufferViews);
                    options.deltaNormalsType = typedArrayToType[dataType.name];

                    if (accessor.sparse) {
                        options.deltaNormals = sparseToFull(options.deltaNormals,
                                                            getSparseAccessorIndices(accessor, bufferViews),
                                                            dataType,
                                                            mesh.vertexBuffer.numVertices);
                    }
                }

                if (gltfMesh.hasOwnProperty('extras') &&
                    gltfMesh.extras.hasOwnProperty('targetNames')) {
                    options.name = gltfMesh.extras.targetNames[index];
                } else {
                    options.name = targets.length.toString(10);
                }

                targets.push(new MorphTarget(device, options));
            });

            mesh.morph = new Morph(targets);

            // set default morph target weights if they're specified
            if (gltfMesh.hasOwnProperty('weights')) {
                for (var i = 0; i < gltfMesh.weights.length; ++i) {
                    targets[i].defaultWeight = gltfMesh.weights[i];
                }
            }
        }

        meshes.push(mesh);
    });

    return meshes;
};

var createMaterial = function (gltfMaterial, textures, disableFlipV) {
    // TODO: integrate these shader chunks into the native engine
    var glossChunk = [
        "#ifdef MAPFLOAT",
        "uniform float material_shininess;",
        "#endif",
        "",
        "#ifdef MAPTEXTURE",
        "uniform sampler2D texture_glossMap;",
        "#endif",
        "",
        "void getGlossiness() {",
        "    dGlossiness = 1.0;",
        "",
        "#ifdef MAPFLOAT",
        "    dGlossiness *= material_shininess;",
        "#endif",
        "",
        "#ifdef MAPTEXTURE",
        "    dGlossiness *= texture2D(texture_glossMap, $UV).$CH;",
        "#endif",
        "",
        "#ifdef MAPVERTEX",
        "    dGlossiness *= saturate(vVertexColor.$VC);",
        "#endif",
        "",
        "    dGlossiness = 1.0 - dGlossiness;",
        "",
        "    dGlossiness += 0.0000001;",
        "}"
    ].join('\n');

    var specularChunk = [
        "#ifdef MAPCOLOR",
        "uniform vec3 material_specular;",
        "#endif",
        "",
        "#ifdef MAPTEXTURE",
        "uniform sampler2D texture_specularMap;",
        "#endif",
        "",
        "void getSpecularity() {",
        "    dSpecularity = vec3(1.0);",
        "",
        "    #ifdef MAPCOLOR",
        "        dSpecularity *= material_specular;",
        "    #endif",
        "",
        "    #ifdef MAPTEXTURE",
        "        vec3 srgb = texture2D(texture_specularMap, $UV).$CH;",
        "        dSpecularity *= vec3(pow(srgb.r, 2.2), pow(srgb.g, 2.2), pow(srgb.b, 2.2));",
        "    #endif",
        "",
        "    #ifdef MAPVERTEX",
        "        dSpecularity *= saturate(vVertexColor.$VC);",
        "    #endif",
        "}"
    ].join('\n');

    var uvONE = [1, 1];
    var uvZERO = [0, 0];

    var extractTextureTransform = function (source, material, maps) {
        var map;

        var texCoord = source.texCoord;
        if (texCoord) {
            for (map = 0; map < maps.length; ++map) {
                material[maps[map] + 'MapUv'] = texCoord;
            }
        }

        var scale = uvONE;
        var offset = uvZERO;

        var extensions = source.extensions;
        if (extensions) {
            var textureTransformData = extensions.KHR_texture_transform;
            if (textureTransformData) {
                if (textureTransformData.scale) {
                    scale = textureTransformData.scale;
                }
                if (textureTransformData.offset) {
                    offset = textureTransformData.offset;
                }
            }
        }

        // NOTE: we construct the texture transform specially to compensate for the fact we flip
        // texture coordinate V at load time.
        for (map = 0; map < maps.length; ++map) {
            material[maps[map] + 'MapTiling'] = new Vec2(scale[0], scale[1]);
            material[maps[map] + 'MapOffset'] = new Vec2(offset[0], disableFlipV ? offset[1] : 1.0 - scale[1] - offset[1]);
        }
    };

    var material = new StandardMaterial();

    // glTF dooesn't define how to occlude specular
    material.occludeSpecular = true;

    material.diffuseTint = true;
    material.diffuseVertexColor = true;

    material.specularTint = true;
    material.specularVertexColor = true;

    if (gltfMaterial.hasOwnProperty('name')) {
        material.name = gltfMaterial.name;
    }

    var color, texture;
    if (gltfMaterial.hasOwnProperty('extensions') &&
        gltfMaterial.extensions.hasOwnProperty('KHR_materials_pbrSpecularGlossiness')) {
        var specData = gltfMaterial.extensions.KHR_materials_pbrSpecularGlossiness;

        if (specData.hasOwnProperty('diffuseFactor')) {
            color = specData.diffuseFactor;
            // Convert from linear space to sRGB space
            material.diffuse.set(Math.pow(color[0], 1 / 2.2), Math.pow(color[1], 1 / 2.2), Math.pow(color[2], 1 / 2.2));
            material.opacity = (color[3] != null) ? color[3] : 1;
        } else {
            material.diffuse.set(1, 1, 1);
            material.opacity = 1;
        }
        if (specData.hasOwnProperty('diffuseTexture')) {
            var diffuseTexture = specData.diffuseTexture;
            texture = textures[diffuseTexture.index];

            material.diffuseMap = texture;
            material.diffuseMapChannel = 'rgb';
            material.opacityMap = texture;
            material.opacityMapChannel = 'a';

            extractTextureTransform(diffuseTexture, material, ['diffuse', 'opacity']);
        }
        material.useMetalness = false;
        if (specData.hasOwnProperty('specularFactor')) {
            color = specData.specularFactor;
            // Convert from linear space to sRGB space
            material.specular.set(Math.pow(color[0], 1 / 2.2), Math.pow(color[1], 1 / 2.2), Math.pow(color[2], 1 / 2.2));
        } else {
            material.specular.set(1, 1, 1);
        }
        if (specData.hasOwnProperty('glossinessFactor')) {
            material.shininess = 100 * specData.glossinessFactor;
        } else {
            material.shininess = 100;
        }
        if (specData.hasOwnProperty('specularGlossinessTexture')) {
            var specularGlossinessTexture = specData.specularGlossinessTexture;
            material.specularMap = material.glossMap = textures[specularGlossinessTexture.index];
            material.specularMapChannel = 'rgb';
            material.glossMapChannel = 'a';

            extractTextureTransform(specularGlossinessTexture, material, ['gloss', 'metalness']);
        }

        material.chunks.specularPS = specularChunk;

    } else if (gltfMaterial.hasOwnProperty('pbrMetallicRoughness')) {
        var pbrData = gltfMaterial.pbrMetallicRoughness;

        if (pbrData.hasOwnProperty('baseColorFactor')) {
            color = pbrData.baseColorFactor;
            // Convert from linear space to sRGB space
            material.diffuse.set(Math.pow(color[0], 1 / 2.2), Math.pow(color[1], 1 / 2.2), Math.pow(color[2], 1 / 2.2));
            material.opacity = color[3];
        } else {
            material.diffuse.set(1, 1, 1);
            material.opacity = 1;
        }
        if (pbrData.hasOwnProperty('baseColorTexture')) {
            var baseColorTexture = pbrData.baseColorTexture;
            texture = textures[baseColorTexture.index];

            material.diffuseMap = texture;
            material.diffuseMapChannel = 'rgb';
            material.opacityMap = texture;
            material.opacityMapChannel = 'a';

            extractTextureTransform(baseColorTexture, material, ['diffuse', 'opacity']);
        }
        material.useMetalness = true;
        if (pbrData.hasOwnProperty('metallicFactor')) {
            material.metalness = pbrData.metallicFactor;
        } else {
            material.metalness = 1;
        }
        if (pbrData.hasOwnProperty('roughnessFactor')) {
            material.shininess = 100 * pbrData.roughnessFactor;
        } else {
            material.shininess = 100;
        }
        if (pbrData.hasOwnProperty('metallicRoughnessTexture')) {
            var metallicRoughnessTexture = pbrData.metallicRoughnessTexture;
            material.metalnessMap = material.glossMap = textures[metallicRoughnessTexture.index];
            material.metalnessMapChannel = 'b';
            material.glossMapChannel = 'g';

            extractTextureTransform(metallicRoughnessTexture, material, ['gloss', 'metalness']);
        }

        material.chunks.glossPS = glossChunk;
    }

    if (gltfMaterial.hasOwnProperty('normalTexture')) {
        var normalTexture = gltfMaterial.normalTexture;
        material.normalMap = textures[normalTexture.index];

        extractTextureTransform(normalTexture, material, ['normal']);

        if (normalTexture.hasOwnProperty('scale')) {
            material.bumpiness = normalTexture.scale;
        }
    }
    if (gltfMaterial.hasOwnProperty('occlusionTexture')) {
        var occlusionTexture = gltfMaterial.occlusionTexture;
        material.aoMap = textures[occlusionTexture.index];
        material.aoMapChannel = 'r';

        extractTextureTransform(occlusionTexture, material, ['ao']);
        // TODO: support 'strength'
    }
    if (gltfMaterial.hasOwnProperty('emissiveFactor')) {
        color = gltfMaterial.emissiveFactor;
        // Convert from linear space to sRGB space
        material.emissive.set(Math.pow(color[0], 1 / 2.2), Math.pow(color[1], 1 / 2.2), Math.pow(color[2], 1 / 2.2));
        material.emissiveTint = true;
    } else {
        material.emissive.set(0, 0, 0);
        material.emissiveTint = false;
    }
    if (gltfMaterial.hasOwnProperty('emissiveTexture')) {
        var emissiveTexture = gltfMaterial.emissiveTexture;
        material.emissiveMap = textures[emissiveTexture.index];

        extractTextureTransform(emissiveTexture, material, ['emissive']);
    }
    if (gltfMaterial.hasOwnProperty('alphaMode')) {
        switch (gltfMaterial.alphaMode) {
            case 'MASK':
                material.blendType = BLEND_NONE;
                if (gltfMaterial.hasOwnProperty('alphaCutoff')) {
                    material.alphaTest = gltfMaterial.alphaCutoff;
                } else {
                    material.alphaTest = 0.5;
                }
                break;
            case 'BLEND':
                material.blendType = BLEND_NORMAL;
                break;
            default:
            case 'OPAQUE':
                material.blendType = BLEND_NONE;
                break;
        }
    } else {
        material.blendType = BLEND_NONE;
    }
    if (gltfMaterial.hasOwnProperty('doubleSided')) {
        material.twoSidedLighting = gltfMaterial.doubleSided;
        material.cull = gltfMaterial.doubleSided ? CULLFACE_NONE : CULLFACE_BACK;
    } else {
        material.twoSidedLighting = false;
        material.cull = CULLFACE_BACK;
    }

    // handle unlit material by disabling lighting and copying diffuse colours
    // into emissive.
    if (gltfMaterial.hasOwnProperty('extensions') &&
        gltfMaterial.extensions.hasOwnProperty('KHR_materials_unlit')) {
        material.useLighting = false;

        // copy diffuse into emissive
        material.emissive.copy(material.diffuse);
        material.emissiveTint = material.diffuseTint;
        material.emissiveMap = material.diffuseMap;
        material.emissiveMapUv = material.diffuseMapUv;
        material.emissiveMapTiling.copy(material.diffuseMapTiling);
        material.emissiveMapOffset.copy(material.diffuseMapOffset);
        material.emissiveMapChannel = material.diffuseMapChannel;
        material.emissiveVertexColor = material.diffuseVertexColor;
        material.emissiveVertexColorChannel = material.diffuseVertexColorChannel;

        // blank diffuse
        material.diffuse.set(0, 0, 0);
        material.diffuseTint = false;
        material.diffuseMap = null;
        material.diffuseVertexColor = false;
    }

    material.update();

    return material;
};

// create the anim structure
<<<<<<< HEAD
var createAnimation = function (gltfAnimation, animationIndex, accessors, bufferViews, nodes, nodeEntities, buffers) {
=======
var createAnimation = function (gltfAnimation, animationIndex, gltfAccessors, bufferViews, nodes) {
>>>>>>> 608ad9fb

    // create animation data block for the accessor
    var createAnimData = function (gltfAccessor) {
        var data = getAccessorData(gltfAccessor, bufferViews);
        // TODO: this assumes data is tightly packed, handle the case data is interleaved
        return new AnimData(getNumComponents(gltfAccessor.type), new data.constructor(data));
    };

    var interpMap = {
        "STEP": INTERPOLATION_STEP,
        "LINEAR": INTERPOLATION_LINEAR,
        "CUBICSPLINE": INTERPOLATION_CUBIC
    };

    var inputMap = { };
    var inputs = [];

    var outputMap = { };
    var outputs = [];

    var curves = [];
    var targetRootNodes = [];

    var i;

    // convert samplers
    for (i = 0; i < gltfAnimation.samplers.length; ++i) {
        var sampler = gltfAnimation.samplers[i];

        // get input data
        if (!inputMap.hasOwnProperty(sampler.input)) {
            inputMap[sampler.input] = inputs.length;
            inputs.push(createAnimData(gltfAccessors[sampler.input]));
        }

        // get output data
        if (!outputMap.hasOwnProperty(sampler.output)) {
            outputMap[sampler.output] = outputs.length;
            outputs.push(createAnimData(gltfAccessors[sampler.output]));
        }

        var interpolation =
            sampler.hasOwnProperty('interpolation') &&
            interpMap.hasOwnProperty(sampler.interpolation) ?
                interpMap[sampler.interpolation] : INTERPOLATION_LINEAR;

        // create curve
        curves.push(new AnimCurve(
            [],
            inputMap[sampler.input],
            outputMap[sampler.output],
            interpolation));
    }

    var quatArrays = [];

    var propertyLocator = new AnimPropertyLocator();
    var transformSchema = {
        'translation': 'localPosition',
        'rotation': 'localRotation',
        'scale': 'localScale',
        'weights': 'weights'
    };

    // convert anim channels
    for (i = 0; i < gltfAnimation.channels.length; ++i) {
        var channel = gltfAnimation.channels[i];
        var target = channel.target;
        var curve = curves[channel.sampler];

        // get node locator path relative to root node
        var targetNodePath = getNodePath(target.node, nodes);
        var targetNodePathNamed = targetNodePath.map(function (node) {
            return nodeEntities[node].name;
        });

        targetRootNodes.push(targetNodePath[0]);
        curve._paths.push(propertyLocator.encode([targetNodePathNamed, 'entity', [transformSchema[target.path]]]));

        // if this target is a set of quaternion keys, make note of its index so we can perform
        // quaternion-specific processing on it.
        if (target.path.startsWith('rotation') && curve.interpolation !== INTERPOLATION_CUBIC) {
            quatArrays.push(curve.output);
        } else if (target.path.startsWith('weights')) {
            // it's a bit strange, but morph target animations implicitly assume there are n output
            // values when there are n morph targets. here we set the number of components explicitly
            // on the output curve data.
            outputs[curve.output]._components = outputs[curve.output].data.length / inputs[curve.input].data.length;
        }
    }

    // sort the list of array indexes so we can skip dups
    quatArrays.sort();

    // run through the quaternion data arrays flipping quaternion keys
    // that don't fall in the same winding order.
    var prevIndex = null;
    var data;
    for (i = 0; i < quatArrays.length; ++i) {
        var index = quatArrays[i];
        // skip over duplicate array indices
        if (i === 0 || index !== prevIndex) {
            data = outputs[index];
            if (data.components === 4) {
                var d = data.data;
                var len = d.length - 4;
                for (var j = 0; j < len; j += 4) {
                    var dp = d[j + 0] * d[j + 4] +
                             d[j + 1] * d[j + 5] +
                             d[j + 2] * d[j + 6] +
                             d[j + 3] * d[j + 7];

                    if (dp < 0) {
                        d[j + 4] *= -1;
                        d[j + 5] *= -1;
                        d[j + 6] *= -1;
                        d[j + 7] *= -1;
                    }
                }
            }
            prevIndex = index;
        }
    }

    // calculate duration of the animation as maximum time value
    var duration = 0;
    for (i = 0; i < inputs.length; i++) {
        data  = inputs[i]._data;
        duration = Math.max(duration, data.length === 0 ? 0 : data[data.length - 1]);
    }

    return {
        track: new AnimTrack(
            gltfAnimation.hasOwnProperty('name') ? gltfAnimation.name : ('animation_' + animationIndex),
            duration,
            inputs,
            outputs,
            curves
        ),
        // return root nodes without duplicates
        targetRootNodes: targetRootNodes.filter(function (rootNode, index, rootNodes) {
            return rootNodes.indexOf(rootNode) === index;
        })
    };
};

var createNode = function (gltfNode, nodeIndex) {
    var entity = new Entity();

    if (gltfNode.hasOwnProperty('name')) {
        // Remove slashes since they interfere with animation curve paths
        entity.name = gltfNode.name.replace(/\//g, '_');
    } else {
        entity.name = 'node_' + nodeIndex;
    }

    // Parse transformation properties
    if (gltfNode.hasOwnProperty('matrix')) {
        tempMat.data.set(gltfNode.matrix);
        tempMat.getTranslation(tempVec);
        entity.setLocalPosition(tempVec);
        tempMat.getEulerAngles(tempVec);
        entity.setLocalEulerAngles(tempVec);
        tempMat.getScale(tempVec);
        entity.setLocalScale(tempVec);
    }

    if (gltfNode.hasOwnProperty('rotation')) {
        var r = gltfNode.rotation;
        entity.setLocalRotation(r[0], r[1], r[2], r[3]);
    }

    if (gltfNode.hasOwnProperty('translation')) {
        var t = gltfNode.translation;
        entity.setLocalPosition(t[0], t[1], t[2]);
    }

    if (gltfNode.hasOwnProperty('scale')) {
        var s = gltfNode.scale;
        entity.setLocalScale(s[0], s[1], s[2]);
    }

    return entity;
};

<<<<<<< HEAD

var createScene = function (sceneData, sceneIndex, nodes) {
    var sceneRoot = new Entity();

    if (sceneData.hasOwnProperty('name')) {
        sceneRoot.name = sceneData.name;
    } else {
        sceneRoot.name = 'scene_' + sceneIndex;
    }

    sceneData.nodes.forEach(function (nodeIndex) {
        var node = nodes[nodeIndex];
        if (node !== undefined) {
            sceneRoot.addChild(node);
        }
    });

    return sceneRoot;
};

var createModel = function (name, meshGroup, materials, defaultMaterial) {
    var model = new Model();
    model.graph = new GraphNode(name);

    meshGroup.forEach(function (mesh) {
        var material = (mesh.materialIndex === undefined) ? defaultMaterial : materials[mesh.materialIndex];
        var meshInstance = new MeshInstance(model.graph, mesh, material);

        if (mesh.morph) {
            var morphInstance = new MorphInstance(mesh.morph);
            if (mesh.weights) {
                for (var wi = 0; wi < mesh.weights.length; wi++) {
                    morphInstance.setWeight(wi, mesh.weights[wi]);
                }
            }

            meshInstance.morphInstance = morphInstance;
            model.morphInstances.push(morphInstance);
        }

        model.meshInstances.push(meshInstance);
    });

    return model;
};

var createCamera = function (gltfCamera, node) {
    var cameraProps = {
        enabled: false
    };

    if (gltfCamera.type === "orthographic") {
        const orthographic = gltfCamera.orthographic;
        const xMag = orthographic.xmag;
        const yMag = orthographic.ymag;
        const aspectRatio = xMag !== undefined ? xMag / yMag  : undefined;

        Object.assign(cameraProps, {
            projection: PROJECTION_ORTHOGRAPHIC,
            aspectRatioMode: aspectRatio !== undefined ? ASPECT_MANUAL : ASPECT_AUTO,
            aspectRatio: aspectRatio,
            orthoHeight: yMag,
            farClip: orthographic.zfar,
            nearClip: orthographic.znear
        });
    } else {
        const perspective = gltfCamera.perspective;
        const aspectRatio = perspective.aspectRatio;

        Object.assign(cameraProps, {
            projection: PROJECTION_PERSPECTIVE,
            aspectRatioMode: aspectRatio !== undefined ? ASPECT_MANUAL : ASPECT_AUTO,
            aspectRatio: aspectRatio,
            fov: perspective.yfov * math.RAD_TO_DEG,
            farClip: perspective.zfar,
            nearClip: perspective.znear
        });
    }

    return node.addComponent("camera", cameraProps);
};

var createLight = function (gltfLight, node) {
    var lightProps = {
        type: gltfLight.type,
        falloffMode: LIGHTFALLOFF_INVERSESQUARED
    };

    if (gltfLight.hasOwnProperty('color')) {
        lightProps.color = new Color(...gltfLight.color);
    }

    if (gltfLight.hasOwnProperty('intensity')) {
        // TODO: Tweak intensity to match glTF specification. Point and spot lights use luminous
        // intensity in candela (lm/sr) while directional lights use illuminance in lux (lm/m2).
        lightProps.intensity = gltfLight.intensity;
    } else {
        lightProps.intensity = 1;
    }

    if (gltfLight.hasOwnProperty('range')) {
        lightProps.range = gltfLight.range;
    } else {
        // TODO: Better way of representing infinite range
        lightProps.range = 99999999;
    }

    if (gltfLight.hasOwnProperty('spot') && gltfLight.spot.hasOwnProperty('innerConeAngle')) {
        lightProps.innerConeAngle = gltfLight.spot.innerConeAngle * math.RAD_TO_DEG;
    } else {
        lightProps.innerConeAngle = 0;
    }

    if (gltfLight.hasOwnProperty('spot') && gltfLight.spot.hasOwnProperty('outerConeAngle')) {
        lightProps.outerConeAngle = gltfLight.spot.outerConeAngle * math.RAD_TO_DEG;
    }

    // Rotate to match light orientation in glTF specification
    const cameraNode = new Entity(node.name);
    cameraNode.rotateLocal(90, 0, 0);
    node.addChild(cameraNode);

    return cameraNode.addComponent("light", lightProps);
};

var createSkins = function (device, gltf, nodes, buffers) {
=======
var createSkins = function (device, gltf, nodes, bufferViews) {
>>>>>>> 608ad9fb
    if (!gltf.hasOwnProperty('skins') || gltf.skins.length === 0) {
        return [];
    }
    return gltf.skins.map(function (gltfSkin) {
        return createSkin(device, gltfSkin, gltf.accessors, bufferViews, nodes);
    });
};

<<<<<<< HEAD
var createSkinInstances = function (skins) {
    return skins.map(function (skin) {
        var skinInstance = new SkinInstance(skin);
        skinInstance.bones = skin.bones;
        return skinInstance;
    });
};

var createMeshGroups = function (device, gltf, buffers, callback, disableFlipV) {
=======
var createMeshes = function (device, gltf, bufferViews, callback, disableFlipV) {
>>>>>>> 608ad9fb
    if (!gltf.hasOwnProperty('meshes') || gltf.meshes.length === 0 ||
        !gltf.hasOwnProperty('accessors') || gltf.accessors.length === 0 ||
        !gltf.hasOwnProperty('bufferViews') || gltf.bufferViews.length === 0) {
        return [];
    }

    return gltf.meshes.map(function (gltfMesh) {
<<<<<<< HEAD
        return createMeshGroup(device, gltfMesh, gltf.accessors, gltf.bufferViews, buffers, callback, disableFlipV);
=======
        return createMesh(device, gltfMesh, gltf.accessors, bufferViews, callback, disableFlipV);
>>>>>>> 608ad9fb
    });
};

var createMaterials = function (gltf, textures, options, disableFlipV) {
    if (!gltf.hasOwnProperty('materials') || gltf.materials.length === 0) {
        return [];
    }

    var preprocess = options && options.material && options.material.preprocess;
    var process = options && options.material && options.material.process || createMaterial;
    var postprocess = options && options.material && options.material.postprocess;

    return gltf.materials.map(function (gltfMaterial) {
        if (preprocess) {
            preprocess(gltfMaterial);
        }
        var material = process(gltfMaterial, textures, disableFlipV);
        if (postprocess) {
            postprocess(gltfMaterial, material);
        }
        return material;
    });
};

<<<<<<< HEAD
var createAnimations = function (gltf, nodes, buffers, options) {
    var nodeAnimations = nodes.map(function () {
=======
var createAnimations = function (gltf, nodes, bufferViews, options) {
    if (!gltf.hasOwnProperty('animations') || gltf.animations.length === 0) {
>>>>>>> 608ad9fb
        return [];
    });

    if (!gltf.hasOwnProperty('animations') || gltf.animations.length === 0) {
        return {
            animations: [],
            nodeAnimations: nodeAnimations
        };
    }

    var preprocess = options && options.animation && options.animation.preprocess;
    var postprocess = options && options.animation && options.animation.postprocess;

    var animations = gltf.animations.map(function (gltfAnimation, animationIndex) {
        if (preprocess) {
            preprocess(gltfAnimation);
        }
<<<<<<< HEAD
        var animation = createAnimation(gltfAnimation, animationIndex, gltf.accessors, gltf.bufferViews, gltf.nodes, nodes, buffers);
=======
        var animation = createAnimation(gltfAnimation, index, gltf.accessors, bufferViews, nodes);
>>>>>>> 608ad9fb
        if (postprocess) {
            postprocess(gltfAnimation, animation.track);
        }

        // Animation components should be added to all root nodes targeted by an
        // animation track since the locator path in animation curves is relative
        // to its targets root node
        animation.targetRootNodes.forEach(function (rootNode) {
            nodeAnimations[rootNode].push(animationIndex);
        });

        return animation.track;
    });

    return {
        animations: animations,
        nodeAnimations: nodeAnimations
    };
};

var createNodes = function (gltf, options) {
    if (!gltf.hasOwnProperty('nodes') || gltf.nodes.length === 0) {
        return [];
    }

    var preprocess = options && options.node && options.node.preprocess;
    var process = options && options.node && options.node.process || createNode;
    var postprocess = options && options.node && options.node.postprocess;

    var nodes = gltf.nodes.map(function (gltfNode, index) {
        if (preprocess) {
            preprocess(gltfNode);
        }
        var node = process(gltfNode, index);
        if (postprocess) {
            postprocess(gltfNode, node);
        }
        return node;
    });

    // build node hierarchy
    for (var i = 0; i < gltf.nodes.length; ++i) {
        var gltfNode = gltf.nodes[i];
        if (gltfNode.hasOwnProperty('children')) {
            for (var j = 0; j < gltfNode.children.length; ++j) {
                var parent = nodes[i];
                var child = nodes[gltfNode.children[j]];
                if (!child.parent) {
                    parent.addChild(child);
                }
            }
        }
    }

    return nodes;
};

var createScenes = function (gltf, nodes, options) {
    if (!gltf.hasOwnProperty('scenes') || gltf.scenes.length === 0) {
        return [];
    }

    var preprocess = options && options.scene && options.scene.preprocess;
    var process = options && options.scene && options.scene.process || createScene;
    var postprocess = options && options.scene && options.scene.postprocess;

    return gltf.scenes.map(function (gltfScene, index) {
        if (preprocess) {
            preprocess(gltfScene);
        }
        var scene = process(gltfScene, index, nodes);
        if (postprocess) {
            postprocess(gltfScene, scene);
        }
        return scene;
    });
};

var getDefaultScene = function (gltf, scenes) {
    if (!gltf.hasOwnProperty('scene')) {
        if (scenes.length === 0) {
            return null;
        }
        return scenes[0];
    }

    return scenes[gltf.scene] || null;
};

var createModels = function (meshGroups, materials, defaultMaterial) {
    return meshGroups.map(function (meshGroup, meshGroupIndex) {
        return createModel('model_' + meshGroupIndex, meshGroup, materials, defaultMaterial);
    });
};

var createNodeModels = function (gltf, models, skins, skinInstances) {
    if (!gltf.hasOwnProperty('nodes') || gltf.nodes.length === 0) {
        return [];
    }

    return gltf.nodes.map(function (gltfNode) {
        if (!gltfNode.hasOwnProperty('mesh')) {
            return null;
        }

        var model = models[gltfNode.mesh].clone();
        var skin = gltfNode.hasOwnProperty('skin') ? skins[gltfNode.skin] : null;
        var skinInstance = gltfNode.hasOwnProperty('skin') ? skinInstances[gltfNode.skin] : null;

        if (skin !== null && skinInstance !== null) {
            model.skinInstances = model.meshInstances.map(function (meshInstance) {
                meshInstance.mesh.skin = skin;
                meshInstance.skinInstance = skinInstance;
                return skinInstance;
            });
        }

        return model;
    });
};

var createCameras = function (gltf, nodes, options) {
    if (!gltf.hasOwnProperty('nodes') || !gltf.hasOwnProperty('cameras') || gltf.cameras.length === 0) {
        return [];
    }

    var preprocess = options && options.cameras && options.cameras.preprocess;
    var process = options && options.cameras && options.cameras.process || createCamera;
    var postprocess = options && options.cameras && options.cameras.postprocess;

    var cameras = [];

    gltf.nodes.forEach(function (gltfNode, nodeIndex) {
        if (!gltfNode.hasOwnProperty('camera')) {
            return;
        }
        var gltfCamera = gltf.cameras[gltfNode.camera];
        if (!gltfCamera) {
            return;
        }
        if (preprocess) {
            preprocess(gltfCamera);
        }
        var camera = process(gltfCamera, nodes[nodeIndex]);
        if (postprocess) {
            postprocess(gltfCamera, camera);
        }
        cameras.push(camera);
    });

    return cameras;
};

var createLights = function (gltf, nodes) {
    if (!gltf.hasOwnProperty('nodes') ||
        !gltf.hasOwnProperty('extensions') ||
        !gltf.extensions.hasOwnProperty('KHR_lights_punctual') ||
        !gltf.extensions.KHR_lights_punctual.hasOwnProperty('lights')) {
        return [];
    }

    var gltfLights = gltf.extensions.KHR_lights_punctual.lights;
    if (gltfLights.length === 0) {
        return [];
    }

    var lights = [];

    gltf.nodes.forEach(function (gltfNode, nodeIndex) {
        if (!gltfNode.hasOwnProperty('extensions') ||
            !gltfNode.extensions.hasOwnProperty('KHR_lights_punctual') ||
            !gltfNode.extensions.KHR_lights_punctual.hasOwnProperty('light')) {
            return;
        }

        var lightIndex = gltfNode.extensions.KHR_lights_punctual.light;
        var gltfLight = gltfLights[lightIndex];
        if (!gltfLight) {
            return;
        }

        lights.push(createLight(gltfLight, nodes[nodeIndex]));
    });

    return lights;
};

// create engine resources from the downloaded GLB data
<<<<<<< HEAD
var createResources = function (device, gltf, buffers, imageTextures, defaultMaterial, options, callback) {
=======
var createResources = function (device, gltf, bufferViews, textures, options, callback) {
>>>>>>> 608ad9fb

    var preprocess = options && options.global && options.global.preprocess;
    var postprocess = options && options.global && options.global.postprocess;

    if (preprocess) {
        preprocess(gltf);
    }

    var textures = gltf.textures ? gltf.textures.map(function (t) {
        return imageTextures[t.source];
    }) : [];

    // The original version of FACT generated incorrectly flipped V texture
    // coordinates. We must compensate by -not- flipping V in this case. Once
    // all models have been re-exported we can remove this flag.
    var disableFlipV = gltf.asset && gltf.asset.generator === 'PlayCanvas';

    var nodes = createNodes(gltf, options);
<<<<<<< HEAD
    var scenes = createScenes(gltf, nodes, options);
    var scene = getDefaultScene(gltf, scenes);
    var cameras = createCameras(gltf, nodes, options);
    var lights = createLights(gltf, nodes);
    var animations = createAnimations(gltf, nodes, buffers, options);
    var materials = createMaterials(gltf, textures.map(function (textureAsset) {
        return textureAsset.resource;
    }), options, disableFlipV);
    var meshGroups = createMeshGroups(device, gltf, buffers, callback, disableFlipV);
    var skins = createSkins(device, gltf, nodes, buffers);
    var skinInstances = createSkinInstances(skins);
    var models = createModels(meshGroups, materials, defaultMaterial);
    var nodeModels = createNodeModels(gltf, models, skins, skinInstances);
=======
    var scenes = createScenes(gltf, nodes);
    var animations = createAnimations(gltf, nodes, bufferViews, options);
    var materials = createMaterials(gltf, gltf.textures ? gltf.textures.map(function (t) {
        return textures[t.source].resource;
    }) : [], options, disableFlipV);
    var meshes = createMeshes(device, gltf, bufferViews, callback, disableFlipV);
    var skins = createSkins(device, gltf, nodes, bufferViews);
>>>>>>> 608ad9fb

    var result = {
        'nodes': nodes,
        'models': models,
        'nodeModels': nodeModels,
        'animations': animations.animations,
        'nodeAnimations': animations.nodeAnimations,
        'scenes': scenes,
        'scene': scene,
        'images': imageTextures,
        'textures': textures,
        'materials': materials,
        'cameras': cameras,
        'lights': lights
    };

    if (postprocess) {
        postprocess(gltf, result);
    }

    callback(null, result);
};

var applySampler = function (texture, gltfSampler) {
    var defaultSampler = {
        magFilter: 9729,
        minFilter: 9987,
        wrapS: 10497,
        wrapT: 10497
    };

    var getFilter = function (filter) {
        switch (filter) {
            case 9728: return FILTER_NEAREST;
            case 9729: return FILTER_LINEAR;
            case 9984: return FILTER_NEAREST_MIPMAP_NEAREST;
            case 9985: return FILTER_LINEAR_MIPMAP_NEAREST;
            case 9986: return FILTER_NEAREST_MIPMAP_LINEAR;
            case 9987: return FILTER_LINEAR_MIPMAP_LINEAR;
            default:   return FILTER_LINEAR;
        }
    };

    var getWrap = function (wrap) {
        switch (wrap) {
            case 33071: return ADDRESS_CLAMP_TO_EDGE;
            case 33648: return ADDRESS_MIRRORED_REPEAT;
            case 10497: return ADDRESS_REPEAT;
            default:    return ADDRESS_REPEAT;
        }
    };

    if (texture) {
        gltfSampler = gltfSampler || defaultSampler;
        texture.minFilter = getFilter(gltfSampler.minFilter);
        texture.magFilter = getFilter(gltfSampler.magFilter);
        texture.addressU = getWrap(gltfSampler.wrapS);
        texture.addressV = getWrap(gltfSampler.wrapT);
    }
};

// load textures using the asset system
var loadTexturesAsync = function (gltf, bufferViews, urlBase, registry, options, callback) {
    var result = [];

    if (!gltf.hasOwnProperty('images') || gltf.images.length === 0 ||
        !gltf.hasOwnProperty('textures') || gltf.textures.length === 0) {
        callback(null, result);
        return;
    }

    var preprocess = options && options.texture && options.texture.preprocess;
    var processAsync = (options && options.texture && options.texture.processAsync) || function (gltfImage, callback) {
        callback(null, null);
    };
    var postprocess = options && options.texture && options.texture.postprocess;

    var remaining = gltf.images.length;
    var onLoad = function (index, textureAsset) {
        result[index] = textureAsset;
        if (postprocess) {
            postprocess(gltf.images[index], textureAsset);
        }
        if (--remaining === 0) {
            // apply samplers
            for (var t = 0; t < gltf.textures.length; ++t) {
                var texture = gltf.textures[t];
                applySampler(result[texture.source].resource, (gltf.samplers || [])[texture.sampler]);
            }

            callback(null, result);
        }
    };

    var loadTexture = function (index, url, mimeType, crossOrigin, isBlobUrl) {
        var mimeTypeFileExtensions = {
            'image/png': 'png',
            'image/jpeg': 'jpg',
            'image/basis': 'basis',
            'image/ktx': 'ktx',
            'image/vnd-ms.dds': 'dds'
        };

        // construct the asset file
        var file = { url: url };
        if (mimeType) {
            var extension = mimeTypeFileExtensions[mimeType];
            if (extension) {
                file.filename = 'glb-texture-' + index + '.' + extension;
            }
        }

        // create and load the asset
        var asset = new Asset('texture_' + index, 'texture',  file, null, { crossOrigin: crossOrigin });
        asset.on('load', function () {
            if (isBlobUrl) {
                URL.revokeObjectURL(url);
            }
            onLoad(index, asset);
        });
        asset.on('error', function (err, asset) {
            callback(err);
        });
        registry.add(asset);
        registry.load(asset);
    };

    for (var i = 0; i < gltf.images.length; ++i) {
        var gltfImage = gltf.images[i];

        if (preprocess) {
            preprocess(gltfImage);
        }

        processAsync(gltfImage, function (i, gltfImage, err, textureAsset) {
            if (err) {
                callback(err);
            } else if (textureAsset) {
                onLoad(i, textureAsset);
            } else {
                if (gltfImage.hasOwnProperty('uri')) {
                    // uri specified
                    if (isDataURI(gltfImage.uri)) {
                        loadTexture(i, gltfImage.uri, getDataURIMimeType(gltfImage.uri));
                    } else {
                        loadTexture(i, path.join(urlBase, gltfImage.uri), null, "anonymous");
                    }
                } else if (gltfImage.hasOwnProperty('bufferView') && gltfImage.hasOwnProperty('mimeType')) {
                    // bufferview
                    var blob = new Blob([bufferViews[gltfImage.bufferView]], { type: gltfImage.mimeType });
                    loadTexture(i, URL.createObjectURL(blob), gltfImage.mimeType, null, true);
                } else {
<<<<<<< HEAD
                    loadTexture(i, path.join(urlBase, gltfImage.uri).replace(registry.prefix, ""), null, "anonymous");
=======
                    // fail
                    callback("Invalid image found in gltf (neither uri or bufferView found). index=" + i);
>>>>>>> 608ad9fb
                }
            }
        }.bind(null, i, gltfImage));
    }
};

// load gltf buffers asynchronously, returning them in the callback
var loadBuffersAsync = function (gltf, binaryChunk, urlBase, options, callback) {
    var result = [];

    if (gltf.buffers === null || gltf.buffers.length === 0) {
        callback(null, result);
        return;
    }

    var preprocess = options && options.buffer && options.buffer.preprocess;
    var processAsync = (options && options.buffer && options.buffer.processAsync) || function (gltfBuffer, callback) {
        callback(null, null);
    };
    var postprocess = options && options.buffer && options.buffer.postprocess;

    var remaining = gltf.buffers.length;
    var onLoad = function (index, buffer) {
        result[index] = buffer;
        if (postprocess) {
            postprocess(gltf.buffers[index], buffer);
        }
        if (--remaining === 0) {
            callback(null, result);
        }
    };

    for (var i = 0; i < gltf.buffers.length; ++i) {
        var gltfBuffer = gltf.buffers[i];

        if (preprocess) {
            preprocess(gltfBuffer);
        }

        processAsync(gltfBuffer, function (i, gltfBuffer, err, arrayBuffer) {           // eslint-disable-line no-loop-func
            if (err) {
                callback(err);
            } else if (arrayBuffer) {
                onLoad(i, new Uint8Array(arrayBuffer));
            } else {
                if (gltfBuffer.hasOwnProperty('uri')) {
                    if (isDataURI(gltfBuffer.uri)) {
                        // convert base64 to raw binary data held in a string
                        // doesn't handle URLEncoded DataURIs - see SO answer #6850276 for code that does this
                        var byteString = atob(gltfBuffer.uri.split(',')[1]);

                        // create a view into the buffer
                        var binaryArray = new Uint8Array(byteString.length);

                        // set the bytes of the buffer to the correct values
                        for (var j = 0; j < byteString.length; j++) {
                            binaryArray[j] = byteString.charCodeAt(j);
                        }

                        onLoad(i, binaryArray);
                    } else {
                        http.get(
                            path.join(urlBase, gltfBuffer.uri),
                            { cache: true, responseType: 'arraybuffer', retry: false },
                            function (i, err, result) {                         // eslint-disable-line no-loop-func
                                if (err) {
                                    callback(err);
                                } else {
                                    onLoad(i, new Uint8Array(result));
                                }
                            }.bind(null, i)
                        );
                    }
                } else {
                    // glb buffer reference
                    onLoad(i, binaryChunk);
                }
            }
        }.bind(null, i, gltfBuffer));
    }
};

// parse the gltf chunk, returns the gltf json
var parseGltf = function (gltfChunk, callback) {
    var decodeBinaryUtf8 = function (array) {
        if (typeof TextDecoder !== 'undefined') {
            return new TextDecoder().decode(array);
        }

        var str = "";
        for (var i = 0; i < array.length; i++) {
            str += String.fromCharCode(array[i]);
        }

        return decodeURIComponent(escape(str));
    };

    var gltf = JSON.parse(decodeBinaryUtf8(gltfChunk));

    // check gltf version
    if (gltf.asset && gltf.asset.version && parseFloat(gltf.asset.version) < 2) {
        callback("Invalid gltf version. Expected version 2.0 or above but found version '" + gltf.asset.version + "'.");
        return;
    }

    callback(null, gltf);
};

// parse glb data, returns the gltf and binary chunk
var parseGlb = function (glbData, callback) {
    var data = new DataView(glbData);

    // read header
    var magic = data.getUint32(0, true);
    var version = data.getUint32(4, true);
    var length = data.getUint32(8, true);

    if (magic !== 0x46546C67) {
        callback("Invalid magic number found in glb header. Expected 0x46546C67, found 0x" + magic.toString(16));
        return;
    }

    if (version !== 2) {
        callback("Invalid version number found in glb header. Expected 2, found " + version);
        return;
    }

    if (length <= 0 || length > glbData.byteLength) {
        callback("Invalid length found in glb header. Found " + length);
        return;
    }

    // read chunks
    var chunks = [];
    var offset = 12;
    while (offset < length) {
        var chunkLength = data.getUint32(offset, true);
        if (offset + chunkLength + 8 > glbData.byteLength) {
            throw new Error("Invalid chunk length found in glb. Found " + chunkLength);
        }
        var chunkType = data.getUint32(offset + 4, true);
        var chunkData = new Uint8Array(glbData, offset + 8, chunkLength);
        chunks.push( { length: chunkLength, type: chunkType, data: chunkData } );
        offset += chunkLength + 8;
    }

    if (chunks.length !== 1 && chunks.length !== 2) {
        callback("Invalid number of chunks found in glb file.");
        return;
    }

    if (chunks[0].type !== 0x4E4F534A) {
        callback("Invalid chunk type found in glb file. Expected 0x4E4F534A, found 0x" + chunks[0].type.toString(16));
        return;
    }

    if (chunks.length > 1 && chunks[1].type !== 0x004E4942) {
        callback("Invalid chunk type found in glb file. Expected 0x004E4942, found 0x" + chunks[1].type.toString(16));
        return;
    }

    callback(null, {
        gltfChunk: chunks[0].data,
        binaryChunk: chunks.length === 2 ? chunks[1].data : null
    });
};

// parse the chunk of data, which can be glb or gltf
var parseChunk = function (filename, data, callback) {
    if (filename && filename.toLowerCase().endsWith('.glb')) {
        parseGlb(data, callback);
    } else {
        callback(null, {
            gltfChunk: data,
            binaryChunk: null
        });
    }
};

// create buffer views
var parseBufferViewsAsync = function (gltf, buffers, options, callback) {

    var result = [];

    var preprocess = options && options.bufferView && options.bufferView.preprocess;
    var processAsync = (options && options.bufferView && options.bufferView.processAsync) || function (gltfBufferView, buffers, callback) {
        callback(null, null);
    };
    var postprocess = options && options.bufferView && options.bufferView.postprocess;

    var remaining = gltf.bufferViews.length;
    var onLoad = function (index, bufferView) {
        var gltfBufferView = gltf.bufferViews[index];
        if (gltfBufferView.hasOwnProperty('byteStride')) {
            bufferView.byteStride = gltfBufferView.byteStride;
        }

        result[index] = bufferView;
        if (postprocess) {
            postprocess(gltfBufferView, bufferView);
        }
        if (--remaining === 0) {
            callback(null, result);
        }
    };

    for (var i = 0; i < gltf.bufferViews.length; ++i) {
        var gltfBufferView = gltf.bufferViews[i];

        if (preprocess) {
            preprocess(gltfBufferView);
        }

        processAsync(gltfBufferView, buffers, function (i, gltfBufferView, err, result) {       // eslint-disable-line no-loop-func
            if (err) {
                callback(err);
            } else if (result) {
                onLoad(i, result);
            } else {
                var buffer = buffers[gltfBufferView.buffer];
                var typedArray = new Uint8Array(buffer.buffer,
                                                buffer.byteOffset + (gltfBufferView.hasOwnProperty('byteOffset') ? gltfBufferView.byteOffset : 0),
                                                gltfBufferView.byteLength);
                onLoad(i, typedArray);
            }
        }.bind(null, i, gltfBufferView));
    }
};

// -- GlbParser

function GlbParser() {}

// parse the gltf or glb data asynchronously, loading external resources
GlbParser.parseAsync = function (filename, urlBase, data, device, defaultMaterial, registry, options, callback) {
    // parse the data
    parseChunk(filename, data, function (err, chunks) {
        if (err) {
            callback(err);
            return;
        }

        // parse gltf
        parseGltf(chunks.gltfChunk, function (err, gltf) {
            if (err) {
                callback(err);
                return;
            }

            // async load external buffers
            loadBuffersAsync(gltf, chunks.binaryChunk, urlBase, options, function (err, buffers) {
                if (err) {
                    callback(err);
                    return;
                }

<<<<<<< HEAD
                // async load images
                loadTexturesAsync(gltf, buffers, urlBase, registry, options, function (err, imageTextures) {
=======
                // async load buffer views
                parseBufferViewsAsync(gltf, buffers, options, function (err, bufferViews) {
>>>>>>> 608ad9fb
                    if (err) {
                        callback(err);
                        return;
                    }

<<<<<<< HEAD
                    createResources(device, gltf, buffers, imageTextures, defaultMaterial, options, callback);
=======
                    // async load images
                    loadTexturesAsync(gltf, bufferViews, urlBase, registry, options, function (err, textures) {
                        if (err) {
                            callback(err);
                            return;
                        }

                        createResources(device, gltf, bufferViews, textures, options, callback);
                    });
>>>>>>> 608ad9fb
                });
            });
        });
    });
};

// parse the gltf or glb data synchronously. external resources (buffers and images) are ignored.
GlbParser.parse = function (filename, data, device, defaultMaterial, options) {
    var result = null;

    options = options || { };

    // parse the data
    parseChunk(filename, data, function (err, chunks) {
        if (err) {
            console.error(err);
        } else {
            // parse gltf
            parseGltf(chunks.gltfChunk, function (err, gltf) {
                if (err) {
                    console.error(err);
                } else {
<<<<<<< HEAD
                    var buffers = [chunks.binaryChunk];
                    var imageTextures = [];

                    // create resources
                    createResources(device, gltf, buffers, imageTextures, defaultMaterial, options || { }, function (err, result_) {
=======
                    // parse buffer views
                    parseBufferViewsAsync(gltf, [chunks.binaryChunk], options, function (err, bufferViews) {
>>>>>>> 608ad9fb
                        if (err) {
                            console.error(err);
                        } else {
                            // create resources
                            createResources(device, gltf, bufferViews, [], options, function (err, result_) {
                                if (err) {
                                    console.error(err);
                                } else {
                                    result = result_;
                                }
                            });
                        }
                    });
                }
            });
        }
    });

    return result;
};

export { GlbParser };<|MERGE_RESOLUTION|>--- conflicted
+++ resolved
@@ -512,11 +512,7 @@
 var tempMat = new Mat4();
 var tempVec = new Vec3();
 
-<<<<<<< HEAD
-var createMeshGroup = function (device, gltfMesh, accessors, bufferViews, buffers, callback, disableFlipV) {
-=======
-var createMesh = function (device, gltfMesh, accessors, bufferViews, callback, disableFlipV) {
->>>>>>> 608ad9fb
+var createMeshGroup = function (device, gltfMesh, accessors, bufferViews, callback, disableFlipV) {
     var meshes = [];
 
     var semanticMap = {
@@ -1040,12 +1036,7 @@
 };
 
 // create the anim structure
-<<<<<<< HEAD
-var createAnimation = function (gltfAnimation, animationIndex, accessors, bufferViews, nodes, nodeEntities, buffers) {
-=======
-var createAnimation = function (gltfAnimation, animationIndex, gltfAccessors, bufferViews, nodes) {
->>>>>>> 608ad9fb
-
+var createAnimation = function (gltfAnimation, animationIndex, gltfAccessors, bufferViews, nodes, nodeEntities) {
     // create animation data block for the accessor
     var createAnimData = function (gltfAccessor) {
         var data = getAccessorData(gltfAccessor, bufferViews);
@@ -1230,8 +1221,6 @@
     return entity;
 };
 
-<<<<<<< HEAD
-
 var createScene = function (sceneData, sceneIndex, nodes) {
     var sceneRoot = new Entity();
 
@@ -1356,10 +1345,7 @@
     return cameraNode.addComponent("light", lightProps);
 };
 
-var createSkins = function (device, gltf, nodes, buffers) {
-=======
 var createSkins = function (device, gltf, nodes, bufferViews) {
->>>>>>> 608ad9fb
     if (!gltf.hasOwnProperty('skins') || gltf.skins.length === 0) {
         return [];
     }
@@ -1368,7 +1354,6 @@
     });
 };
 
-<<<<<<< HEAD
 var createSkinInstances = function (skins) {
     return skins.map(function (skin) {
         var skinInstance = new SkinInstance(skin);
@@ -1377,10 +1362,7 @@
     });
 };
 
-var createMeshGroups = function (device, gltf, buffers, callback, disableFlipV) {
-=======
-var createMeshes = function (device, gltf, bufferViews, callback, disableFlipV) {
->>>>>>> 608ad9fb
+var createMeshGroups = function (device, gltf, bufferViews, callback, disableFlipV) {
     if (!gltf.hasOwnProperty('meshes') || gltf.meshes.length === 0 ||
         !gltf.hasOwnProperty('accessors') || gltf.accessors.length === 0 ||
         !gltf.hasOwnProperty('bufferViews') || gltf.bufferViews.length === 0) {
@@ -1388,11 +1370,7 @@
     }
 
     return gltf.meshes.map(function (gltfMesh) {
-<<<<<<< HEAD
-        return createMeshGroup(device, gltfMesh, gltf.accessors, gltf.bufferViews, buffers, callback, disableFlipV);
-=======
-        return createMesh(device, gltfMesh, gltf.accessors, bufferViews, callback, disableFlipV);
->>>>>>> 608ad9fb
+        return createMeshGroup(device, gltfMesh, gltf.accessors, bufferViews, callback, disableFlipV);
     });
 };
 
@@ -1417,13 +1395,8 @@
     });
 };
 
-<<<<<<< HEAD
-var createAnimations = function (gltf, nodes, buffers, options) {
+var createAnimations = function (gltf, nodes, bufferViews, options) {
     var nodeAnimations = nodes.map(function () {
-=======
-var createAnimations = function (gltf, nodes, bufferViews, options) {
-    if (!gltf.hasOwnProperty('animations') || gltf.animations.length === 0) {
->>>>>>> 608ad9fb
         return [];
     });
 
@@ -1441,11 +1414,7 @@
         if (preprocess) {
             preprocess(gltfAnimation);
         }
-<<<<<<< HEAD
-        var animation = createAnimation(gltfAnimation, animationIndex, gltf.accessors, gltf.bufferViews, gltf.nodes, nodes, buffers);
-=======
-        var animation = createAnimation(gltfAnimation, index, gltf.accessors, bufferViews, nodes);
->>>>>>> 608ad9fb
+        var animation = createAnimation(gltfAnimation, animationIndex, gltf.accessors, bufferViews, gltf.nodes, nodes);
         if (postprocess) {
             postprocess(gltfAnimation, animation.track);
         }
@@ -1634,11 +1603,7 @@
 };
 
 // create engine resources from the downloaded GLB data
-<<<<<<< HEAD
-var createResources = function (device, gltf, buffers, imageTextures, defaultMaterial, options, callback) {
-=======
-var createResources = function (device, gltf, bufferViews, textures, options, callback) {
->>>>>>> 608ad9fb
+var createResources = function (device, gltf, bufferViews, imageTextures, defaultMaterial, options, callback) {
 
     var preprocess = options && options.global && options.global.preprocess;
     var postprocess = options && options.global && options.global.postprocess;
@@ -1657,29 +1622,19 @@
     var disableFlipV = gltf.asset && gltf.asset.generator === 'PlayCanvas';
 
     var nodes = createNodes(gltf, options);
-<<<<<<< HEAD
     var scenes = createScenes(gltf, nodes, options);
     var scene = getDefaultScene(gltf, scenes);
     var cameras = createCameras(gltf, nodes, options);
     var lights = createLights(gltf, nodes);
-    var animations = createAnimations(gltf, nodes, buffers, options);
+    var animations = createAnimations(gltf, nodes, bufferViews, options);
     var materials = createMaterials(gltf, textures.map(function (textureAsset) {
         return textureAsset.resource;
     }), options, disableFlipV);
-    var meshGroups = createMeshGroups(device, gltf, buffers, callback, disableFlipV);
-    var skins = createSkins(device, gltf, nodes, buffers);
+    var meshGroups = createMeshGroups(device, gltf, bufferViews, callback, disableFlipV);
+    var skins = createSkins(device, gltf, nodes, bufferViews);
     var skinInstances = createSkinInstances(skins);
     var models = createModels(meshGroups, materials, defaultMaterial);
     var nodeModels = createNodeModels(gltf, models, skins, skinInstances);
-=======
-    var scenes = createScenes(gltf, nodes);
-    var animations = createAnimations(gltf, nodes, bufferViews, options);
-    var materials = createMaterials(gltf, gltf.textures ? gltf.textures.map(function (t) {
-        return textures[t.source].resource;
-    }) : [], options, disableFlipV);
-    var meshes = createMeshes(device, gltf, bufferViews, callback, disableFlipV);
-    var skins = createSkins(device, gltf, nodes, bufferViews);
->>>>>>> 608ad9fb
 
     var result = {
         'nodes': nodes,
@@ -1825,19 +1780,15 @@
                     if (isDataURI(gltfImage.uri)) {
                         loadTexture(i, gltfImage.uri, getDataURIMimeType(gltfImage.uri));
                     } else {
-                        loadTexture(i, path.join(urlBase, gltfImage.uri), null, "anonymous");
+                        loadTexture(i, path.join(urlBase, gltfImage.uri).replace(registry.prefix, ""), null, "anonymous");
                     }
                 } else if (gltfImage.hasOwnProperty('bufferView') && gltfImage.hasOwnProperty('mimeType')) {
                     // bufferview
                     var blob = new Blob([bufferViews[gltfImage.bufferView]], { type: gltfImage.mimeType });
                     loadTexture(i, URL.createObjectURL(blob), gltfImage.mimeType, null, true);
                 } else {
-<<<<<<< HEAD
-                    loadTexture(i, path.join(urlBase, gltfImage.uri).replace(registry.prefix, ""), null, "anonymous");
-=======
                     // fail
                     callback("Invalid image found in gltf (neither uri or bufferView found). index=" + i);
->>>>>>> 608ad9fb
                 }
             }
         }.bind(null, i, gltfImage));
@@ -2094,31 +2045,22 @@
                     return;
                 }
 
-<<<<<<< HEAD
-                // async load images
-                loadTexturesAsync(gltf, buffers, urlBase, registry, options, function (err, imageTextures) {
-=======
                 // async load buffer views
                 parseBufferViewsAsync(gltf, buffers, options, function (err, bufferViews) {
->>>>>>> 608ad9fb
                     if (err) {
                         callback(err);
                         return;
                     }
 
-<<<<<<< HEAD
-                    createResources(device, gltf, buffers, imageTextures, defaultMaterial, options, callback);
-=======
                     // async load images
-                    loadTexturesAsync(gltf, bufferViews, urlBase, registry, options, function (err, textures) {
+                    loadTexturesAsync(gltf, bufferViews, urlBase, registry, options, function (err, imageTextures) {
                         if (err) {
                             callback(err);
                             return;
                         }
 
-                        createResources(device, gltf, bufferViews, textures, options, callback);
+                        createResources(device, gltf, bufferViews, imageTextures, defaultMaterial, options, callback);
                     });
->>>>>>> 608ad9fb
                 });
             });
         });
@@ -2141,21 +2083,13 @@
                 if (err) {
                     console.error(err);
                 } else {
-<<<<<<< HEAD
-                    var buffers = [chunks.binaryChunk];
-                    var imageTextures = [];
-
-                    // create resources
-                    createResources(device, gltf, buffers, imageTextures, defaultMaterial, options || { }, function (err, result_) {
-=======
                     // parse buffer views
                     parseBufferViewsAsync(gltf, [chunks.binaryChunk], options, function (err, bufferViews) {
->>>>>>> 608ad9fb
                         if (err) {
                             console.error(err);
                         } else {
                             // create resources
-                            createResources(device, gltf, bufferViews, [], options, function (err, result_) {
+                            createResources(device, gltf, bufferViews, [], defaultMaterial, options, function (err, result_) {
                                 if (err) {
                                     console.error(err);
                                 } else {
