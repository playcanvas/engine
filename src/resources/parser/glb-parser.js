--- conflicted
+++ resolved
@@ -1187,14 +1187,9 @@
 var createNode = function (gltfNode, nodeIndex) {
     var entity = new Entity();
 
-<<<<<<< HEAD
-    if (gltfNode.hasOwnProperty('name')) {
+    if (gltfNode.hasOwnProperty('name') && gltfNode.name.length > 0) {
         // Remove slashes since they interfere with animation curve paths
         entity.name = gltfNode.name.replace(/\//g, '_');
-=======
-    if (gltfNode.hasOwnProperty('name') && gltfNode.name.length > 0) {
-        entity.name = gltfNode.name;
->>>>>>> 0205ec24
     } else {
         entity.name = 'node_' + nodeIndex;
     }
