--- conflicted
+++ resolved
@@ -849,7 +849,6 @@
         "}"
     ].join('\n');
 
-<<<<<<< HEAD
     var clearCoatGlossChunk = [
         "#ifdef MAPFLOAT",
         "uniform float material_clearCoatGlossiness;",
@@ -879,10 +878,9 @@
         "    ccGlossiness += 0.0000001;",
         "}"
     ].join('\n');
-=======
+
     var uvONE = [1, 1];
     var uvZERO = [0, 0];
->>>>>>> e53818fb
 
     var extractTextureTransform = function (source, material, maps) {
         var map;
