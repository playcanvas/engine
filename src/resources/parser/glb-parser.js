import { path } from '../../core/path.js';

import { http } from '../../net/http.js';

import { Mat4 } from '../../math/mat4.js';
import { Vec2 } from '../../math/vec2.js';
import { Vec3 } from '../../math/vec3.js';

import { BoundingBox } from '../../shape/bounding-box.js';

import {
    typedArrayTypes, typedArrayTypesByteSize,
    ADDRESS_CLAMP_TO_EDGE, ADDRESS_MIRRORED_REPEAT, ADDRESS_REPEAT,
    BUFFER_STATIC,
    CULLFACE_NONE, CULLFACE_BACK,
    FILTER_NEAREST, FILTER_LINEAR, FILTER_NEAREST_MIPMAP_NEAREST, FILTER_LINEAR_MIPMAP_NEAREST, FILTER_NEAREST_MIPMAP_LINEAR, FILTER_LINEAR_MIPMAP_LINEAR,
    INDEXFORMAT_UINT8, INDEXFORMAT_UINT16, INDEXFORMAT_UINT32,
    PRIMITIVE_LINELOOP, PRIMITIVE_LINESTRIP, PRIMITIVE_LINES, PRIMITIVE_POINTS, PRIMITIVE_TRIANGLES, PRIMITIVE_TRIFAN, PRIMITIVE_TRISTRIP,
    SEMANTIC_POSITION, SEMANTIC_NORMAL, SEMANTIC_TANGENT, SEMANTIC_COLOR, SEMANTIC_BLENDINDICES, SEMANTIC_BLENDWEIGHT, SEMANTIC_TEXCOORD0, SEMANTIC_TEXCOORD1,
    TYPE_INT8, TYPE_UINT8, TYPE_INT16, TYPE_UINT16, TYPE_INT32, TYPE_UINT32, TYPE_FLOAT32
} from '../../graphics/constants.js';
import { IndexBuffer } from '../../graphics/index-buffer.js';
import { Texture } from '../../graphics/texture.js';
import { VertexBuffer } from '../../graphics/vertex-buffer.js';
import { VertexFormat } from '../../graphics/vertex-format.js';

import {
    BLEND_NONE, BLEND_NORMAL
} from '../../scene/constants.js';
import { calculateNormals } from '../../scene/procedural.js';
import { GraphNode } from '../../scene/graph-node.js';
import { Mesh } from '../../scene/mesh.js';
import { MeshInstance } from '../../scene/mesh-instance.js';
import { Model } from '../../scene/model.js';
import { Morph } from '../../scene/morph.js';
import { MorphInstance } from '../../scene/morph-instance.js';
import { MorphTarget } from '../../scene/morph-target.js';
import { Skin } from '../../scene/skin.js';
import { SkinInstance } from '../../scene/skin-instance.js';
import { StandardMaterial } from '../../scene/materials/standard-material.js';
import { Render } from '../../scene/render.js';

import { AnimCurve } from '../../anim/evaluator/anim-curve.js';
import { AnimData } from '../../anim/evaluator/anim-data.js';
import { AnimTrack } from '../../anim/evaluator/anim-track.js';
import { AnimBinder } from '../../anim/binder/anim-binder.js';

import { INTERPOLATION_CUBIC, INTERPOLATION_LINEAR, INTERPOLATION_STEP } from '../../anim/constants.js';

import { Asset } from '../../asset/asset.js';

const isDataURI = function (uri) {
    return /^data:.*,.*$/i.test(uri);
};

const getDataURIMimeType = function (uri) {
    return uri.substring(uri.indexOf(":") + 1, uri.indexOf(";"));
};

const getNumComponents = function (accessorType) {
    switch (accessorType) {
        case 'SCALAR': return 1;
        case 'VEC2': return 2;
        case 'VEC3': return 3;
        case 'VEC4': return 4;
        case 'MAT2': return 4;
        case 'MAT3': return 9;
        case 'MAT4': return 16;
        default: return 3;
    }
};

const getComponentType = function (componentType) {
    switch (componentType) {
        case 5120: return TYPE_INT8;
        case 5121: return TYPE_UINT8;
        case 5122: return TYPE_INT16;
        case 5123: return TYPE_UINT16;
        case 5124: return TYPE_INT32;
        case 5125: return TYPE_UINT32;
        case 5126: return TYPE_FLOAT32;
        default: return 0;
    }
};

const getComponentSizeInBytes = function (componentType) {
    switch (componentType) {
        case 5120: return 1;    // int8
        case 5121: return 1;    // uint8
        case 5122: return 2;    // int16
        case 5123: return 2;    // uint16
        case 5124: return 4;    // int32
        case 5125: return 4;    // uint32
        case 5126: return 4;    // float32
        default: return 0;
    }
};

const getComponentDataType = function (componentType) {
    switch (componentType) {
        case 5120: return Int8Array;
        case 5121: return Uint8Array;
        case 5122: return Int16Array;
        case 5123: return Uint16Array;
        case 5124: return Int32Array;
        case 5125: return Uint32Array;
        case 5126: return Float32Array;
        default: return null;
    }
};

const gltfToEngineSemanticMap = {
    'POSITION': SEMANTIC_POSITION,
    'NORMAL': SEMANTIC_NORMAL,
    'TANGENT': SEMANTIC_TANGENT,
    'COLOR_0': SEMANTIC_COLOR,
    'JOINTS_0': SEMANTIC_BLENDINDICES,
    'WEIGHTS_0': SEMANTIC_BLENDWEIGHT,
    'TEXCOORD_0': SEMANTIC_TEXCOORD0,
    'TEXCOORD_1': SEMANTIC_TEXCOORD1
};

// get accessor data, making a copy and patching in the case of a sparse accessor
const getAccessorData = function (gltfAccessor, bufferViews) {
    const numComponents = getNumComponents(gltfAccessor.type);
    const dataType = getComponentDataType(gltfAccessor.componentType);
    if (!dataType) {
        return null;
    }
    let result;

    if (gltfAccessor.sparse) {
        // handle sparse data
        const sparse = gltfAccessor.sparse;

        // get indices data
        const indicesAccessor = {
            count: sparse.count,
            type: "SCALAR"
        };
        const indices = getAccessorData(Object.assign(indicesAccessor, sparse.indices), bufferViews);

        // data values data
        const valuesAccessor = {
            count: sparse.count,
            type: gltfAccessor.scalar,
            componentType: gltfAccessor.componentType
        };
        const values = getAccessorData(Object.assign(valuesAccessor, sparse.values), bufferViews);

        // get base data
        if (gltfAccessor.hasOwnProperty('bufferView')) {
            const baseAccessor = {
                bufferView: gltfAccessor.bufferView,
                byteOffset: gltfAccessor.byteOffset,
                componentType: gltfAccessor.componentType,
                count: gltfAccessor.count,
                type: gltfAccessor.type
            };
            // make a copy of the base data since we'll patch the values
            result = getAccessorData(baseAccessor, bufferViews).slice();
        } else {
            // there is no base data, create empty 0'd out data
            result = new dataType(gltfAccessor.count * numComponents);
        }

        for (let i = 0; i < sparse.count; ++i) {
            const targetIndex = indices[i];
            for (let j = 0; j < numComponents; ++j) {
                result[targetIndex * numComponents + j] = values[i * numComponents + j];
            }
        }
    } else {
        const bufferView = bufferViews[gltfAccessor.bufferView];
        result = new dataType(bufferView.buffer,
                              bufferView.byteOffset + (gltfAccessor.hasOwnProperty('byteOffset') ? gltfAccessor.byteOffset : 0),
                              gltfAccessor.count * numComponents);
    }

    return result;
};

const getPrimitiveType = function (primitive) {
    if (!primitive.hasOwnProperty('mode')) {
        return PRIMITIVE_TRIANGLES;
    }

    switch (primitive.mode) {
        case 0: return PRIMITIVE_POINTS;
        case 1: return PRIMITIVE_LINES;
        case 2: return PRIMITIVE_LINELOOP;
        case 3: return PRIMITIVE_LINESTRIP;
        case 4: return PRIMITIVE_TRIANGLES;
        case 5: return PRIMITIVE_TRISTRIP;
        case 6: return PRIMITIVE_TRIFAN;
        default: return PRIMITIVE_TRIANGLES;
    }
};

const generateIndices = function (numVertices) {
    const dummyIndices = new Uint16Array(numVertices);
    for (let i = 0; i < numVertices; i++) {
        dummyIndices[i] = i;
    }
    return dummyIndices;
};

const generateNormals = function (sourceDesc, indices) {
    // get positions
    const p = sourceDesc[SEMANTIC_POSITION];
    if (!p || p.components !== 3) {
        return;
    }

    let positions;
    if (p.size !== p.stride) {
        // extract positions which aren't tightly packed
        const srcStride = p.stride / typedArrayTypesByteSize[p.type];
        const src = new typedArrayTypes[p.type](p.buffer, p.offset, p.count * srcStride);
        positions = new typedArrayTypes[p.type](p.count * 3);
        for (let i = 0; i < p.count; ++i) {
            positions[i * 3 + 0] = src[i * srcStride + 0];
            positions[i * 3 + 1] = src[i * srcStride + 1];
            positions[i * 3 + 2] = src[i * srcStride + 2];
        }
    } else {
        // position data is tightly packed so we can use it directly
        positions = new typedArrayTypes[p.type](p.buffer, p.offset, p.count * 3);
    }

    const numVertices = p.count;

    // generate indices if necessary
    if (!indices) {
        indices = generateIndices(numVertices);
    }

    // generate normals
    const normalsTemp = calculateNormals(positions, indices);
    const normals = new Float32Array(normalsTemp.length);
    normals.set(normalsTemp);

    sourceDesc[SEMANTIC_NORMAL] = {
        buffer: normals.buffer,
        size: 12,
        offset: 0,
        stride: 12,
        count: numVertices,
        components: 3,
        type: TYPE_FLOAT32
    };
};

const flipTexCoordVs = function (vertexBuffer) {
    let i, j;

    const floatOffsets = [];
    const shortOffsets = [];
    const byteOffsets = [];
    for (i = 0; i < vertexBuffer.format.elements.length; ++i) {
        const element = vertexBuffer.format.elements[i];
        if (element.name === SEMANTIC_TEXCOORD0 ||
            element.name === SEMANTIC_TEXCOORD1) {
            switch (element.dataType) {
                case TYPE_FLOAT32:
                    floatOffsets.push({ offset: element.offset / 4 + 1, stride: element.stride / 4 });
                    break;
                case TYPE_UINT16:
                    shortOffsets.push({ offset: element.offset / 2 + 1, stride: element.stride / 2 });
                    break;
                case TYPE_UINT8:
                    byteOffsets.push({ offset: element.offset + 1, stride: element.stride });
                    break;
            }
        }
    }

    const flip = function (offsets, type, one) {
        const typedArray = new type(vertexBuffer.storage);
        for (i = 0; i < offsets.length; ++i) {
            let index = offsets[i].offset;
            const stride = offsets[i].stride;
            for (j = 0; j < vertexBuffer.numVertices; ++j) {
                typedArray[index] = one - typedArray[index];
                index += stride;
            }
        }
    };

    if (floatOffsets.length > 0) {
        flip(floatOffsets, Float32Array, 1.0);
    }
    if (shortOffsets.length > 0) {
        flip(shortOffsets, Uint16Array, 65535);
    }
    if (byteOffsets.length > 0) {
        flip(byteOffsets, Uint8Array, 255);
    }
};

// given a texture, clone it
// NOTE: CPU-side texture data will be shared but GPU memory will be duplicated
const cloneTexture = function (texture) {
    const shallowCopyLevels = function (texture) {
        const result = [];
        for (let mip = 0; mip < texture._levels.length; ++mip) {
            let level = [];
            if (texture.cubemap) {
                for (let face = 0; face < 6; ++face) {
                    level.push(texture._levels[mip][face]);
                }
            } else {
                level = texture._levels[mip];
            }
            result.push(level);
        }
        return result;
    };

    const result = new Texture(texture.device, texture);   // duplicate texture
    result._levels = shallowCopyLevels(texture);            // shallow copy the levels structure
    return result;
};

// given a texture asset, clone it
const cloneTextureAsset = function (src) {
    const result = new Asset(src.name + '_clone',
                             src.type,
                             src.file,
                             src.data,
                             src.options);
    result.loaded = true;
    result.resource = cloneTexture(src.resource);
    src.registry.add(result);
    return result;
};

const createVertexBufferInternal = function (device, sourceDesc, disableFlipV) {
    const positionDesc = sourceDesc[SEMANTIC_POSITION];
    if (!positionDesc) {
        // ignore meshes without positions
        return null;
    }
    const numVertices = positionDesc.count;

    // generate vertexDesc elements
    const vertexDesc = [];
    for (const semantic in sourceDesc) {
        if (sourceDesc.hasOwnProperty(semantic)) {
            vertexDesc.push({
                semantic: semantic,
                components: sourceDesc[semantic].components,
                type: sourceDesc[semantic].type,
                normalize: !!sourceDesc[semantic].normalize
            });
        }
    }

    // order vertexDesc to match the rest of the engine
    const elementOrder = [
        SEMANTIC_POSITION,
        SEMANTIC_NORMAL,
        SEMANTIC_TANGENT,
        SEMANTIC_COLOR,
        SEMANTIC_BLENDINDICES,
        SEMANTIC_BLENDWEIGHT,
        SEMANTIC_TEXCOORD0,
        SEMANTIC_TEXCOORD1
    ];

    // sort vertex elements by engine-ideal order
    vertexDesc.sort(function (lhs, rhs) {
        const lhsOrder = elementOrder.indexOf(lhs.semantic);
        const rhsOrder = elementOrder.indexOf(rhs.semantic);
        return (lhsOrder < rhsOrder) ? -1 : (rhsOrder < lhsOrder ? 1 : 0);
    });

    let i, j, k;
    let source, target, sourceOffset;

    const vertexFormat = new VertexFormat(device, vertexDesc);

    // check whether source data is correctly interleaved
    let isCorrectlyInterleaved = true;
    for (i = 0; i < vertexFormat.elements.length; ++i) {
        target = vertexFormat.elements[i];
        source = sourceDesc[target.name];
        sourceOffset = source.offset - positionDesc.offset;
        if ((source.buffer !== positionDesc.buffer) ||
            (source.stride !== target.stride) ||
            (source.size !== target.size) ||
            (sourceOffset !== target.offset)) {
            isCorrectlyInterleaved = false;
            break;
        }
    }

    // create vertex buffer
    const vertexBuffer = new VertexBuffer(device,
                                          vertexFormat,
                                          numVertices,
                                          BUFFER_STATIC);

    const vertexData = vertexBuffer.lock();
    const targetArray = new Uint32Array(vertexData);
    let sourceArray;

    if (isCorrectlyInterleaved) {
        // copy data
        sourceArray = new Uint32Array(positionDesc.buffer,
                                      positionDesc.offset,
                                      numVertices * vertexBuffer.format.size / 4);
        targetArray.set(sourceArray);
    } else {
        let targetStride, sourceStride;
        // copy data and interleave
        for (i = 0; i < vertexBuffer.format.elements.length; ++i) {
            target = vertexBuffer.format.elements[i];
            targetStride = target.stride / 4;

            source = sourceDesc[target.name];
            sourceArray = new Uint32Array(source.buffer, source.offset, source.count * source.stride / 4);
            sourceStride = source.stride / 4;

            let src = 0;
            let dst = target.offset / 4;
            const kend = Math.floor((source.size + 3) / 4);
            for (j = 0; j < numVertices; ++j) {
                for (k = 0; k < kend; ++k) {
                    targetArray[dst + k] = sourceArray[src + k];
                }
                src += sourceStride;
                dst += targetStride;
            }
        }
    }

    if (!disableFlipV) {
        flipTexCoordVs(vertexBuffer);
    }

    vertexBuffer.unlock();

    return vertexBuffer;
};

const createVertexBuffer = function (device, attributes, indices, accessors, bufferViews, disableFlipV, vertexBufferDict) {

    // extract list of attributes to use
    const useAttributes = {};
    const attribIds = [];

    for (const attrib in attributes) {
        if (attributes.hasOwnProperty(attrib) && gltfToEngineSemanticMap.hasOwnProperty(attrib)) {
            useAttributes[attrib] = attributes[attrib];

            // build unique id for each attribute in format: Semantic:accessorIndex
            attribIds.push(attrib + ":" + attributes[attrib]);
        }
    }

    // sort unique ids and create unique vertex buffer ID
    attribIds.sort();
    const vbKey = attribIds.join();

    // return already created vertex buffer if identical
    let vb = vertexBufferDict[vbKey];
    if (!vb) {
        // build vertex buffer format desc and source
        const sourceDesc = {};
        for (const attrib in useAttributes) {
            const accessor = accessors[attributes[attrib]];
            const accessorData = getAccessorData(accessor, bufferViews);
            const bufferView = bufferViews[accessor.bufferView];
            const semantic = gltfToEngineSemanticMap[attrib];
            const size = getNumComponents(accessor.type) * getComponentSizeInBytes(accessor.componentType);
            const stride = bufferView.hasOwnProperty('byteStride') ? bufferView.byteStride : size;
            sourceDesc[semantic] = {
                buffer: accessorData.buffer,
                size: size,
                offset: accessorData.byteOffset,
                stride: stride,
                count: accessor.count,
                components: getNumComponents(accessor.type),
                type: getComponentType(accessor.componentType),
                normalize: accessor.normalized
            };
        }

        // generate normals if they're missing (this should probably be a user option)
        if (!sourceDesc.hasOwnProperty(SEMANTIC_NORMAL)) {
            generateNormals(sourceDesc, indices);
        }

        // create and store it in the dictionary
        vb = createVertexBufferInternal(device, sourceDesc, disableFlipV);
        vertexBufferDict[vbKey] = vb;
    }

    return vb;
};

const createVertexBufferDraco = function (device, outputGeometry, extDraco, decoder, decoderModule, indices, disableFlipV) {

    const numPoints = outputGeometry.num_points();

    // helper function to decode data stream with id to TypedArray of appropriate type
    const extractDracoAttributeInfo = function (uniqueId) {
        const attribute = decoder.GetAttributeByUniqueId(outputGeometry, uniqueId);
        const numValues = numPoints * attribute.num_components();
        const dracoFormat = attribute.data_type();
        let ptr, values, componentSizeInBytes, storageType;

        // storage format is based on draco attribute data type
        switch (dracoFormat) {

            case decoderModule.DT_UINT8:
                storageType = TYPE_UINT8;
                componentSizeInBytes = 1;
                ptr = decoderModule._malloc(numValues * componentSizeInBytes);
                decoder.GetAttributeDataArrayForAllPoints(outputGeometry, attribute, decoderModule.DT_UINT8, numValues * componentSizeInBytes, ptr);
                values = new Uint8Array(decoderModule.HEAPU8.buffer, ptr, numValues).slice();
                break;

            case decoderModule.DT_UINT16:
                storageType = TYPE_UINT16;
                componentSizeInBytes = 2;
                ptr = decoderModule._malloc(numValues * componentSizeInBytes);
                decoder.GetAttributeDataArrayForAllPoints(outputGeometry, attribute, decoderModule.DT_UINT16, numValues * componentSizeInBytes, ptr);
                values = new Uint16Array(decoderModule.HEAPU16.buffer, ptr, numValues).slice();
                break;

            case decoderModule.DT_FLOAT32:
            default:
                storageType = TYPE_FLOAT32;
                componentSizeInBytes = 4;
                ptr = decoderModule._malloc(numValues * componentSizeInBytes);
                decoder.GetAttributeDataArrayForAllPoints(outputGeometry, attribute, decoderModule.DT_FLOAT32, numValues * componentSizeInBytes, ptr);
                values = new Float32Array(decoderModule.HEAPF32.buffer, ptr, numValues).slice();
                break;
        }

        decoderModule._free(ptr);

        return {
            values: values,
            numComponents: attribute.num_components(),
            componentSizeInBytes: componentSizeInBytes,
            storageType: storageType,
            normalized: attribute.normalized()
        };
    };

    // build vertex buffer format desc and source
    const sourceDesc = {};
    const attributes = extDraco.attributes;
    for (const attrib in attributes) {
        if (attributes.hasOwnProperty(attrib) && gltfToEngineSemanticMap.hasOwnProperty(attrib)) {
            const semantic = gltfToEngineSemanticMap[attrib];
            const attributeInfo = extractDracoAttributeInfo(attributes[attrib]);

            // store the info we'll need to copy this data into the vertex buffer
            const size = attributeInfo.numComponents * attributeInfo.componentSizeInBytes;
            sourceDesc[semantic] = {
                values: attributeInfo.values,
                buffer: attributeInfo.values.buffer,
                size: size,
                offset: 0,
                stride: size,
                count: numPoints,
                components: attributeInfo.numComponents,
                type: attributeInfo.storageType,
                normalize: attributeInfo.normalized
            };
        }
    }

    // generate normals if they're missing (this should probably be a user option)
    if (!sourceDesc.hasOwnProperty(SEMANTIC_NORMAL)) {
        generateNormals(sourceDesc, indices);
    }

    return createVertexBufferInternal(device, sourceDesc, disableFlipV);
};

const createSkin = function (device, gltfSkin, accessors, bufferViews, nodes, glbSkins) {
    let i, j, bindMatrix;
    const joints = gltfSkin.joints;
    const numJoints = joints.length;
    const ibp = [];
    if (gltfSkin.hasOwnProperty('inverseBindMatrices')) {
        const inverseBindMatrices = gltfSkin.inverseBindMatrices;
        const ibmData = getAccessorData(accessors[inverseBindMatrices], bufferViews);
        const ibmValues = [];

        for (i = 0; i < numJoints; i++) {
            for (j = 0; j < 16; j++) {
                ibmValues[j] = ibmData[i * 16 + j];
            }
            bindMatrix = new Mat4();
            bindMatrix.set(ibmValues);
            ibp.push(bindMatrix);
        }
    } else {
        for (i = 0; i < numJoints; i++) {
            bindMatrix = new Mat4();
            ibp.push(bindMatrix);
        }
    }

    const boneNames = [];
    for (i = 0; i < numJoints; i++) {
        boneNames[i] = nodes[joints[i]].name;
    }

    // create a cache key from bone names and see if we have matching skin
    const key = boneNames.join("#");
    let skin = glbSkins.get(key);
    if (!skin) {

        // create the skin and add it to the cache
        skin = new Skin(device, ibp, boneNames);
        glbSkins.set(key, skin);
    }

    return skin;
};

const tempMat = new Mat4();
const tempVec = new Vec3();

const createMesh = function (device, gltfMesh, accessors, bufferViews, callback, disableFlipV, vertexBufferDict) {
    const meshes = [];

    gltfMesh.primitives.forEach(function (primitive) {

        let primitiveType, vertexBuffer, numIndices;
        let indices = null;
        let canUseMorph = true;

        // try and get draco compressed data first
        if (primitive.hasOwnProperty('extensions')) {
            const extensions = primitive.extensions;
            if (extensions.hasOwnProperty('KHR_draco_mesh_compression')) {

                // access DracoDecoderModule
                const decoderModule = window.DracoDecoderModule;
                if (decoderModule) {
                    const extDraco = extensions.KHR_draco_mesh_compression;
                    if (extDraco.hasOwnProperty('attributes')) {
                        const uint8Buffer = bufferViews[extDraco.bufferView];
                        const buffer = new decoderModule.DecoderBuffer();
                        buffer.Init(uint8Buffer, uint8Buffer.length);

                        const decoder = new decoderModule.Decoder();
                        const geometryType = decoder.GetEncodedGeometryType(buffer);

                        let outputGeometry, status;
                        switch (geometryType) {
                            case decoderModule.POINT_CLOUD:
                                primitiveType = PRIMITIVE_POINTS;
                                outputGeometry = new decoderModule.PointCloud();
                                status = decoder.DecodeBufferToPointCloud(buffer, outputGeometry);
                                break;
                            case decoderModule.TRIANGULAR_MESH:
                                primitiveType = PRIMITIVE_TRIANGLES;
                                outputGeometry = new decoderModule.Mesh();
                                status = decoder.DecodeBufferToMesh(buffer, outputGeometry);
                                break;
                            case decoderModule.INVALID_GEOMETRY_TYPE:
                            default:
                                break;
                        }

                        if (!status || !status.ok() || outputGeometry.ptr == 0) {
                            callback("Failed to decode draco compressed asset: " +
                            (status ? status.error_msg() : ('Mesh asset - invalid draco compressed geometry type: ' + geometryType)));
                            return;
                        }

                        // indices
                        const numFaces = outputGeometry.num_faces();
                        if (geometryType === decoderModule.TRIANGULAR_MESH) {
                            const bit32 = outputGeometry.num_points() > 65535;

                            numIndices = numFaces * 3;
                            const dataSize = numIndices * (bit32 ? 4 : 2);
                            const ptr = decoderModule._malloc(dataSize);

                            if (bit32) {
                                decoder.GetTrianglesUInt32Array(outputGeometry, dataSize, ptr);
                                indices = new Uint32Array(decoderModule.HEAPU32.buffer, ptr, numIndices).slice();
                            } else {
                                decoder.GetTrianglesUInt16Array(outputGeometry, dataSize, ptr);
                                indices = new Uint16Array(decoderModule.HEAPU16.buffer, ptr, numIndices).slice();
                            }

                            decoderModule._free(ptr);
                        }

                        // vertices
                        vertexBuffer = createVertexBufferDraco(device, outputGeometry, extDraco, decoder, decoderModule, indices, disableFlipV);

                        // clean up
                        decoderModule.destroy(outputGeometry);
                        decoderModule.destroy(decoder);
                        decoderModule.destroy(buffer);

                        // morph streams are not compatible with draco compression, disable morphing
                        canUseMorph = false;
                    }
                } else {
                    // #if _DEBUG
                    console.warn("File contains draco compressed data, but DracoDecoderModule is not configured.");
                    // #endif
                }
            }
        }

        // if mesh was not constructed from draco data, use uncompressed
        if (!vertexBuffer) {
            indices = primitive.hasOwnProperty('indices') ? getAccessorData(accessors[primitive.indices], bufferViews) : null;
            vertexBuffer = createVertexBuffer(device, primitive.attributes, indices, accessors, bufferViews, disableFlipV, vertexBufferDict);
            primitiveType = getPrimitiveType(primitive);
        }

        let mesh = null;
        if (vertexBuffer) {
            // build the mesh
            mesh = new Mesh(device);
            mesh.vertexBuffer = vertexBuffer;
            mesh.primitive[0].type = primitiveType;
            mesh.primitive[0].base = 0;
            mesh.primitive[0].indexed = (indices !== null);

            // index buffer
            if (indices !== null) {
                let indexFormat;
                if (indices instanceof Uint8Array) {
                    indexFormat = INDEXFORMAT_UINT8;
                } else if (indices instanceof Uint16Array) {
                    indexFormat = INDEXFORMAT_UINT16;
                } else {
                    indexFormat = INDEXFORMAT_UINT32;
                }

                // 32bit index buffer is used but not supported
                if (indexFormat === INDEXFORMAT_UINT32 && !device.extUintElement) {

                    // #if _DEBUG
                    if (vertexBuffer.numVertices > 0xFFFF) {
                        console.warn("Glb file contains 32bit index buffer but these are not supported by this device - it may be rendered incorrectly.");
                    }
                    // #endif

                    // convert to 16bit
                    indexFormat = INDEXFORMAT_UINT16;
                    indices = new Uint16Array(indices);
                }

                const indexBuffer = new IndexBuffer(device, indexFormat, indices.length, BUFFER_STATIC, indices);
                mesh.indexBuffer[0] = indexBuffer;
                mesh.primitive[0].count = indices.length;
            } else {
                mesh.primitive[0].count = vertexBuffer.numVertices;
            }

            mesh.materialIndex = primitive.material;

            let accessor = accessors[primitive.attributes.POSITION];
            const min = accessor.min;
            const max = accessor.max;
            const aabb = new BoundingBox(
                new Vec3((max[0] + min[0]) / 2, (max[1] + min[1]) / 2, (max[2] + min[2]) / 2),
                new Vec3((max[0] - min[0]) / 2, (max[1] - min[1]) / 2, (max[2] - min[2]) / 2)
            );
            mesh.aabb = aabb;

            // morph targets
            if (canUseMorph && primitive.hasOwnProperty('targets')) {
                const targets = [];

                primitive.targets.forEach(function (target, index) {
                    const options = {};

                    if (target.hasOwnProperty('POSITION')) {
                        accessor = accessors[target.POSITION];
                        options.deltaPositions = getAccessorData(accessor, bufferViews);
                        options.deltaPositionsType = getComponentType(accessor.componentType);
                        if (accessor.hasOwnProperty('min') && accessor.hasOwnProperty('max')) {
                            options.aabb = new BoundingBox();
                            options.aabb.setMinMax(new Vec3(accessor.min), new Vec3(accessor.max));
                        }
                    }

                    if (target.hasOwnProperty('NORMAL')) {
                        accessor = accessors[target.NORMAL];
                        options.deltaNormals = getAccessorData(accessor, bufferViews);
                        options.deltaNormalsType = getComponentType(accessor.componentType);
                    }

                    // name if specified
                    if (gltfMesh.hasOwnProperty('extras') &&
                        gltfMesh.extras.hasOwnProperty('targetNames')) {
                        options.name = gltfMesh.extras.targetNames[index];
                    } else {
                        options.name = index.toString(10);
                    }

                    // default weight if specified
                    if (gltfMesh.hasOwnProperty('weights')) {
                        options.defaultWeight = gltfMesh.weights[index];
                    }

                    targets.push(new MorphTarget(options));
                });

                mesh.morph = new Morph(targets, device);
            }
        }

        meshes.push(mesh);
    });

    return meshes;
};

const createMaterial = function (gltfMaterial, textures, disableFlipV) {
    // TODO: integrate these shader chunks into the native engine
    const glossChunk = [
        "#ifdef MAPFLOAT",
        "uniform float material_shininess;",
        "#endif",
        "",
        "#ifdef MAPTEXTURE",
        "uniform sampler2D texture_glossMap;",
        "#endif",
        "",
        "void getGlossiness() {",
        "    dGlossiness = 1.0;",
        "",
        "#ifdef MAPFLOAT",
        "    dGlossiness *= material_shininess;",
        "#endif",
        "",
        "#ifdef MAPTEXTURE",
        "    dGlossiness *= texture2D(texture_glossMap, $UV).$CH;",
        "#endif",
        "",
        "#ifdef MAPVERTEX",
        "    dGlossiness *= saturate(vVertexColor.$VC);",
        "#endif",
        "",
        "    dGlossiness = 1.0 - dGlossiness;",
        "",
        "    dGlossiness += 0.0000001;",
        "}"
    ].join('\n');

    const specularChunk = [
        "#ifdef MAPCOLOR",
        "uniform vec3 material_specular;",
        "#endif",
        "",
        "#ifdef MAPTEXTURE",
        "uniform sampler2D texture_specularMap;",
        "#endif",
        "",
        "void getSpecularity() {",
        "    dSpecularity = vec3(1.0);",
        "",
        "    #ifdef MAPCOLOR",
        "        dSpecularity *= material_specular;",
        "    #endif",
        "",
        "    #ifdef MAPTEXTURE",
        "        vec3 srgb = texture2D(texture_specularMap, $UV).$CH;",
        "        dSpecularity *= vec3(pow(srgb.r, 2.2), pow(srgb.g, 2.2), pow(srgb.b, 2.2));",
        "    #endif",
        "",
        "    #ifdef MAPVERTEX",
        "        dSpecularity *= saturate(vVertexColor.$VC);",
        "    #endif",
        "}"
    ].join('\n');

    const clearCoatGlossChunk = [
        "#ifdef MAPFLOAT",
        "uniform float material_clearCoatGlossiness;",
        "#endif",
        "",
        "#ifdef MAPTEXTURE",
        "uniform sampler2D texture_clearCoatGlossMap;",
        "#endif",
        "",
        "void getClearCoatGlossiness() {",
        "    ccGlossiness = 1.0;",
        "",
        "#ifdef MAPFLOAT",
        "    ccGlossiness *= material_clearCoatGlossiness;",
        "#endif",
        "",
        "#ifdef MAPTEXTURE",
        "    ccGlossiness *= texture2D(texture_clearCoatGlossMap, $UV).$CH;",
        "#endif",
        "",
        "#ifdef MAPVERTEX",
        "    ccGlossiness *= saturate(vVertexColor.$VC);",
        "#endif",
        "",
        "    ccGlossiness = 1.0 - ccGlossiness;",
        "",
        "    ccGlossiness += 0.0000001;",
        "}"
    ].join('\n');

    const uvONE = [1, 1];
    const uvZERO = [0, 0];

    const extractTextureTransform = function (source, material, maps) {
        let map;

        const texCoord = source.texCoord;
        if (texCoord) {
            for (map = 0; map < maps.length; ++map) {
                material[maps[map] + 'MapUv'] = texCoord;
            }
        }

        let scale = uvONE;
        let offset = uvZERO;

        const extensions = source.extensions;
        if (extensions) {
            const textureTransformData = extensions.KHR_texture_transform;
            if (textureTransformData) {
                if (textureTransformData.scale) {
                    scale = textureTransformData.scale;
                }
                if (textureTransformData.offset) {
                    offset = textureTransformData.offset;
                }
            }
        }

        // NOTE: we construct the texture transform specially to compensate for the fact we flip
        // texture coordinate V at load time.
        for (map = 0; map < maps.length; ++map) {
            material[maps[map] + 'MapTiling'] = new Vec2(scale[0], scale[1]);
            material[maps[map] + 'MapOffset'] = new Vec2(offset[0], disableFlipV ? offset[1] : 1.0 - scale[1] - offset[1]);
        }
    };

    const material = new StandardMaterial();

    // glTF dooesn't define how to occlude specular
    material.occludeSpecular = true;

    material.diffuseTint = true;
    material.diffuseVertexColor = true;

    material.specularTint = true;
    material.specularVertexColor = true;

    if (gltfMaterial.hasOwnProperty('name')) {
        material.name = gltfMaterial.name;
    }

    let color, texture;
    if (gltfMaterial.hasOwnProperty('extensions') &&
        gltfMaterial.extensions.hasOwnProperty('KHR_materials_pbrSpecularGlossiness')) {
        const specData = gltfMaterial.extensions.KHR_materials_pbrSpecularGlossiness;

        if (specData.hasOwnProperty('diffuseFactor')) {
            color = specData.diffuseFactor;
            // Convert from linear space to sRGB space
            material.diffuse.set(Math.pow(color[0], 1 / 2.2), Math.pow(color[1], 1 / 2.2), Math.pow(color[2], 1 / 2.2));
            material.opacity = color[3];
        } else {
            material.diffuse.set(1, 1, 1);
            material.opacity = 1;
        }
        if (specData.hasOwnProperty('diffuseTexture')) {
            const diffuseTexture = specData.diffuseTexture;
            texture = textures[diffuseTexture.index];

            material.diffuseMap = texture;
            material.diffuseMapChannel = 'rgb';
            material.opacityMap = texture;
            material.opacityMapChannel = 'a';

            extractTextureTransform(diffuseTexture, material, ['diffuse', 'opacity']);
        }
        material.useMetalness = false;
        if (specData.hasOwnProperty('specularFactor')) {
            color = specData.specularFactor;
            // Convert from linear space to sRGB space
            material.specular.set(Math.pow(color[0], 1 / 2.2), Math.pow(color[1], 1 / 2.2), Math.pow(color[2], 1 / 2.2));
        } else {
            material.specular.set(1, 1, 1);
        }
        if (specData.hasOwnProperty('glossinessFactor')) {
            material.shininess = 100 * specData.glossinessFactor;
        } else {
            material.shininess = 100;
        }
        if (specData.hasOwnProperty('specularGlossinessTexture')) {
            const specularGlossinessTexture = specData.specularGlossinessTexture;
            material.specularMap = material.glossMap = textures[specularGlossinessTexture.index];
            material.specularMapChannel = 'rgb';
            material.glossMapChannel = 'a';

            extractTextureTransform(specularGlossinessTexture, material, ['gloss', 'metalness']);
        }

        material.chunks.specularPS = specularChunk;

    } else if (gltfMaterial.hasOwnProperty('pbrMetallicRoughness')) {
        const pbrData = gltfMaterial.pbrMetallicRoughness;

        if (pbrData.hasOwnProperty('baseColorFactor')) {
            color = pbrData.baseColorFactor;
            // Convert from linear space to sRGB space
            material.diffuse.set(Math.pow(color[0], 1 / 2.2), Math.pow(color[1], 1 / 2.2), Math.pow(color[2], 1 / 2.2));
            material.opacity = color[3];
        } else {
            material.diffuse.set(1, 1, 1);
            material.opacity = 1;
        }
        if (pbrData.hasOwnProperty('baseColorTexture')) {
            const baseColorTexture = pbrData.baseColorTexture;
            texture = textures[baseColorTexture.index];

            material.diffuseMap = texture;
            material.diffuseMapChannel = 'rgb';
            material.opacityMap = texture;
            material.opacityMapChannel = 'a';

            extractTextureTransform(baseColorTexture, material, ['diffuse', 'opacity']);
        }
        material.useMetalness = true;
        if (pbrData.hasOwnProperty('metallicFactor')) {
            material.metalness = pbrData.metallicFactor;
        } else {
            material.metalness = 1;
        }
        if (pbrData.hasOwnProperty('roughnessFactor')) {
            material.shininess = 100 * pbrData.roughnessFactor;
        } else {
            material.shininess = 100;
        }
        if (pbrData.hasOwnProperty('metallicRoughnessTexture')) {
            const metallicRoughnessTexture = pbrData.metallicRoughnessTexture;
            material.metalnessMap = material.glossMap = textures[metallicRoughnessTexture.index];
            material.metalnessMapChannel = 'b';
            material.glossMapChannel = 'g';

            extractTextureTransform(metallicRoughnessTexture, material, ['gloss', 'metalness']);
        }

        material.chunks.glossPS = glossChunk;
    }

    if (gltfMaterial.hasOwnProperty('normalTexture')) {
        const normalTexture = gltfMaterial.normalTexture;
        material.normalMap = textures[normalTexture.index];

        extractTextureTransform(normalTexture, material, ['normal']);

        if (normalTexture.hasOwnProperty('scale')) {
            material.bumpiness = normalTexture.scale;
        }
    }
    if (gltfMaterial.hasOwnProperty('occlusionTexture')) {
        const occlusionTexture = gltfMaterial.occlusionTexture;
        material.aoMap = textures[occlusionTexture.index];
        material.aoMapChannel = 'r';

        extractTextureTransform(occlusionTexture, material, ['ao']);
        // TODO: support 'strength'
    }
    if (gltfMaterial.hasOwnProperty('emissiveFactor')) {
        color = gltfMaterial.emissiveFactor;
        // Convert from linear space to sRGB space
        material.emissive.set(Math.pow(color[0], 1 / 2.2), Math.pow(color[1], 1 / 2.2), Math.pow(color[2], 1 / 2.2));
        material.emissiveTint = true;
    } else {
        material.emissive.set(0, 0, 0);
        material.emissiveTint = false;
    }
    if (gltfMaterial.hasOwnProperty('emissiveTexture')) {
        const emissiveTexture = gltfMaterial.emissiveTexture;
        material.emissiveMap = textures[emissiveTexture.index];

        extractTextureTransform(emissiveTexture, material, ['emissive']);
    }
    if (gltfMaterial.hasOwnProperty('alphaMode')) {
        switch (gltfMaterial.alphaMode) {
            case 'MASK':
                material.blendType = BLEND_NONE;
                if (gltfMaterial.hasOwnProperty('alphaCutoff')) {
                    material.alphaTest = gltfMaterial.alphaCutoff;
                } else {
                    material.alphaTest = 0.5;
                }
                break;
            case 'BLEND':
                material.blendType = BLEND_NORMAL;
                break;
            default:
            case 'OPAQUE':
                material.blendType = BLEND_NONE;
                break;
        }
    } else {
        material.blendType = BLEND_NONE;
    }
    if (gltfMaterial.hasOwnProperty('doubleSided')) {
        material.twoSidedLighting = gltfMaterial.doubleSided;
        material.cull = gltfMaterial.doubleSided ? CULLFACE_NONE : CULLFACE_BACK;
    } else {
        material.twoSidedLighting = false;
        material.cull = CULLFACE_BACK;
    }

    if (gltfMaterial.hasOwnProperty('extensions') &&
        gltfMaterial.extensions.hasOwnProperty('KHR_materials_clearcoat')) {
        const ccData = gltfMaterial.extensions.KHR_materials_clearcoat;

        if (ccData.hasOwnProperty('clearcoatFactor')) {
            material.clearCoat = ccData.clearcoatFactor * 0.25; // TODO: remove temporary workaround for replicating glTF clear-coat visuals
        } else {
            material.clearCoat = 0;
        }
        if (ccData.hasOwnProperty('clearcoatTexture')) {
            const clearcoatTexture = ccData.clearcoatTexture;
            material.clearCoatMap = textures[clearcoatTexture.index];
            material.clearCoatMapChannel = 'r';

            extractTextureTransform(clearcoatTexture, material, ['clearCoat']);
        }
        if (ccData.hasOwnProperty('clearcoatRoughnessFactor')) {
            material.clearCoatGlossiness = ccData.clearcoatRoughnessFactor;
        } else {
            material.clearCoatGlossiness = 0;
        }
        if (ccData.hasOwnProperty('clearcoatRoughnessTexture')) {
            const clearcoatRoughnessTexture = ccData.clearcoatRoughnessTexture;
            material.clearCoatGlossMap = textures[clearcoatRoughnessTexture.index];
            material.clearCoatGlossMapChannel = 'g';

            extractTextureTransform(clearcoatRoughnessTexture, material, ['clearCoatGloss']);
        }
        if (ccData.hasOwnProperty('clearcoatNormalTexture')) {
            const clearcoatNormalTexture = ccData.clearcoatNormalTexture;
            material.clearCoatNormalMap = textures[clearcoatNormalTexture.index];

            extractTextureTransform(clearcoatNormalTexture, material, ['clearCoatNormal']);

            if (clearcoatNormalTexture.hasOwnProperty('scale')) {
                material.clearCoatBumpiness = clearcoatNormalTexture.scale;
            }
        }

        material.chunks.clearCoatGlossPS = clearCoatGlossChunk;
    }

    // handle unlit material by disabling lighting and copying diffuse colours
    // into emissive.
    if (gltfMaterial.hasOwnProperty('extensions') &&
        gltfMaterial.extensions.hasOwnProperty('KHR_materials_unlit')) {
        material.useLighting = false;

        // copy diffuse into emissive
        material.emissive.copy(material.diffuse);
        material.emissiveTint = material.diffuseTint;
        material.emissiveMap = material.diffuseMap;
        material.emissiveMapUv = material.diffuseMapUv;
        material.emissiveMapTiling.copy(material.diffuseMapTiling);
        material.emissiveMapOffset.copy(material.diffuseMapOffset);
        material.emissiveMapChannel = material.diffuseMapChannel;
        material.emissiveVertexColor = material.diffuseVertexColor;
        material.emissiveVertexColorChannel = material.diffuseVertexColorChannel;

        // blank diffuse
        material.diffuse.set(0, 0, 0);
        material.diffuseTint = false;
        material.diffuseMap = null;
        material.diffuseVertexColor = false;
    }

    material.update();

    return material;
};

// create the anim structure
const createAnimation = function (gltfAnimation, animationIndex, gltfAccessors, bufferViews, nodes) {

    // create animation data block for the accessor
    const createAnimData = function (gltfAccessor) {
        const data = getAccessorData(gltfAccessor, bufferViews);
        // TODO: this assumes data is tightly packed, handle the case data is interleaved
        return new AnimData(getNumComponents(gltfAccessor.type), new data.constructor(data));
    };

    const interpMap = {
        "STEP": INTERPOLATION_STEP,
        "LINEAR": INTERPOLATION_LINEAR,
        "CUBICSPLINE": INTERPOLATION_CUBIC
    };

    const inputMap = { };
    const inputs = [];

    const outputMap = { };
    const outputs = [];

    const curves = [];

    let i;

    // convert samplers
    for (i = 0; i < gltfAnimation.samplers.length; ++i) {
        const sampler = gltfAnimation.samplers[i];

        // get input data
        if (!inputMap.hasOwnProperty(sampler.input)) {
            inputMap[sampler.input] = inputs.length;
            inputs.push(createAnimData(gltfAccessors[sampler.input]));
        }

        // get output data
        if (!outputMap.hasOwnProperty(sampler.output)) {
            outputMap[sampler.output] = outputs.length;
            outputs.push(createAnimData(gltfAccessors[sampler.output]));
        }

        const interpolation =
            sampler.hasOwnProperty('interpolation') &&
            interpMap.hasOwnProperty(sampler.interpolation) ?
                interpMap[sampler.interpolation] : INTERPOLATION_LINEAR;

        // create curve
        curves.push(new AnimCurve(
            [],
            inputMap[sampler.input],
            outputMap[sampler.output],
            interpolation));
    }

    const quatArrays = [];

    const transformSchema = {
        'translation': 'localPosition',
        'rotation': 'localRotation',
        'scale': 'localScale',
        'weights': 'weights'
    };

    // convert anim channels
    for (i = 0; i < gltfAnimation.channels.length; ++i) {
        const channel = gltfAnimation.channels[i];
        const target = channel.target;
        const curve = curves[channel.sampler];

        const node = nodes[target.node];
        const entityPath = [nodes[0].name, ...AnimBinder.splitPath(node.path, '/')];
        curve._paths.push({
            entityPath: entityPath,
            component: 'graph',
            propertyPath: [transformSchema[target.path]]
        });

        // if this target is a set of quaternion keys, make note of its index so we can perform
        // quaternion-specific processing on it.
        if (target.path.startsWith('rotation') && curve.interpolation !== INTERPOLATION_CUBIC) {
            quatArrays.push(curve.output);
        } else if (target.path.startsWith('weights')) {
            // it's a bit strange, but morph target animations implicitly assume there are n output
            // values when there are n morph targets. here we set the number of components explicitly
            // on the output curve data.
            outputs[curve.output]._components = outputs[curve.output].data.length / inputs[curve.input].data.length;
        }
    }

    // sort the list of array indexes so we can skip dups
    quatArrays.sort();

    // run through the quaternion data arrays flipping quaternion keys
    // that don't fall in the same winding order.
    let prevIndex = null;
    let data;
    for (i = 0; i < quatArrays.length; ++i) {
        const index = quatArrays[i];
        // skip over duplicate array indices
        if (i === 0 || index !== prevIndex) {
            data = outputs[index];
            if (data.components === 4) {
                const d = data.data;
                const len = d.length - 4;
                for (let j = 0; j < len; j += 4) {
                    const dp = d[j + 0] * d[j + 4] +
                             d[j + 1] * d[j + 5] +
                             d[j + 2] * d[j + 6] +
                             d[j + 3] * d[j + 7];

                    if (dp < 0) {
                        d[j + 4] *= -1;
                        d[j + 5] *= -1;
                        d[j + 6] *= -1;
                        d[j + 7] *= -1;
                    }
                }
            }
            prevIndex = index;
        }
    }

    // calculate duration of the animation as maximum time value
    let duration = 0;
    for (i = 0; i < inputs.length; i++) {
        data  = inputs[i]._data;
        duration = Math.max(duration, data.length === 0 ? 0 : data[data.length - 1]);
    }

    return new AnimTrack(
        gltfAnimation.hasOwnProperty('name') ? gltfAnimation.name : ("animation_" + animationIndex),
        duration,
        inputs,
        outputs,
        curves);
};

const createNode = function (gltfNode, nodeIndex) {
    const entity = new GraphNode();

    if (gltfNode.hasOwnProperty('name') && gltfNode.name.length > 0) {
        entity.name = gltfNode.name;
    } else {
        entity.name = "node_" + nodeIndex;
    }

    // Parse transformation properties
    if (gltfNode.hasOwnProperty('matrix')) {
        tempMat.data.set(gltfNode.matrix);
        tempMat.getTranslation(tempVec);
        entity.setLocalPosition(tempVec);
        tempMat.getEulerAngles(tempVec);
        entity.setLocalEulerAngles(tempVec);
        tempMat.getScale(tempVec);
        entity.setLocalScale(tempVec);
    }

    if (gltfNode.hasOwnProperty('rotation')) {
        const r = gltfNode.rotation;
        entity.setLocalRotation(r[0], r[1], r[2], r[3]);
    }

    if (gltfNode.hasOwnProperty('translation')) {
        const t = gltfNode.translation;
        entity.setLocalPosition(t[0], t[1], t[2]);
    }

    if (gltfNode.hasOwnProperty('scale')) {
        const s = gltfNode.scale;
        entity.setLocalScale(s[0], s[1], s[2]);
    }

    return entity;
};

const createSkins = function (device, gltf, nodes, bufferViews) {
    if (!gltf.hasOwnProperty('skins') || gltf.skins.length === 0) {
        return [];
    }

    // cache for skins to filter out duplicates
    const glbSkins = new Map();

    return gltf.skins.map(function (gltfSkin) {
        return createSkin(device, gltfSkin, gltf.accessors, bufferViews, nodes, glbSkins);
    });
};

const createMeshes = function (device, gltf, bufferViews, callback, disableFlipV) {
    if (!gltf.hasOwnProperty('meshes') || gltf.meshes.length === 0 ||
        !gltf.hasOwnProperty('accessors') || gltf.accessors.length === 0 ||
        !gltf.hasOwnProperty('bufferViews') || gltf.bufferViews.length === 0) {
        return [];
    }

    // dictionary of vertex buffers to avoid duplicates
    const vertexBufferDict = {};

    return gltf.meshes.map(function (gltfMesh) {
        return createMesh(device, gltfMesh, gltf.accessors, bufferViews, callback, disableFlipV, vertexBufferDict);
    });
};

const createMaterials = function (gltf, textures, options, disableFlipV) {
    if (!gltf.hasOwnProperty('materials') || gltf.materials.length === 0) {
        return [];
    }

    const preprocess = options && options.material && options.material.preprocess;
    const process = options && options.material && options.material.process || createMaterial;
    const postprocess = options && options.material && options.material.postprocess;

    return gltf.materials.map(function (gltfMaterial) {
        if (preprocess) {
            preprocess(gltfMaterial);
        }
        const material = process(gltfMaterial, textures, disableFlipV);
        if (postprocess) {
            postprocess(gltfMaterial, material);
        }
        return material;
    });
};

const createAnimations = function (gltf, nodes, bufferViews, options) {
    if (!gltf.hasOwnProperty('animations') || gltf.animations.length === 0) {
        return [];
    }

    const preprocess = options && options.animation && options.animation.preprocess;
    const postprocess = options && options.animation && options.animation.postprocess;

    return gltf.animations.map(function (gltfAnimation, index) {
        if (preprocess) {
            preprocess(gltfAnimation);
        }
        const animation = createAnimation(gltfAnimation, index, gltf.accessors, bufferViews, nodes);
        if (postprocess) {
            postprocess(gltfAnimation, animation);
        }
        return animation;
    });
};

const createNodes = function (gltf, options) {
    if (!gltf.hasOwnProperty('nodes') || gltf.nodes.length === 0) {
        return [];
    }

    const preprocess = options && options.node && options.node.preprocess;
    const process = options && options.node && options.node.process || createNode;
    const postprocess = options && options.node && options.node.postprocess;

    const nodes = gltf.nodes.map(function (gltfNode, index) {
        if (preprocess) {
            preprocess(gltfNode);
        }
        const node = process(gltfNode, index);
        if (postprocess) {
            postprocess(gltfNode, node);
        }
        return node;
    });

    // build node hierarchy
    for (let i = 0; i < gltf.nodes.length; ++i) {
        const gltfNode = gltf.nodes[i];
        if (gltfNode.hasOwnProperty('children')) {
            for (let j = 0; j < gltfNode.children.length; ++j) {
                const parent = nodes[i];
                const child = nodes[gltfNode.children[j]];
                if (!child.parent) {
                    parent.addChild(child);
                }
            }
        }
    }

    return nodes;
};

const createScenes = function (gltf, nodes) {
    const scenes = [];
    const count = gltf.scenes.length;

    // if there's a single scene with a single node in it, don't create wrapper nodes
    if (count === 1 && gltf.scenes[0].nodes.length === 1) {
        const nodeIndex = gltf.scenes[0].nodes[0];
        scenes.push(nodes[nodeIndex]);
    } else {

        // create root node per scene
        for (let i = 0; i < count; i++) {
            const scene = gltf.scenes[i];
            const sceneRoot = new GraphNode(scene.name);

            for (let n = 0; n < scene.nodes.length; n++) {
                const childNode = nodes[scene.nodes[n]];
                sceneRoot.addChild(childNode);
            }

            scenes.push(sceneRoot);
        }
    }

    return scenes;
};

// create engine resources from the downloaded GLB data
const createResources = function (device, gltf, bufferViews, textureAssets, options, callback) {
    const preprocess = options && options.global && options.global.preprocess;
    const postprocess = options && options.global && options.global.postprocess;

    if (preprocess) {
        preprocess(gltf);
    }

    // The original version of FACT generated incorrectly flipped V texture
    // coordinates. We must compensate by -not- flipping V in this case. Once
    // all models have been re-exported we can remove this flag.
    const disableFlipV = gltf.asset && gltf.asset.generator === 'PlayCanvas';

    const nodes = createNodes(gltf, options);
    const scenes = createScenes(gltf, nodes);
    const animations = createAnimations(gltf, nodes, bufferViews, options);
    const materials = createMaterials(gltf, textureAssets.map(function (textureAsset) {
        return textureAsset.resource;
    }), options, disableFlipV);
    const meshes = createMeshes(device, gltf, bufferViews, callback, disableFlipV);
    const skins = createSkins(device, gltf, nodes, bufferViews);

<<<<<<< HEAD
    // create renders to wrap meshes
    let renders = [];
    for (let i = 0; i < meshes.length; i++) {
        renders[i] = new Render();
        renders[i].meshes = meshes[i];
    }

    var result = {
=======
    const result = {
>>>>>>> 0138b4d0
        'gltf': gltf,
        'nodes': nodes,
        'scenes': scenes,
        'animations': animations,
        'textures': textureAssets,
        'materials': materials,
        'renders': renders,
        'skins': skins
    };

    if (postprocess) {
        postprocess(gltf, result);
    }

    callback(null, result);
};

const applySampler = function (texture, gltfSampler) {
    const getFilter = function (filter, defaultValue) {
        switch (filter) {
            case 9728: return FILTER_NEAREST;
            case 9729: return FILTER_LINEAR;
            case 9984: return FILTER_NEAREST_MIPMAP_NEAREST;
            case 9985: return FILTER_LINEAR_MIPMAP_NEAREST;
            case 9986: return FILTER_NEAREST_MIPMAP_LINEAR;
            case 9987: return FILTER_LINEAR_MIPMAP_LINEAR;
            default:   return defaultValue;
        }
    };

    const getWrap = function (wrap, defaultValue) {
        switch (wrap) {
            case 33071: return ADDRESS_CLAMP_TO_EDGE;
            case 33648: return ADDRESS_MIRRORED_REPEAT;
            case 10497: return ADDRESS_REPEAT;
            default:    return defaultValue;
        }
    };

    if (texture) {
        gltfSampler = gltfSampler || { };
        texture.minFilter = getFilter(gltfSampler.minFilter, FILTER_LINEAR_MIPMAP_LINEAR);
        texture.magFilter = getFilter(gltfSampler.magFilter, FILTER_LINEAR);
        texture.addressU = getWrap(gltfSampler.wrapS, ADDRESS_REPEAT);
        texture.addressV = getWrap(gltfSampler.wrapT, ADDRESS_REPEAT);
    }
};

// load an image
const loadImageAsync = function (gltfImage, index, bufferViews, urlBase, registry, options, callback) {
    const preprocess = options && options.image && options.image.preprocess;
    const processAsync = (options && options.image && options.image.processAsync) || function (gltfImage, callback) {
        callback(null, null);
    };
    const postprocess = options && options.image && options.image.postprocess;

    const onLoad = function (textureAsset) {
        if (postprocess) {
            postprocess(gltfImage, textureAsset);
        }
        callback(null, textureAsset);
    };

    const loadTexture = function (url, mimeType, crossOrigin, isBlobUrl) {
        const mimeTypeFileExtensions = {
            'image/png': 'png',
            'image/jpeg': 'jpg',
            'image/basis': 'basis',
            'image/ktx': 'ktx',
            'image/vnd-ms.dds': 'dds'
        };

        // construct the asset file
        const file = { url: url };
        if (mimeType) {
            const extension = mimeTypeFileExtensions[mimeType];
            if (extension) {
                file.filename = 'glb-texture-' + index + '.' + extension;
            }
        }

        // create and load the asset
        const asset = new Asset('texture_' + index, 'texture',  file, null, { crossOrigin: crossOrigin });
        asset.on('load', function () {
            if (isBlobUrl) {
                URL.revokeObjectURL(url);
            }
            onLoad(asset);
        });
        asset.on('error', function (err, asset) {
            callback(err);
        });
        registry.add(asset);
        registry.load(asset);
    };

    if (preprocess) {
        preprocess(gltfImage);
    }

    processAsync(gltfImage, function (err, textureAsset) {
        if (err) {
            callback(err);
        } else if (textureAsset) {
            onLoad(textureAsset);
        } else {
            if (gltfImage.hasOwnProperty('uri')) {
                // uri specified
                if (isDataURI(gltfImage.uri)) {
                    loadTexture(gltfImage.uri, getDataURIMimeType(gltfImage.uri));
                } else {
                    loadTexture(path.join(urlBase, gltfImage.uri), null, "anonymous");
                }
            } else if (gltfImage.hasOwnProperty('bufferView') && gltfImage.hasOwnProperty('mimeType')) {
                // bufferview
                const blob = new Blob([bufferViews[gltfImage.bufferView]], { type: gltfImage.mimeType });
                loadTexture(URL.createObjectURL(blob), gltfImage.mimeType, null, true);
            } else {
                // fail
                callback("Invalid image found in gltf (neither uri or bufferView found). index=" + index);
            }
        }
    });
};

// load textures using the asset system
const loadTexturesAsync = function (gltf, bufferViews, urlBase, registry, options, callback) {
    if (!gltf.hasOwnProperty('images') || gltf.images.length === 0 ||
        !gltf.hasOwnProperty('textures') || gltf.textures.length === 0) {
        callback(null, []);
        return;
    }

    const preprocess = options && options.texture && options.texture.preprocess;
    const processAsync = (options && options.texture && options.texture.processAsync) || function (gltfTexture, gltfImages, callback) {
        callback(null, null);
    };
    const postprocess = options && options.texture && options.texture.postprocess;

    const assets = [];        // one per image
    const textures = [];      // list per image

    let remaining = gltf.textures.length;
    const onLoad = function (textureIndex, imageIndex) {
        if (!textures[imageIndex]) {
            textures[imageIndex] = [];
        }
        textures[imageIndex].push(textureIndex);

        if (--remaining === 0) {
            const result = [];
            textures.forEach(function (textureList, imageIndex) {
                textureList.forEach(function (textureIndex, index) {
                    const textureAsset = (index === 0) ? assets[imageIndex] : cloneTextureAsset(assets[imageIndex]);
                    applySampler(textureAsset.resource, (gltf.samplers || [])[gltf.textures[textureIndex].sampler]);
                    result[textureIndex] = textureAsset;
                    if (postprocess) {
                        postprocess(gltf.textures[index], textureAsset);
                    }
                });
            });
            callback(null, result);
        }
    };

    for (let i = 0; i < gltf.textures.length; ++i) {
        const gltfTexture = gltf.textures[i];

        if (preprocess) {
            preprocess(gltfTexture);
        }

        processAsync(gltfTexture, gltf.images, function (i, gltfTexture, err, gltfImageIndex) {
            if (err) {
                callback(err);
            } else {
                if (gltfImageIndex === undefined || gltfImageIndex === null) {
                    gltfImageIndex = gltfTexture.source;
                }

                if (assets[gltfImageIndex]) {
                    // image has already been loaded
                    onLoad(i, gltfImageIndex);
                } else {
                    // first occcurrence, load it
                    const gltfImage = gltf.images[gltfImageIndex];
                    loadImageAsync(gltfImage, i, bufferViews, urlBase, registry, options, function (err, textureAsset) {
                        if (err) {
                            callback(err);
                        } else {
                            assets[gltfImageIndex] = textureAsset;
                            onLoad(i, gltfImageIndex);
                        }
                    });
                }
            }
        }.bind(null, i, gltfTexture));
    }
};

// load gltf buffers asynchronously, returning them in the callback
const loadBuffersAsync = function (gltf, binaryChunk, urlBase, options, callback) {
    const result = [];

    if (!gltf.buffers || gltf.buffers.length === 0) {
        callback(null, result);
        return;
    }

    const preprocess = options && options.buffer && options.buffer.preprocess;
    const processAsync = (options && options.buffer && options.buffer.processAsync) || function (gltfBuffer, callback) {
        callback(null, null);
    };
    const postprocess = options && options.buffer && options.buffer.postprocess;

    let remaining = gltf.buffers.length;
    const onLoad = function (index, buffer) {
        result[index] = buffer;
        if (postprocess) {
            postprocess(gltf.buffers[index], buffer);
        }
        if (--remaining === 0) {
            callback(null, result);
        }
    };

    for (let i = 0; i < gltf.buffers.length; ++i) {
        const gltfBuffer = gltf.buffers[i];

        if (preprocess) {
            preprocess(gltfBuffer);
        }

        processAsync(gltfBuffer, function (i, gltfBuffer, err, arrayBuffer) {           // eslint-disable-line no-loop-func
            if (err) {
                callback(err);
            } else if (arrayBuffer) {
                onLoad(i, new Uint8Array(arrayBuffer));
            } else {
                if (gltfBuffer.hasOwnProperty('uri')) {
                    if (isDataURI(gltfBuffer.uri)) {
                        // convert base64 to raw binary data held in a string
                        // doesn't handle URLEncoded DataURIs - see SO answer #6850276 for code that does this
                        const byteString = atob(gltfBuffer.uri.split(',')[1]);

                        // create a view into the buffer
                        const binaryArray = new Uint8Array(byteString.length);

                        // set the bytes of the buffer to the correct values
                        for (let j = 0; j < byteString.length; j++) {
                            binaryArray[j] = byteString.charCodeAt(j);
                        }

                        onLoad(i, binaryArray);
                    } else {
                        http.get(
                            path.join(urlBase, gltfBuffer.uri),
                            { cache: true, responseType: 'arraybuffer', retry: false },
                            function (i, err, result) {                         // eslint-disable-line no-loop-func
                                if (err) {
                                    callback(err);
                                } else {
                                    onLoad(i, new Uint8Array(result));
                                }
                            }.bind(null, i)
                        );
                    }
                } else {
                    // glb buffer reference
                    onLoad(i, binaryChunk);
                }
            }
        }.bind(null, i, gltfBuffer));
    }
};

// parse the gltf chunk, returns the gltf json
const parseGltf = function (gltfChunk, callback) {
    const decodeBinaryUtf8 = function (array) {
        if (typeof TextDecoder !== 'undefined') {
            return new TextDecoder().decode(array);
        }

        let str = "";
        for (let i = 0; i < array.length; i++) {
            str += String.fromCharCode(array[i]);
        }

        return decodeURIComponent(escape(str));
    };

    const gltf = JSON.parse(decodeBinaryUtf8(gltfChunk));

    // check gltf version
    if (gltf.asset && gltf.asset.version && parseFloat(gltf.asset.version) < 2) {
        callback("Invalid gltf version. Expected version 2.0 or above but found version '" + gltf.asset.version + "'.");
        return;
    }

    callback(null, gltf);
};

// parse glb data, returns the gltf and binary chunk
const parseGlb = function (glbData, callback) {
    const data = new DataView(glbData);

    // read header
    const magic = data.getUint32(0, true);
    const version = data.getUint32(4, true);
    const length = data.getUint32(8, true);

    if (magic !== 0x46546C67) {
        callback("Invalid magic number found in glb header. Expected 0x46546C67, found 0x" + magic.toString(16));
        return;
    }

    if (version !== 2) {
        callback("Invalid version number found in glb header. Expected 2, found " + version);
        return;
    }

    if (length <= 0 || length > glbData.byteLength) {
        callback("Invalid length found in glb header. Found " + length);
        return;
    }

    // read chunks
    const chunks = [];
    let offset = 12;
    while (offset < length) {
        const chunkLength = data.getUint32(offset, true);
        if (offset + chunkLength + 8 > glbData.byteLength) {
            throw new Error("Invalid chunk length found in glb. Found " + chunkLength);
        }
        const chunkType = data.getUint32(offset + 4, true);
        const chunkData = new Uint8Array(glbData, offset + 8, chunkLength);
        chunks.push({ length: chunkLength, type: chunkType, data: chunkData });
        offset += chunkLength + 8;
    }

    if (chunks.length !== 1 && chunks.length !== 2) {
        callback("Invalid number of chunks found in glb file.");
        return;
    }

    if (chunks[0].type !== 0x4E4F534A) {
        callback("Invalid chunk type found in glb file. Expected 0x4E4F534A, found 0x" + chunks[0].type.toString(16));
        return;
    }

    if (chunks.length > 1 && chunks[1].type !== 0x004E4942) {
        callback("Invalid chunk type found in glb file. Expected 0x004E4942, found 0x" + chunks[1].type.toString(16));
        return;
    }

    callback(null, {
        gltfChunk: chunks[0].data,
        binaryChunk: chunks.length === 2 ? chunks[1].data : null
    });
};

// parse the chunk of data, which can be glb or gltf
const parseChunk = function (filename, data, callback) {
    if (filename && filename.toLowerCase().endsWith('.glb')) {
        parseGlb(data, callback);
    } else {
        callback(null, {
            gltfChunk: data,
            binaryChunk: null
        });
    }
};

// create buffer views
const parseBufferViewsAsync = function (gltf, buffers, options, callback) {

    const result = [];

    const preprocess = options && options.bufferView && options.bufferView.preprocess;
    const processAsync = (options && options.bufferView && options.bufferView.processAsync) || function (gltfBufferView, buffers, callback) {
        callback(null, null);
    };
    const postprocess = options && options.bufferView && options.bufferView.postprocess;

    let remaining = gltf.bufferViews ? gltf.bufferViews.length : 0;

    // handle case of no buffers
    if (!remaining) {
        callback(null, null);
        return;
    }

    const onLoad = function (index, bufferView) {
        const gltfBufferView = gltf.bufferViews[index];
        if (gltfBufferView.hasOwnProperty('byteStride')) {
            bufferView.byteStride = gltfBufferView.byteStride;
        }

        result[index] = bufferView;
        if (postprocess) {
            postprocess(gltfBufferView, bufferView);
        }
        if (--remaining === 0) {
            callback(null, result);
        }
    };

    for (let i = 0; i < gltf.bufferViews.length; ++i) {
        const gltfBufferView = gltf.bufferViews[i];

        if (preprocess) {
            preprocess(gltfBufferView);
        }

        processAsync(gltfBufferView, buffers, function (i, gltfBufferView, err, result) {       // eslint-disable-line no-loop-func
            if (err) {
                callback(err);
            } else if (result) {
                onLoad(i, result);
            } else {
                const buffer = buffers[gltfBufferView.buffer];
                const typedArray = new Uint8Array(buffer.buffer,
                                                  buffer.byteOffset + (gltfBufferView.hasOwnProperty('byteOffset') ? gltfBufferView.byteOffset : 0),
                                                  gltfBufferView.byteLength);
                onLoad(i, typedArray);
            }
        }.bind(null, i, gltfBufferView));
    }
};

// -- GlbParser
class GlbParser {
    // parse the gltf or glb data asynchronously, loading external resources
    static parseAsync(filename, urlBase, data, device, registry, options, callback) {
        // parse the data
        parseChunk(filename, data, function (err, chunks) {
            if (err) {
                callback(err);
                return;
            }

            // parse gltf
            parseGltf(chunks.gltfChunk, function (err, gltf) {
                if (err) {
                    callback(err);
                    return;
                }

                // async load external buffers
                loadBuffersAsync(gltf, chunks.binaryChunk, urlBase, options, function (err, buffers) {
                    if (err) {
                        callback(err);
                        return;
                    }

                    // async load buffer views
                    parseBufferViewsAsync(gltf, buffers, options, function (err, bufferViews) {
                        if (err) {
                            callback(err);
                            return;
                        }

                        // async load images
                        loadTexturesAsync(gltf, bufferViews, urlBase, registry, options, function (err, textureAssets) {
                            if (err) {
                                callback(err);
                                return;
                            }

                            createResources(device, gltf, bufferViews, textureAssets, options, callback);
                        });
                    });
                });
            });
        });
    }

    // parse the gltf or glb data synchronously. external resources (buffers and images) are ignored.
    static parse(filename, data, device, options) {
        let result = null;

        options = options || { };

        // parse the data
        parseChunk(filename, data, function (err, chunks) {
            if (err) {
                console.error(err);
            } else {
                // parse gltf
                parseGltf(chunks.gltfChunk, function (err, gltf) {
                    if (err) {
                        console.error(err);
                    } else {
                        // parse buffer views
                        parseBufferViewsAsync(gltf, [chunks.binaryChunk], options, function (err, bufferViews) {
                            if (err) {
                                console.error(err);
                            } else {
                                // create resources
                                createResources(device, gltf, bufferViews, [], options, function (err, result_) {
                                    if (err) {
                                        console.error(err);
                                    } else {
                                        result = result_;
                                    }
                                });
                            }
                        });
                    }
                });
            }
        });

        return result;
    }

    // create a pc.Model from the parsed GLB data structures
    static createModel(glb, defaultMaterial) {

        const createMeshInstance = function (model, mesh, skins, skinInstances, materials, node, gltfNode) {
            const material = (mesh.materialIndex === undefined) ? defaultMaterial : materials[mesh.materialIndex];
            const meshInstance = new MeshInstance(mesh, material, node);

            if (mesh.morph) {
                const morphInstance = new MorphInstance(mesh.morph);
                if (mesh.weights) {
                    for (let wi = 0; wi < mesh.weights.length; wi++) {
                        morphInstance.setWeight(wi, mesh.weights[wi]);
                    }
                }

                meshInstance.morphInstance = morphInstance;
                model.morphInstances.push(morphInstance);
            }

            if (gltfNode.hasOwnProperty('skin')) {
                const skinIndex = gltfNode.skin;
                const skin = skins[skinIndex];
                mesh.skin = skin;

                const skinInstance = skinInstances[skinIndex];
                meshInstance.skinInstance = skinInstance;
                model.skinInstances.push(skinInstance);
            }

            model.meshInstances.push(meshInstance);
        };

        const model = new Model();

        // create skinInstance for each skin
        const skinInstances = [];
        for (const skin of glb.skins) {
            const skinInstance = new SkinInstance(skin);
            skinInstance.bones = skin.bones;
            skinInstances.push(skinInstance);
        }

        // node hierarchy for the model
        if (glb.scenes.length === 1) {
            // use scene if only one
            model.graph = glb.scenes[0];
        } else {
            // create group node for all scenes
            model.graph = new GraphNode('SceneGroup');
            for (const scene of glb.scenes) {
                model.graph.addChild(scene);
            }
        }

        // create mesh instance for meshes on nodes that are part of hierarchy
        for (let i = 0; i < glb.nodes.length; i++) {
            const node = glb.nodes[i];
            if (node.root === model.graph) {
                const gltfNode = glb.gltf.nodes[i];
                if (gltfNode.hasOwnProperty('mesh')) {
<<<<<<< HEAD
                    var meshGroup = glb.renders[gltfNode.mesh].meshes;
                    for (var mi = 0; mi < meshGroup.length; mi++) {
=======
                    const meshGroup = glb.meshes[gltfNode.mesh];
                    for (let mi = 0; mi < meshGroup.length; mi++) {
>>>>>>> 0138b4d0
                        const mesh = meshGroup[mi];
                        if (mesh) {
                            createMeshInstance(model, mesh, glb.skins, skinInstances, glb.materials, node, gltfNode);
                        }
                    }
                }
            }
        }

        return model;
    }
}

export { GlbParser };<|MERGE_RESOLUTION|>--- conflicted
+++ resolved
@@ -1526,7 +1526,6 @@
     const meshes = createMeshes(device, gltf, bufferViews, callback, disableFlipV);
     const skins = createSkins(device, gltf, nodes, bufferViews);
 
-<<<<<<< HEAD
     // create renders to wrap meshes
     let renders = [];
     for (let i = 0; i < meshes.length; i++) {
@@ -1534,10 +1533,7 @@
         renders[i].meshes = meshes[i];
     }
 
-    var result = {
-=======
     const result = {
->>>>>>> 0138b4d0
         'gltf': gltf,
         'nodes': nodes,
         'scenes': scenes,
@@ -2114,13 +2110,8 @@
             if (node.root === model.graph) {
                 const gltfNode = glb.gltf.nodes[i];
                 if (gltfNode.hasOwnProperty('mesh')) {
-<<<<<<< HEAD
-                    var meshGroup = glb.renders[gltfNode.mesh].meshes;
+                    const meshGroup = glb.renders[gltfNode.mesh].meshes;
                     for (var mi = 0; mi < meshGroup.length; mi++) {
-=======
-                    const meshGroup = glb.meshes[gltfNode.mesh];
-                    for (let mi = 0; mi < meshGroup.length; mi++) {
->>>>>>> 0138b4d0
                         const mesh = meshGroup[mi];
                         if (mesh) {
                             createMeshInstance(model, mesh, glb.skins, skinInstances, glb.materials, node, gltfNode);
