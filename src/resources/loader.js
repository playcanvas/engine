--- conflicted
+++ resolved
@@ -21,8 +21,7 @@
          * @name pc.ResourceLoader#addHandler
          * @description Add a {@link pc.ResourceHandler} for a resource type. Handler should support: load(url, callback) and open(url, data).
          * Handlers can optionally support patch(asset, assets) to handle dependencies on other assets
-<<<<<<< HEAD
-         * @param {String} type The name of the type that the handler will load. Can be:
+         * @param {String} type The name of the resource type that the handler will be registerd with. Can be:
          * <ul>
          *     <li>{@link pc.ASSET_ANIMATION}</li>
          *     <li>{@link pc.ASSET_AUDIO}</li>
@@ -38,9 +37,6 @@
          *     <li>{@link pc.ASSET_HTML}</li>
          *     <li>{@link pc.ASSET_SCRIPT}</li>
          * </ul>
-=======
-         * @param {String} type The name of the resource type that the handler will be registerd with.
->>>>>>> 339f6056
          * @param {pc.ResourceHandler} handler An instance of a resource handler supporting load() and open().
          * @example
          * var loader = new ResourceLoader();
