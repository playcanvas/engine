import { Debug } from '../core/debug.js';

import { Vec2 } from '../core/math/vec2.js';
import { Vec3 } from '../core/math/vec3.js';
import { Vec4 } from '../core/math/vec4.js';

import {
    BLENDMODE_CONSTANT, BLENDMODE_ONE_MINUS_CONSTANT,
    PIXELFORMAT_LA8, PIXELFORMAT_RGB565, PIXELFORMAT_RGBA5551, PIXELFORMAT_RGBA4, PIXELFORMAT_RGB8, PIXELFORMAT_RGBA8,
    PIXELFORMAT_SRGB8, PIXELFORMAT_SRGBA8,
    TEXTURETYPE_DEFAULT, TEXTURETYPE_RGBM, TEXTURETYPE_SWIZZLEGGGR,
    TYPE_INT8, TYPE_UINT8, TYPE_INT16, TYPE_UINT16, TYPE_INT32, TYPE_UINT32, TYPE_FLOAT32
} from '../platform/graphics/constants.js';
import { drawQuadWithShader } from '../scene/graphics/quad-render-utils.js';
import { shaderChunks } from '../scene/shader-lib/chunks/chunks.js';
import { GraphicsDevice } from '../platform/graphics/graphics-device.js';
import { LayerComposition } from '../scene/composition/layer-composition.js';
import { RenderTarget } from '../platform/graphics/render-target.js';
import { Texture } from '../platform/graphics/texture.js';
import { VertexFormat } from '../platform/graphics/vertex-format.js';
import { BlendState } from '../platform/graphics/blend-state.js';
import { DepthState } from '../platform/graphics/depth-state.js';

import { CylinderGeometry } from '../scene/geometry/cylinder-geometry.js';
import { BoxGeometry } from '../scene/geometry/box-geometry.js';
import { CapsuleGeometry } from '../scene/geometry/capsule-geometry.js';
import { ConeGeometry } from '../scene/geometry/cone-geometry.js';
import { PlaneGeometry } from '../scene/geometry/plane-geometry.js';
import { SphereGeometry } from '../scene/geometry/sphere-geometry.js';
import { TorusGeometry } from '../scene/geometry/torus-geometry.js';
import { ForwardRenderer } from '../scene/renderer/forward-renderer.js';
import { GraphNode } from '../scene/graph-node.js';
import { Material } from '../scene/materials/material.js';
import { Mesh } from '../scene/mesh.js';
import { Morph } from '../scene/morph.js';
import { MeshInstance } from '../scene/mesh-instance.js';
import { Scene } from '../scene/scene.js';
import { StandardMaterial } from '../scene/materials/standard-material.js';
import { Batch } from '../scene/batching/batch.js';
import { getDefaultMaterial } from '../scene/materials/default-material.js';
import { StandardMaterialOptions } from '../scene/materials/standard-material-options.js';
import { LitShaderOptions } from '../scene/shader-lib/programs/lit-shader-options.js';
import { Layer } from '../scene/layer.js';

import { AssetRegistry } from '../framework/asset/asset-registry.js';

import { XrInputSource } from '../framework/xr/xr-input-source.js';

import { ElementInput } from '../framework/input/element-input.js';
import { MouseEvent } from '../platform/input/mouse-event.js';

import { AppBase } from '../framework/app-base.js';
import { getApplication } from '../framework/globals.js';
import { ModelComponent } from '../framework/components/model/component.js';
import {
    BODYFLAG_KINEMATIC_OBJECT, BODYFLAG_NORESPONSE_OBJECT, BODYFLAG_STATIC_OBJECT,
    BODYSTATE_ACTIVE_TAG, BODYSTATE_DISABLE_DEACTIVATION, BODYSTATE_DISABLE_SIMULATION, BODYSTATE_ISLAND_SLEEPING, BODYSTATE_WANTS_DEACTIVATION,
    BODYTYPE_DYNAMIC, BODYTYPE_KINEMATIC, BODYTYPE_STATIC
} from '../framework/components/rigid-body/constants.js';
import { RigidBodyComponent } from '../framework/components/rigid-body/component.js';
<<<<<<< HEAD
import { RigidBodyComponentSystem, HitResult } from '../framework/components/rigid-body/system.js';
import { basisInitialize } from '../framework/handlers/basis.js';
=======
import { RigidBodyComponentSystem } from '../framework/components/rigid-body/system.js';
>>>>>>> bb4f3f7c
import { LitShader } from '../scene/shader-lib/programs/lit-shader.js';
import { Geometry } from '../scene/geometry/geometry.js';

// CORE
export const LINEBATCH_WORLD = 0;
export const LINEBATCH_OVERLAY = 1;
export const LINEBATCH_GIZMO = 2;

// MATH

Vec2.prototype.scale = Vec2.prototype.mulScalar;

Vec3.prototype.scale = Vec3.prototype.mulScalar;

Vec4.prototype.scale = Vec4.prototype.mulScalar;

// GRAPHICS

export const ELEMENTTYPE_INT8 = TYPE_INT8;
export const ELEMENTTYPE_UINT8 = TYPE_UINT8;
export const ELEMENTTYPE_INT16 = TYPE_INT16;
export const ELEMENTTYPE_UINT16 = TYPE_UINT16;
export const ELEMENTTYPE_INT32 = TYPE_INT32;
export const ELEMENTTYPE_UINT32 = TYPE_UINT32;
export const ELEMENTTYPE_FLOAT32 = TYPE_FLOAT32;

export const PIXELFORMAT_L8_A8 = PIXELFORMAT_LA8;
export const PIXELFORMAT_R5_G6_B5 = PIXELFORMAT_RGB565;
export const PIXELFORMAT_R5_G5_B5_A1 = PIXELFORMAT_RGBA5551;
export const PIXELFORMAT_R4_G4_B4_A4 = PIXELFORMAT_RGBA4;
export const PIXELFORMAT_R8_G8_B8 = PIXELFORMAT_RGB8;
export const PIXELFORMAT_R8_G8_B8_A8 = PIXELFORMAT_RGBA8;
export const PIXELFORMAT_SRGB = PIXELFORMAT_SRGB8;
export const PIXELFORMAT_SRGBA = PIXELFORMAT_SRGBA8;

export const BLENDMODE_CONSTANT_COLOR = BLENDMODE_CONSTANT;
export const BLENDMODE_ONE_MINUS_CONSTANT_COLOR = BLENDMODE_ONE_MINUS_CONSTANT;
export const BLENDMODE_CONSTANT_ALPHA = BLENDMODE_CONSTANT;
export const BLENDMODE_ONE_MINUS_CONSTANT_ALPHA = BLENDMODE_ONE_MINUS_CONSTANT;

export function ContextCreationError(message) {
    this.name = 'ContextCreationError';
    this.message = (message || '');
}
ContextCreationError.prototype = Error.prototype;

const _viewport = new Vec4();

export function createSphere(device, opts) {
    Debug.deprecated(`pc.createSphere is deprecated. Use 'pc.Mesh.fromGeometry(device, new SphereGeometry(options);' format instead.`);
    return Mesh.fromGeometry(device, new SphereGeometry(opts));
}

export function createPlane(device, opts) {
    Debug.deprecated(`pc.createPlane is deprecated. Use 'pc.Mesh.fromGeometry(device, new PlaneGeometry(options);' format instead.`);
    return Mesh.fromGeometry(device, new PlaneGeometry(opts));
}

export function createBox(device, opts) {
    Debug.deprecated(`pc.createBox is deprecated. Use 'pc.Mesh.fromGeometry(device, new BoxGeometry(options);' format instead.`);
    return Mesh.fromGeometry(device, new BoxGeometry(opts));
}

export function createTorus(device, opts) {
    Debug.deprecated(`pc.createTorus is deprecated. Use 'pc.Mesh.fromGeometry(device, new TorusGeometry(options);' format instead.`);
    return Mesh.fromGeometry(device, new TorusGeometry(opts));
}

export function createCapsule(device, opts) {
    Debug.deprecated(`pc.createCapsule is deprecated. Use 'pc.Mesh.fromGeometry(device, new CapsuleGeometry(options);' format instead.`);
    return Mesh.fromGeometry(device, new CapsuleGeometry(opts));
}

export function createCone(device, opts) {
    Debug.deprecated(`pc.createCone is deprecated. Use 'pc.Mesh.fromGeometry(device, new ConeGeometry(options);' format instead.`);
    return Mesh.fromGeometry(device, new ConeGeometry(opts));
}

export function createCylinder(device, opts) {
    Debug.deprecated(`pc.createCylinder is deprecated. Use 'pc.Mesh.fromGeometry(device, new CylinderGeometry(options);' format instead.`);
    return Mesh.fromGeometry(device, new CylinderGeometry(opts));
}

export function createMesh(device, positions, opts = {}) {
    Debug.deprecated(`pc.createMesh is deprecated. Use 'pc.Mesh.fromGeometry(device, new Geometry();' format instead.`);

    const geom = new Geometry();
    geom.positions = positions;
    geom.normals = opts.normals;
    geom.tangents = opts.tangents;
    geom.colors = opts.colors;
    geom.uvs = opts.uvs;
    geom.uvs1 = opts.uvs1;
    geom.blendIndices = opts.blendIndices;
    geom.blendWeights = opts.blendWeights;
    geom.indices = opts.indices;

    return Mesh.fromGeometry(device, geom, opts);
}

export function drawFullscreenQuad(device, target, vertexBuffer, shader, rect) {

    Debug.deprecated(`pc.drawFullscreenQuad is deprecated. When used as part of PostEffect, use PostEffect#drawQuad instead.`);

    // convert rect in normalized space to viewport in pixel space
    let viewport;
    if (rect) {
        const w = target ? target.width : device.width;
        const h = target ? target.height : device.height;
        viewport = _viewport.set(rect.x * w, rect.y * h, rect.z * w, rect.w * h);
    }

    drawQuadWithShader(device, target, shader, viewport);
}

Object.defineProperty(shaderChunks, 'transformSkinnedVS', {
    get: function () {
        return '#define SKIN\n' + shaderChunks.transformVS;
    }
});

const deprecatedChunks = {
    'ambientPrefilteredCube.frag': 'ambientEnv.frag',
    'ambientPrefilteredCubeLod.frag': 'ambientEnv.frag',
    'dpAtlasQuad.frag': null,
    'genParaboloid.frag': null,
    'prefilterCubemap.frag': null,
    'reflectionDpAtlas.frag': 'reflectionEnv.frag',
    'reflectionPrefilteredCube.frag': 'reflectionEnv.frag',
    'reflectionPrefilteredCubeLod.frag': 'reflectionEnv.frag'
};

Object.keys(deprecatedChunks).forEach((chunkName) => {
    const replacement = deprecatedChunks[chunkName];
    const useInstead = replacement ? ` Use pc.shaderChunks['${replacement}'] instead.` : '';
    const msg = `pc.shaderChunks['${chunkName}'] is deprecated.${useInstead}}`;
    Object.defineProperty(shaderChunks, chunkName, {
        get: function () {
            Debug.error(msg);
            return null;
        },
        set: function () {
            Debug.error(msg);
        }
    });
});

// We only provide backwards compatibility in debug builds, production builds have to be
// as fast and small as possible.

// #if _DEBUG

/**
 * Helper function to ensure a bit of backwards compatibility.
 *
 * @example
 * toLitArgs('litShaderArgs.sheen.specularity'); // Result: 'litArgs_sheen_specularity'
 * @param {string} src - The shader source which may generate shader errors.
 * @returns {string} The backwards compatible shader source.
 * @ignore
 */
function compatibilityForLitArgs(src) {
    if (src.includes('litShaderArgs')) {
        src = src.replace(/litShaderArgs([\.a-zA-Z]+)+/g, (a, b) => {
            const newSource = 'litArgs' + b.replace(/\./g, '_');
            Debug.deprecated(`Nested struct property access is deprecated, because it's crashing some devices. Please update your custom chunks manually. In particular ${a} should be ${newSource} now.`);
            return newSource;
        });
    }
    return src;
}

/**
 * Add more backwards compatibility functions as needed.
 */
LitShader.prototype.handleCompatibility = function () {
    this.fshader = compatibilityForLitArgs(this.fshader);
};

// #endif

// Note: This was never public interface, but has been used in external scripts
Object.defineProperties(RenderTarget.prototype, {
    _glFrameBuffer: {
        get: function () {
            Debug.deprecated('pc.RenderTarget#_glFrameBuffer is deprecated. Use pc.RenderTarget.impl#_glFrameBuffer instead.');
            return this.impl._glFrameBuffer;
        },
        set: function (rgbm) {
            Debug.deprecated('pc.RenderTarget#_glFrameBuffer is deprecated. Use pc.RenderTarget.impl#_glFrameBuffer instead.');
        }
    }
});

Object.defineProperty(VertexFormat, 'defaultInstancingFormat', {
    get: function () {
        Debug.assert('pc.VertexFormat.defaultInstancingFormat is deprecated, use pc.VertexFormat.getDefaultInstancingFormat(graphicsDevice).');
        return null;
    }
});

Object.defineProperties(Texture.prototype, {
    rgbm: {
        get: function () {
            Debug.deprecated('pc.Texture#rgbm is deprecated. Use pc.Texture#type instead.');
            return this.type === TEXTURETYPE_RGBM;
        },
        set: function (rgbm) {
            Debug.deprecated('pc.Texture#rgbm is deprecated. Use pc.Texture#type instead.');
            this.type = rgbm ? TEXTURETYPE_RGBM : TEXTURETYPE_DEFAULT;
        }
    },

    swizzleGGGR: {
        get: function () {
            Debug.deprecated('pc.Texture#swizzleGGGR is deprecated. Use pc.Texture#type instead.');
            return this.type === TEXTURETYPE_SWIZZLEGGGR;
        },
        set: function (swizzleGGGR) {
            Debug.deprecated('pc.Texture#swizzleGGGR is deprecated. Use pc.Texture#type instead.');
            this.type = swizzleGGGR ? TEXTURETYPE_SWIZZLEGGGR : TEXTURETYPE_DEFAULT;
        }
    },

    _glTexture: {
        get: function () {
            Debug.deprecated('pc.Texture#_glTexture is no longer available, use Use pc.Texture.impl._glTexture instead.');
            return this.impl._glTexture;
        }
    },

    autoMipmap: {
        get: function () {
            Debug.deprecated('pc.Texture#autoMipmap is deprecated, use pc.Texture#mipmaps instead.');
            return this._mipmaps;
        },
        set: function (value) {
            Debug.deprecated('pc.Texture#autoMipmap is deprecated, use pc.Texture#mipmaps instead.');
            this._mipmaps = value;
        }
    }
});

Object.defineProperty(GraphicsDevice.prototype, 'boneLimit', {
    get: function () {
        Debug.deprecated('pc.GraphicsDevice#boneLimit is deprecated and the limit has been removed.');
        return 1024;
    }
});

Object.defineProperty(GraphicsDevice.prototype, 'webgl2', {
    get: function () {
        Debug.deprecated('pc.GraphicsDevice#webgl2 is deprecated, use pc.GraphicsDevice#isWebGL2 instead.');
        return this.isWebGL2;
    }
});

Object.defineProperty(GraphicsDevice.prototype, 'extBlendMinmax', {
    get: function () {
        Debug.deprecated('pc.GraphicsDevice#extBlendMinmax is deprecated as it is always true.');
        return true;
    }
});

Object.defineProperty(GraphicsDevice.prototype, 'extTextureHalfFloat', {
    get: function () {
        Debug.deprecated('pc.GraphicsDevice#extTextureHalfFloat is deprecated as it is always true.');
        return true;
    }
});

Object.defineProperty(GraphicsDevice.prototype, 'extTextureLod', {
    get: function () {
        Debug.deprecated('pc.GraphicsDevice#extTextureLod is deprecated as it is always true.');
        return true;
    }
});

Object.defineProperty(GraphicsDevice.prototype, 'textureHalfFloatFilterable', {
    get: function () {
        Debug.deprecated('pc.GraphicsDevice#textureHalfFloatFilterable is deprecated as it is always true.');
        return true;
    }
});

Object.defineProperty(GraphicsDevice.prototype, 'supportsMrt', {
    get: function () {
        Debug.deprecated('pc.GraphicsDevice#supportsMrt is deprecated as it is always true.');
        return true;
    }
});

Object.defineProperty(GraphicsDevice.prototype, 'supportsVolumeTextures', {
    get: function () {
        Debug.deprecated('pc.GraphicsDevice#supportsVolumeTextures is deprecated as it is always true.');
        return true;
    }
});

Object.defineProperty(GraphicsDevice.prototype, 'supportsInstancing', {
    get: function () {
        Debug.deprecated('pc.GraphicsDevice#supportsInstancing is deprecated as it is always true.');
        return true;
    }
});

Object.defineProperty(GraphicsDevice.prototype, 'textureHalfFloatUpdatable', {
    get: function () {
        Debug.deprecated('pc.GraphicsDevice#textureHalfFloatUpdatable is deprecated as it is always true.');
        return true;
    }
});

Object.defineProperty(GraphicsDevice.prototype, 'extTextureFloat', {
    get: function () {
        Debug.deprecated('pc.GraphicsDevice#extTextureFloat is deprecated as it is always true');
        return true;
    }
});

Object.defineProperty(GraphicsDevice.prototype, 'extStandardDerivatives', {
    get: function () {
        Debug.deprecated('pc.GraphicsDevice#extStandardDerivatives is deprecated as it is always true.');
        return true;
    }
});

BlendState.DEFAULT = Object.freeze(new BlendState());

const _tempBlendState = new BlendState();
const _tempDepthState = new DepthState();

GraphicsDevice.prototype.setBlendFunction = function (blendSrc, blendDst) {
    Debug.deprecated(`pc.GraphicsDevice#setBlendFunction is deprecated, use pc.GraphicsDevice.setBlendState instead.`);
    const currentBlendState = this.blendState;
    _tempBlendState.copy(currentBlendState);
    _tempBlendState.setColorBlend(currentBlendState.colorOp, blendSrc, blendDst);
    _tempBlendState.setAlphaBlend(currentBlendState.alphaOp, blendSrc, blendDst);
    this.setBlendState(_tempBlendState);
};

GraphicsDevice.prototype.setBlendFunctionSeparate = function (blendSrc, blendDst, blendSrcAlpha, blendDstAlpha) {
    Debug.deprecated(`pc.GraphicsDevice#setBlendFunctionSeparate is deprecated, use pc.GraphicsDevice.setBlendState instead.`);
    const currentBlendState = this.blendState;
    _tempBlendState.copy(currentBlendState);
    _tempBlendState.setColorBlend(currentBlendState.colorOp, blendSrc, blendDst);
    _tempBlendState.setAlphaBlend(currentBlendState.alphaOp, blendSrcAlpha, blendDstAlpha);
    this.setBlendState(_tempBlendState);
};

GraphicsDevice.prototype.setBlendEquation = function (blendEquation) {
    Debug.deprecated(`pc.GraphicsDevice#setBlendEquation is deprecated, use pc.GraphicsDevice.setBlendState instead.`);
    const currentBlendState = this.blendState;
    _tempBlendState.copy(currentBlendState);
    _tempBlendState.setColorBlend(blendEquation, currentBlendState.colorSrcFactor, currentBlendState.colorDstFactor);
    _tempBlendState.setAlphaBlend(blendEquation, currentBlendState.alphaSrcFactor, currentBlendState.alphaDstFactor);
    this.setBlendState(_tempBlendState);
};

GraphicsDevice.prototype.setBlendEquationSeparate = function (blendEquation, blendAlphaEquation) {
    Debug.deprecated(`pc.GraphicsDevice#setBlendEquationSeparate is deprecated, use pc.GraphicsDevice.setBlendState instead.`);
    const currentBlendState = this.blendState;
    _tempBlendState.copy(currentBlendState);
    _tempBlendState.setColorBlend(blendEquation, currentBlendState.colorSrcFactor, currentBlendState.colorDstFactor);
    _tempBlendState.setAlphaBlend(blendAlphaEquation, currentBlendState.alphaSrcFactor, currentBlendState.alphaDstFactor);
    this.setBlendState(_tempBlendState);
};

GraphicsDevice.prototype.setColorWrite = function (redWrite, greenWrite, blueWrite, alphaWrite) {
    Debug.deprecated(`pc.GraphicsDevice#setColorWrite is deprecated, use pc.GraphicsDevice.setBlendState instead.`);
    const currentBlendState = this.blendState;
    _tempBlendState.copy(currentBlendState);
    _tempBlendState.setColorWrite(redWrite, greenWrite, blueWrite, alphaWrite);
    this.setBlendState(_tempBlendState);
};

GraphicsDevice.prototype.getBlending = function () {
    return this.blendState.blend;
};

GraphicsDevice.prototype.setBlending = function (blending) {
    Debug.deprecated(`pc.GraphicsDevice#setBlending is deprecated, use pc.GraphicsDevice.setBlendState instead.`);
    _tempBlendState.copy(this.blendState);
    _tempBlendState.blend = blending;
    this.setBlendState(_tempBlendState);
};

GraphicsDevice.prototype.setDepthWrite = function (write) {
    Debug.deprecated(`pc.GraphicsDevice#setDepthWrite is deprecated, use pc.GraphicsDevice.setDepthState instead.`);
    _tempDepthState.copy(this.depthState);
    _tempDepthState.write = write;
    this.setDepthState(_tempDepthState);
};

GraphicsDevice.prototype.setDepthFunc = function (func) {
    Debug.deprecated(`pc.GraphicsDevice#setDepthFunc is deprecated, use pc.GraphicsDevice.setDepthState instead.`);
    _tempDepthState.copy(this.depthState);
    _tempDepthState.func = func;
    this.setDepthState(_tempDepthState);
};

GraphicsDevice.prototype.setDepthTest = function (test) {
    Debug.deprecated(`pc.GraphicsDevice#setDepthTest is deprecated, use pc.GraphicsDevice.setDepthState instead.`);
    _tempDepthState.copy(this.depthState);
    _tempDepthState.test = test;
    this.setDepthState(_tempDepthState);
};

GraphicsDevice.prototype.getCullMode = function () {
    return this.cullMode;
};

// SCENE

export const LitOptions = LitShaderOptions;

Object.defineProperty(Scene.prototype, 'defaultMaterial', {
    get: function () {
        Debug.deprecated('pc.Scene#defaultMaterial is deprecated.');
        return getDefaultMaterial(getApplication().graphicsDevice);
    }
});

Object.defineProperty(Scene.prototype, 'toneMapping', {
    set: function (value) {
        Debug.deprecated('Scene#toneMapping is deprecated. Use Scene#rendering.toneMapping instead.');
        this.rendering.toneMapping = value;
    },
    get: function () {
        Debug.deprecated('Scene#toneMapping is deprecated. Use Scene#rendering.toneMapping instead.');
        return this.rendering.toneMapping;
    }
});

Object.defineProperty(Scene.prototype, 'gammaCorrection', {
    set: function (value) {
        Debug.deprecated('Scene#gammaCorrection is deprecated. Use Scene#rendering.gammaCorrection instead.');
        this.rendering.gammaCorrection = value;
    },
    get: function () {
        Debug.deprecated('Scene#gammaCorrection is deprecated. Use Scene#rendering.gammaCorrection instead.');
        return this.rendering.gammaCorrection;
    }
});

Object.defineProperty(LayerComposition.prototype, '_meshInstances', {
    get: function () {
        Debug.deprecated('pc.LayerComposition#_meshInstances is deprecated.');
        return null;
    }
});

Object.defineProperty(Scene.prototype, 'drawCalls', {
    get: function () {
        Debug.deprecated('pc.Scene#drawCalls is deprecated and no longer provides mesh instances.');
        return null;
    }
});

// scene.skyboxPrefiltered**** are deprecated
['128', '64', '32', '16', '8', '4'].forEach((size, index) => {
    Object.defineProperty(Scene.prototype, `skyboxPrefiltered${size}`, {
        get: function () {
            Debug.deprecated(`pc.Scene#skyboxPrefiltered${size} is deprecated. Use pc.Scene#prefilteredCubemaps instead.`);
            return this._prefilteredCubemaps[index];
        },
        set: function (value) {
            Debug.deprecated(`pc.Scene#skyboxPrefiltered${size} is deprecated. Use pc.Scene#prefilteredCubemaps instead.`);
            this._prefilteredCubemaps[index] = value;
            this.updateShaders = true;
        }
    });
});

Object.defineProperty(Scene.prototype, 'models', {
    get: function () {
        if (!this._models) {
            this._models = [];
        }
        return this._models;
    }
});

Object.defineProperty(Layer.prototype, 'renderTarget', {
    set: function (rt) {
        Debug.deprecated(`pc.Layer#renderTarget is deprecated. Set the render target on the camera instead.`);
        this._renderTarget = rt;
        this._dirtyComposition = true;
    },
    get: function () {
        return this._renderTarget;
    }
});

Object.defineProperty(Batch.prototype, 'model', {
    get: function () {
        Debug.deprecated('pc.Batch#model is deprecated. Use pc.Batch#meshInstance to access batched mesh instead.');
        return null;
    }
});

ForwardRenderer.prototype.renderComposition = function (comp) {
    Debug.deprecated('pc.ForwardRenderer#renderComposition is deprecated. Use pc.AppBase.renderComposition instead.');
    getApplication().renderComposition(comp);
};

MeshInstance.prototype.syncAabb = function () {
    Debug.deprecated('pc.MeshInstance#syncAabb is deprecated.');
};

Morph.prototype.getTarget = function (index) {
    Debug.deprecated('pc.Morph#getTarget is deprecated. Use pc.Morph#targets instead.');

    return this.targets[index];
};

GraphNode.prototype.getChildren = function () {
    Debug.deprecated('pc.GraphNode#getChildren is deprecated. Use pc.GraphNode#children instead.');

    return this.children;
};

GraphNode.prototype.getName = function () {
    Debug.deprecated('pc.GraphNode#getName is deprecated. Use pc.GraphNode#name instead.');

    return this.name;
};

GraphNode.prototype.getPath = function () {
    Debug.deprecated('pc.GraphNode#getPath is deprecated. Use pc.GraphNode#path instead.');

    return this.path;
};

GraphNode.prototype.getRoot = function () {
    Debug.deprecated('pc.GraphNode#getRoot is deprecated. Use pc.GraphNode#root instead.');

    return this.root;
};

GraphNode.prototype.getParent = function () {
    Debug.deprecated('pc.GraphNode#getParent is deprecated. Use pc.GraphNode#parent instead.');

    return this.parent;
};

GraphNode.prototype.setName = function (name) {
    Debug.deprecated('pc.GraphNode#setName is deprecated. Use pc.GraphNode#name instead.');

    this.name = name;
};

Material.prototype.getName = function () {
    Debug.deprecated('pc.Material#getName is deprecated. Use pc.Material#name instead.');
    return this.name;
};

Material.prototype.setName = function (name) {
    Debug.deprecated('pc.Material#setName is deprecated. Use pc.Material#name instead.');
    this.name = name;
};

Material.prototype.getShader = function () {
    Debug.deprecated('pc.Material#getShader is deprecated. Use pc.Material#shader instead.');
    return this.shader;
};

Material.prototype.setShader = function (shader) {
    Debug.deprecated('pc.Material#setShader is deprecated. Use pc.Material#shader instead.');
    this.shader = shader;
};

// Note: this is used by the Editor
Object.defineProperty(Material.prototype, 'blend', {
    set: function (value) {
        Debug.deprecated(`pc.Material#blend is deprecated, use pc.Material.blendState.`);
        this.blendState.blend = value;
    },
    get: function () {
        return this.blendState.blend;
    }
});

// shininess (range 0..100) - maps to internal gloss value (range 0..1)
Object.defineProperty(StandardMaterial.prototype, 'shininess', {
    get: function () {
        return this.gloss * 100;
    },
    set: function (value) {
        this.gloss = value * 0.01;
    }
});

// useGammaTonemap was renamed to useTonemap. For now do not log a deprecated warning to make existing
// code work without warnings.
Object.defineProperty(StandardMaterial.prototype, 'useGammaTonemap', {
    get: function () {
        return this.useTonemap;
    },
    set: function (value) {
        this.useTonemap = value;
    }
});

function _defineAlias(newName, oldName) {
    Object.defineProperty(StandardMaterial.prototype, oldName, {
        get: function () {
            Debug.deprecated(`pc.StandardMaterial#${oldName} is deprecated. Use pc.StandardMaterial#${newName} instead.`);
            return this[newName];
        },
        set: function (value) {
            Debug.deprecated(`pc.StandardMaterial#${oldName} is deprecated. Use pc.StandardMaterial#${newName} instead.`);
            this[newName] = value;
        }
    });
}

function _deprecateTint(name) {
    Object.defineProperty(StandardMaterial.prototype, name, {
        get: function () {
            Debug.deprecated(`pc.StandardMaterial#${name} is deprecated, and the behaviour is as if ${name} was always true`);
            return true;
        },
        set: function (value) {
            Debug.deprecated(`pc.StandardMaterial#${name} is deprecated, and the behaviour is as if ${name} was always true`);
        }
    });
}

_deprecateTint('diffuseTint');
_defineAlias('specularTint', 'specularMapTint');
_defineAlias('emissiveTint', 'emissiveMapTint');
_defineAlias('aoVertexColor', 'aoMapVertexColor');
_defineAlias('diffuseVertexColor', 'diffuseMapVertexColor');
_defineAlias('specularVertexColor', 'specularMapVertexColor');
_defineAlias('emissiveVertexColor', 'emissiveMapVertexColor');
_defineAlias('metalnessVertexColor', 'metalnessMapVertexColor');
_defineAlias('glossVertexColor', 'glossMapVertexColor');
_defineAlias('opacityVertexColor', 'opacityMapVertexColor');
_defineAlias('lightVertexColor', 'lightMapVertexColor');

_defineAlias('sheenGloss', 'sheenGlossiess');
_defineAlias('clearCoatGloss', 'clearCostGlossiness');

function _defineOption(name, newName) {
    if (name !== 'pass') {
        Object.defineProperty(StandardMaterialOptions.prototype, name, {
            get: function () {
                Debug.deprecated(`Getting pc.Options#${name} has been deprecated as the property has been moved to pc.Options.LitShaderOptions#${newName || name}.`);
                return this.litOptions[newName || name];
            },
            set: function (value) {
                Debug.deprecated(`Setting pc.Options#${name} has been deprecated as the property has been moved to pc.Options.LitShaderOptions#${newName || name}.`);
                this.litOptions[newName || name] = value;
            }
        });
    }
}
_defineOption('refraction', 'useRefraction');

const tempOptions = new LitShaderOptions();
const litOptionProperties = Object.getOwnPropertyNames(tempOptions);
for (const litOption in litOptionProperties) {
    _defineOption(litOptionProperties[litOption]);
}

// ASSET

AssetRegistry.prototype.getAssetById = function (id) {
    Debug.deprecated('pc.AssetRegistry#getAssetById is deprecated. Use pc.AssetRegistry#get instead.');
    return this.get(id);
};

// XR

Object.defineProperty(XrInputSource.prototype, 'ray', {
    get: function () {
        Debug.deprecated('pc.XrInputSource#ray is deprecated. Use pc.XrInputSource#getOrigin and pc.XrInputSource#getDirection instead.');
        return this._rayLocal;
    }
});

Object.defineProperty(XrInputSource.prototype, 'position', {
    get: function () {
        Debug.deprecated('pc.XrInputSource#position is deprecated. Use pc.XrInputSource#getLocalPosition instead.');
        return this._localPosition;
    }
});

Object.defineProperty(XrInputSource.prototype, 'rotation', {
    get: function () {
        Debug.deprecated('pc.XrInputSource#rotation is deprecated. Use pc.XrInputSource#getLocalRotation instead.');
        return this._localRotation;
    }
});

// INPUT

Object.defineProperty(ElementInput.prototype, 'wheel', {
    get: function () {
        return this.wheelDelta * -2;
    }
});

Object.defineProperty(MouseEvent.prototype, 'wheel', {
    get: function () {
        return this.wheelDelta * -2;
    }
});

// FRAMEWORK

export const RaycastResult = HitResult;
export const RIGIDBODY_TYPE_STATIC = BODYTYPE_STATIC;
export const RIGIDBODY_TYPE_DYNAMIC = BODYTYPE_DYNAMIC;
export const RIGIDBODY_TYPE_KINEMATIC = BODYTYPE_KINEMATIC;
export const RIGIDBODY_CF_STATIC_OBJECT = BODYFLAG_STATIC_OBJECT;
export const RIGIDBODY_CF_KINEMATIC_OBJECT = BODYFLAG_KINEMATIC_OBJECT;
export const RIGIDBODY_CF_NORESPONSE_OBJECT = BODYFLAG_NORESPONSE_OBJECT;
export const RIGIDBODY_ACTIVE_TAG = BODYSTATE_ACTIVE_TAG;
export const RIGIDBODY_ISLAND_SLEEPING = BODYSTATE_ISLAND_SLEEPING;
export const RIGIDBODY_WANTS_DEACTIVATION = BODYSTATE_WANTS_DEACTIVATION;
export const RIGIDBODY_DISABLE_DEACTIVATION = BODYSTATE_DISABLE_DEACTIVATION;
export const RIGIDBODY_DISABLE_SIMULATION = BODYSTATE_DISABLE_SIMULATION;

AppBase.prototype.isFullscreen = function () {
    Debug.deprecated('pc.AppBase#isFullscreen is deprecated. Use the Fullscreen API directly.');

    return !!document.fullscreenElement;
};

AppBase.prototype.enableFullscreen = function (element, success, error) {
    Debug.deprecated('pc.AppBase#enableFullscreen is deprecated. Use the Fullscreen API directly.');

    element = element || this.graphicsDevice.canvas;

    // success callback
    const s = function () {
        success();
        document.removeEventListener('fullscreenchange', s);
    };

    // error callback
    const e = function () {
        error();
        document.removeEventListener('fullscreenerror', e);
    };

    if (success) {
        document.addEventListener('fullscreenchange', s, false);
    }

    if (error) {
        document.addEventListener('fullscreenerror', e, false);
    }

    if (element.requestFullscreen) {
        element.requestFullscreen(Element.ALLOW_KEYBOARD_INPUT);
    } else {
        error();
    }
};

AppBase.prototype.disableFullscreen = function (success) {
    Debug.deprecated('pc.AppBase#disableFullscreen is deprecated. Use the Fullscreen API directly.');

    // success callback
    const s = function () {
        success();
        document.removeEventListener('fullscreenchange', s);
    };

    if (success) {
        document.addEventListener('fullscreenchange', s, false);
    }

    document.exitFullscreen();
};

AppBase.prototype.getSceneUrl = function (name) {
    Debug.deprecated('pc.AppBase#getSceneUrl is deprecated. Use pc.AppBase#scenes and pc.SceneRegistry#find instead.');
    const entry = this.scenes.find(name);
    if (entry) {
        return entry.url;
    }
    return null;
};

AppBase.prototype.loadScene = function (url, callback) {
    Debug.deprecated('pc.AppBase#loadScene is deprecated. Use pc.AppBase#scenes and pc.SceneRegistry#loadScene instead.');
    this.scenes.loadScene(url, callback);
};

AppBase.prototype.loadSceneHierarchy = function (url, callback) {
    Debug.deprecated('pc.AppBase#loadSceneHierarchy is deprecated. Use pc.AppBase#scenes and pc.SceneRegistry#loadSceneHierarchy instead.');
    this.scenes.loadSceneHierarchy(url, callback);
};

AppBase.prototype.loadSceneSettings = function (url, callback) {
    Debug.deprecated('pc.AppBase#loadSceneSettings is deprecated. Use pc.AppBase#scenes and pc.SceneRegistry#loadSceneSettings instead.');
    this.scenes.loadSceneSettings(url, callback);
};

ModelComponent.prototype.setVisible = function (visible) {
    Debug.deprecated('pc.ModelComponent#setVisible is deprecated. Use pc.ModelComponent#enabled instead.');
    this.enabled = visible;
};

Object.defineProperty(RigidBodyComponent.prototype, 'bodyType', {
    get: function () {
        Debug.deprecated('pc.RigidBodyComponent#bodyType is deprecated. Use pc.RigidBodyComponent#type instead.');
        return this.type;
    },
    set: function (type) {
        Debug.deprecated('pc.RigidBodyComponent#bodyType is deprecated. Use pc.RigidBodyComponent#type instead.');
        this.type = type;
    }
});

RigidBodyComponent.prototype.syncBodyToEntity = function () {
    Debug.deprecated('pc.RigidBodyComponent#syncBodyToEntity is not public API and should not be used.');
    this._updateDynamic();
};

RigidBodyComponentSystem.prototype.setGravity = function () {
    Debug.deprecated('pc.RigidBodyComponentSystem#setGravity is deprecated. Use pc.RigidBodyComponentSystem#gravity instead.');

    if (arguments.length === 1) {
        this.gravity.copy(arguments[0]);
    } else {
        this.gravity.set(arguments[0], arguments[1], arguments[2]);
    }
<<<<<<< HEAD
};

RigidBodyComponentSystem.prototype.raycastFirst = function (start, end, options) {
    Debug.deprecated('pc.RigidBodyComponentSystem#raycastFirst is deprecated. Use pc.RigidBodyComponentSystem#raycast instead.');
    return this.raycast(start, end, options)[0] ?? null;
};

RigidBodyComponentSystem.prototype.raycastAll = function (start, end, options = {}) {
    Debug.deprecated('pc.RigidBodyComponentSystem#raycastAll is deprecated. Use pc.RigidBodyComponentSystem#raycast with findAll option instead.');
    return this.raycast(start, end, Object.assign(options, { findAll: true }));
};

export function basisSetDownloadConfig(glueUrl, wasmUrl, fallbackUrl) {
    Debug.deprecated('pc.basisSetDownloadConfig is deprecated. Use pc.basisInitialize instead.');
    basisInitialize({
        glueUrl: glueUrl,
        wasmUrl: wasmUrl,
        fallbackUrl: fallbackUrl,
        lazyInit: true
    });
}

export function prefilterCubemap(options) {
    Debug.deprecated('pc.prefilterCubemap is deprecated. Use pc.envLighting instead.');
}
=======
};
>>>>>>> bb4f3f7c
<|MERGE_RESOLUTION|>--- conflicted
+++ resolved
@@ -58,12 +58,7 @@
     BODYTYPE_DYNAMIC, BODYTYPE_KINEMATIC, BODYTYPE_STATIC
 } from '../framework/components/rigid-body/constants.js';
 import { RigidBodyComponent } from '../framework/components/rigid-body/component.js';
-<<<<<<< HEAD
 import { RigidBodyComponentSystem, HitResult } from '../framework/components/rigid-body/system.js';
-import { basisInitialize } from '../framework/handlers/basis.js';
-=======
-import { RigidBodyComponentSystem } from '../framework/components/rigid-body/system.js';
->>>>>>> bb4f3f7c
 import { LitShader } from '../scene/shader-lib/programs/lit-shader.js';
 import { Geometry } from '../scene/geometry/geometry.js';
 
@@ -896,7 +891,6 @@
     } else {
         this.gravity.set(arguments[0], arguments[1], arguments[2]);
     }
-<<<<<<< HEAD
 };
 
 RigidBodyComponentSystem.prototype.raycastFirst = function (start, end, options) {
@@ -907,21 +901,4 @@
 RigidBodyComponentSystem.prototype.raycastAll = function (start, end, options = {}) {
     Debug.deprecated('pc.RigidBodyComponentSystem#raycastAll is deprecated. Use pc.RigidBodyComponentSystem#raycast with findAll option instead.');
     return this.raycast(start, end, Object.assign(options, { findAll: true }));
-};
-
-export function basisSetDownloadConfig(glueUrl, wasmUrl, fallbackUrl) {
-    Debug.deprecated('pc.basisSetDownloadConfig is deprecated. Use pc.basisInitialize instead.');
-    basisInitialize({
-        glueUrl: glueUrl,
-        wasmUrl: wasmUrl,
-        fallbackUrl: fallbackUrl,
-        lazyInit: true
-    });
-}
-
-export function prefilterCubemap(options) {
-    Debug.deprecated('pc.prefilterCubemap is deprecated. Use pc.envLighting instead.');
-}
-=======
-};
->>>>>>> bb4f3f7c
+};