Object.assign(pc, function () {
<<<<<<< HEAD
=======
    var components = ['x', 'y', 'z', 'w'];

    var rawToValue = function (app, args, value, old) {
        var i;

        switch (args.type) {
            case 'boolean':
                return !!value;
            case 'number':
                if (typeof value === 'number') {
                    return value;
                } else if (typeof value === 'string') {
                    var v = parseInt(value, 10);
                    if (isNaN(v)) return null;
                    return v;
                } else if (typeof value === 'boolean') {
                    return 0 + value;
                }
                return null;
            case 'json':
                if (typeof value === 'object') {
                    return value;
                }
                try {
                    return JSON.parse(value);
                } catch (ex) {
                    return null;
                }
            case 'asset':
                if (value instanceof pc.Asset) {
                    return value;
                } else if (typeof value === 'number') {
                    return app.assets.get(value) || null;
                } else if (typeof value === 'string') {
                    return app.assets.get(parseInt(value, 10)) || null;
                }
                return null;
            case 'entity':
                if (value instanceof pc.GraphNode) {
                    return value;
                } else if (typeof value === 'string') {
                    return app.getEntityFromIndex(value);
                }
                return null;
            case 'rgb':
            case 'rgba':
                if (value instanceof pc.Color) {
                    if (old instanceof pc.Color) {
                        old.copy(value);
                        return old;
                    }
                    return value.clone();
                } else if (value instanceof Array && value.length >= 3 && value.length <= 4) {
                    for (i = 0; i < value.length; i++) {
                        if (typeof value[i] !== 'number')
                            return null;
                    }
                    if (!old) old = new pc.Color();

                    old.r = value[0];
                    old.g = value[1];
                    old.b = value[2];
                    old.a = (value.length === 3) ? 1 : value[3];

                    return old;
                } else if (typeof value === 'string' && /#([0-9abcdef]{2}){3,4}/i.test(value)) {
                    if (!old)
                        old = new pc.Color();

                    old.fromString(value);
                    return old;
                }
                return null;
            case 'vec2':
            case 'vec3':
            case 'vec4':
                var len = parseInt(args.type.slice(3), 10);

                if (value instanceof pc['Vec' + len]) {
                    if (old instanceof pc['Vec' + len]) {
                        old.copy(value);
                        return old;
                    }
                    return value.clone();
                } else if (value instanceof Array && value.length === len) {
                    for (i = 0; i < value.length; i++) {
                        if (typeof value[i] !== 'number')
                            return null;
                    }
                    if (!old) old = new pc['Vec' + len]();

                    for (i = 0; i < len; i++)
                        old[components[i]] = value[i];

                    return old;
                }
                return null;
            case 'curve':
                if (value) {
                    var curve;
                    if (value instanceof pc.Curve || value instanceof pc.CurveSet) {
                        curve = value.clone();
                    } else {
                        var CurveType = value.keys[0] instanceof Array ? pc.CurveSet : pc.Curve;
                        curve = new CurveType(value.keys);
                        curve.type = value.type;
                    }
                    return curve;
                }
                break;
        }

        return value;
    };


    /**
     * @class
     * @name pc.ScriptAttributes
     * @classdesc Container of Script Attribute definitions. Implements an interface to add/remove attributes and store their definition for a {@link pc.ScriptType}.
     * Note: An instance of pc.ScriptAttributes is created automatically by each {@link pc.ScriptType}.
     * @param {pc.ScriptType} scriptType - Script Type that attributes relate to.
     */
    var ScriptAttributes = function (scriptType) {
        this.scriptType = scriptType;
        this.index = { };
    };

    /**
     * @function
     * @name pc.ScriptAttributes#add
     * @description Add Attribute.
     * @param {string} name - Name of an attribute.
     * @param {object} args - Object with Arguments for an attribute.
     * @param {("boolean"|"number"|"string"|"json"|"asset"|"entity"|"rgb"|"rgba"|"vec2"|"vec3"|"vec4"|"curve")} args.type - Type of an attribute value.
     * @param {*} [args.default] - Default attribute value.
     * @param {string} [args.title] - Title for Editor's for field UI.
     * @param {string} [args.description] - Description for Editor's for field UI.
     * @param {string|string[]} [args.placeholder] - Placeholder for Editor's for field UI.
     * For multi-field types, such as vec2, vec3, and others use array of strings.
     * @param {boolean} [args.array] - If attribute can hold single or multiple values.
     * @param {number} [args.size] - If attribute is array, maximum number of values can be set.
     * @param {number} [args.min] - Minimum value for type 'number', if max and min defined, slider will be rendered in Editor's UI.
     * @param {number} [args.max] - Maximum value for type 'number', if max and min defined, slider will be rendered in Editor's UI.
     * @param {number} [args.precision] - Level of precision for field type 'number' with floating values.
     * @param {number} [args.step] - Step value for type 'number'. The amount used to increment the value when using the arrow keys in the Editor's UI.
     * @param {string} [args.assetType] - Name of asset type to be used in 'asset' type attribute picker in Editor's UI, defaults to '*' (all).
     * @param {string[]} [args.curves] - List of names for Curves for field type 'curve'.
     * @param {string} [args.color] - String of color channels for Curves for field type 'curve', can be any combination of `rgba` characters.
     * Defining this property will render Gradient in Editor's field UI.
     * @param {object[]} [args.enum] - List of fixed choices for field, defined as array of objects, where key in object is a title of an option.
     * @example
     * PlayerController.attributes.add('fullName', {
     *     type: 'string'
     * });
     * @example
     * PlayerController.attributes.add('speed', {
     *     type: 'number',
     *     title: 'Speed',
     *     placeholder: 'km/h',
     *     default: 22.2
     * });
     * @example
     * PlayerController.attributes.add('resolution', {
     *     type: 'number',
     *     default: 32,
     *     enum: [
     *         { '32x32': 32 },
     *         { '64x64': 64 },
     *         { '128x128': 128 }
     *     ]
     * });
     */
    ScriptAttributes.prototype.add = function (name, args) {
        if (this.index[name]) {
            // #ifdef DEBUG
            console.warn('attribute \'' + name + '\' is already defined for script type \'' + this.scriptType.name + '\'');
            // #endif
            return;
        } else if (pc.createScript.reservedAttributes[name]) {
            // #ifdef DEBUG
            console.warn('attribute \'' + name + '\' is a reserved attribute name');
            // #endif
            return;
        }

        this.index[name] = args;

        Object.defineProperty(this.scriptType.prototype, name, {
            get: function () {
                return this.__attributes[name];
            },
            set: function (raw) {
                var old = this.__attributes[name];

                // convert to appropriate type
                if (args.array) {
                    this.__attributes[name] = [];
                    if (raw) {
                        var i;
                        var len;
                        for (i = 0, len = raw.length; i < len; i++) {
                            this.__attributes[name].push(rawToValue(this.app, args, raw[i], old ? old[i] : null));
                        }
                    }
                } else {
                    this.__attributes[name] = rawToValue(this.app, args, raw, old);
                }

                this.fire('attr', name, this.__attributes[name], old);
                this.fire('attr:' + name, this.__attributes[name], old);
            }
        });
    };

    /**
     * @function
     * @name pc.ScriptAttributes#remove
     * @description Remove Attribute.
     * @param {string} name - Name of an attribute.
     * @returns {boolean} True if removed or false if not defined.
     * @example
     * PlayerController.attributes.remove('fullName');
     */
    ScriptAttributes.prototype.remove = function (name) {
        if (!this.index[name])
            return false;

        delete this.index[name];
        delete this.scriptType.prototype[name];
        return true;
    };

    /**
     * @function
     * @name pc.ScriptAttributes#has
     * @description Detect if Attribute is added.
     * @param {string} name - Name of an attribute.
     * @returns {boolean} True if Attribute is defined.
     * @example
     * if (PlayerController.attributes.has('fullName')) {
     *     // attribute fullName is defined
     * }
     */
    ScriptAttributes.prototype.has = function (name) {
        return !!this.index[name];
    };

    /**
     * @function
     * @name pc.ScriptAttributes#get
     * @description Get object with attribute arguments.
     * Note: Changing argument properties will not affect existing Script Instances.
     * @param {string} name - Name of an attribute.
     * @returns {?object} Arguments with attribute properties.
     * @example
     * // changing default value for an attribute 'fullName'
     * var attr = PlayerController.attributes.get('fullName');
     * if (attr) attr.default = 'Unknown';
     */
    ScriptAttributes.prototype.get = function (name) {
        return this.index[name] || null;
    };


>>>>>>> fcd2185f
    /**
     * @static
     * @function
     * @name pc.createScript
     * @description Method to create named {@link pc.ScriptType}.
     * It returns new function (class) "Script Type", which is auto-registered to {@link pc.ScriptRegistry} using it's name.
     * This is the main interface to create Script Types, to define custom logic using JavaScript, that is used to create interaction for entities.
     * @param {string} name - Unique Name of a Script Type.
     * If a Script Type with the same name has already been registered and the new one has a `swap` method defined in its prototype,
     * then it will perform hot swapping of existing Script Instances on entities using this new Script Type.
     * Note: There is a reserved list of names that cannot be used, such as list below as well as some starting from `_` (underscore):
     * system, entity, create, destroy, swap, move, scripts, onEnable, onDisable, onPostStateChange, has, on, off, fire, once, hasEvent.
     * @param {pc.Application} [app] - Optional application handler, to choose which {@link pc.ScriptRegistry} to add a script to.
     * By default it will use `pc.Application.getApplication()` to get current {@link pc.Application}.
     * @returns {pc.ScriptType} The constructor of a {@link pc.ScriptType}, which the developer is meant to extend by adding attributes and prototype methods.
     * @example
     * var Turning = pc.createScript('turn');
     *
     * // define `speed` attribute that is available in Editor UI
     * Turning.attributes.add('speed', {
     *     type: 'number',
     *     default: 180,
     *     placeholder: 'deg/s'
     * });
     *
     * // runs every tick
     * Turning.prototype.update = function (dt) {
     *     this.entity.rotate(0, this.speed * dt, 0);
     * };
     */
    var createScript = function (name, app) {
        if (pc.script.legacy) {
            // #ifdef DEBUG
            console.error("This project is using the legacy script system. You cannot call pc.createScript(). See: http://developer.playcanvas.com/en/user-manual/scripting/legacy/");
            // #endif
            return null;
        }

        if (createScript.reservedScripts[name])
            throw new Error('script name: \'' + name + '\' is reserved, please change script name');

<<<<<<< HEAD
        var script = function (args) {
            pc.ScriptType.call(this, args);
        };

        script.prototype = Object.create(pc.ScriptType.prototype);

        script.__name = name;
=======
        /**
         * @class
         * @name pc.ScriptType
         * @augments pc.EventHandler
         * @classdesc Represents the type of a script. It is returned by {@link pc.createScript}.
         * Also referred to as Script Type.
         *
         * The type is to be extended using its JavaScript prototype. There is a **list of methods**
         * that will be executed by the engine on instances of this type, such as:
         *
         * * initialize
         * * postInitialize
         * * update
         * * postUpdate
         * * swap
         *
         * **initialize** and **postInitialize** - are called if defined when script is about to run
         * for the first time - postInitialize will run after all initialize methods are executed in
         * the same tick or enabling chain of actions.
         *
         * **update** and **postUpdate** - methods are called if defined for enabled (running state)
         * scripts on each tick.
         *
         * **swap** - This method will be called when a {@link pc.ScriptType} that already exists in
         * the registry gets redefined. If the new {@link pc.ScriptType} has a `swap` method in its
         * prototype, then it will be executed to perform hot-reload at runtime.
         * @property {pc.Application} app The {@link pc.Application} that the instance of this type
         * belongs to.
         * @property {pc.Entity} entity The {@link pc.Entity} that the instance of this type belongs to.
         * @property {boolean} enabled True if the instance of this type is in running state. False
         * when script is not running, because the Entity or any of its parents are disabled or the
         * Script Component is disabled or the Script Instance is disabled. When disabled no update
         * methods will be called on each tick. initialize and postInitialize methods will run once
         * when the script instance is in `enabled` state during app tick.
         * @param {object} args - The input arguments object
         * @param {pc.Application} args.app - The {@link pc.Application} that is running the script
         * @param {pc.Entity} args.entity - The {@link pc.Entity} that the script is attached to
         *
         */
        var script = function (args) {
            pc.EventHandler.call(this);

            // #ifdef DEBUG
            if (!args || !args.app || !args.entity) {
                console.warn('script \'' + name + '\' has missing arguments in constructor');
            }
            // #endif

            this.app = args.app;
            this.entity = args.entity;
            this._enabled = typeof args.enabled === 'boolean' ? args.enabled : true;
            this._enabledOld = this.enabled;
            this.__destroyed = false;
            this.__attributes = { };
            this.__attributesRaw = args.attributes || { }; // need at least an empty object to make sure default attributes are initialized
            this.__scriptType = script;

            // the order in the script component that the
            // methods of this script instance will run relative to
            // other script instances in the component
            this.__executionOrder = -1;
        };
        script.prototype = Object.create(pc.EventHandler.prototype);
        script.prototype.constructor = script;

        /**
         * @private
         * @readonly
         * @static
         * @name pc.ScriptType.__name
         * @type {string}
         * @description Name of a Script Type.
         */
        script.__name = name;

        /**
         * @field
         * @static
         * @readonly
         * @name pc.ScriptType#attributes
         * @type {pc.ScriptAttributes}
         * @description The interface to define attributes for Script Types. Refer to {@link pc.ScriptAttributes}.
         * @example
         * var PlayerController = pc.createScript('playerController');
         *
         * PlayerController.attributes.add('speed', {
         *     type: 'number',
         *     title: 'Speed',
         *     placeholder: 'km/h',
         *     default: 22.2
         * });
         */
        script.attributes = new ScriptAttributes(script);

        // initialize attributes
        script.prototype.__initializeAttributes = function (force) {
            if (!force && !this.__attributesRaw)
                return;

            // set attributes values
            for (var key in script.attributes.index) {
                if (this.__attributesRaw && this.__attributesRaw.hasOwnProperty(key)) {
                    this[key] = this.__attributesRaw[key];
                } else if (!this.__attributes.hasOwnProperty(key)) {
                    if (script.attributes.index[key].hasOwnProperty('default')) {
                        this[key] = script.attributes.index[key].default;
                    } else {
                        this[key] = null;
                    }
                }
            }

            this.__attributesRaw = null;
        };

        /**
         * @readonly
         * @static
         * @function
         * @name pc.ScriptType.extend
         * @param {object} methods - Object with methods, where key - is name of method, and value - is function.
         * @description Shorthand function to extend Script Type prototype with list of methods.
         * @example
         * var PlayerController = pc.createScript('playerController');
         *
         * PlayerController.extend({
         *     initialize: function () {
         *         // called once on initialize
         *     },
         *     update: function (dt) {
         *         // called each tick
         *     }
         * });
         */
        script.extend = function (methods) {
            for (var key in methods) {
                if (!methods.hasOwnProperty(key))
                    continue;

                script.prototype[key] = methods[key];
            }
        };

        /**
         * @function
         * @name pc.ScriptType#[initialize]
         * @description Called when script is about to run for the first time.
         */

        /**
         * @function
         * @name pc.ScriptType#[postInitialize]
         * @description Called after all initialize methods are executed in the same tick or enabling chain of actions.
         */

        /**
         * @function
         * @name pc.ScriptType#[update]
         * @description Called for enabled (running state) scripts on each tick.
         * @param {number} dt - The delta time in seconds since the last frame.
         */

        /**
         * @function
         * @name pc.ScriptType#[postUpdate]
         * @description Called for enabled (running state) scripts on each tick, after update.
         * @param {number} dt - The delta time in seconds since the last frame.
         */

        /**
         * @function
         * @name pc.ScriptType#[swap]
         * @description Called when a ScriptType that already exists in the registry
         * gets redefined. If the new ScriptType has a `swap` method in its prototype,
         * then it will be executed to perform hot-reload at runtime.
         */

        /**
         * @event
         * @name pc.ScriptType#enable
         * @description Fired when a script instance becomes enabled.
         * @example
         * PlayerController.prototype.initialize = function () {
         *     this.on('enable', function () {
         *         // Script Instance is now enabled
         *     });
         * };
         */

        /**
         * @event
         * @name pc.ScriptType#disable
         * @description Fired when a script instance becomes disabled.
         * @example
         * PlayerController.prototype.initialize = function () {
         *     this.on('disable', function () {
         *         // Script Instance is now disabled
         *     });
         * };
         */

        /**
         * @event
         * @name pc.ScriptType#state
         * @description Fired when a script instance changes state to enabled or disabled.
         * @param {boolean} enabled - True if now enabled, False if disabled.
         * @example
         * PlayerController.prototype.initialize = function () {
         *     this.on('state', function (enabled) {
         *         console.log('Script Instance is now ' + (enabled ? 'enabled' : 'disabled'));
         *     });
         * };
         */

        /**
         * @event
         * @name pc.ScriptType#destroy
         * @description Fired when a script instance is destroyed and removed from component.
         * @example
         * PlayerController.prototype.initialize = function () {
         *     this.on('destroy', function () {
         *         // no more part of an entity
         *         // good place to cleanup entity from destroyed script
         *     });
         * };
         */

        /**
         * @event
         * @name pc.ScriptType#attr
         * @description Fired when any script attribute has been changed.
         * @param {string} name - Name of attribute.
         * @param {object} value - New value.
         * @param {object} valueOld - Old value.
         * @example
         * PlayerController.prototype.initialize = function () {
         *     this.on('attr', function (name, value, valueOld) {
         *         console.log(name + ' been changed from ' + valueOld + ' to ' + value);
         *     });
         * };
         */

        /**
         * @event
         * @name pc.ScriptType#attr:[name]
         * @description Fired when a specific script attribute has been changed.
         * @param {object} value - New value.
         * @param {object} valueOld - Old value.
         * @example
         * PlayerController.prototype.initialize = function () {
         *     this.on('attr:speed', function (value, valueOld) {
         *         console.log('speed been changed from ' + valueOld + ' to ' + value);
         *     });
         * };
         */

        /**
         * @event
         * @name pc.ScriptType#error
         * @description Fired when a script instance had an exception. The script instance will be automatically disabled.
         * @param {Error} err - Native JavaScript Error object with details of error.
         * @param {string} method - The method of the script instance that the exception originated from.
         * @example
         * PlayerController.prototype.initialize = function () {
         *     this.on('error', function (err, method) {
         *         // caught an exception
         *         console.log(err.stack);
         *     });
         * };
         */

        Object.defineProperty(script.prototype, 'enabled', {
            get: function () {
                return this._enabled && !this._destroyed && this.entity.script.enabled && this.entity.enabled;
            },
            set: function (value) {
                this._enabled = !!value;

                if (this.enabled === this._enabledOld) return;

                this._enabledOld = this.enabled;
                this.fire(this.enabled ? 'enable' : 'disable');
                this.fire('state', this.enabled);

                // initialize script if not initialized yet and script is enabled
                if (!this._initialized && this.enabled) {
                    this._initialized = true;

                    this.__initializeAttributes(true);

                    if (this.initialize)
                        this.entity.script._scriptMethod(this, pc.ScriptComponent.scriptMethods.initialize);
                }

                // post initialize script if not post initialized yet and still enabled
                // (initilize might have disabled the script so check this.enabled again)
                // Warning: Do not do this if the script component is currently being enabled
                // because in this case post initialize must be called after all the scripts
                // in the script component have been initialized first
                if (this._initialized && !this._postInitialized && this.enabled && !this.entity.script._beingEnabled) {
                    this._postInitialized = true;
>>>>>>> fcd2185f

        script.attributes = new pc.ScriptAttributes(script);

        // add to scripts registry
        var registry = app ? app.scripts : pc.Application.getApplication().scripts;
        registry.add(script);

        pc.ScriptHandler._push(script);

        return script;
    };

    // reserved scripts
    createScript.reservedScripts = [
        'system', 'entity', 'create', 'destroy', 'swap', 'move',
        'scripts', '_scripts', '_scriptsIndex', '_scriptsData',
        'enabled', '_oldState', 'onEnable', 'onDisable', 'onPostStateChange',
        '_onSetEnabled', '_checkState', '_onBeforeRemove',
        '_onInitializeAttributes', '_onInitialize', '_onPostInitialize',
        '_onUpdate', '_onPostUpdate',
        '_callbacks', 'has', 'on', 'off', 'fire', 'once', 'hasEvent'
    ];
    var reservedScripts = { };
    var i;
    for (i = 0; i < createScript.reservedScripts.length; i++)
        reservedScripts[createScript.reservedScripts[i]] = 1;
    createScript.reservedScripts = reservedScripts;


    // reserved script attribute names
    createScript.reservedAttributes = [
        'app', 'entity', 'enabled', '_enabled', '_enabledOld', '_destroyed',
        '__attributes', '__attributesRaw', '__scriptType', '__executionOrder',
        '_callbacks', 'has', 'on', 'off', 'fire', 'once', 'hasEvent'
    ];
    var reservedAttributes = { };
    for (i = 0; i < createScript.reservedAttributes.length; i++)
        reservedAttributes[createScript.reservedAttributes[i]] = 1;
    createScript.reservedAttributes = reservedAttributes;


    return {
        createScript: createScript
    };
}());<|MERGE_RESOLUTION|>--- conflicted
+++ resolved
@@ -1,272 +1,4 @@
 Object.assign(pc, function () {
-<<<<<<< HEAD
-=======
-    var components = ['x', 'y', 'z', 'w'];
-
-    var rawToValue = function (app, args, value, old) {
-        var i;
-
-        switch (args.type) {
-            case 'boolean':
-                return !!value;
-            case 'number':
-                if (typeof value === 'number') {
-                    return value;
-                } else if (typeof value === 'string') {
-                    var v = parseInt(value, 10);
-                    if (isNaN(v)) return null;
-                    return v;
-                } else if (typeof value === 'boolean') {
-                    return 0 + value;
-                }
-                return null;
-            case 'json':
-                if (typeof value === 'object') {
-                    return value;
-                }
-                try {
-                    return JSON.parse(value);
-                } catch (ex) {
-                    return null;
-                }
-            case 'asset':
-                if (value instanceof pc.Asset) {
-                    return value;
-                } else if (typeof value === 'number') {
-                    return app.assets.get(value) || null;
-                } else if (typeof value === 'string') {
-                    return app.assets.get(parseInt(value, 10)) || null;
-                }
-                return null;
-            case 'entity':
-                if (value instanceof pc.GraphNode) {
-                    return value;
-                } else if (typeof value === 'string') {
-                    return app.getEntityFromIndex(value);
-                }
-                return null;
-            case 'rgb':
-            case 'rgba':
-                if (value instanceof pc.Color) {
-                    if (old instanceof pc.Color) {
-                        old.copy(value);
-                        return old;
-                    }
-                    return value.clone();
-                } else if (value instanceof Array && value.length >= 3 && value.length <= 4) {
-                    for (i = 0; i < value.length; i++) {
-                        if (typeof value[i] !== 'number')
-                            return null;
-                    }
-                    if (!old) old = new pc.Color();
-
-                    old.r = value[0];
-                    old.g = value[1];
-                    old.b = value[2];
-                    old.a = (value.length === 3) ? 1 : value[3];
-
-                    return old;
-                } else if (typeof value === 'string' && /#([0-9abcdef]{2}){3,4}/i.test(value)) {
-                    if (!old)
-                        old = new pc.Color();
-
-                    old.fromString(value);
-                    return old;
-                }
-                return null;
-            case 'vec2':
-            case 'vec3':
-            case 'vec4':
-                var len = parseInt(args.type.slice(3), 10);
-
-                if (value instanceof pc['Vec' + len]) {
-                    if (old instanceof pc['Vec' + len]) {
-                        old.copy(value);
-                        return old;
-                    }
-                    return value.clone();
-                } else if (value instanceof Array && value.length === len) {
-                    for (i = 0; i < value.length; i++) {
-                        if (typeof value[i] !== 'number')
-                            return null;
-                    }
-                    if (!old) old = new pc['Vec' + len]();
-
-                    for (i = 0; i < len; i++)
-                        old[components[i]] = value[i];
-
-                    return old;
-                }
-                return null;
-            case 'curve':
-                if (value) {
-                    var curve;
-                    if (value instanceof pc.Curve || value instanceof pc.CurveSet) {
-                        curve = value.clone();
-                    } else {
-                        var CurveType = value.keys[0] instanceof Array ? pc.CurveSet : pc.Curve;
-                        curve = new CurveType(value.keys);
-                        curve.type = value.type;
-                    }
-                    return curve;
-                }
-                break;
-        }
-
-        return value;
-    };
-
-
-    /**
-     * @class
-     * @name pc.ScriptAttributes
-     * @classdesc Container of Script Attribute definitions. Implements an interface to add/remove attributes and store their definition for a {@link pc.ScriptType}.
-     * Note: An instance of pc.ScriptAttributes is created automatically by each {@link pc.ScriptType}.
-     * @param {pc.ScriptType} scriptType - Script Type that attributes relate to.
-     */
-    var ScriptAttributes = function (scriptType) {
-        this.scriptType = scriptType;
-        this.index = { };
-    };
-
-    /**
-     * @function
-     * @name pc.ScriptAttributes#add
-     * @description Add Attribute.
-     * @param {string} name - Name of an attribute.
-     * @param {object} args - Object with Arguments for an attribute.
-     * @param {("boolean"|"number"|"string"|"json"|"asset"|"entity"|"rgb"|"rgba"|"vec2"|"vec3"|"vec4"|"curve")} args.type - Type of an attribute value.
-     * @param {*} [args.default] - Default attribute value.
-     * @param {string} [args.title] - Title for Editor's for field UI.
-     * @param {string} [args.description] - Description for Editor's for field UI.
-     * @param {string|string[]} [args.placeholder] - Placeholder for Editor's for field UI.
-     * For multi-field types, such as vec2, vec3, and others use array of strings.
-     * @param {boolean} [args.array] - If attribute can hold single or multiple values.
-     * @param {number} [args.size] - If attribute is array, maximum number of values can be set.
-     * @param {number} [args.min] - Minimum value for type 'number', if max and min defined, slider will be rendered in Editor's UI.
-     * @param {number} [args.max] - Maximum value for type 'number', if max and min defined, slider will be rendered in Editor's UI.
-     * @param {number} [args.precision] - Level of precision for field type 'number' with floating values.
-     * @param {number} [args.step] - Step value for type 'number'. The amount used to increment the value when using the arrow keys in the Editor's UI.
-     * @param {string} [args.assetType] - Name of asset type to be used in 'asset' type attribute picker in Editor's UI, defaults to '*' (all).
-     * @param {string[]} [args.curves] - List of names for Curves for field type 'curve'.
-     * @param {string} [args.color] - String of color channels for Curves for field type 'curve', can be any combination of `rgba` characters.
-     * Defining this property will render Gradient in Editor's field UI.
-     * @param {object[]} [args.enum] - List of fixed choices for field, defined as array of objects, where key in object is a title of an option.
-     * @example
-     * PlayerController.attributes.add('fullName', {
-     *     type: 'string'
-     * });
-     * @example
-     * PlayerController.attributes.add('speed', {
-     *     type: 'number',
-     *     title: 'Speed',
-     *     placeholder: 'km/h',
-     *     default: 22.2
-     * });
-     * @example
-     * PlayerController.attributes.add('resolution', {
-     *     type: 'number',
-     *     default: 32,
-     *     enum: [
-     *         { '32x32': 32 },
-     *         { '64x64': 64 },
-     *         { '128x128': 128 }
-     *     ]
-     * });
-     */
-    ScriptAttributes.prototype.add = function (name, args) {
-        if (this.index[name]) {
-            // #ifdef DEBUG
-            console.warn('attribute \'' + name + '\' is already defined for script type \'' + this.scriptType.name + '\'');
-            // #endif
-            return;
-        } else if (pc.createScript.reservedAttributes[name]) {
-            // #ifdef DEBUG
-            console.warn('attribute \'' + name + '\' is a reserved attribute name');
-            // #endif
-            return;
-        }
-
-        this.index[name] = args;
-
-        Object.defineProperty(this.scriptType.prototype, name, {
-            get: function () {
-                return this.__attributes[name];
-            },
-            set: function (raw) {
-                var old = this.__attributes[name];
-
-                // convert to appropriate type
-                if (args.array) {
-                    this.__attributes[name] = [];
-                    if (raw) {
-                        var i;
-                        var len;
-                        for (i = 0, len = raw.length; i < len; i++) {
-                            this.__attributes[name].push(rawToValue(this.app, args, raw[i], old ? old[i] : null));
-                        }
-                    }
-                } else {
-                    this.__attributes[name] = rawToValue(this.app, args, raw, old);
-                }
-
-                this.fire('attr', name, this.__attributes[name], old);
-                this.fire('attr:' + name, this.__attributes[name], old);
-            }
-        });
-    };
-
-    /**
-     * @function
-     * @name pc.ScriptAttributes#remove
-     * @description Remove Attribute.
-     * @param {string} name - Name of an attribute.
-     * @returns {boolean} True if removed or false if not defined.
-     * @example
-     * PlayerController.attributes.remove('fullName');
-     */
-    ScriptAttributes.prototype.remove = function (name) {
-        if (!this.index[name])
-            return false;
-
-        delete this.index[name];
-        delete this.scriptType.prototype[name];
-        return true;
-    };
-
-    /**
-     * @function
-     * @name pc.ScriptAttributes#has
-     * @description Detect if Attribute is added.
-     * @param {string} name - Name of an attribute.
-     * @returns {boolean} True if Attribute is defined.
-     * @example
-     * if (PlayerController.attributes.has('fullName')) {
-     *     // attribute fullName is defined
-     * }
-     */
-    ScriptAttributes.prototype.has = function (name) {
-        return !!this.index[name];
-    };
-
-    /**
-     * @function
-     * @name pc.ScriptAttributes#get
-     * @description Get object with attribute arguments.
-     * Note: Changing argument properties will not affect existing Script Instances.
-     * @param {string} name - Name of an attribute.
-     * @returns {?object} Arguments with attribute properties.
-     * @example
-     * // changing default value for an attribute 'fullName'
-     * var attr = PlayerController.attributes.get('fullName');
-     * if (attr) attr.default = 'Unknown';
-     */
-    ScriptAttributes.prototype.get = function (name) {
-        return this.index[name] || null;
-    };
-
-
->>>>>>> fcd2185f
     /**
      * @static
      * @function
@@ -308,7 +40,6 @@
         if (createScript.reservedScripts[name])
             throw new Error('script name: \'' + name + '\' is reserved, please change script name');
 
-<<<<<<< HEAD
         var script = function (args) {
             pc.ScriptType.call(this, args);
         };
@@ -316,309 +47,6 @@
         script.prototype = Object.create(pc.ScriptType.prototype);
 
         script.__name = name;
-=======
-        /**
-         * @class
-         * @name pc.ScriptType
-         * @augments pc.EventHandler
-         * @classdesc Represents the type of a script. It is returned by {@link pc.createScript}.
-         * Also referred to as Script Type.
-         *
-         * The type is to be extended using its JavaScript prototype. There is a **list of methods**
-         * that will be executed by the engine on instances of this type, such as:
-         *
-         * * initialize
-         * * postInitialize
-         * * update
-         * * postUpdate
-         * * swap
-         *
-         * **initialize** and **postInitialize** - are called if defined when script is about to run
-         * for the first time - postInitialize will run after all initialize methods are executed in
-         * the same tick or enabling chain of actions.
-         *
-         * **update** and **postUpdate** - methods are called if defined for enabled (running state)
-         * scripts on each tick.
-         *
-         * **swap** - This method will be called when a {@link pc.ScriptType} that already exists in
-         * the registry gets redefined. If the new {@link pc.ScriptType} has a `swap` method in its
-         * prototype, then it will be executed to perform hot-reload at runtime.
-         * @property {pc.Application} app The {@link pc.Application} that the instance of this type
-         * belongs to.
-         * @property {pc.Entity} entity The {@link pc.Entity} that the instance of this type belongs to.
-         * @property {boolean} enabled True if the instance of this type is in running state. False
-         * when script is not running, because the Entity or any of its parents are disabled or the
-         * Script Component is disabled or the Script Instance is disabled. When disabled no update
-         * methods will be called on each tick. initialize and postInitialize methods will run once
-         * when the script instance is in `enabled` state during app tick.
-         * @param {object} args - The input arguments object
-         * @param {pc.Application} args.app - The {@link pc.Application} that is running the script
-         * @param {pc.Entity} args.entity - The {@link pc.Entity} that the script is attached to
-         *
-         */
-        var script = function (args) {
-            pc.EventHandler.call(this);
-
-            // #ifdef DEBUG
-            if (!args || !args.app || !args.entity) {
-                console.warn('script \'' + name + '\' has missing arguments in constructor');
-            }
-            // #endif
-
-            this.app = args.app;
-            this.entity = args.entity;
-            this._enabled = typeof args.enabled === 'boolean' ? args.enabled : true;
-            this._enabledOld = this.enabled;
-            this.__destroyed = false;
-            this.__attributes = { };
-            this.__attributesRaw = args.attributes || { }; // need at least an empty object to make sure default attributes are initialized
-            this.__scriptType = script;
-
-            // the order in the script component that the
-            // methods of this script instance will run relative to
-            // other script instances in the component
-            this.__executionOrder = -1;
-        };
-        script.prototype = Object.create(pc.EventHandler.prototype);
-        script.prototype.constructor = script;
-
-        /**
-         * @private
-         * @readonly
-         * @static
-         * @name pc.ScriptType.__name
-         * @type {string}
-         * @description Name of a Script Type.
-         */
-        script.__name = name;
-
-        /**
-         * @field
-         * @static
-         * @readonly
-         * @name pc.ScriptType#attributes
-         * @type {pc.ScriptAttributes}
-         * @description The interface to define attributes for Script Types. Refer to {@link pc.ScriptAttributes}.
-         * @example
-         * var PlayerController = pc.createScript('playerController');
-         *
-         * PlayerController.attributes.add('speed', {
-         *     type: 'number',
-         *     title: 'Speed',
-         *     placeholder: 'km/h',
-         *     default: 22.2
-         * });
-         */
-        script.attributes = new ScriptAttributes(script);
-
-        // initialize attributes
-        script.prototype.__initializeAttributes = function (force) {
-            if (!force && !this.__attributesRaw)
-                return;
-
-            // set attributes values
-            for (var key in script.attributes.index) {
-                if (this.__attributesRaw && this.__attributesRaw.hasOwnProperty(key)) {
-                    this[key] = this.__attributesRaw[key];
-                } else if (!this.__attributes.hasOwnProperty(key)) {
-                    if (script.attributes.index[key].hasOwnProperty('default')) {
-                        this[key] = script.attributes.index[key].default;
-                    } else {
-                        this[key] = null;
-                    }
-                }
-            }
-
-            this.__attributesRaw = null;
-        };
-
-        /**
-         * @readonly
-         * @static
-         * @function
-         * @name pc.ScriptType.extend
-         * @param {object} methods - Object with methods, where key - is name of method, and value - is function.
-         * @description Shorthand function to extend Script Type prototype with list of methods.
-         * @example
-         * var PlayerController = pc.createScript('playerController');
-         *
-         * PlayerController.extend({
-         *     initialize: function () {
-         *         // called once on initialize
-         *     },
-         *     update: function (dt) {
-         *         // called each tick
-         *     }
-         * });
-         */
-        script.extend = function (methods) {
-            for (var key in methods) {
-                if (!methods.hasOwnProperty(key))
-                    continue;
-
-                script.prototype[key] = methods[key];
-            }
-        };
-
-        /**
-         * @function
-         * @name pc.ScriptType#[initialize]
-         * @description Called when script is about to run for the first time.
-         */
-
-        /**
-         * @function
-         * @name pc.ScriptType#[postInitialize]
-         * @description Called after all initialize methods are executed in the same tick or enabling chain of actions.
-         */
-
-        /**
-         * @function
-         * @name pc.ScriptType#[update]
-         * @description Called for enabled (running state) scripts on each tick.
-         * @param {number} dt - The delta time in seconds since the last frame.
-         */
-
-        /**
-         * @function
-         * @name pc.ScriptType#[postUpdate]
-         * @description Called for enabled (running state) scripts on each tick, after update.
-         * @param {number} dt - The delta time in seconds since the last frame.
-         */
-
-        /**
-         * @function
-         * @name pc.ScriptType#[swap]
-         * @description Called when a ScriptType that already exists in the registry
-         * gets redefined. If the new ScriptType has a `swap` method in its prototype,
-         * then it will be executed to perform hot-reload at runtime.
-         */
-
-        /**
-         * @event
-         * @name pc.ScriptType#enable
-         * @description Fired when a script instance becomes enabled.
-         * @example
-         * PlayerController.prototype.initialize = function () {
-         *     this.on('enable', function () {
-         *         // Script Instance is now enabled
-         *     });
-         * };
-         */
-
-        /**
-         * @event
-         * @name pc.ScriptType#disable
-         * @description Fired when a script instance becomes disabled.
-         * @example
-         * PlayerController.prototype.initialize = function () {
-         *     this.on('disable', function () {
-         *         // Script Instance is now disabled
-         *     });
-         * };
-         */
-
-        /**
-         * @event
-         * @name pc.ScriptType#state
-         * @description Fired when a script instance changes state to enabled or disabled.
-         * @param {boolean} enabled - True if now enabled, False if disabled.
-         * @example
-         * PlayerController.prototype.initialize = function () {
-         *     this.on('state', function (enabled) {
-         *         console.log('Script Instance is now ' + (enabled ? 'enabled' : 'disabled'));
-         *     });
-         * };
-         */
-
-        /**
-         * @event
-         * @name pc.ScriptType#destroy
-         * @description Fired when a script instance is destroyed and removed from component.
-         * @example
-         * PlayerController.prototype.initialize = function () {
-         *     this.on('destroy', function () {
-         *         // no more part of an entity
-         *         // good place to cleanup entity from destroyed script
-         *     });
-         * };
-         */
-
-        /**
-         * @event
-         * @name pc.ScriptType#attr
-         * @description Fired when any script attribute has been changed.
-         * @param {string} name - Name of attribute.
-         * @param {object} value - New value.
-         * @param {object} valueOld - Old value.
-         * @example
-         * PlayerController.prototype.initialize = function () {
-         *     this.on('attr', function (name, value, valueOld) {
-         *         console.log(name + ' been changed from ' + valueOld + ' to ' + value);
-         *     });
-         * };
-         */
-
-        /**
-         * @event
-         * @name pc.ScriptType#attr:[name]
-         * @description Fired when a specific script attribute has been changed.
-         * @param {object} value - New value.
-         * @param {object} valueOld - Old value.
-         * @example
-         * PlayerController.prototype.initialize = function () {
-         *     this.on('attr:speed', function (value, valueOld) {
-         *         console.log('speed been changed from ' + valueOld + ' to ' + value);
-         *     });
-         * };
-         */
-
-        /**
-         * @event
-         * @name pc.ScriptType#error
-         * @description Fired when a script instance had an exception. The script instance will be automatically disabled.
-         * @param {Error} err - Native JavaScript Error object with details of error.
-         * @param {string} method - The method of the script instance that the exception originated from.
-         * @example
-         * PlayerController.prototype.initialize = function () {
-         *     this.on('error', function (err, method) {
-         *         // caught an exception
-         *         console.log(err.stack);
-         *     });
-         * };
-         */
-
-        Object.defineProperty(script.prototype, 'enabled', {
-            get: function () {
-                return this._enabled && !this._destroyed && this.entity.script.enabled && this.entity.enabled;
-            },
-            set: function (value) {
-                this._enabled = !!value;
-
-                if (this.enabled === this._enabledOld) return;
-
-                this._enabledOld = this.enabled;
-                this.fire(this.enabled ? 'enable' : 'disable');
-                this.fire('state', this.enabled);
-
-                // initialize script if not initialized yet and script is enabled
-                if (!this._initialized && this.enabled) {
-                    this._initialized = true;
-
-                    this.__initializeAttributes(true);
-
-                    if (this.initialize)
-                        this.entity.script._scriptMethod(this, pc.ScriptComponent.scriptMethods.initialize);
-                }
-
-                // post initialize script if not post initialized yet and still enabled
-                // (initilize might have disabled the script so check this.enabled again)
-                // Warning: Do not do this if the script component is currently being enabled
-                // because in this case post initialize must be called after all the scripts
-                // in the script component have been initialized first
-                if (this._initialized && !this._postInitialized && this.enabled && !this.entity.script._beingEnabled) {
-                    this._postInitialized = true;
->>>>>>> fcd2185f
 
         script.attributes = new pc.ScriptAttributes(script);
 
