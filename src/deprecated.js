import { revision, version } from './core/core.js';
import { string } from './core/string.js';
import { Color } from './core/color.js';
import { Timer, now } from "../src/core/time";

import { math } from './math/math.js';
import { Mat4 } from './math/mat4.js';
import { Vec2 } from './math/vec2.js';
import { Vec3 } from './math/vec3.js';
import { Vec4 } from './math/vec4.js';

import { BoundingBox } from './shape/bounding-box.js';
import { BoundingSphere } from './shape/bounding-sphere.js';
import { Frustum } from './shape/frustum.js';
import { Plane } from './shape/plane.js';

import {
    ADDRESS_CLAMP_TO_EDGE, ADDRESS_MIRRORED_REPEAT, ADDRESS_REPEAT,
    BLENDMODE_ZERO, BLENDMODE_ONE, BLENDMODE_SRC_COLOR, BLENDMODE_ONE_MINUS_SRC_COLOR,
    BLENDMODE_DST_COLOR, BLENDMODE_ONE_MINUS_DST_COLOR, BLENDMODE_SRC_ALPHA, BLENDMODE_SRC_ALPHA_SATURATE,
    BLENDMODE_ONE_MINUS_SRC_ALPHA, BLENDMODE_DST_ALPHA, BLENDMODE_ONE_MINUS_DST_ALPHA,
    BUFFER_STATIC, BUFFER_DYNAMIC, BUFFER_STREAM,
    CULLFACE_NONE, CULLFACE_BACK, CULLFACE_FRONT, CULLFACE_FRONTANDBACK,
    FILTER_NEAREST, FILTER_LINEAR, FILTER_NEAREST_MIPMAP_NEAREST, FILTER_NEAREST_MIPMAP_LINEAR,
    FILTER_LINEAR_MIPMAP_NEAREST, FILTER_LINEAR_MIPMAP_LINEAR,
    INDEXFORMAT_UINT8, INDEXFORMAT_UINT16, INDEXFORMAT_UINT32,
    PIXELFORMAT_R5_G6_B5, PIXELFORMAT_R8_G8_B8, PIXELFORMAT_R8_G8_B8_A8,
    PRIMITIVE_POINTS, PRIMITIVE_LINES, PRIMITIVE_LINELOOP, PRIMITIVE_LINESTRIP,
    PRIMITIVE_TRIANGLES, PRIMITIVE_TRISTRIP, PRIMITIVE_TRIFAN,
    SEMANTIC_POSITION, SEMANTIC_NORMAL, SEMANTIC_COLOR, SEMANTIC_TEXCOORD, SEMANTIC_TEXCOORD0,
    SEMANTIC_TEXCOORD1, SEMANTIC_ATTR0, SEMANTIC_ATTR1, SEMANTIC_ATTR2, SEMANTIC_ATTR3,
    TEXTURELOCK_READ, TEXTURELOCK_WRITE,
    TEXTURETYPE_DEFAULT, TEXTURETYPE_RGBM, TEXTURETYPE_SWIZZLEGGGR,
    TYPE_INT8, TYPE_UINT8, TYPE_INT16, TYPE_UINT16, TYPE_INT32, TYPE_UINT32, TYPE_FLOAT32
} from './graphics/graphics.js';
import { drawQuadWithShader } from './graphics/simple-post-effect.js';
import { programlib } from './graphics/program-lib/program-lib.js';
import { shaderChunks } from './graphics/program-lib/chunks/chunks.js';
import { GraphicsDevice } from './graphics/device.js';
import { IndexBuffer } from './graphics/index-buffer.js';
import { createFullscreenQuad, drawFullscreenQuad, PostEffect } from './graphics/post-effect.js';
import { PostEffectQueue } from './framework/components/camera/post-effect-queue.js';
import { ProgramLibrary } from './graphics/program-library.js';
import { RenderTarget } from './graphics/render-target.js';
import { ScopeId } from './graphics/scope-id.js';
import { Shader } from './graphics/shader.js';
import { ShaderInput } from './graphics/shader-input.js';
import { Texture } from './graphics/texture.js';
import { VertexBuffer } from './graphics/vertex-buffer.js';
import { VertexFormat } from './graphics/vertex-format.js';
import { VertexIterator } from './graphics/vertex-iterator.js';

import { PROJECTION_ORTHOGRAPHIC, PROJECTION_PERSPECTIVE } from './scene/constants.js';
import { calculateTangents, createBox, createCapsule, createCone, createCylinder, createMesh, createPlane, createSphere, createTorus } from './scene/procedural.js';
import { partitionSkin } from './scene/skin-partition.js';
import { BasicMaterial } from './scene/materials/basic-material.js';
import { DepthMaterial } from './scene/materials/depth-material.js';
import { ForwardRenderer } from './scene/forward-renderer.js';
import { GraphNode } from './scene/graph-node.js';
import { Material } from './scene/materials/material.js';
import { Mesh } from './scene/mesh.js';
import { MeshInstance, Command } from './scene/mesh-instance.js';
import { Model } from './scene/model.js';
import { ParticleEmitter } from './scene/particle-system/particle-emitter.js';
import { Picker } from './scene/pick.js';
import { Scene } from './scene/scene.js';
import { Skin, SkinInstance } from './scene/skin.js';
import { StandardMaterial } from './scene/materials/standard-material.js';

import { Animation, Key, Node } from './anim/animation.js';
import { Skeleton } from './anim/skeleton.js';

import { Channel } from './audio/channel.js';
import { Channel3d } from './audio/channel3d.js';
import { Listener } from './sound/listener.js';
import { Sound } from './sound/sound.js';
import { SoundManager } from './sound/manager.js';

import { AssetRegistry } from './asset/asset-registry.js';

import { XrInputSource } from './xr/xr-input-source.js';

import { Controller } from './input/controller.js';
import { ElementInput } from './input/element-input.js';
import { GamePads } from './input/game-pads.js';
import { Keyboard, KeyboardEvent } from './input/keyboard.js';
import { Mouse, MouseEvent } from './input/mouse.js';
import { getTouchTargetCoords, Touch, TouchDevice, TouchEvent } from './input/touch.js';

import { FILLMODE_FILL_WINDOW, FILLMODE_KEEP_ASPECT, FILLMODE_NONE, RESOLUTION_AUTO, RESOLUTION_FIXED } from './framework/constants.js';
import { Application } from './framework/application.js';
import { CameraComponent } from './framework/components/camera/component.js';
import { Component } from './framework/components/component.js';
import { ComponentData } from './framework/components/data.js';
import { ComponentSystem } from './framework/components/system.js';
import { Entity } from './framework/entity.js';
import { LightComponent } from './framework/components/light/component.js';
import { ModelComponent } from './framework/components/model/component.js';
import {
    BODYFLAG_KINEMATIC_OBJECT, BODYFLAG_NORESPONSE_OBJECT, BODYFLAG_STATIC_OBJECT,
    BODYSTATE_ACTIVE_TAG, BODYSTATE_DISABLE_DEACTIVATION, BODYSTATE_DISABLE_SIMULATION, BODYSTATE_ISLAND_SLEEPING, BODYSTATE_WANTS_DEACTIVATION,
    BODYTYPE_DYNAMIC, BODYTYPE_KINEMATIC, BODYTYPE_STATIC
} from './framework/components/rigid-body/constants.js';
import { RigidBodyComponent } from './framework/components/rigid-body/component.js';
import { RigidBodyComponentSystem } from './framework/components/rigid-body/system.js';

// CORE

export var log = {
    write: function (text) {
        // #ifdef DEBUG
        console.warn("DEPRECATED: pc.log.write is deprecated. Use console.log instead.");
        // #endif
        console.log(text);
    },

    open: function () {
        // #ifdef DEBUG
        console.warn("DEPRECATED: pc.log.open is deprecated. Use console.log instead.");
        // #endif
        log.write("Powered by PlayCanvas " + version + " " + revision);
    },

    info: function (text) {
        // #ifdef DEBUG
        console.warn("DEPRECATED: pc.log.info is deprecated. Use console.info instead.");
        // #endif
        console.info("INFO:    " + text);
    },

    debug: function (text) {
        // #ifdef DEBUG
        console.warn("DEPRECATED: pc.log.debug is deprecated. Use console.debug instead.");
        // #endif
        console.debug("DEBUG:   " + text);
    },

    error: function (text) {
        // #ifdef DEBUG
        console.warn("DEPRECATED: pc.log.error is deprecated. Use console.error instead.");
        // #endif
        console.error("ERROR:   " + text);
    },

    warning: function (text) {
        // #ifdef DEBUG
        console.warn("DEPRECATED: pc.log.warning is deprecated. Use console.warn instead.");
        // #endif
        console.warn("WARNING: " + text);
    },

    alert: function (text) {
        // #ifdef DEBUG
        console.warn("DEPRECATED: pc.log.alert is deprecated. Use alert instead.");
        // #endif
        log.write("ALERT:   " + text);
        alert(text); // eslint-disable-line no-alert
    },

    assert: function (condition, text) {
        // #ifdef DEBUG
        console.warn("DEPRECATED: pc.log.assert is deprecated. Use a conditional plus console.log instead.");
        // #endif
        if (condition === false) {
            log.write("ASSERT:  " + text);
        }
    }
};

string.endsWith = function (s, subs) {
    // #ifdef DEBUG
    console.warn("DEPRECATED: pc.string.endsWith is deprecated. Use String#endsWith instead.");
    // #endif
    return s.endsWith(subs);
};

string.startsWith = function (s, subs) {
    // #ifdef DEBUG
    console.warn("DEPRECATED: pc.string.startsWith is deprecated. Use String#startsWith instead.");
    // #endif
    return s.startsWith(subs);
};

export var time = {
    now: now,
    Timer: Timer
};

Object.defineProperty(Color.prototype, "data", {
    get: function () {
        // #ifdef DEBUG
        console.warn('pc.Color#data is not public API and should not be used. Access color components via their individual properties.');
        // #endif
        if (!this._data) {
            this._data = new Float32Array(4);
        }
        this._data[0] = this.r;
        this._data[1] = this.g;
        this._data[2] = this.b;
        this._data[3] = this.a;
        return this._data;
    }
});

Object.defineProperty(Color.prototype, "data3", {
    get: function () {
        // #ifdef DEBUG
        console.warn('pc.Color#data3 is not public API and should not be used. Access color components via their individual properties.');
        // #endif
        if (!this._data3) {
            this._data3 = new Float32Array(3);
        }
        this._data3[0] = this.r;
        this._data3[1] = this.g;
        this._data3[2] = this.b;
        return this._data3;
    }
});

export function inherits(Self, Super) {
    var Temp = function () {};
    var Func = function (arg1, arg2, arg3, arg4, arg5, arg6, arg7, arg8) {
        Super.call(this, arg1, arg2, arg3, arg4, arg5, arg6, arg7, arg8);
        Self.call(this, arg1, arg2, arg3, arg4, arg5, arg6, arg7, arg8);
        // this.constructor = Self;
    };
    Func._super = Super.prototype;
    Temp.prototype = Super.prototype;
    Func.prototype = new Temp();

    return Func;
}

export function makeArray(arr) {
    // #ifdef DEBUG
    console.warn('pc.makeArray is not public API and should not be used. Use Array.prototype.slice.call instead.');
    // #endif
    return Array.prototype.slice.call(arr);
}

// MATH
<<<<<<< HEAD
=======
import { Mat4 } from './math/mat4.js';
import { math } from './math/math.js';
import { Vec2 } from './math/vec2.js';
import { Vec3 } from './math/vec3.js';
import { Vec4 } from './math/vec4.js';

>>>>>>> 36643c1d
math.INV_LOG2 = Math.LOG2E;

math.intToBytes = math.intToBytes32;
math.bytesToInt = math.bytesToInt32;

Object.defineProperty(Vec2.prototype, "data", {
    get: function () {
        // #ifdef DEBUG
        console.warn('pc.Vec2#data is not public API and should not be used. Access vector components via their individual properties.');
        // #endif
        if (!this._data) {
            this._data = new Float32Array(2);
        }
        this._data[0] = this.x;
        this._data[1] = this.y;
        return this._data;
    }
});

Object.defineProperty(Vec3.prototype, "data", {
    get: function () {
        // #ifdef DEBUG
        console.warn('pc.Vec3#data is not public API and should not be used. Access vector components via their individual properties.');
        // #endif
        if (!this._data) {
            this._data = new Float32Array(3);
        }
        this._data[0] = this.x;
        this._data[1] = this.y;
        this._data[2] = this.z;
        return this._data;
    }
});

Object.defineProperty(Vec4.prototype, "data", {
    get: function () {
        // #ifdef DEBUG
        console.warn('pc.Vec4#data is not public API and should not be used. Access vector components via their individual properties.');
        // #endif
        if (!this._data) {
            this._data = new Float32Array(4);
        }
        this._data[0] = this.x;
        this._data[1] = this.y;
        this._data[2] = this.z;
        this._data[3] = this.w;
        return this._data;
    }
});

// SHAPE

export var shape = {
    Aabb: BoundingBox,
    Sphere: BoundingSphere,
    Plane: Plane
};

BoundingSphere.prototype.intersectRay = BoundingSphere.prototype.intersectsRay;

Frustum.prototype.update = function (projectionMatrix, viewMatrix) {
    // #ifdef DEBUG
    console.warn('DEPRECATED: pc.Frustum#update is deprecated. Use pc.Frustum#setFromMat4 instead.');
    // #endif

    var viewProj = new Mat4();

    viewProj.mul2(projectionMatrix, viewMatrix);

    this.setFromMat4(viewProj);
};

// GRAPHICS

export var ELEMENTTYPE_INT8 = TYPE_INT8;
export var ELEMENTTYPE_UINT8 = TYPE_UINT8;
export var ELEMENTTYPE_INT16 = TYPE_INT16;
export var ELEMENTTYPE_UINT16 = TYPE_UINT16;
export var ELEMENTTYPE_INT32 = TYPE_INT32;
export var ELEMENTTYPE_UINT32 = TYPE_UINT32;
export var ELEMENTTYPE_FLOAT32 = TYPE_FLOAT32;

export function UnsupportedBrowserError(message) {
    this.name = "UnsupportedBrowserError";
    this.message = (message || "");
}
UnsupportedBrowserError.prototype = Error.prototype;

export function ContextCreationError(message) {
    this.name = "ContextCreationError";
    this.message = (message || "");
}
ContextCreationError.prototype = Error.prototype;

export var gfx = {
    ADDRESS_CLAMP_TO_EDGE: ADDRESS_CLAMP_TO_EDGE,
    ADDRESS_MIRRORED_REPEAT: ADDRESS_MIRRORED_REPEAT,
    ADDRESS_REPEAT: ADDRESS_REPEAT,
    BLENDMODE_ZERO: BLENDMODE_ZERO,
    BLENDMODE_ONE: BLENDMODE_ONE,
    BLENDMODE_SRC_COLOR: BLENDMODE_SRC_COLOR,
    BLENDMODE_ONE_MINUS_SRC_COLOR: BLENDMODE_ONE_MINUS_SRC_COLOR,
    BLENDMODE_DST_COLOR: BLENDMODE_DST_COLOR,
    BLENDMODE_ONE_MINUS_DST_COLOR: BLENDMODE_ONE_MINUS_DST_COLOR,
    BLENDMODE_SRC_ALPHA: BLENDMODE_SRC_ALPHA,
    BLENDMODE_SRC_ALPHA_SATURATE: BLENDMODE_SRC_ALPHA_SATURATE,
    BLENDMODE_ONE_MINUS_SRC_ALPHA: BLENDMODE_ONE_MINUS_SRC_ALPHA,
    BLENDMODE_DST_ALPHA: BLENDMODE_DST_ALPHA,
    BLENDMODE_ONE_MINUS_DST_ALPHA: BLENDMODE_ONE_MINUS_DST_ALPHA,
    BUFFER_STATIC: BUFFER_STATIC,
    BUFFER_DYNAMIC: BUFFER_DYNAMIC,
    BUFFER_STREAM: BUFFER_STREAM,
    CULLFACE_NONE: CULLFACE_NONE,
    CULLFACE_BACK: CULLFACE_BACK,
    CULLFACE_FRONT: CULLFACE_FRONT,
    CULLFACE_FRONTANDBACK: CULLFACE_FRONTANDBACK,
    ELEMENTTYPE_INT8: TYPE_INT8,
    ELEMENTTYPE_UINT8: TYPE_UINT8,
    ELEMENTTYPE_INT16: TYPE_INT16,
    ELEMENTTYPE_UINT16: TYPE_UINT16,
    ELEMENTTYPE_INT32: TYPE_INT32,
    ELEMENTTYPE_UINT32: TYPE_UINT32,
    ELEMENTTYPE_FLOAT32: TYPE_FLOAT32,
    FILTER_NEAREST: FILTER_NEAREST,
    FILTER_LINEAR: FILTER_LINEAR,
    FILTER_NEAREST_MIPMAP_NEAREST: FILTER_NEAREST_MIPMAP_NEAREST,
    FILTER_NEAREST_MIPMAP_LINEAR: FILTER_NEAREST_MIPMAP_LINEAR,
    FILTER_LINEAR_MIPMAP_NEAREST: FILTER_LINEAR_MIPMAP_NEAREST,
    FILTER_LINEAR_MIPMAP_LINEAR: FILTER_LINEAR_MIPMAP_LINEAR,
    INDEXFORMAT_UINT8: INDEXFORMAT_UINT8,
    INDEXFORMAT_UINT16: INDEXFORMAT_UINT16,
    INDEXFORMAT_UINT32: INDEXFORMAT_UINT32,
    PIXELFORMAT_R5_G6_B5: PIXELFORMAT_R5_G6_B5,
    PIXELFORMAT_R8_G8_B8: PIXELFORMAT_R8_G8_B8,
    PIXELFORMAT_R8_G8_B8_A8: PIXELFORMAT_R8_G8_B8_A8,
    PRIMITIVE_POINTS: PRIMITIVE_POINTS,
    PRIMITIVE_LINES: PRIMITIVE_LINES,
    PRIMITIVE_LINELOOP: PRIMITIVE_LINELOOP,
    PRIMITIVE_LINESTRIP: PRIMITIVE_LINESTRIP,
    PRIMITIVE_TRIANGLES: PRIMITIVE_TRIANGLES,
    PRIMITIVE_TRISTRIP: PRIMITIVE_TRISTRIP,
    PRIMITIVE_TRIFAN: PRIMITIVE_TRIFAN,
    SEMANTIC_POSITION: SEMANTIC_POSITION,
    SEMANTIC_NORMAL: SEMANTIC_NORMAL,
    SEMANTIC_COLOR: SEMANTIC_COLOR,
    SEMANTIC_TEXCOORD: SEMANTIC_TEXCOORD,
    SEMANTIC_TEXCOORD0: SEMANTIC_TEXCOORD0,
    SEMANTIC_TEXCOORD1: SEMANTIC_TEXCOORD1,
    SEMANTIC_ATTR0: SEMANTIC_ATTR0,
    SEMANTIC_ATTR1: SEMANTIC_ATTR1,
    SEMANTIC_ATTR2: SEMANTIC_ATTR2,
    SEMANTIC_ATTR3: SEMANTIC_ATTR3,
    TEXTURELOCK_READ: TEXTURELOCK_READ,
    TEXTURELOCK_WRITE: TEXTURELOCK_WRITE,
    drawQuadWithShader: drawQuadWithShader,
    programlib: programlib,
    shaderChunks: shaderChunks,
    ContextCreationError: ContextCreationError,
    Device: GraphicsDevice,
    IndexBuffer: IndexBuffer,
    ProgramLibrary: ProgramLibrary,
    RenderTarget: RenderTarget,
    ScopeId: ScopeId,
    Shader: Shader,
    ShaderInput: ShaderInput,
    Texture: Texture,
    UnsupportedBrowserError: UnsupportedBrowserError,
    VertexBuffer: VertexBuffer,
    VertexFormat: VertexFormat,
    VertexIterator: VertexIterator
};

export var posteffect = {
    createFullscreenQuad: createFullscreenQuad,
    drawFullscreenQuad: drawFullscreenQuad,
    PostEffect: PostEffect,
    PostEffectQueue: PostEffectQueue
};

Object.defineProperty(shaderChunks, "transformSkinnedVS", {
    get: function () {
        return "#define SKIN\n" + shaderChunks.transformVS;
    }
});

Object.defineProperties(Texture.prototype, {
    rgbm: {
        get: function () {
            // #ifdef DEBUG
            console.warn("DEPRECATED: pc.Texture#rgbm is deprecated. Use pc.Texture#type instead.");
            // #endif
            return this.type === TEXTURETYPE_RGBM;
        },
        set: function (rgbm) {
            // #ifdef DEBUG
            console.warn("DEPRECATED: pc.Texture#rgbm is deprecated. Use pc.Texture#type instead.");
            // #endif
            this.type = rgbm ? TEXTURETYPE_RGBM : TEXTURETYPE_DEFAULT;
        }
    },

    swizzleGGGR: {
        get: function () {
            // #ifdef DEBUG
            console.warn("DEPRECATED: pc.Texture#swizzleGGGR is deprecated. Use pc.Texture#type instead.");
            // #endif
            return this.type === TEXTURETYPE_SWIZZLEGGGR;
        },
        set: function (swizzleGGGR) {
            // #ifdef DEBUG
            console.warn("DEPRECATED: pc.Texture#swizzleGGGR is deprecated. Use pc.Texture#type instead.");
            // #endif
            this.type = swizzleGGGR ? TEXTURETYPE_SWIZZLEGGGR : TEXTURETYPE_DEFAULT;
        }
    }
});

// SCENE

export var PhongMaterial = StandardMaterial;

export var scene = {
    partitionSkin: partitionSkin,
    procedural: {
        calculateTangents: calculateTangents,
        createMesh: createMesh,
        createTorus: createTorus,
        createCylinder: createCylinder,
        createCapsule: createCapsule,
        createCone: createCone,
        createSphere: createSphere,
        createPlane: createPlane,
        createBox: createBox
    },
    BasicMaterial: BasicMaterial,
    Command: Command,
    DepthMaterial: DepthMaterial,
    ForwardRenderer: ForwardRenderer,
    GraphNode: GraphNode,
    Material: Material,
    Mesh: Mesh,
    MeshInstance: MeshInstance,
    Model: Model,
    ParticleEmitter: ParticleEmitter,
    PhongMaterial: StandardMaterial,
    Picker: Picker,
    Projection: {
        ORTHOGRAPHIC: PROJECTION_ORTHOGRAPHIC,
        PERSPECTIVE: PROJECTION_PERSPECTIVE
    },
    Scene: Scene,
    Skin: Skin,
    SkinInstance: SkinInstance
};

GraphNode.prototype._dirtify = function (local) {
    // #ifdef DEBUG
    console.warn('DEPRECATED: pc.GraphNode#_dirtify is deprecated. Use pc.GraphNode#_dirtifyLocal or _dirtifyWorld respectively instead.');
    // #endif
    if (local)
        this._dirtifyLocal();
    else
        this._dirtifyWorld();
};

GraphNode.prototype.addLabel = function (label) {
    // #ifdef DEBUG
    console.warn('DEPRECATED: pc.GraphNode#addLabel is deprecated. Use pc.GraphNode#tags instead.');
    // #endif

    this._labels[label] = true;
};

GraphNode.prototype.getLabels = function () {
    // #ifdef DEBUG
    console.warn('DEPRECATED: pc.GraphNode#getLabels is deprecated. Use pc.GraphNode#tags instead.');
    // #endif

    return Object.keys(this._labels);
};

GraphNode.prototype.hasLabel = function (label) {
    // #ifdef DEBUG
    console.warn('DEPRECATED: pc.GraphNode#hasLabel is deprecated. Use pc.GraphNode#tags instead.');
    // #endif

    return !!this._labels[label];
};

GraphNode.prototype.removeLabel = function (label) {
    // #ifdef DEBUG
    console.warn('DEPRECATED: pc.GraphNode#removeLabel is deprecated. Use pc.GraphNode#tags instead.');
    // #endif

    delete this._labels[label];
};

GraphNode.prototype.findByLabel = function (label, results) {
    // #ifdef DEBUG
    console.warn('DEPRECATED: pc.GraphNode#findByLabel is deprecated. Use pc.GraphNode#tags instead.');
    // #endif

    var i, length = this._children.length;
    results = results || [];

    if (this.hasLabel(label)) {
        results.push(this);
    }

    for (i = 0; i < length; ++i) {
        results = this._children[i].findByLabel(label, results);
    }

    return results;
};

GraphNode.prototype.getChildren = function () {
    // #ifdef DEBUG
    console.warn('DEPRECATED: pc.GraphNode#getChildren is deprecated. Use pc.GraphNode#children instead.');
    // #endif

    return this.children;
};

GraphNode.prototype.getName = function () {
    // #ifdef DEBUG
    console.warn('DEPRECATED: pc.GraphNode#getName is deprecated. Use pc.GraphNode#name instead.');
    // #endif

    return this.name;
};

GraphNode.prototype.getPath = function () {
    // #ifdef DEBUG
    console.warn('DEPRECATED: pc.GraphNode#getPath is deprecated. Use pc.GraphNode#path instead.');
    // #endif

    return this.path;
};

GraphNode.prototype.getRoot = function () {
    // #ifdef DEBUG
    console.warn('DEPRECATED: pc.GraphNode#getRoot is deprecated. Use pc.GraphNode#root instead.');
    // #endif

    return this.root;
};

GraphNode.prototype.getParent = function () {
    // #ifdef DEBUG
    console.warn('DEPRECATED: pc.GraphNode#getParent is deprecated. Use pc.GraphNode#parent instead.');
    // #endif

    return this.parent;
};

GraphNode.prototype.setName = function (name) {
    // #ifdef DEBUG
    console.warn('DEPRECATED: pc.GraphNode#setName is deprecated. Use pc.GraphNode#name instead.');
    // #endif

    this.name = name;
};

Material.prototype.getName = function () {
    // #ifdef DEBUG
    console.warn('DEPRECATED: pc.Material#getName is deprecated. Use pc.Material#name instead.');
    // #endif
    return this.name;
};

Material.prototype.setName = function (name) {
    // #ifdef DEBUG
    console.warn('DEPRECATED: pc.Material#setName is deprecated. Use pc.Material#name instead.');
    // #endif
    this.name = name;
};

Material.prototype.getShader = function () {
    // #ifdef DEBUG
    console.warn('DEPRECATED: pc.Material#getShader is deprecated. Use pc.Material#shader instead.');
    // #endif
    return this.shader;
};

Material.prototype.setShader = function (shader) {
    // #ifdef DEBUG
    console.warn('DEPRECATED: pc.Material#setShader is deprecated. Use pc.Material#shader instead.');
    // #endif
    this.shader = shader;
};

// ANIMATION

export var anim = {
    Animation: Animation,
    Key: Key,
    Node: Node,
    Skeleton: Skeleton
};

// SOUND

export var audio = {
    AudioManager: SoundManager,
    Channel: Channel,
    Channel3d: Channel3d,
    Listener: Listener,
    Sound: Sound
};

SoundManager.prototype.getListener = function () {
    // #ifdef DEBUG
    console.warn('DEPRECATED: pc.SoundManager#getListener is deprecated. Use pc.SoundManager#listener instead.');
    // #endif
    return this.listener;
};

SoundManager.prototype.getVolume = function () {
    // #ifdef DEBUG
    console.warn('DEPRECATED: pc.SoundManager#getVolume is deprecated. Use pc.SoundManager#volume instead.');
    // #endif
    return this.volume;
};

SoundManager.prototype.setVolume = function (volume) {
    // #ifdef DEBUG
    console.warn('DEPRECATED: pc.SoundManager#setVolume is deprecated. Use pc.SoundManager#volume instead.');
    // #endif
    this.volume = volume;
};

// ASSET

export var asset = {
    ASSET_ANIMATION: 'animation',
    ASSET_AUDIO: 'audio',
    ASSET_IMAGE: 'image',
    ASSET_JSON: 'json',
    ASSET_MODEL: 'model',
    ASSET_MATERIAL: 'material',
    ASSET_TEXT: 'text',
    ASSET_TEXTURE: 'texture',
    ASSET_CUBEMAP: 'cubemap',
    ASSET_SCRIPT: 'script'
};

AssetRegistry.prototype.getAssetById = function (id) {
    // #ifdef DEBUG
    console.warn("DEPRECATED: pc.AssetRegistry#getAssetById is deprecated. Use pc.AssetRegistry#get instead.");
    // #endif
    return this.get(id);
};

// XR

Object.defineProperty(XrInputSource.prototype, 'ray', {
    get: function () {
        // #ifdef DEBUG
        console.warn('DEPRECATED: pc.XrInputSource#ray is deprecated. Use pc.XrInputSource#getOrigin and pc.XrInputSource#getDirection instead.');
        // #endif
        return this._rayLocal;
    }
});

Object.defineProperty(XrInputSource.prototype, 'position', {
    get: function () {
        // #ifdef DEBUG
        console.warn('DEPRECATED: pc.XrInputSource#position is deprecated. Use pc.XrInputSource#getLocalPosition instead.');
        // #endif
        return this._localPosition;
    }
});

Object.defineProperty(XrInputSource.prototype, 'rotation', {
    get: function () {
        // #ifdef DEBUG
        console.warn('DEPRECATED: pc.XrInputSource#rotation is deprecated. Use pc.XrInputSource#getLocalRotation instead.');
        // #endif
        return this._localRotation;
    }
});

// INPUT

export var input = {
    getTouchTargetCoords: getTouchTargetCoords,
    Controller: Controller,
    GamePads: GamePads,
    Keyboard: Keyboard,
    KeyboardEvent: KeyboardEvent,
    Mouse: Mouse,
    MouseEvent: MouseEvent,
    Touch: Touch,
    TouchDevice: TouchDevice,
    TouchEvent: TouchEvent
};

Object.defineProperty(ElementInput.prototype, 'wheel', {
    get: function () {
        return this.wheelDelta * -2;
    }
});

Object.defineProperty(MouseEvent.prototype, 'wheel', {
    get: function () {
        return this.wheelDelta * -2;
    }
});

// FRAMEWORK

export var RIGIDBODY_TYPE_STATIC = BODYTYPE_STATIC;
export var RIGIDBODY_TYPE_DYNAMIC = BODYTYPE_DYNAMIC;
export var RIGIDBODY_TYPE_KINEMATIC = BODYTYPE_KINEMATIC;
export var RIGIDBODY_CF_STATIC_OBJECT = BODYFLAG_STATIC_OBJECT;
export var RIGIDBODY_CF_KINEMATIC_OBJECT = BODYFLAG_KINEMATIC_OBJECT;
export var RIGIDBODY_CF_NORESPONSE_OBJECT = BODYFLAG_NORESPONSE_OBJECT;
export var RIGIDBODY_ACTIVE_TAG = BODYSTATE_ACTIVE_TAG;
export var RIGIDBODY_ISLAND_SLEEPING = BODYSTATE_ISLAND_SLEEPING;
export var RIGIDBODY_WANTS_DEACTIVATION = BODYSTATE_WANTS_DEACTIVATION;
export var RIGIDBODY_DISABLE_DEACTIVATION = BODYSTATE_DISABLE_DEACTIVATION;
export var RIGIDBODY_DISABLE_SIMULATION = BODYSTATE_DISABLE_SIMULATION;

export var fw = {
    Application: Application,
    Component: Component,
    ComponentData: ComponentData,
    ComponentSystem: ComponentSystem,
    Entity: Entity,
    FillMode: {
        NONE: FILLMODE_NONE,
        FILL_WINDOW: FILLMODE_FILL_WINDOW,
        KEEP_ASPECT: FILLMODE_KEEP_ASPECT
    },
    ResolutionMode: {
        AUTO: RESOLUTION_AUTO,
        FIXED: RESOLUTION_FIXED
    }
};

Application.prototype.isFullscreen = function () {
    // #ifdef DEBUG
    console.warn('DEPRECATED: pc.Application#isFullscreen is deprecated. Use the Fullscreen API directly.');
    // #endif

    return !!document.fullscreenElement;
};

Application.prototype.enableFullscreen = function (element, success, error) {
    // #ifdef DEBUG
    console.warn('DEPRECATED: pc.Application#enableFullscreen is deprecated. Use the Fullscreen API directly.');
    // #endif

    element = element || this.graphicsDevice.canvas;

    // success callback
    var s = function () {
        success();
        document.removeEventListener('fullscreenchange', s);
    };

    // error callback
    var e = function () {
        error();
        document.removeEventListener('fullscreenerror', e);
    };

    if (success) {
        document.addEventListener('fullscreenchange', s, false);
    }

    if (error) {
        document.addEventListener('fullscreenerror', e, false);
    }

    if (element.requestFullscreen) {
        element.requestFullscreen(Element.ALLOW_KEYBOARD_INPUT);
    } else {
        error();
    }
};

Application.prototype.disableFullscreen = function (success) {
    // #ifdef DEBUG
    console.warn('DEPRECATED: pc.Application#disableFullscreen is deprecated. Use the Fullscreen API directly.');
    // #endif

    // success callback
    var s = function () {
        success();
        document.removeEventListener('fullscreenchange', s);
    };

    if (success) {
        document.addEventListener('fullscreenchange', s, false);
    }

    document.exitFullscreen();
};

Object.defineProperty(CameraComponent.prototype, "node", {
    get: function () {
        // #ifdef DEBUG
        console.warn("DEPRECATED: pc.CameraComponent#node is deprecated. Use pc.CameraComponent#entity instead.");
        // #endif
        return this.entity;
    }
});

Object.defineProperty(LightComponent.prototype, "enable", {
    get: function () {
        // #ifdef DEBUG
        console.warn("DEPRECATED: pc.LightComponent#enable is deprecated. Use pc.LightComponent#enabled instead.");
        // #endif
        return this.enabled;
    },
    set: function (value) {
        // #ifdef DEBUG
        console.warn("DEPRECATED: pc.LightComponent#enable is deprecated. Use pc.LightComponent#enabled instead.");
        // #endif
        this.enabled = value;
    }
});

ModelComponent.prototype.setVisible = function (visible) {
    // #ifdef DEBUG
    console.warn("DEPRECATED: pc.ModelComponent#setVisible is deprecated. Use pc.ModelComponent#enabled instead.");
    // #endif
    this.enabled = visible;
};

Object.defineProperty(RigidBodyComponent.prototype, "bodyType", {
    get: function () {
        // #ifdef DEBUG
        console.warn('DEPRECATED: pc.RigidBodyComponent#bodyType is deprecated. Use pc.RigidBodyComponent#type instead.');
        // #endif
        return this.type;
    },
    set: function (type) {
        // #ifdef DEBUG
        console.warn('DEPRECATED: pc.RigidBodyComponent#bodyType is deprecated. Use pc.RigidBodyComponent#type instead.');
        // #endif
        this.type = type;
    }
});

RigidBodyComponent.prototype.syncBodyToEntity = function () {
    // #ifdef DEBUG
    console.warn('pc.RigidBodyComponent#syncBodyToEntity is not public API and should not be used.');
    // #endif
    this._updateDynamic();
};

RigidBodyComponentSystem.prototype.setGravity = function () {
    // #ifdef DEBUG
    console.warn('DEPRECATED: pc.RigidBodyComponentSystem#setGravity is deprecated. Use pc.RigidBodyComponentSystem#gravity instead.');
    // #endif

    if (arguments.length === 1) {
        this.gravity.copy(arguments[0]);
    } else {
        this.gravity.set(arguments[0], arguments[1], arguments[2]);
    }
};<|MERGE_RESOLUTION|>--- conflicted
+++ resolved
@@ -239,15 +239,7 @@
 }
 
 // MATH
-<<<<<<< HEAD
-=======
-import { Mat4 } from './math/mat4.js';
-import { math } from './math/math.js';
-import { Vec2 } from './math/vec2.js';
-import { Vec3 } from './math/vec3.js';
-import { Vec4 } from './math/vec4.js';
-
->>>>>>> 36643c1d
+
 math.INV_LOG2 = Math.LOG2E;
 
 math.intToBytes = math.intToBytes32;
