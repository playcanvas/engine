<<<<<<< HEAD
/**
 * A 4-dimensional vector.
 */
class Vec4 {
    /**
     * Creates a new Vec4 object.
     *
     * @param {number|number[]} [x] - The x value. Defaults to 0. If x is an array of length 4, the
     * array will be used to populate all components.
     * @param {number} [y] - The y value. Defaults to 0.
     * @param {number} [z] - The z value. Defaults to 0.
     * @param {number} [w] - The w value. Defaults to 0.
     * @example
     * var v = new pc.Vec4(1, 2, 3, 4);
     */
    constructor(x = 0, y = 0, z = 0, w = 0) {
        if (x.length === 4) {
            /**
             * The first component of the vector.
             *
             * @type {number}
             */
            this.x = x[0];
            /**
             * The second component of the vector.
             *
             * @type {number}
             */
            this.y = x[1];
            /**
             * The third component of the vector.
             *
             * @type {number}
             */
            this.z = x[2];
            /**
             * The fourth component of the vector.
             *
             * @type {number}
             */
            this.w = x[3];
        } else {
            this.x = x;
            this.y = y;
            this.z = z;
            this.w = w;
        }
    }

    /**
     * Adds a 4-dimensional vector to another in place.
     *
     * @param {Vec4} rhs - The vector to add to the specified vector.
     * @returns {Vec4} Self for chaining.
     * @example
     * var a = new pc.Vec4(10, 10, 10, 10);
     * var b = new pc.Vec4(20, 20, 20, 20);
     *
     * a.add(b);
     *
     * // Outputs [30, 30, 30]
     * console.log("The result of the addition is: " + a.toString());
     */
    add(rhs) {
        this.x += rhs.x;
        this.y += rhs.y;
        this.z += rhs.z;
        this.w += rhs.w;

        return this;
    }

    /**
     * Adds two 4-dimensional vectors together and returns the result.
     *
     * @param {Vec4} lhs - The first vector operand for the addition.
     * @param {Vec4} rhs - The second vector operand for the addition.
     * @returns {Vec4} Self for chaining.
     * @example
     * var a = new pc.Vec4(10, 10, 10, 10);
     * var b = new pc.Vec4(20, 20, 20, 20);
     * var r = new pc.Vec4();
     *
     * r.add2(a, b);
     * // Outputs [30, 30, 30]
     *
     * console.log("The result of the addition is: " + r.toString());
     */
    add2(lhs, rhs) {
        this.x = lhs.x + rhs.x;
        this.y = lhs.y + rhs.y;
        this.z = lhs.z + rhs.z;
        this.w = lhs.w + rhs.w;

        return this;
    }

    /**
     * Adds a number to each element of a vector.
     *
     * @param {number} scalar - The number to add.
     * @returns {Vec4} Self for chaining.
     * @example
     * var vec = new pc.Vec4(3, 4, 5, 6);
     *
     * vec.addScalar(2);
     *
     * // Outputs [5, 6, 7, 8]
     * console.log("The result of the addition is: " + vec.toString());
     */
    addScalar(scalar) {
        this.x += scalar;
        this.y += scalar;
        this.z += scalar;
        this.w += scalar;

        return this;
    }

    /**
     * Returns an identical copy of the specified 4-dimensional vector.
     *
     * @returns {this} A 4-dimensional vector containing the result of the cloning.
     * @example
     * var v = new pc.Vec4(10, 20, 30, 40);
     * var vclone = v.clone();
     * console.log("The result of the cloning is: " + vclone.toString());
     */
    clone() {
        /** @type {*} */
        const cstr = this.constructor;
        return new cstr(this.x, this.y, this.z, this.w);
    }

    /**
     * Copies the contents of a source 4-dimensional vector to a destination 4-dimensional vector.
     *
     * @param {Vec4} rhs - A vector to copy to the specified vector.
     * @returns {Vec4} Self for chaining.
     * @example
     * var src = new pc.Vec4(10, 20, 30, 40);
     * var dst = new pc.Vec4();
     *
     * dst.copy(src);
     *
     * console.log("The two vectors are " + (dst.equals(src) ? "equal" : "different"));
     */
    copy(rhs) {
        this.x = rhs.x;
        this.y = rhs.y;
        this.z = rhs.z;
        this.w = rhs.w;

        return this;
    }

    /**
     * Divides a 4-dimensional vector by another in place.
     *
     * @param {Vec4} rhs - The vector to divide the specified vector by.
     * @returns {Vec4} Self for chaining.
     * @example
     * var a = new pc.Vec4(4, 9, 16, 25);
     * var b = new pc.Vec4(2, 3, 4, 5);
     *
     * a.div(b);
     *
     * // Outputs [2, 3, 4, 5]
     * console.log("The result of the division is: " + a.toString());
     */
    div(rhs) {
        this.x /= rhs.x;
        this.y /= rhs.y;
        this.z /= rhs.z;
        this.w /= rhs.w;

        return this;
    }

    /**
     * Divides one 4-dimensional vector by another and writes the result to the specified vector.
     *
     * @param {Vec4} lhs - The dividend vector (the vector being divided).
     * @param {Vec4} rhs - The divisor vector (the vector dividing the dividend).
     * @returns {Vec4} Self for chaining.
     * @example
     * var a = new pc.Vec4(4, 9, 16, 25);
     * var b = new pc.Vec4(2, 3, 4, 5);
     * var r = new pc.Vec4();
     *
     * r.div2(a, b);
     * // Outputs [2, 3, 4, 5]
     *
     * console.log("The result of the division is: " + r.toString());
     */
    div2(lhs, rhs) {
        this.x = lhs.x / rhs.x;
        this.y = lhs.y / rhs.y;
        this.z = lhs.z / rhs.z;
        this.w = lhs.w / rhs.w;

        return this;
    }

    /**
     * Divides each element of a vector by a number.
     *
     * @param {number} scalar - The number to divide by.
     * @returns {Vec4} Self for chaining.
     * @example
     * var vec = new pc.Vec4(3, 6, 9, 12);
     *
     * vec.divScalar(3);
     *
     * // Outputs [1, 2, 3, 4]
     * console.log("The result of the division is: " + vec.toString());
     */
    divScalar(scalar) {
        this.x /= scalar;
        this.y /= scalar;
        this.z /= scalar;
        this.w /= scalar;

        return this;
    }

    /**
     * Returns the result of a dot product operation performed on the two specified 4-dimensional
     * vectors.
     *
     * @param {Vec4} rhs - The second 4-dimensional vector operand of the dot product.
     * @returns {number} The result of the dot product operation.
     * @example
     * var v1 = new pc.Vec4(5, 10, 20, 40);
     * var v2 = new pc.Vec4(10, 20, 40, 80);
     * var v1dotv2 = v1.dot(v2);
     * console.log("The result of the dot product is: " + v1dotv2);
     */
    dot(rhs) {
        return this.x * rhs.x + this.y * rhs.y + this.z * rhs.z + this.w * rhs.w;
    }

    /**
     * Reports whether two vectors are equal.
     *
     * @param {Vec4} rhs - The vector to compare to the specified vector.
     * @returns {boolean} True if the vectors are equal and false otherwise.
     * @example
     * var a = new pc.Vec4(1, 2, 3, 4);
     * var b = new pc.Vec4(5, 6, 7, 8);
     * console.log("The two vectors are " + (a.equals(b) ? "equal" : "different"));
     */
    equals(rhs) {
        return this.x === rhs.x && this.y === rhs.y && this.z === rhs.z && this.w === rhs.w;
    }

    /**
     * Returns the magnitude of the specified 4-dimensional vector.
     *
     * @returns {number} The magnitude of the specified 4-dimensional vector.
     * @example
     * var vec = new pc.Vec4(3, 4, 0, 0);
     * var len = vec.length();
     * // Outputs 5
     * console.log("The length of the vector is: " + len);
     */
    length() {
        return Math.sqrt(this.x * this.x + this.y * this.y + this.z * this.z + this.w * this.w);
    }

    /**
     * Returns the magnitude squared of the specified 4-dimensional vector.
     *
     * @returns {number} The magnitude of the specified 4-dimensional vector.
     * @example
     * var vec = new pc.Vec4(3, 4, 0);
     * var len = vec.lengthSq();
     * // Outputs 25
     * console.log("The length squared of the vector is: " + len);
     */
    lengthSq() {
        return this.x * this.x + this.y * this.y + this.z * this.z + this.w * this.w;
    }

    /**
     * Returns the result of a linear interpolation between two specified 4-dimensional vectors.
     *
     * @param {Vec4} lhs - The 4-dimensional to interpolate from.
     * @param {Vec4} rhs - The 4-dimensional to interpolate to.
     * @param {number} alpha - The value controlling the point of interpolation. Between 0 and 1,
     * the linear interpolant will occur on a straight line between lhs and rhs. Outside of this
     * range, the linear interpolant will occur on a ray extrapolated from this line.
     * @returns {Vec4} Self for chaining.
     * @example
     * var a = new pc.Vec4(0, 0, 0, 0);
     * var b = new pc.Vec4(10, 10, 10, 10);
     * var r = new pc.Vec4();
     *
     * r.lerp(a, b, 0);   // r is equal to a
     * r.lerp(a, b, 0.5); // r is 5, 5, 5, 5
     * r.lerp(a, b, 1);   // r is equal to b
     */
    lerp(lhs, rhs, alpha) {
        this.x = lhs.x + alpha * (rhs.x - lhs.x);
        this.y = lhs.y + alpha * (rhs.y - lhs.y);
        this.z = lhs.z + alpha * (rhs.z - lhs.z);
        this.w = lhs.w + alpha * (rhs.w - lhs.w);

        return this;
    }

    /**
     * Multiplies a 4-dimensional vector to another in place.
     *
     * @param {Vec4} rhs - The 4-dimensional vector used as the second multiplicand of the operation.
     * @returns {Vec4} Self for chaining.
     * @example
     * var a = new pc.Vec4(2, 3, 4, 5);
     * var b = new pc.Vec4(4, 5, 6, 7);
     *
     * a.mul(b);
     *
     * // Outputs 8, 15, 24, 35
     * console.log("The result of the multiplication is: " + a.toString());
     */
    mul(rhs) {
        this.x *= rhs.x;
        this.y *= rhs.y;
        this.z *= rhs.z;
        this.w *= rhs.w;

        return this;
    }

    /**
     * Returns the result of multiplying the specified 4-dimensional vectors together.
     *
     * @param {Vec4} lhs - The 4-dimensional vector used as the first multiplicand of the operation.
     * @param {Vec4} rhs - The 4-dimensional vector used as the second multiplicand of the operation.
     * @returns {Vec4} Self for chaining.
     * @example
     * var a = new pc.Vec4(2, 3, 4, 5);
     * var b = new pc.Vec4(4, 5, 6, 7);
     * var r = new pc.Vec4();
     *
     * r.mul2(a, b);
     *
     * // Outputs 8, 15, 24, 35
     * console.log("The result of the multiplication is: " + r.toString());
     */
    mul2(lhs, rhs) {
        this.x = lhs.x * rhs.x;
        this.y = lhs.y * rhs.y;
        this.z = lhs.z * rhs.z;
        this.w = lhs.w * rhs.w;

        return this;
    }

    /**
     * Multiplies each element of a vector by a number.
     *
     * @param {number} scalar - The number to multiply by.
     * @returns {Vec4} Self for chaining.
     * @example
     * var vec = new pc.Vec4(3, 6, 9, 12);
     *
     * vec.mulScalar(3);
     *
     * // Outputs [9, 18, 27, 36]
     * console.log("The result of the multiplication is: " + vec.toString());
     */
    mulScalar(scalar) {
        this.x *= scalar;
        this.y *= scalar;
        this.z *= scalar;
        this.w *= scalar;

        return this;
    }

    /**
     * Returns this 4-dimensional vector converted to a unit vector in place. If the vector has a
     * length of zero, the vector's elements will be set to zero.
     *
     * @returns {Vec4} Self for chaining.
     * @example
     * var v = new pc.Vec4(25, 0, 0, 0);
     *
     * v.normalize();
     *
     * // Outputs 1, 0, 0, 0
     * console.log("The result of the vector normalization is: " + v.toString());
     */
    normalize() {
        const lengthSq = this.x * this.x + this.y * this.y + this.z * this.z + this.w * this.w;
        if (lengthSq > 0) {
            const invLength = 1 / Math.sqrt(lengthSq);
            this.x *= invLength;
            this.y *= invLength;
            this.z *= invLength;
            this.w *= invLength;
        }

        return this;
    }

    /**
     * Each element is set to the largest integer less than or equal to its value.
     *
     * @returns {Vec4} Self for chaining.
     */
    floor() {
        this.x = Math.floor(this.x);
        this.y = Math.floor(this.y);
        this.z = Math.floor(this.z);
        this.w = Math.floor(this.w);
        return this;
    }

    /**
     * Each element is rounded up to the next largest integer.
     *
     * @returns {Vec4} Self for chaining.
     */
    ceil() {
        this.x = Math.ceil(this.x);
        this.y = Math.ceil(this.y);
        this.z = Math.ceil(this.z);
        this.w = Math.ceil(this.w);
        return this;
    }

    /**
     * Each element is rounded up or down to the nearest integer.
     *
     * @returns {Vec4} Self for chaining.
     */
    round() {
        this.x = Math.round(this.x);
        this.y = Math.round(this.y);
        this.z = Math.round(this.z);
        this.w = Math.round(this.w);
        return this;
    }

    /**
     * Each element is assigned a value from rhs parameter if it is smaller.
     *
     * @param {Vec4} rhs - The 4-dimensional vector used as the source of elements to compare to.
     * @returns {Vec4} Self for chaining.
     */
    min(rhs) {
        if (rhs.x < this.x) this.x = rhs.x;
        if (rhs.y < this.y) this.y = rhs.y;
        if (rhs.z < this.z) this.z = rhs.z;
        if (rhs.w < this.w) this.w = rhs.w;
        return this;
    }

    /**
     * Each element is assigned a value from rhs parameter if it is larger.
     *
     * @param {Vec4} rhs - The 4-dimensional vector used as the source of elements to compare to.
     * @returns {Vec4} Self for chaining.
     */
    max(rhs) {
        if (rhs.x > this.x) this.x = rhs.x;
        if (rhs.y > this.y) this.y = rhs.y;
        if (rhs.z > this.z) this.z = rhs.z;
        if (rhs.w > this.w) this.w = rhs.w;
        return this;
    }

    /**
     * Sets the specified 4-dimensional vector to the supplied numerical values.
     *
     * @param {number} x - The value to set on the first component of the vector.
     * @param {number} y - The value to set on the second component of the vector.
     * @param {number} z - The value to set on the third component of the vector.
     * @param {number} w - The value to set on the fourth component of the vector.
     * @returns {Vec4} Self for chaining.
     * @example
     * var v = new pc.Vec4();
     * v.set(5, 10, 20, 40);
     *
     * // Outputs 5, 10, 20, 40
     * console.log("The result of the vector set is: " + v.toString());
     */
    set(x, y, z, w) {
        this.x = x;
        this.y = y;
        this.z = z;
        this.w = w;

        return this;
    }

    /**
     * Subtracts a 4-dimensional vector from another in place.
     *
     * @param {Vec4} rhs - The vector to add to the specified vector.
     * @returns {Vec4} Self for chaining.
     * @example
     * var a = new pc.Vec4(10, 10, 10, 10);
     * var b = new pc.Vec4(20, 20, 20, 20);
     *
     * a.sub(b);
     *
     * // Outputs [-10, -10, -10, -10]
     * console.log("The result of the subtraction is: " + a.toString());
     */
    sub(rhs) {
        this.x -= rhs.x;
        this.y -= rhs.y;
        this.z -= rhs.z;
        this.w -= rhs.w;

        return this;
    }

    /**
     * Subtracts two 4-dimensional vectors from one another and returns the result.
     *
     * @param {Vec4} lhs - The first vector operand for the subtraction.
     * @param {Vec4} rhs - The second vector operand for the subtraction.
     * @returns {Vec4} Self for chaining.
     * @example
     * var a = new pc.Vec4(10, 10, 10, 10);
     * var b = new pc.Vec4(20, 20, 20, 20);
     * var r = new pc.Vec4();
     *
     * r.sub2(a, b);
     *
     * // Outputs [-10, -10, -10, -10]
     * console.log("The result of the subtraction is: " + r.toString());
     */
    sub2(lhs, rhs) {
        this.x = lhs.x - rhs.x;
        this.y = lhs.y - rhs.y;
        this.z = lhs.z - rhs.z;
        this.w = lhs.w - rhs.w;

        return this;
    }

    /**
     * Subtracts a number from each element of a vector.
     *
     * @param {number} scalar - The number to subtract.
     * @returns {Vec4} Self for chaining.
     * @example
     * var vec = new pc.Vec4(3, 4, 5, 6);
     *
     * vec.subScalar(2);
     *
     * // Outputs [1, 2, 3, 4]
     * console.log("The result of the subtraction is: " + vec.toString());
     */
    subScalar(scalar) {
        this.x -= scalar;
        this.y -= scalar;
        this.z -= scalar;
        this.w -= scalar;

        return this;
    }

    /**
     * Converts the vector to string form.
     *
     * @returns {string} The vector in string form.
     * @example
     * var v = new pc.Vec4(20, 10, 5, 0);
     * // Outputs [20, 10, 5, 0]
     * console.log(v.toString());
     */
    toString() {
        return `[${this.x}, ${this.y}, ${this.z}, ${this.w}]`;
    }

    /**
     * A constant vector set to [0, 0, 0, 0].
     *
     * @type {Vec4}
     * @readonly
     */
    static ZERO = Object.freeze(new Vec4(0, 0, 0, 0));

    /**
     * A constant vector set to [1, 1, 1, 1].
     *
     * @type {Vec4}
     * @readonly
     */
    static ONE = Object.freeze(new Vec4(1, 1, 1, 1));
}

export { Vec4 };
=======
/**
 * A 4-dimensional vector.
 */
class Vec4 {
    /**
     * Creates a new Vec4 object.
     *
     * @param {number|number[]} [x] - The x value. Defaults to 0. If x is an array of length 4, the
     * array will be used to populate all components.
     * @param {number} [y] - The y value. Defaults to 0.
     * @param {number} [z] - The z value. Defaults to 0.
     * @param {number} [w] - The w value. Defaults to 0.
     * @example
     * var v = new pc.Vec4(1, 2, 3, 4);
     */
    constructor(x = 0, y = 0, z = 0, w = 0) {
        if (x.length === 4) {
            /**
             * The first component of the vector.
             *
             * @type {number}
             */
            this.x = x[0];
            /**
             * The second component of the vector.
             *
             * @type {number}
             */
            this.y = x[1];
            /**
             * The third component of the vector.
             *
             * @type {number}
             */
            this.z = x[2];
            /**
             * The fourth component of the vector.
             *
             * @type {number}
             */
            this.w = x[3];
        } else {
            this.x = x;
            this.y = y;
            this.z = z;
            this.w = w;
        }
    }

    /**
     * Adds a 4-dimensional vector to another in place.
     *
     * @param {Vec4} rhs - The vector to add to the specified vector.
     * @returns {Vec4} Self for chaining.
     * @example
     * var a = new pc.Vec4(10, 10, 10, 10);
     * var b = new pc.Vec4(20, 20, 20, 20);
     *
     * a.add(b);
     *
     * // Outputs [30, 30, 30]
     * console.log("The result of the addition is: " + a.toString());
     */
    add(rhs) {
        this.x += rhs.x;
        this.y += rhs.y;
        this.z += rhs.z;
        this.w += rhs.w;

        return this;
    }

    /**
     * Adds two 4-dimensional vectors together and returns the result.
     *
     * @param {Vec4} lhs - The first vector operand for the addition.
     * @param {Vec4} rhs - The second vector operand for the addition.
     * @returns {Vec4} Self for chaining.
     * @example
     * var a = new pc.Vec4(10, 10, 10, 10);
     * var b = new pc.Vec4(20, 20, 20, 20);
     * var r = new pc.Vec4();
     *
     * r.add2(a, b);
     * // Outputs [30, 30, 30]
     *
     * console.log("The result of the addition is: " + r.toString());
     */
    add2(lhs, rhs) {
        this.x = lhs.x + rhs.x;
        this.y = lhs.y + rhs.y;
        this.z = lhs.z + rhs.z;
        this.w = lhs.w + rhs.w;

        return this;
    }

    /**
     * Adds a number to each element of a vector.
     *
     * @param {number} scalar - The number to add.
     * @returns {Vec4} Self for chaining.
     * @example
     * var vec = new pc.Vec4(3, 4, 5, 6);
     *
     * vec.addScalar(2);
     *
     * // Outputs [5, 6, 7, 8]
     * console.log("The result of the addition is: " + vec.toString());
     */
    addScalar(scalar) {
        this.x += scalar;
        this.y += scalar;
        this.z += scalar;
        this.w += scalar;

        return this;
    }

    /**
     * Returns an identical copy of the specified 4-dimensional vector.
     *
     * @returns {Vec4} A 4-dimensional vector containing the result of the cloning.
     * @example
     * var v = new pc.Vec4(10, 20, 30, 40);
     * var vclone = v.clone();
     * console.log("The result of the cloning is: " + vclone.toString());
     */
    clone() {
        return new Vec4(this.x, this.y, this.z, this.w);
    }

    /**
     * Copies the contents of a source 4-dimensional vector to a destination 4-dimensional vector.
     *
     * @param {Vec4} rhs - A vector to copy to the specified vector.
     * @returns {Vec4} Self for chaining.
     * @example
     * var src = new pc.Vec4(10, 20, 30, 40);
     * var dst = new pc.Vec4();
     *
     * dst.copy(src);
     *
     * console.log("The two vectors are " + (dst.equals(src) ? "equal" : "different"));
     */
    copy(rhs) {
        this.x = rhs.x;
        this.y = rhs.y;
        this.z = rhs.z;
        this.w = rhs.w;

        return this;
    }

    /**
     * Divides a 4-dimensional vector by another in place.
     *
     * @param {Vec4} rhs - The vector to divide the specified vector by.
     * @returns {Vec4} Self for chaining.
     * @example
     * var a = new pc.Vec4(4, 9, 16, 25);
     * var b = new pc.Vec4(2, 3, 4, 5);
     *
     * a.div(b);
     *
     * // Outputs [2, 3, 4, 5]
     * console.log("The result of the division is: " + a.toString());
     */
    div(rhs) {
        this.x /= rhs.x;
        this.y /= rhs.y;
        this.z /= rhs.z;
        this.w /= rhs.w;

        return this;
    }

    /**
     * Divides one 4-dimensional vector by another and writes the result to the specified vector.
     *
     * @param {Vec4} lhs - The dividend vector (the vector being divided).
     * @param {Vec4} rhs - The divisor vector (the vector dividing the dividend).
     * @returns {Vec4} Self for chaining.
     * @example
     * var a = new pc.Vec4(4, 9, 16, 25);
     * var b = new pc.Vec4(2, 3, 4, 5);
     * var r = new pc.Vec4();
     *
     * r.div2(a, b);
     * // Outputs [2, 3, 4, 5]
     *
     * console.log("The result of the division is: " + r.toString());
     */
    div2(lhs, rhs) {
        this.x = lhs.x / rhs.x;
        this.y = lhs.y / rhs.y;
        this.z = lhs.z / rhs.z;
        this.w = lhs.w / rhs.w;

        return this;
    }

    /**
     * Divides each element of a vector by a number.
     *
     * @param {number} scalar - The number to divide by.
     * @returns {Vec4} Self for chaining.
     * @example
     * var vec = new pc.Vec4(3, 6, 9, 12);
     *
     * vec.divScalar(3);
     *
     * // Outputs [1, 2, 3, 4]
     * console.log("The result of the division is: " + vec.toString());
     */
    divScalar(scalar) {
        this.x /= scalar;
        this.y /= scalar;
        this.z /= scalar;
        this.w /= scalar;

        return this;
    }

    /**
     * Returns the result of a dot product operation performed on the two specified 4-dimensional
     * vectors.
     *
     * @param {Vec4} rhs - The second 4-dimensional vector operand of the dot product.
     * @returns {number} The result of the dot product operation.
     * @example
     * var v1 = new pc.Vec4(5, 10, 20, 40);
     * var v2 = new pc.Vec4(10, 20, 40, 80);
     * var v1dotv2 = v1.dot(v2);
     * console.log("The result of the dot product is: " + v1dotv2);
     */
    dot(rhs) {
        return this.x * rhs.x + this.y * rhs.y + this.z * rhs.z + this.w * rhs.w;
    }

    /**
     * Reports whether two vectors are equal.
     *
     * @param {Vec4} rhs - The vector to compare to the specified vector.
     * @returns {boolean} True if the vectors are equal and false otherwise.
     * @example
     * var a = new pc.Vec4(1, 2, 3, 4);
     * var b = new pc.Vec4(5, 6, 7, 8);
     * console.log("The two vectors are " + (a.equals(b) ? "equal" : "different"));
     */
    equals(rhs) {
        return this.x === rhs.x && this.y === rhs.y && this.z === rhs.z && this.w === rhs.w;
    }

    /**
     * Returns the magnitude of the specified 4-dimensional vector.
     *
     * @returns {number} The magnitude of the specified 4-dimensional vector.
     * @example
     * var vec = new pc.Vec4(3, 4, 0, 0);
     * var len = vec.length();
     * // Outputs 5
     * console.log("The length of the vector is: " + len);
     */
    length() {
        return Math.sqrt(this.x * this.x + this.y * this.y + this.z * this.z + this.w * this.w);
    }

    /**
     * Returns the magnitude squared of the specified 4-dimensional vector.
     *
     * @returns {number} The magnitude of the specified 4-dimensional vector.
     * @example
     * var vec = new pc.Vec4(3, 4, 0);
     * var len = vec.lengthSq();
     * // Outputs 25
     * console.log("The length squared of the vector is: " + len);
     */
    lengthSq() {
        return this.x * this.x + this.y * this.y + this.z * this.z + this.w * this.w;
    }

    /**
     * Returns the result of a linear interpolation between two specified 4-dimensional vectors.
     *
     * @param {Vec4} lhs - The 4-dimensional to interpolate from.
     * @param {Vec4} rhs - The 4-dimensional to interpolate to.
     * @param {number} alpha - The value controlling the point of interpolation. Between 0 and 1,
     * the linear interpolant will occur on a straight line between lhs and rhs. Outside of this
     * range, the linear interpolant will occur on a ray extrapolated from this line.
     * @returns {Vec4} Self for chaining.
     * @example
     * var a = new pc.Vec4(0, 0, 0, 0);
     * var b = new pc.Vec4(10, 10, 10, 10);
     * var r = new pc.Vec4();
     *
     * r.lerp(a, b, 0);   // r is equal to a
     * r.lerp(a, b, 0.5); // r is 5, 5, 5, 5
     * r.lerp(a, b, 1);   // r is equal to b
     */
    lerp(lhs, rhs, alpha) {
        this.x = lhs.x + alpha * (rhs.x - lhs.x);
        this.y = lhs.y + alpha * (rhs.y - lhs.y);
        this.z = lhs.z + alpha * (rhs.z - lhs.z);
        this.w = lhs.w + alpha * (rhs.w - lhs.w);

        return this;
    }

    /**
     * Multiplies a 4-dimensional vector to another in place.
     *
     * @param {Vec4} rhs - The 4-dimensional vector used as the second multiplicand of the operation.
     * @returns {Vec4} Self for chaining.
     * @example
     * var a = new pc.Vec4(2, 3, 4, 5);
     * var b = new pc.Vec4(4, 5, 6, 7);
     *
     * a.mul(b);
     *
     * // Outputs 8, 15, 24, 35
     * console.log("The result of the multiplication is: " + a.toString());
     */
    mul(rhs) {
        this.x *= rhs.x;
        this.y *= rhs.y;
        this.z *= rhs.z;
        this.w *= rhs.w;

        return this;
    }

    /**
     * Returns the result of multiplying the specified 4-dimensional vectors together.
     *
     * @param {Vec4} lhs - The 4-dimensional vector used as the first multiplicand of the operation.
     * @param {Vec4} rhs - The 4-dimensional vector used as the second multiplicand of the operation.
     * @returns {Vec4} Self for chaining.
     * @example
     * var a = new pc.Vec4(2, 3, 4, 5);
     * var b = new pc.Vec4(4, 5, 6, 7);
     * var r = new pc.Vec4();
     *
     * r.mul2(a, b);
     *
     * // Outputs 8, 15, 24, 35
     * console.log("The result of the multiplication is: " + r.toString());
     */
    mul2(lhs, rhs) {
        this.x = lhs.x * rhs.x;
        this.y = lhs.y * rhs.y;
        this.z = lhs.z * rhs.z;
        this.w = lhs.w * rhs.w;

        return this;
    }

    /**
     * Multiplies each element of a vector by a number.
     *
     * @param {number} scalar - The number to multiply by.
     * @returns {Vec4} Self for chaining.
     * @example
     * var vec = new pc.Vec4(3, 6, 9, 12);
     *
     * vec.mulScalar(3);
     *
     * // Outputs [9, 18, 27, 36]
     * console.log("The result of the multiplication is: " + vec.toString());
     */
    mulScalar(scalar) {
        this.x *= scalar;
        this.y *= scalar;
        this.z *= scalar;
        this.w *= scalar;

        return this;
    }

    /**
     * Returns this 4-dimensional vector converted to a unit vector in place. If the vector has a
     * length of zero, the vector's elements will be set to zero.
     *
     * @returns {Vec4} Self for chaining.
     * @example
     * var v = new pc.Vec4(25, 0, 0, 0);
     *
     * v.normalize();
     *
     * // Outputs 1, 0, 0, 0
     * console.log("The result of the vector normalization is: " + v.toString());
     */
    normalize() {
        const lengthSq = this.x * this.x + this.y * this.y + this.z * this.z + this.w * this.w;
        if (lengthSq > 0) {
            const invLength = 1 / Math.sqrt(lengthSq);
            this.x *= invLength;
            this.y *= invLength;
            this.z *= invLength;
            this.w *= invLength;
        }

        return this;
    }

    /**
     * Each element is set to the largest integer less than or equal to its value.
     *
     * @returns {Vec4} Self for chaining.
     */
    floor() {
        this.x = Math.floor(this.x);
        this.y = Math.floor(this.y);
        this.z = Math.floor(this.z);
        this.w = Math.floor(this.w);
        return this;
    }

    /**
     * Each element is rounded up to the next largest integer.
     *
     * @returns {Vec4} Self for chaining.
     */
    ceil() {
        this.x = Math.ceil(this.x);
        this.y = Math.ceil(this.y);
        this.z = Math.ceil(this.z);
        this.w = Math.ceil(this.w);
        return this;
    }

    /**
     * Each element is rounded up or down to the nearest integer.
     *
     * @returns {Vec4} Self for chaining.
     */
    round() {
        this.x = Math.round(this.x);
        this.y = Math.round(this.y);
        this.z = Math.round(this.z);
        this.w = Math.round(this.w);
        return this;
    }

    /**
     * Each element is assigned a value from rhs parameter if it is smaller.
     *
     * @param {Vec4} rhs - The 4-dimensional vector used as the source of elements to compare to.
     * @returns {Vec4} Self for chaining.
     */
    min(rhs) {
        if (rhs.x < this.x) this.x = rhs.x;
        if (rhs.y < this.y) this.y = rhs.y;
        if (rhs.z < this.z) this.z = rhs.z;
        if (rhs.w < this.w) this.w = rhs.w;
        return this;
    }

    /**
     * Each element is assigned a value from rhs parameter if it is larger.
     *
     * @param {Vec4} rhs - The 4-dimensional vector used as the source of elements to compare to.
     * @returns {Vec4} Self for chaining.
     */
    max(rhs) {
        if (rhs.x > this.x) this.x = rhs.x;
        if (rhs.y > this.y) this.y = rhs.y;
        if (rhs.z > this.z) this.z = rhs.z;
        if (rhs.w > this.w) this.w = rhs.w;
        return this;
    }

    /**
     * Sets the specified 4-dimensional vector to the supplied numerical values.
     *
     * @param {number} x - The value to set on the first component of the vector.
     * @param {number} y - The value to set on the second component of the vector.
     * @param {number} z - The value to set on the third component of the vector.
     * @param {number} w - The value to set on the fourth component of the vector.
     * @returns {Vec4} Self for chaining.
     * @example
     * var v = new pc.Vec4();
     * v.set(5, 10, 20, 40);
     *
     * // Outputs 5, 10, 20, 40
     * console.log("The result of the vector set is: " + v.toString());
     */
    set(x, y, z, w) {
        this.x = x;
        this.y = y;
        this.z = z;
        this.w = w;

        return this;
    }

    /**
     * Subtracts a 4-dimensional vector from another in place.
     *
     * @param {Vec4} rhs - The vector to add to the specified vector.
     * @returns {Vec4} Self for chaining.
     * @example
     * var a = new pc.Vec4(10, 10, 10, 10);
     * var b = new pc.Vec4(20, 20, 20, 20);
     *
     * a.sub(b);
     *
     * // Outputs [-10, -10, -10, -10]
     * console.log("The result of the subtraction is: " + a.toString());
     */
    sub(rhs) {
        this.x -= rhs.x;
        this.y -= rhs.y;
        this.z -= rhs.z;
        this.w -= rhs.w;

        return this;
    }

    /**
     * Subtracts two 4-dimensional vectors from one another and returns the result.
     *
     * @param {Vec4} lhs - The first vector operand for the subtraction.
     * @param {Vec4} rhs - The second vector operand for the subtraction.
     * @returns {Vec4} Self for chaining.
     * @example
     * var a = new pc.Vec4(10, 10, 10, 10);
     * var b = new pc.Vec4(20, 20, 20, 20);
     * var r = new pc.Vec4();
     *
     * r.sub2(a, b);
     *
     * // Outputs [-10, -10, -10, -10]
     * console.log("The result of the subtraction is: " + r.toString());
     */
    sub2(lhs, rhs) {
        this.x = lhs.x - rhs.x;
        this.y = lhs.y - rhs.y;
        this.z = lhs.z - rhs.z;
        this.w = lhs.w - rhs.w;

        return this;
    }

    /**
     * Subtracts a number from each element of a vector.
     *
     * @param {number} scalar - The number to subtract.
     * @returns {Vec4} Self for chaining.
     * @example
     * var vec = new pc.Vec4(3, 4, 5, 6);
     *
     * vec.subScalar(2);
     *
     * // Outputs [1, 2, 3, 4]
     * console.log("The result of the subtraction is: " + vec.toString());
     */
    subScalar(scalar) {
        this.x -= scalar;
        this.y -= scalar;
        this.z -= scalar;
        this.w -= scalar;

        return this;
    }

    /**
     * Converts the vector to string form.
     *
     * @returns {string} The vector in string form.
     * @example
     * var v = new pc.Vec4(20, 10, 5, 0);
     * // Outputs [20, 10, 5, 0]
     * console.log(v.toString());
     */
    toString() {
        return `[${this.x}, ${this.y}, ${this.z}, ${this.w}]`;
    }

    /**
     * A constant vector set to [0, 0, 0, 0].
     *
     * @type {Vec4}
     * @readonly
     */
    static ZERO = Object.freeze(new Vec4(0, 0, 0, 0));

    /**
     * A constant vector set to [1, 1, 1, 1].
     *
     * @type {Vec4}
     * @readonly
     */
    static ONE = Object.freeze(new Vec4(1, 1, 1, 1));
}

export { Vec4 };
>>>>>>> 6c68d279
<|MERGE_RESOLUTION|>--- conflicted
+++ resolved
@@ -1,4 +1,3 @@
-<<<<<<< HEAD
 /**
  * A 4-dimensional vector.
  */
@@ -597,603 +596,4 @@
     static ONE = Object.freeze(new Vec4(1, 1, 1, 1));
 }
 
-export { Vec4 };
-=======
-/**
- * A 4-dimensional vector.
- */
-class Vec4 {
-    /**
-     * Creates a new Vec4 object.
-     *
-     * @param {number|number[]} [x] - The x value. Defaults to 0. If x is an array of length 4, the
-     * array will be used to populate all components.
-     * @param {number} [y] - The y value. Defaults to 0.
-     * @param {number} [z] - The z value. Defaults to 0.
-     * @param {number} [w] - The w value. Defaults to 0.
-     * @example
-     * var v = new pc.Vec4(1, 2, 3, 4);
-     */
-    constructor(x = 0, y = 0, z = 0, w = 0) {
-        if (x.length === 4) {
-            /**
-             * The first component of the vector.
-             *
-             * @type {number}
-             */
-            this.x = x[0];
-            /**
-             * The second component of the vector.
-             *
-             * @type {number}
-             */
-            this.y = x[1];
-            /**
-             * The third component of the vector.
-             *
-             * @type {number}
-             */
-            this.z = x[2];
-            /**
-             * The fourth component of the vector.
-             *
-             * @type {number}
-             */
-            this.w = x[3];
-        } else {
-            this.x = x;
-            this.y = y;
-            this.z = z;
-            this.w = w;
-        }
-    }
-
-    /**
-     * Adds a 4-dimensional vector to another in place.
-     *
-     * @param {Vec4} rhs - The vector to add to the specified vector.
-     * @returns {Vec4} Self for chaining.
-     * @example
-     * var a = new pc.Vec4(10, 10, 10, 10);
-     * var b = new pc.Vec4(20, 20, 20, 20);
-     *
-     * a.add(b);
-     *
-     * // Outputs [30, 30, 30]
-     * console.log("The result of the addition is: " + a.toString());
-     */
-    add(rhs) {
-        this.x += rhs.x;
-        this.y += rhs.y;
-        this.z += rhs.z;
-        this.w += rhs.w;
-
-        return this;
-    }
-
-    /**
-     * Adds two 4-dimensional vectors together and returns the result.
-     *
-     * @param {Vec4} lhs - The first vector operand for the addition.
-     * @param {Vec4} rhs - The second vector operand for the addition.
-     * @returns {Vec4} Self for chaining.
-     * @example
-     * var a = new pc.Vec4(10, 10, 10, 10);
-     * var b = new pc.Vec4(20, 20, 20, 20);
-     * var r = new pc.Vec4();
-     *
-     * r.add2(a, b);
-     * // Outputs [30, 30, 30]
-     *
-     * console.log("The result of the addition is: " + r.toString());
-     */
-    add2(lhs, rhs) {
-        this.x = lhs.x + rhs.x;
-        this.y = lhs.y + rhs.y;
-        this.z = lhs.z + rhs.z;
-        this.w = lhs.w + rhs.w;
-
-        return this;
-    }
-
-    /**
-     * Adds a number to each element of a vector.
-     *
-     * @param {number} scalar - The number to add.
-     * @returns {Vec4} Self for chaining.
-     * @example
-     * var vec = new pc.Vec4(3, 4, 5, 6);
-     *
-     * vec.addScalar(2);
-     *
-     * // Outputs [5, 6, 7, 8]
-     * console.log("The result of the addition is: " + vec.toString());
-     */
-    addScalar(scalar) {
-        this.x += scalar;
-        this.y += scalar;
-        this.z += scalar;
-        this.w += scalar;
-
-        return this;
-    }
-
-    /**
-     * Returns an identical copy of the specified 4-dimensional vector.
-     *
-     * @returns {Vec4} A 4-dimensional vector containing the result of the cloning.
-     * @example
-     * var v = new pc.Vec4(10, 20, 30, 40);
-     * var vclone = v.clone();
-     * console.log("The result of the cloning is: " + vclone.toString());
-     */
-    clone() {
-        return new Vec4(this.x, this.y, this.z, this.w);
-    }
-
-    /**
-     * Copies the contents of a source 4-dimensional vector to a destination 4-dimensional vector.
-     *
-     * @param {Vec4} rhs - A vector to copy to the specified vector.
-     * @returns {Vec4} Self for chaining.
-     * @example
-     * var src = new pc.Vec4(10, 20, 30, 40);
-     * var dst = new pc.Vec4();
-     *
-     * dst.copy(src);
-     *
-     * console.log("The two vectors are " + (dst.equals(src) ? "equal" : "different"));
-     */
-    copy(rhs) {
-        this.x = rhs.x;
-        this.y = rhs.y;
-        this.z = rhs.z;
-        this.w = rhs.w;
-
-        return this;
-    }
-
-    /**
-     * Divides a 4-dimensional vector by another in place.
-     *
-     * @param {Vec4} rhs - The vector to divide the specified vector by.
-     * @returns {Vec4} Self for chaining.
-     * @example
-     * var a = new pc.Vec4(4, 9, 16, 25);
-     * var b = new pc.Vec4(2, 3, 4, 5);
-     *
-     * a.div(b);
-     *
-     * // Outputs [2, 3, 4, 5]
-     * console.log("The result of the division is: " + a.toString());
-     */
-    div(rhs) {
-        this.x /= rhs.x;
-        this.y /= rhs.y;
-        this.z /= rhs.z;
-        this.w /= rhs.w;
-
-        return this;
-    }
-
-    /**
-     * Divides one 4-dimensional vector by another and writes the result to the specified vector.
-     *
-     * @param {Vec4} lhs - The dividend vector (the vector being divided).
-     * @param {Vec4} rhs - The divisor vector (the vector dividing the dividend).
-     * @returns {Vec4} Self for chaining.
-     * @example
-     * var a = new pc.Vec4(4, 9, 16, 25);
-     * var b = new pc.Vec4(2, 3, 4, 5);
-     * var r = new pc.Vec4();
-     *
-     * r.div2(a, b);
-     * // Outputs [2, 3, 4, 5]
-     *
-     * console.log("The result of the division is: " + r.toString());
-     */
-    div2(lhs, rhs) {
-        this.x = lhs.x / rhs.x;
-        this.y = lhs.y / rhs.y;
-        this.z = lhs.z / rhs.z;
-        this.w = lhs.w / rhs.w;
-
-        return this;
-    }
-
-    /**
-     * Divides each element of a vector by a number.
-     *
-     * @param {number} scalar - The number to divide by.
-     * @returns {Vec4} Self for chaining.
-     * @example
-     * var vec = new pc.Vec4(3, 6, 9, 12);
-     *
-     * vec.divScalar(3);
-     *
-     * // Outputs [1, 2, 3, 4]
-     * console.log("The result of the division is: " + vec.toString());
-     */
-    divScalar(scalar) {
-        this.x /= scalar;
-        this.y /= scalar;
-        this.z /= scalar;
-        this.w /= scalar;
-
-        return this;
-    }
-
-    /**
-     * Returns the result of a dot product operation performed on the two specified 4-dimensional
-     * vectors.
-     *
-     * @param {Vec4} rhs - The second 4-dimensional vector operand of the dot product.
-     * @returns {number} The result of the dot product operation.
-     * @example
-     * var v1 = new pc.Vec4(5, 10, 20, 40);
-     * var v2 = new pc.Vec4(10, 20, 40, 80);
-     * var v1dotv2 = v1.dot(v2);
-     * console.log("The result of the dot product is: " + v1dotv2);
-     */
-    dot(rhs) {
-        return this.x * rhs.x + this.y * rhs.y + this.z * rhs.z + this.w * rhs.w;
-    }
-
-    /**
-     * Reports whether two vectors are equal.
-     *
-     * @param {Vec4} rhs - The vector to compare to the specified vector.
-     * @returns {boolean} True if the vectors are equal and false otherwise.
-     * @example
-     * var a = new pc.Vec4(1, 2, 3, 4);
-     * var b = new pc.Vec4(5, 6, 7, 8);
-     * console.log("The two vectors are " + (a.equals(b) ? "equal" : "different"));
-     */
-    equals(rhs) {
-        return this.x === rhs.x && this.y === rhs.y && this.z === rhs.z && this.w === rhs.w;
-    }
-
-    /**
-     * Returns the magnitude of the specified 4-dimensional vector.
-     *
-     * @returns {number} The magnitude of the specified 4-dimensional vector.
-     * @example
-     * var vec = new pc.Vec4(3, 4, 0, 0);
-     * var len = vec.length();
-     * // Outputs 5
-     * console.log("The length of the vector is: " + len);
-     */
-    length() {
-        return Math.sqrt(this.x * this.x + this.y * this.y + this.z * this.z + this.w * this.w);
-    }
-
-    /**
-     * Returns the magnitude squared of the specified 4-dimensional vector.
-     *
-     * @returns {number} The magnitude of the specified 4-dimensional vector.
-     * @example
-     * var vec = new pc.Vec4(3, 4, 0);
-     * var len = vec.lengthSq();
-     * // Outputs 25
-     * console.log("The length squared of the vector is: " + len);
-     */
-    lengthSq() {
-        return this.x * this.x + this.y * this.y + this.z * this.z + this.w * this.w;
-    }
-
-    /**
-     * Returns the result of a linear interpolation between two specified 4-dimensional vectors.
-     *
-     * @param {Vec4} lhs - The 4-dimensional to interpolate from.
-     * @param {Vec4} rhs - The 4-dimensional to interpolate to.
-     * @param {number} alpha - The value controlling the point of interpolation. Between 0 and 1,
-     * the linear interpolant will occur on a straight line between lhs and rhs. Outside of this
-     * range, the linear interpolant will occur on a ray extrapolated from this line.
-     * @returns {Vec4} Self for chaining.
-     * @example
-     * var a = new pc.Vec4(0, 0, 0, 0);
-     * var b = new pc.Vec4(10, 10, 10, 10);
-     * var r = new pc.Vec4();
-     *
-     * r.lerp(a, b, 0);   // r is equal to a
-     * r.lerp(a, b, 0.5); // r is 5, 5, 5, 5
-     * r.lerp(a, b, 1);   // r is equal to b
-     */
-    lerp(lhs, rhs, alpha) {
-        this.x = lhs.x + alpha * (rhs.x - lhs.x);
-        this.y = lhs.y + alpha * (rhs.y - lhs.y);
-        this.z = lhs.z + alpha * (rhs.z - lhs.z);
-        this.w = lhs.w + alpha * (rhs.w - lhs.w);
-
-        return this;
-    }
-
-    /**
-     * Multiplies a 4-dimensional vector to another in place.
-     *
-     * @param {Vec4} rhs - The 4-dimensional vector used as the second multiplicand of the operation.
-     * @returns {Vec4} Self for chaining.
-     * @example
-     * var a = new pc.Vec4(2, 3, 4, 5);
-     * var b = new pc.Vec4(4, 5, 6, 7);
-     *
-     * a.mul(b);
-     *
-     * // Outputs 8, 15, 24, 35
-     * console.log("The result of the multiplication is: " + a.toString());
-     */
-    mul(rhs) {
-        this.x *= rhs.x;
-        this.y *= rhs.y;
-        this.z *= rhs.z;
-        this.w *= rhs.w;
-
-        return this;
-    }
-
-    /**
-     * Returns the result of multiplying the specified 4-dimensional vectors together.
-     *
-     * @param {Vec4} lhs - The 4-dimensional vector used as the first multiplicand of the operation.
-     * @param {Vec4} rhs - The 4-dimensional vector used as the second multiplicand of the operation.
-     * @returns {Vec4} Self for chaining.
-     * @example
-     * var a = new pc.Vec4(2, 3, 4, 5);
-     * var b = new pc.Vec4(4, 5, 6, 7);
-     * var r = new pc.Vec4();
-     *
-     * r.mul2(a, b);
-     *
-     * // Outputs 8, 15, 24, 35
-     * console.log("The result of the multiplication is: " + r.toString());
-     */
-    mul2(lhs, rhs) {
-        this.x = lhs.x * rhs.x;
-        this.y = lhs.y * rhs.y;
-        this.z = lhs.z * rhs.z;
-        this.w = lhs.w * rhs.w;
-
-        return this;
-    }
-
-    /**
-     * Multiplies each element of a vector by a number.
-     *
-     * @param {number} scalar - The number to multiply by.
-     * @returns {Vec4} Self for chaining.
-     * @example
-     * var vec = new pc.Vec4(3, 6, 9, 12);
-     *
-     * vec.mulScalar(3);
-     *
-     * // Outputs [9, 18, 27, 36]
-     * console.log("The result of the multiplication is: " + vec.toString());
-     */
-    mulScalar(scalar) {
-        this.x *= scalar;
-        this.y *= scalar;
-        this.z *= scalar;
-        this.w *= scalar;
-
-        return this;
-    }
-
-    /**
-     * Returns this 4-dimensional vector converted to a unit vector in place. If the vector has a
-     * length of zero, the vector's elements will be set to zero.
-     *
-     * @returns {Vec4} Self for chaining.
-     * @example
-     * var v = new pc.Vec4(25, 0, 0, 0);
-     *
-     * v.normalize();
-     *
-     * // Outputs 1, 0, 0, 0
-     * console.log("The result of the vector normalization is: " + v.toString());
-     */
-    normalize() {
-        const lengthSq = this.x * this.x + this.y * this.y + this.z * this.z + this.w * this.w;
-        if (lengthSq > 0) {
-            const invLength = 1 / Math.sqrt(lengthSq);
-            this.x *= invLength;
-            this.y *= invLength;
-            this.z *= invLength;
-            this.w *= invLength;
-        }
-
-        return this;
-    }
-
-    /**
-     * Each element is set to the largest integer less than or equal to its value.
-     *
-     * @returns {Vec4} Self for chaining.
-     */
-    floor() {
-        this.x = Math.floor(this.x);
-        this.y = Math.floor(this.y);
-        this.z = Math.floor(this.z);
-        this.w = Math.floor(this.w);
-        return this;
-    }
-
-    /**
-     * Each element is rounded up to the next largest integer.
-     *
-     * @returns {Vec4} Self for chaining.
-     */
-    ceil() {
-        this.x = Math.ceil(this.x);
-        this.y = Math.ceil(this.y);
-        this.z = Math.ceil(this.z);
-        this.w = Math.ceil(this.w);
-        return this;
-    }
-
-    /**
-     * Each element is rounded up or down to the nearest integer.
-     *
-     * @returns {Vec4} Self for chaining.
-     */
-    round() {
-        this.x = Math.round(this.x);
-        this.y = Math.round(this.y);
-        this.z = Math.round(this.z);
-        this.w = Math.round(this.w);
-        return this;
-    }
-
-    /**
-     * Each element is assigned a value from rhs parameter if it is smaller.
-     *
-     * @param {Vec4} rhs - The 4-dimensional vector used as the source of elements to compare to.
-     * @returns {Vec4} Self for chaining.
-     */
-    min(rhs) {
-        if (rhs.x < this.x) this.x = rhs.x;
-        if (rhs.y < this.y) this.y = rhs.y;
-        if (rhs.z < this.z) this.z = rhs.z;
-        if (rhs.w < this.w) this.w = rhs.w;
-        return this;
-    }
-
-    /**
-     * Each element is assigned a value from rhs parameter if it is larger.
-     *
-     * @param {Vec4} rhs - The 4-dimensional vector used as the source of elements to compare to.
-     * @returns {Vec4} Self for chaining.
-     */
-    max(rhs) {
-        if (rhs.x > this.x) this.x = rhs.x;
-        if (rhs.y > this.y) this.y = rhs.y;
-        if (rhs.z > this.z) this.z = rhs.z;
-        if (rhs.w > this.w) this.w = rhs.w;
-        return this;
-    }
-
-    /**
-     * Sets the specified 4-dimensional vector to the supplied numerical values.
-     *
-     * @param {number} x - The value to set on the first component of the vector.
-     * @param {number} y - The value to set on the second component of the vector.
-     * @param {number} z - The value to set on the third component of the vector.
-     * @param {number} w - The value to set on the fourth component of the vector.
-     * @returns {Vec4} Self for chaining.
-     * @example
-     * var v = new pc.Vec4();
-     * v.set(5, 10, 20, 40);
-     *
-     * // Outputs 5, 10, 20, 40
-     * console.log("The result of the vector set is: " + v.toString());
-     */
-    set(x, y, z, w) {
-        this.x = x;
-        this.y = y;
-        this.z = z;
-        this.w = w;
-
-        return this;
-    }
-
-    /**
-     * Subtracts a 4-dimensional vector from another in place.
-     *
-     * @param {Vec4} rhs - The vector to add to the specified vector.
-     * @returns {Vec4} Self for chaining.
-     * @example
-     * var a = new pc.Vec4(10, 10, 10, 10);
-     * var b = new pc.Vec4(20, 20, 20, 20);
-     *
-     * a.sub(b);
-     *
-     * // Outputs [-10, -10, -10, -10]
-     * console.log("The result of the subtraction is: " + a.toString());
-     */
-    sub(rhs) {
-        this.x -= rhs.x;
-        this.y -= rhs.y;
-        this.z -= rhs.z;
-        this.w -= rhs.w;
-
-        return this;
-    }
-
-    /**
-     * Subtracts two 4-dimensional vectors from one another and returns the result.
-     *
-     * @param {Vec4} lhs - The first vector operand for the subtraction.
-     * @param {Vec4} rhs - The second vector operand for the subtraction.
-     * @returns {Vec4} Self for chaining.
-     * @example
-     * var a = new pc.Vec4(10, 10, 10, 10);
-     * var b = new pc.Vec4(20, 20, 20, 20);
-     * var r = new pc.Vec4();
-     *
-     * r.sub2(a, b);
-     *
-     * // Outputs [-10, -10, -10, -10]
-     * console.log("The result of the subtraction is: " + r.toString());
-     */
-    sub2(lhs, rhs) {
-        this.x = lhs.x - rhs.x;
-        this.y = lhs.y - rhs.y;
-        this.z = lhs.z - rhs.z;
-        this.w = lhs.w - rhs.w;
-
-        return this;
-    }
-
-    /**
-     * Subtracts a number from each element of a vector.
-     *
-     * @param {number} scalar - The number to subtract.
-     * @returns {Vec4} Self for chaining.
-     * @example
-     * var vec = new pc.Vec4(3, 4, 5, 6);
-     *
-     * vec.subScalar(2);
-     *
-     * // Outputs [1, 2, 3, 4]
-     * console.log("The result of the subtraction is: " + vec.toString());
-     */
-    subScalar(scalar) {
-        this.x -= scalar;
-        this.y -= scalar;
-        this.z -= scalar;
-        this.w -= scalar;
-
-        return this;
-    }
-
-    /**
-     * Converts the vector to string form.
-     *
-     * @returns {string} The vector in string form.
-     * @example
-     * var v = new pc.Vec4(20, 10, 5, 0);
-     * // Outputs [20, 10, 5, 0]
-     * console.log(v.toString());
-     */
-    toString() {
-        return `[${this.x}, ${this.y}, ${this.z}, ${this.w}]`;
-    }
-
-    /**
-     * A constant vector set to [0, 0, 0, 0].
-     *
-     * @type {Vec4}
-     * @readonly
-     */
-    static ZERO = Object.freeze(new Vec4(0, 0, 0, 0));
-
-    /**
-     * A constant vector set to [1, 1, 1, 1].
-     *
-     * @type {Vec4}
-     * @readonly
-     */
-    static ONE = Object.freeze(new Vec4(1, 1, 1, 1));
-}
-
-export { Vec4 };
->>>>>>> 6c68d279
+export { Vec4 };