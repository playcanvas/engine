<<<<<<< HEAD
/**
 * A 2-dimensional vector.
 */
class Vec2 {
    /**
     * Create a new Vec2 instance.
     *
     * @param {number|number[]} [x] - The x value. Defaults to 0. If x is an array of length 2, the
     * array will be used to populate all components.
     * @param {number} [y] - The y value. Defaults to 0.
     * @example
     * var v = new pc.Vec2(1, 2);
     */
    constructor(x = 0, y = 0) {
        if (x.length === 2) {
            /**
             * The first component of the vector.
             *
             * @type {number}
             */
            this.x = x[0];
             /**
              * The second component of the vector.
              *
              * @type {number}
              */
            this.y = x[1];
        } else {
            this.x = x;
            this.y = y;
        }
    }

    /**
     * Adds a 2-dimensional vector to another in place.
     *
     * @param {Vec2} rhs - The vector to add to the specified vector.
     * @returns {Vec2} Self for chaining.
     * @example
     * var a = new pc.Vec2(10, 10);
     * var b = new pc.Vec2(20, 20);
     *
     * a.add(b);
     *
     * // Outputs [30, 30]
     * console.log("The result of the addition is: " + a.toString());
     */
    add(rhs) {
        this.x += rhs.x;
        this.y += rhs.y;

        return this;
    }

    /**
     * Adds two 2-dimensional vectors together and returns the result.
     *
     * @param {Vec2} lhs - The first vector operand for the addition.
     * @param {Vec2} rhs - The second vector operand for the addition.
     * @returns {Vec2} Self for chaining.
     * @example
     * var a = new pc.Vec2(10, 10);
     * var b = new pc.Vec2(20, 20);
     * var r = new pc.Vec2();
     *
     * r.add2(a, b);
     * // Outputs [30, 30]
     *
     * console.log("The result of the addition is: " + r.toString());
     */
    add2(lhs, rhs) {
        this.x = lhs.x + rhs.x;
        this.y = lhs.y + rhs.y;

        return this;
    }

    /**
     * Adds a number to each element of a vector.
     *
     * @param {number} scalar - The number to add.
     * @returns {Vec2} Self for chaining.
     * @example
     * var vec = new pc.Vec2(3, 4);
     *
     * vec.addScalar(2);
     *
     * // Outputs [5, 6]
     * console.log("The result of the addition is: " + vec.toString());
     */
    addScalar(scalar) {
        this.x += scalar;
        this.y += scalar;

        return this;
    }

    /**
     * Returns an identical copy of the specified 2-dimensional vector.
     *
     * @returns {this} A 2-dimensional vector containing the result of the cloning.
     * @example
     * var v = new pc.Vec2(10, 20);
     * var vclone = v.clone();
     * console.log("The result of the cloning is: " + vclone.toString());
     */
    clone() {
        /** @type {*} */
        const cstr = this.constructor;
        return new cstr(this.x, this.y);
    }

    /**
     * Copies the contents of a source 2-dimensional vector to a destination 2-dimensional vector.
     *
     * @param {Vec2} rhs - A vector to copy to the specified vector.
     * @returns {Vec2} Self for chaining.
     * @example
     * var src = new pc.Vec2(10, 20);
     * var dst = new pc.Vec2();
     *
     * dst.copy(src);
     *
     * console.log("The two vectors are " + (dst.equals(src) ? "equal" : "different"));
     */
    copy(rhs) {
        this.x = rhs.x;
        this.y = rhs.y;

        return this;
    }

    /**
     * Returns the result of a cross product operation performed on the two specified 2-dimensional
     * vectors.
     *
     * @param {Vec2} rhs - The second 2-dimensional vector operand of the cross product.
     * @returns {number} The cross product of the two vectors.
     * @example
     * var right = new pc.Vec2(1, 0);
     * var up = new pc.Vec2(0, 1);
     * var crossProduct = right.cross(up);
     *
     * // Prints 1
     * console.log("The result of the cross product is: " + crossProduct);
     */
    cross(rhs) {
        return this.x * rhs.y - this.y * rhs.x;
    }

    /**
     * Returns the distance between the two specified 2-dimensional vectors.
     *
     * @param {Vec2} rhs - The second 2-dimensional vector to test.
     * @returns {number} The distance between the two vectors.
     * @example
     * var v1 = new pc.Vec2(5, 10);
     * var v2 = new pc.Vec2(10, 20);
     * var d = v1.distance(v2);
     * console.log("The distance between v1 and v2 is: " + d);
     */
    distance(rhs) {
        const x = this.x - rhs.x;
        const y = this.y - rhs.y;
        return Math.sqrt(x * x + y * y);
    }

    /**
     * Divides a 2-dimensional vector by another in place.
     *
     * @param {Vec2} rhs - The vector to divide the specified vector by.
     * @returns {Vec2} Self for chaining.
     * @example
     * var a = new pc.Vec2(4, 9);
     * var b = new pc.Vec2(2, 3);
     *
     * a.div(b);
     *
     * // Outputs [2, 3]
     * console.log("The result of the division is: " + a.toString());
     */
    div(rhs) {
        this.x /= rhs.x;
        this.y /= rhs.y;

        return this;
    }

    /**
     * Divides one 2-dimensional vector by another and writes the result to the specified vector.
     *
     * @param {Vec2} lhs - The dividend vector (the vector being divided).
     * @param {Vec2} rhs - The divisor vector (the vector dividing the dividend).
     * @returns {Vec2} Self for chaining.
     * @example
     * var a = new pc.Vec2(4, 9);
     * var b = new pc.Vec2(2, 3);
     * var r = new pc.Vec2();
     *
     * r.div2(a, b);
     * // Outputs [2, 3]
     *
     * console.log("The result of the division is: " + r.toString());
     */
    div2(lhs, rhs) {
        this.x = lhs.x / rhs.x;
        this.y = lhs.y / rhs.y;

        return this;
    }

    /**
     * Divides each element of a vector by a number.
     *
     * @param {number} scalar - The number to divide by.
     * @returns {Vec2} Self for chaining.
     * @example
     * var vec = new pc.Vec2(3, 6);
     *
     * vec.divScalar(3);
     *
     * // Outputs [1, 2]
     * console.log("The result of the division is: " + vec.toString());
     */
    divScalar(scalar) {
        this.x /= scalar;
        this.y /= scalar;

        return this;
    }

    /**
     * Returns the result of a dot product operation performed on the two specified 2-dimensional
     * vectors.
     *
     * @param {Vec2} rhs - The second 2-dimensional vector operand of the dot product.
     * @returns {number} The result of the dot product operation.
     * @example
     * var v1 = new pc.Vec2(5, 10);
     * var v2 = new pc.Vec2(10, 20);
     * var v1dotv2 = v1.dot(v2);
     * console.log("The result of the dot product is: " + v1dotv2);
     */
    dot(rhs) {
        return this.x * rhs.x + this.y * rhs.y;
    }

    /**
     * Reports whether two vectors are equal.
     *
     * @param {Vec2} rhs - The vector to compare to the specified vector.
     * @returns {boolean} True if the vectors are equal and false otherwise.
     * @example
     * var a = new pc.Vec2(1, 2);
     * var b = new pc.Vec2(4, 5);
     * console.log("The two vectors are " + (a.equals(b) ? "equal" : "different"));
     */
    equals(rhs) {
        return this.x === rhs.x && this.y === rhs.y;
    }

    /**
     * Returns the magnitude of the specified 2-dimensional vector.
     *
     * @returns {number} The magnitude of the specified 2-dimensional vector.
     * @example
     * var vec = new pc.Vec2(3, 4);
     * var len = vec.length();
     * // Outputs 5
     * console.log("The length of the vector is: " + len);
     */
    length() {
        return Math.sqrt(this.x * this.x + this.y * this.y);
    }

    /**
     * Returns the magnitude squared of the specified 2-dimensional vector.
     *
     * @returns {number} The magnitude of the specified 2-dimensional vector.
     * @example
     * var vec = new pc.Vec2(3, 4);
     * var len = vec.lengthSq();
     * // Outputs 25
     * console.log("The length squared of the vector is: " + len);
     */
    lengthSq() {
        return this.x * this.x + this.y * this.y;
    }

    /**
     * Returns the result of a linear interpolation between two specified 2-dimensional vectors.
     *
     * @param {Vec2} lhs - The 2-dimensional to interpolate from.
     * @param {Vec2} rhs - The 2-dimensional to interpolate to.
     * @param {number} alpha - The value controlling the point of interpolation. Between 0 and 1,
     * the linear interpolant will occur on a straight line between lhs and rhs. Outside of this
     * range, the linear interpolant will occur on a ray extrapolated from this line.
     * @returns {Vec2} Self for chaining.
     * @example
     * var a = new pc.Vec2(0, 0);
     * var b = new pc.Vec2(10, 10);
     * var r = new pc.Vec2();
     *
     * r.lerp(a, b, 0);   // r is equal to a
     * r.lerp(a, b, 0.5); // r is 5, 5
     * r.lerp(a, b, 1);   // r is equal to b
     */
    lerp(lhs, rhs, alpha) {
        this.x = lhs.x + alpha * (rhs.x - lhs.x);
        this.y = lhs.y + alpha * (rhs.y - lhs.y);

        return this;
    }

    /**
     * Multiplies a 2-dimensional vector to another in place.
     *
     * @param {Vec2} rhs - The 2-dimensional vector used as the second multiplicand of the operation.
     * @returns {Vec2} Self for chaining.
     * @example
     * var a = new pc.Vec2(2, 3);
     * var b = new pc.Vec2(4, 5);
     *
     * a.mul(b);
     *
     * // Outputs 8, 15
     * console.log("The result of the multiplication is: " + a.toString());
     */
    mul(rhs) {
        this.x *= rhs.x;
        this.y *= rhs.y;

        return this;
    }

    /**
     * Returns the result of multiplying the specified 2-dimensional vectors together.
     *
     * @param {Vec2} lhs - The 2-dimensional vector used as the first multiplicand of the operation.
     * @param {Vec2} rhs - The 2-dimensional vector used as the second multiplicand of the operation.
     * @returns {Vec2} Self for chaining.
     * @example
     * var a = new pc.Vec2(2, 3);
     * var b = new pc.Vec2(4, 5);
     * var r = new pc.Vec2();
     *
     * r.mul2(a, b);
     *
     * // Outputs 8, 15
     * console.log("The result of the multiplication is: " + r.toString());
     */
    mul2(lhs, rhs) {
        this.x = lhs.x * rhs.x;
        this.y = lhs.y * rhs.y;

        return this;
    }

    /**
     * Multiplies each element of a vector by a number.
     *
     * @param {number} scalar - The number to multiply by.
     * @returns {Vec2} Self for chaining.
     * @example
     * var vec = new pc.Vec2(3, 6);
     *
     * vec.mulScalar(3);
     *
     * // Outputs [9, 18]
     * console.log("The result of the multiplication is: " + vec.toString());
     */
    mulScalar(scalar) {
        this.x *= scalar;
        this.y *= scalar;

        return this;
    }

    /**
     * Returns this 2-dimensional vector converted to a unit vector in place. If the vector has a
     * length of zero, the vector's elements will be set to zero.
     *
     * @returns {Vec2} Self for chaining.
     * @example
     * var v = new pc.Vec2(25, 0);
     *
     * v.normalize();
     *
     * // Outputs 1, 0
     * console.log("The result of the vector normalization is: " + v.toString());
     */
    normalize() {
        const lengthSq = this.x * this.x + this.y * this.y;
        if (lengthSq > 0) {
            const invLength = 1 / Math.sqrt(lengthSq);
            this.x *= invLength;
            this.y *= invLength;
        }

        return this;
    }

    /**
     * Each element is set to the largest integer less than or equal to its value.
     *
     * @returns {Vec2} Self for chaining.
     */
    floor() {
        this.x = Math.floor(this.x);
        this.y = Math.floor(this.y);
        return this;
    }

    /**
     * Each element is rounded up to the next largest integer.
     *
     * @returns {Vec2} Self for chaining.
     */
    ceil() {
        this.x = Math.ceil(this.x);
        this.y = Math.ceil(this.y);
        return this;
    }

    /**
     * Each element is rounded up or down to the nearest integer.
     *
     * @returns {Vec2} Self for chaining.
     */
    round() {
        this.x = Math.round(this.x);
        this.y = Math.round(this.y);
        return this;
    }

    /**
     * Each element is assigned a value from rhs parameter if it is smaller.
     *
     * @param {Vec2} rhs - The 2-dimensional vector used as the source of elements to compare to.
     * @returns {Vec2} Self for chaining.
     */
    min(rhs) {
        if (rhs.x < this.x) this.x = rhs.x;
        if (rhs.y < this.y) this.y = rhs.y;
        return this;
    }

    /**
     * Each element is assigned a value from rhs parameter if it is larger.
     *
     * @param {Vec2} rhs - The 2-dimensional vector used as the source of elements to compare to.
     * @returns {Vec2} Self for chaining.
     */
    max(rhs) {
        if (rhs.x > this.x) this.x = rhs.x;
        if (rhs.y > this.y) this.y = rhs.y;
        return this;
    }

    /**
     * Sets the specified 2-dimensional vector to the supplied numerical values.
     *
     * @param {number} x - The value to set on the first component of the vector.
     * @param {number} y - The value to set on the second component of the vector.
     * @returns {Vec2} Self for chaining.
     * @example
     * var v = new pc.Vec2();
     * v.set(5, 10);
     *
     * // Outputs 5, 10
     * console.log("The result of the vector set is: " + v.toString());
     */
    set(x, y) {
        this.x = x;
        this.y = y;

        return this;
    }

    /**
     * Subtracts a 2-dimensional vector from another in place.
     *
     * @param {Vec2} rhs - The vector to add to the specified vector.
     * @returns {Vec2} Self for chaining.
     * @example
     * var a = new pc.Vec2(10, 10);
     * var b = new pc.Vec2(20, 20);
     *
     * a.sub(b);
     *
     * // Outputs [-10, -10]
     * console.log("The result of the subtraction is: " + a.toString());
     */
    sub(rhs) {
        this.x -= rhs.x;
        this.y -= rhs.y;

        return this;
    }

    /**
     * Subtracts two 2-dimensional vectors from one another and returns the result.
     *
     * @param {Vec2} lhs - The first vector operand for the addition.
     * @param {Vec2} rhs - The second vector operand for the addition.
     * @returns {Vec2} Self for chaining.
     * @example
     * var a = new pc.Vec2(10, 10);
     * var b = new pc.Vec2(20, 20);
     * var r = new pc.Vec2();
     *
     * r.sub2(a, b);
     *
     * // Outputs [-10, -10]
     * console.log("The result of the subtraction is: " + r.toString());
     */
    sub2(lhs, rhs) {
        this.x = lhs.x - rhs.x;
        this.y = lhs.y - rhs.y;

        return this;
    }

    /**
     * Subtracts a number from each element of a vector.
     *
     * @param {number} scalar - The number to subtract.
     * @returns {Vec2} Self for chaining.
     * @example
     * var vec = new pc.Vec2(3, 4);
     *
     * vec.subScalar(2);
     *
     * // Outputs [1, 2]
     * console.log("The result of the subtraction is: " + vec.toString());
     */
    subScalar(scalar) {
        this.x -= scalar;
        this.y -= scalar;

        return this;
    }

    /**
     * Converts the vector to string form.
     *
     * @returns {string} The vector in string form.
     * @example
     * var v = new pc.Vec2(20, 10);
     * // Outputs [20, 10]
     * console.log(v.toString());
     */
    toString() {
        return `[${this.x}, ${this.y}]`;
    }

    /**
     * Calculates the angle between two Vec2's in radians.
     *
     * @param {Vec2} lhs - The first vector operand for the calculation.
     * @param {Vec2} rhs - The second vector operand for the calculation.
     * @returns {number} The calculated angle in radians.
     * @ignore
     */
    static angleRad(lhs, rhs) {
        return Math.atan2(lhs.x * rhs.y - lhs.y * rhs.x, lhs.x * rhs.x + lhs.y * rhs.y);
    }

    /**
     * A constant vector set to [0, 0].
     *
     * @type {Vec2}
     * @readonly
     */
    static ZERO = Object.freeze(new Vec2(0, 0));

    /**
     * A constant vector set to [1, 1].
     *
     * @type {Vec2}
     * @readonly
     */
    static ONE = Object.freeze(new Vec2(1, 1));

    /**
     * A constant vector set to [0, 1].
     *
     * @type {Vec2}
     * @readonly
     */
    static UP = Object.freeze(new Vec2(0, 1));

    /**
     * A constant vector set to [0, -1].
     *
     * @type {Vec2}
     * @readonly
     */
    static DOWN = Object.freeze(new Vec2(0, -1));

    /**
     * A constant vector set to [1, 0].
     *
     * @type {Vec2}
     * @readonly
     */
    static RIGHT = Object.freeze(new Vec2(1, 0));

    /**
     * A constant vector set to [-1, 0].
     *
     * @type {Vec2}
     * @readonly
     */
    static LEFT = Object.freeze(new Vec2(-1, 0));
}

export { Vec2 };
=======
/**
 * A 2-dimensional vector.
 */
class Vec2 {
    /**
     * Create a new Vec2 instance.
     *
     * @param {number|number[]} [x] - The x value. Defaults to 0. If x is an array of length 2, the
     * array will be used to populate all components.
     * @param {number} [y] - The y value. Defaults to 0.
     * @example
     * var v = new pc.Vec2(1, 2);
     */
    constructor(x = 0, y = 0) {
        if (x.length === 2) {
            /**
             * The first component of the vector.
             *
             * @type {number}
             */
            this.x = x[0];
             /**
              * The second component of the vector.
              *
              * @type {number}
              */
            this.y = x[1];
        } else {
            this.x = x;
            this.y = y;
        }
    }

    /**
     * Adds a 2-dimensional vector to another in place.
     *
     * @param {Vec2} rhs - The vector to add to the specified vector.
     * @returns {Vec2} Self for chaining.
     * @example
     * var a = new pc.Vec2(10, 10);
     * var b = new pc.Vec2(20, 20);
     *
     * a.add(b);
     *
     * // Outputs [30, 30]
     * console.log("The result of the addition is: " + a.toString());
     */
    add(rhs) {
        this.x += rhs.x;
        this.y += rhs.y;

        return this;
    }

    /**
     * Adds two 2-dimensional vectors together and returns the result.
     *
     * @param {Vec2} lhs - The first vector operand for the addition.
     * @param {Vec2} rhs - The second vector operand for the addition.
     * @returns {Vec2} Self for chaining.
     * @example
     * var a = new pc.Vec2(10, 10);
     * var b = new pc.Vec2(20, 20);
     * var r = new pc.Vec2();
     *
     * r.add2(a, b);
     * // Outputs [30, 30]
     *
     * console.log("The result of the addition is: " + r.toString());
     */
    add2(lhs, rhs) {
        this.x = lhs.x + rhs.x;
        this.y = lhs.y + rhs.y;

        return this;
    }

    /**
     * Adds a number to each element of a vector.
     *
     * @param {number} scalar - The number to add.
     * @returns {Vec2} Self for chaining.
     * @example
     * var vec = new pc.Vec2(3, 4);
     *
     * vec.addScalar(2);
     *
     * // Outputs [5, 6]
     * console.log("The result of the addition is: " + vec.toString());
     */
    addScalar(scalar) {
        this.x += scalar;
        this.y += scalar;

        return this;
    }

    /**
     * Returns an identical copy of the specified 2-dimensional vector.
     *
     * @returns {Vec2} A 2-dimensional vector containing the result of the cloning.
     * @example
     * var v = new pc.Vec2(10, 20);
     * var vclone = v.clone();
     * console.log("The result of the cloning is: " + vclone.toString());
     */
    clone() {
        return new Vec2(this.x, this.y);
    }

    /**
     * Copies the contents of a source 2-dimensional vector to a destination 2-dimensional vector.
     *
     * @param {Vec2} rhs - A vector to copy to the specified vector.
     * @returns {Vec2} Self for chaining.
     * @example
     * var src = new pc.Vec2(10, 20);
     * var dst = new pc.Vec2();
     *
     * dst.copy(src);
     *
     * console.log("The two vectors are " + (dst.equals(src) ? "equal" : "different"));
     */
    copy(rhs) {
        this.x = rhs.x;
        this.y = rhs.y;

        return this;
    }

    /**
     * Returns the result of a cross product operation performed on the two specified 2-dimensional
     * vectors.
     *
     * @param {Vec2} rhs - The second 2-dimensional vector operand of the cross product.
     * @returns {number} The cross product of the two vectors.
     * @example
     * var right = new pc.Vec2(1, 0);
     * var up = new pc.Vec2(0, 1);
     * var crossProduct = right.cross(up);
     *
     * // Prints 1
     * console.log("The result of the cross product is: " + crossProduct);
     */
    cross(rhs) {
        return this.x * rhs.y - this.y * rhs.x;
    }

    /**
     * Returns the distance between the two specified 2-dimensional vectors.
     *
     * @param {Vec2} rhs - The second 2-dimensional vector to test.
     * @returns {number} The distance between the two vectors.
     * @example
     * var v1 = new pc.Vec2(5, 10);
     * var v2 = new pc.Vec2(10, 20);
     * var d = v1.distance(v2);
     * console.log("The distance between v1 and v2 is: " + d);
     */
    distance(rhs) {
        const x = this.x - rhs.x;
        const y = this.y - rhs.y;
        return Math.sqrt(x * x + y * y);
    }

    /**
     * Divides a 2-dimensional vector by another in place.
     *
     * @param {Vec2} rhs - The vector to divide the specified vector by.
     * @returns {Vec2} Self for chaining.
     * @example
     * var a = new pc.Vec2(4, 9);
     * var b = new pc.Vec2(2, 3);
     *
     * a.div(b);
     *
     * // Outputs [2, 3]
     * console.log("The result of the division is: " + a.toString());
     */
    div(rhs) {
        this.x /= rhs.x;
        this.y /= rhs.y;

        return this;
    }

    /**
     * Divides one 2-dimensional vector by another and writes the result to the specified vector.
     *
     * @param {Vec2} lhs - The dividend vector (the vector being divided).
     * @param {Vec2} rhs - The divisor vector (the vector dividing the dividend).
     * @returns {Vec2} Self for chaining.
     * @example
     * var a = new pc.Vec2(4, 9);
     * var b = new pc.Vec2(2, 3);
     * var r = new pc.Vec2();
     *
     * r.div2(a, b);
     * // Outputs [2, 3]
     *
     * console.log("The result of the division is: " + r.toString());
     */
    div2(lhs, rhs) {
        this.x = lhs.x / rhs.x;
        this.y = lhs.y / rhs.y;

        return this;
    }

    /**
     * Divides each element of a vector by a number.
     *
     * @param {number} scalar - The number to divide by.
     * @returns {Vec2} Self for chaining.
     * @example
     * var vec = new pc.Vec2(3, 6);
     *
     * vec.divScalar(3);
     *
     * // Outputs [1, 2]
     * console.log("The result of the division is: " + vec.toString());
     */
    divScalar(scalar) {
        this.x /= scalar;
        this.y /= scalar;

        return this;
    }

    /**
     * Returns the result of a dot product operation performed on the two specified 2-dimensional
     * vectors.
     *
     * @param {Vec2} rhs - The second 2-dimensional vector operand of the dot product.
     * @returns {number} The result of the dot product operation.
     * @example
     * var v1 = new pc.Vec2(5, 10);
     * var v2 = new pc.Vec2(10, 20);
     * var v1dotv2 = v1.dot(v2);
     * console.log("The result of the dot product is: " + v1dotv2);
     */
    dot(rhs) {
        return this.x * rhs.x + this.y * rhs.y;
    }

    /**
     * Reports whether two vectors are equal.
     *
     * @param {Vec2} rhs - The vector to compare to the specified vector.
     * @returns {boolean} True if the vectors are equal and false otherwise.
     * @example
     * var a = new pc.Vec2(1, 2);
     * var b = new pc.Vec2(4, 5);
     * console.log("The two vectors are " + (a.equals(b) ? "equal" : "different"));
     */
    equals(rhs) {
        return this.x === rhs.x && this.y === rhs.y;
    }

    /**
     * Returns the magnitude of the specified 2-dimensional vector.
     *
     * @returns {number} The magnitude of the specified 2-dimensional vector.
     * @example
     * var vec = new pc.Vec2(3, 4);
     * var len = vec.length();
     * // Outputs 5
     * console.log("The length of the vector is: " + len);
     */
    length() {
        return Math.sqrt(this.x * this.x + this.y * this.y);
    }

    /**
     * Returns the magnitude squared of the specified 2-dimensional vector.
     *
     * @returns {number} The magnitude of the specified 2-dimensional vector.
     * @example
     * var vec = new pc.Vec2(3, 4);
     * var len = vec.lengthSq();
     * // Outputs 25
     * console.log("The length squared of the vector is: " + len);
     */
    lengthSq() {
        return this.x * this.x + this.y * this.y;
    }

    /**
     * Returns the result of a linear interpolation between two specified 2-dimensional vectors.
     *
     * @param {Vec2} lhs - The 2-dimensional to interpolate from.
     * @param {Vec2} rhs - The 2-dimensional to interpolate to.
     * @param {number} alpha - The value controlling the point of interpolation. Between 0 and 1,
     * the linear interpolant will occur on a straight line between lhs and rhs. Outside of this
     * range, the linear interpolant will occur on a ray extrapolated from this line.
     * @returns {Vec2} Self for chaining.
     * @example
     * var a = new pc.Vec2(0, 0);
     * var b = new pc.Vec2(10, 10);
     * var r = new pc.Vec2();
     *
     * r.lerp(a, b, 0);   // r is equal to a
     * r.lerp(a, b, 0.5); // r is 5, 5
     * r.lerp(a, b, 1);   // r is equal to b
     */
    lerp(lhs, rhs, alpha) {
        this.x = lhs.x + alpha * (rhs.x - lhs.x);
        this.y = lhs.y + alpha * (rhs.y - lhs.y);

        return this;
    }

    /**
     * Multiplies a 2-dimensional vector to another in place.
     *
     * @param {Vec2} rhs - The 2-dimensional vector used as the second multiplicand of the operation.
     * @returns {Vec2} Self for chaining.
     * @example
     * var a = new pc.Vec2(2, 3);
     * var b = new pc.Vec2(4, 5);
     *
     * a.mul(b);
     *
     * // Outputs 8, 15
     * console.log("The result of the multiplication is: " + a.toString());
     */
    mul(rhs) {
        this.x *= rhs.x;
        this.y *= rhs.y;

        return this;
    }

    /**
     * Returns the result of multiplying the specified 2-dimensional vectors together.
     *
     * @param {Vec2} lhs - The 2-dimensional vector used as the first multiplicand of the operation.
     * @param {Vec2} rhs - The 2-dimensional vector used as the second multiplicand of the operation.
     * @returns {Vec2} Self for chaining.
     * @example
     * var a = new pc.Vec2(2, 3);
     * var b = new pc.Vec2(4, 5);
     * var r = new pc.Vec2();
     *
     * r.mul2(a, b);
     *
     * // Outputs 8, 15
     * console.log("The result of the multiplication is: " + r.toString());
     */
    mul2(lhs, rhs) {
        this.x = lhs.x * rhs.x;
        this.y = lhs.y * rhs.y;

        return this;
    }

    /**
     * Multiplies each element of a vector by a number.
     *
     * @param {number} scalar - The number to multiply by.
     * @returns {Vec2} Self for chaining.
     * @example
     * var vec = new pc.Vec2(3, 6);
     *
     * vec.mulScalar(3);
     *
     * // Outputs [9, 18]
     * console.log("The result of the multiplication is: " + vec.toString());
     */
    mulScalar(scalar) {
        this.x *= scalar;
        this.y *= scalar;

        return this;
    }

    /**
     * Returns this 2-dimensional vector converted to a unit vector in place. If the vector has a
     * length of zero, the vector's elements will be set to zero.
     *
     * @returns {Vec2} Self for chaining.
     * @example
     * var v = new pc.Vec2(25, 0);
     *
     * v.normalize();
     *
     * // Outputs 1, 0
     * console.log("The result of the vector normalization is: " + v.toString());
     */
    normalize() {
        const lengthSq = this.x * this.x + this.y * this.y;
        if (lengthSq > 0) {
            const invLength = 1 / Math.sqrt(lengthSq);
            this.x *= invLength;
            this.y *= invLength;
        }

        return this;
    }

    /**
     * Each element is set to the largest integer less than or equal to its value.
     *
     * @returns {Vec2} Self for chaining.
     */
    floor() {
        this.x = Math.floor(this.x);
        this.y = Math.floor(this.y);
        return this;
    }

    /**
     * Each element is rounded up to the next largest integer.
     *
     * @returns {Vec2} Self for chaining.
     */
    ceil() {
        this.x = Math.ceil(this.x);
        this.y = Math.ceil(this.y);
        return this;
    }

    /**
     * Each element is rounded up or down to the nearest integer.
     *
     * @returns {Vec2} Self for chaining.
     */
    round() {
        this.x = Math.round(this.x);
        this.y = Math.round(this.y);
        return this;
    }

    /**
     * Each element is assigned a value from rhs parameter if it is smaller.
     *
     * @param {Vec2} rhs - The 2-dimensional vector used as the source of elements to compare to.
     * @returns {Vec2} Self for chaining.
     */
    min(rhs) {
        if (rhs.x < this.x) this.x = rhs.x;
        if (rhs.y < this.y) this.y = rhs.y;
        return this;
    }

    /**
     * Each element is assigned a value from rhs parameter if it is larger.
     *
     * @param {Vec2} rhs - The 2-dimensional vector used as the source of elements to compare to.
     * @returns {Vec2} Self for chaining.
     */
    max(rhs) {
        if (rhs.x > this.x) this.x = rhs.x;
        if (rhs.y > this.y) this.y = rhs.y;
        return this;
    }

    /**
     * Sets the specified 2-dimensional vector to the supplied numerical values.
     *
     * @param {number} x - The value to set on the first component of the vector.
     * @param {number} y - The value to set on the second component of the vector.
     * @returns {Vec2} Self for chaining.
     * @example
     * var v = new pc.Vec2();
     * v.set(5, 10);
     *
     * // Outputs 5, 10
     * console.log("The result of the vector set is: " + v.toString());
     */
    set(x, y) {
        this.x = x;
        this.y = y;

        return this;
    }

    /**
     * Subtracts a 2-dimensional vector from another in place.
     *
     * @param {Vec2} rhs - The vector to add to the specified vector.
     * @returns {Vec2} Self for chaining.
     * @example
     * var a = new pc.Vec2(10, 10);
     * var b = new pc.Vec2(20, 20);
     *
     * a.sub(b);
     *
     * // Outputs [-10, -10]
     * console.log("The result of the subtraction is: " + a.toString());
     */
    sub(rhs) {
        this.x -= rhs.x;
        this.y -= rhs.y;

        return this;
    }

    /**
     * Subtracts two 2-dimensional vectors from one another and returns the result.
     *
     * @param {Vec2} lhs - The first vector operand for the addition.
     * @param {Vec2} rhs - The second vector operand for the addition.
     * @returns {Vec2} Self for chaining.
     * @example
     * var a = new pc.Vec2(10, 10);
     * var b = new pc.Vec2(20, 20);
     * var r = new pc.Vec2();
     *
     * r.sub2(a, b);
     *
     * // Outputs [-10, -10]
     * console.log("The result of the subtraction is: " + r.toString());
     */
    sub2(lhs, rhs) {
        this.x = lhs.x - rhs.x;
        this.y = lhs.y - rhs.y;

        return this;
    }

    /**
     * Subtracts a number from each element of a vector.
     *
     * @param {number} scalar - The number to subtract.
     * @returns {Vec2} Self for chaining.
     * @example
     * var vec = new pc.Vec2(3, 4);
     *
     * vec.subScalar(2);
     *
     * // Outputs [1, 2]
     * console.log("The result of the subtraction is: " + vec.toString());
     */
    subScalar(scalar) {
        this.x -= scalar;
        this.y -= scalar;

        return this;
    }

    /**
     * Converts the vector to string form.
     *
     * @returns {string} The vector in string form.
     * @example
     * var v = new pc.Vec2(20, 10);
     * // Outputs [20, 10]
     * console.log(v.toString());
     */
    toString() {
        return `[${this.x}, ${this.y}]`;
    }

    /**
     * Calculates the angle between two Vec2's in radians.
     *
     * @param {Vec2} lhs - The first vector operand for the calculation.
     * @param {Vec2} rhs - The second vector operand for the calculation.
     * @returns {number} The calculated angle in radians.
     * @ignore
     */
    static angleRad(lhs, rhs) {
        return Math.atan2(lhs.x * rhs.y - lhs.y * rhs.x, lhs.x * rhs.x + lhs.y * rhs.y);
    }

    /**
     * A constant vector set to [0, 0].
     *
     * @type {Vec2}
     * @readonly
     */
    static ZERO = Object.freeze(new Vec2(0, 0));

    /**
     * A constant vector set to [1, 1].
     *
     * @type {Vec2}
     * @readonly
     */
    static ONE = Object.freeze(new Vec2(1, 1));

    /**
     * A constant vector set to [0, 1].
     *
     * @type {Vec2}
     * @readonly
     */
    static UP = Object.freeze(new Vec2(0, 1));

    /**
     * A constant vector set to [0, -1].
     *
     * @type {Vec2}
     * @readonly
     */
    static DOWN = Object.freeze(new Vec2(0, -1));

    /**
     * A constant vector set to [1, 0].
     *
     * @type {Vec2}
     * @readonly
     */
    static RIGHT = Object.freeze(new Vec2(1, 0));

    /**
     * A constant vector set to [-1, 0].
     *
     * @type {Vec2}
     * @readonly
     */
    static LEFT = Object.freeze(new Vec2(-1, 0));
}

export { Vec2 };
>>>>>>> 6c68d279
<|MERGE_RESOLUTION|>--- conflicted
+++ resolved
@@ -1,4 +1,3 @@
-<<<<<<< HEAD
 /**
  * A 2-dimensional vector.
  */
@@ -616,622 +615,4 @@
     static LEFT = Object.freeze(new Vec2(-1, 0));
 }
 
-export { Vec2 };
-=======
-/**
- * A 2-dimensional vector.
- */
-class Vec2 {
-    /**
-     * Create a new Vec2 instance.
-     *
-     * @param {number|number[]} [x] - The x value. Defaults to 0. If x is an array of length 2, the
-     * array will be used to populate all components.
-     * @param {number} [y] - The y value. Defaults to 0.
-     * @example
-     * var v = new pc.Vec2(1, 2);
-     */
-    constructor(x = 0, y = 0) {
-        if (x.length === 2) {
-            /**
-             * The first component of the vector.
-             *
-             * @type {number}
-             */
-            this.x = x[0];
-             /**
-              * The second component of the vector.
-              *
-              * @type {number}
-              */
-            this.y = x[1];
-        } else {
-            this.x = x;
-            this.y = y;
-        }
-    }
-
-    /**
-     * Adds a 2-dimensional vector to another in place.
-     *
-     * @param {Vec2} rhs - The vector to add to the specified vector.
-     * @returns {Vec2} Self for chaining.
-     * @example
-     * var a = new pc.Vec2(10, 10);
-     * var b = new pc.Vec2(20, 20);
-     *
-     * a.add(b);
-     *
-     * // Outputs [30, 30]
-     * console.log("The result of the addition is: " + a.toString());
-     */
-    add(rhs) {
-        this.x += rhs.x;
-        this.y += rhs.y;
-
-        return this;
-    }
-
-    /**
-     * Adds two 2-dimensional vectors together and returns the result.
-     *
-     * @param {Vec2} lhs - The first vector operand for the addition.
-     * @param {Vec2} rhs - The second vector operand for the addition.
-     * @returns {Vec2} Self for chaining.
-     * @example
-     * var a = new pc.Vec2(10, 10);
-     * var b = new pc.Vec2(20, 20);
-     * var r = new pc.Vec2();
-     *
-     * r.add2(a, b);
-     * // Outputs [30, 30]
-     *
-     * console.log("The result of the addition is: " + r.toString());
-     */
-    add2(lhs, rhs) {
-        this.x = lhs.x + rhs.x;
-        this.y = lhs.y + rhs.y;
-
-        return this;
-    }
-
-    /**
-     * Adds a number to each element of a vector.
-     *
-     * @param {number} scalar - The number to add.
-     * @returns {Vec2} Self for chaining.
-     * @example
-     * var vec = new pc.Vec2(3, 4);
-     *
-     * vec.addScalar(2);
-     *
-     * // Outputs [5, 6]
-     * console.log("The result of the addition is: " + vec.toString());
-     */
-    addScalar(scalar) {
-        this.x += scalar;
-        this.y += scalar;
-
-        return this;
-    }
-
-    /**
-     * Returns an identical copy of the specified 2-dimensional vector.
-     *
-     * @returns {Vec2} A 2-dimensional vector containing the result of the cloning.
-     * @example
-     * var v = new pc.Vec2(10, 20);
-     * var vclone = v.clone();
-     * console.log("The result of the cloning is: " + vclone.toString());
-     */
-    clone() {
-        return new Vec2(this.x, this.y);
-    }
-
-    /**
-     * Copies the contents of a source 2-dimensional vector to a destination 2-dimensional vector.
-     *
-     * @param {Vec2} rhs - A vector to copy to the specified vector.
-     * @returns {Vec2} Self for chaining.
-     * @example
-     * var src = new pc.Vec2(10, 20);
-     * var dst = new pc.Vec2();
-     *
-     * dst.copy(src);
-     *
-     * console.log("The two vectors are " + (dst.equals(src) ? "equal" : "different"));
-     */
-    copy(rhs) {
-        this.x = rhs.x;
-        this.y = rhs.y;
-
-        return this;
-    }
-
-    /**
-     * Returns the result of a cross product operation performed on the two specified 2-dimensional
-     * vectors.
-     *
-     * @param {Vec2} rhs - The second 2-dimensional vector operand of the cross product.
-     * @returns {number} The cross product of the two vectors.
-     * @example
-     * var right = new pc.Vec2(1, 0);
-     * var up = new pc.Vec2(0, 1);
-     * var crossProduct = right.cross(up);
-     *
-     * // Prints 1
-     * console.log("The result of the cross product is: " + crossProduct);
-     */
-    cross(rhs) {
-        return this.x * rhs.y - this.y * rhs.x;
-    }
-
-    /**
-     * Returns the distance between the two specified 2-dimensional vectors.
-     *
-     * @param {Vec2} rhs - The second 2-dimensional vector to test.
-     * @returns {number} The distance between the two vectors.
-     * @example
-     * var v1 = new pc.Vec2(5, 10);
-     * var v2 = new pc.Vec2(10, 20);
-     * var d = v1.distance(v2);
-     * console.log("The distance between v1 and v2 is: " + d);
-     */
-    distance(rhs) {
-        const x = this.x - rhs.x;
-        const y = this.y - rhs.y;
-        return Math.sqrt(x * x + y * y);
-    }
-
-    /**
-     * Divides a 2-dimensional vector by another in place.
-     *
-     * @param {Vec2} rhs - The vector to divide the specified vector by.
-     * @returns {Vec2} Self for chaining.
-     * @example
-     * var a = new pc.Vec2(4, 9);
-     * var b = new pc.Vec2(2, 3);
-     *
-     * a.div(b);
-     *
-     * // Outputs [2, 3]
-     * console.log("The result of the division is: " + a.toString());
-     */
-    div(rhs) {
-        this.x /= rhs.x;
-        this.y /= rhs.y;
-
-        return this;
-    }
-
-    /**
-     * Divides one 2-dimensional vector by another and writes the result to the specified vector.
-     *
-     * @param {Vec2} lhs - The dividend vector (the vector being divided).
-     * @param {Vec2} rhs - The divisor vector (the vector dividing the dividend).
-     * @returns {Vec2} Self for chaining.
-     * @example
-     * var a = new pc.Vec2(4, 9);
-     * var b = new pc.Vec2(2, 3);
-     * var r = new pc.Vec2();
-     *
-     * r.div2(a, b);
-     * // Outputs [2, 3]
-     *
-     * console.log("The result of the division is: " + r.toString());
-     */
-    div2(lhs, rhs) {
-        this.x = lhs.x / rhs.x;
-        this.y = lhs.y / rhs.y;
-
-        return this;
-    }
-
-    /**
-     * Divides each element of a vector by a number.
-     *
-     * @param {number} scalar - The number to divide by.
-     * @returns {Vec2} Self for chaining.
-     * @example
-     * var vec = new pc.Vec2(3, 6);
-     *
-     * vec.divScalar(3);
-     *
-     * // Outputs [1, 2]
-     * console.log("The result of the division is: " + vec.toString());
-     */
-    divScalar(scalar) {
-        this.x /= scalar;
-        this.y /= scalar;
-
-        return this;
-    }
-
-    /**
-     * Returns the result of a dot product operation performed on the two specified 2-dimensional
-     * vectors.
-     *
-     * @param {Vec2} rhs - The second 2-dimensional vector operand of the dot product.
-     * @returns {number} The result of the dot product operation.
-     * @example
-     * var v1 = new pc.Vec2(5, 10);
-     * var v2 = new pc.Vec2(10, 20);
-     * var v1dotv2 = v1.dot(v2);
-     * console.log("The result of the dot product is: " + v1dotv2);
-     */
-    dot(rhs) {
-        return this.x * rhs.x + this.y * rhs.y;
-    }
-
-    /**
-     * Reports whether two vectors are equal.
-     *
-     * @param {Vec2} rhs - The vector to compare to the specified vector.
-     * @returns {boolean} True if the vectors are equal and false otherwise.
-     * @example
-     * var a = new pc.Vec2(1, 2);
-     * var b = new pc.Vec2(4, 5);
-     * console.log("The two vectors are " + (a.equals(b) ? "equal" : "different"));
-     */
-    equals(rhs) {
-        return this.x === rhs.x && this.y === rhs.y;
-    }
-
-    /**
-     * Returns the magnitude of the specified 2-dimensional vector.
-     *
-     * @returns {number} The magnitude of the specified 2-dimensional vector.
-     * @example
-     * var vec = new pc.Vec2(3, 4);
-     * var len = vec.length();
-     * // Outputs 5
-     * console.log("The length of the vector is: " + len);
-     */
-    length() {
-        return Math.sqrt(this.x * this.x + this.y * this.y);
-    }
-
-    /**
-     * Returns the magnitude squared of the specified 2-dimensional vector.
-     *
-     * @returns {number} The magnitude of the specified 2-dimensional vector.
-     * @example
-     * var vec = new pc.Vec2(3, 4);
-     * var len = vec.lengthSq();
-     * // Outputs 25
-     * console.log("The length squared of the vector is: " + len);
-     */
-    lengthSq() {
-        return this.x * this.x + this.y * this.y;
-    }
-
-    /**
-     * Returns the result of a linear interpolation between two specified 2-dimensional vectors.
-     *
-     * @param {Vec2} lhs - The 2-dimensional to interpolate from.
-     * @param {Vec2} rhs - The 2-dimensional to interpolate to.
-     * @param {number} alpha - The value controlling the point of interpolation. Between 0 and 1,
-     * the linear interpolant will occur on a straight line between lhs and rhs. Outside of this
-     * range, the linear interpolant will occur on a ray extrapolated from this line.
-     * @returns {Vec2} Self for chaining.
-     * @example
-     * var a = new pc.Vec2(0, 0);
-     * var b = new pc.Vec2(10, 10);
-     * var r = new pc.Vec2();
-     *
-     * r.lerp(a, b, 0);   // r is equal to a
-     * r.lerp(a, b, 0.5); // r is 5, 5
-     * r.lerp(a, b, 1);   // r is equal to b
-     */
-    lerp(lhs, rhs, alpha) {
-        this.x = lhs.x + alpha * (rhs.x - lhs.x);
-        this.y = lhs.y + alpha * (rhs.y - lhs.y);
-
-        return this;
-    }
-
-    /**
-     * Multiplies a 2-dimensional vector to another in place.
-     *
-     * @param {Vec2} rhs - The 2-dimensional vector used as the second multiplicand of the operation.
-     * @returns {Vec2} Self for chaining.
-     * @example
-     * var a = new pc.Vec2(2, 3);
-     * var b = new pc.Vec2(4, 5);
-     *
-     * a.mul(b);
-     *
-     * // Outputs 8, 15
-     * console.log("The result of the multiplication is: " + a.toString());
-     */
-    mul(rhs) {
-        this.x *= rhs.x;
-        this.y *= rhs.y;
-
-        return this;
-    }
-
-    /**
-     * Returns the result of multiplying the specified 2-dimensional vectors together.
-     *
-     * @param {Vec2} lhs - The 2-dimensional vector used as the first multiplicand of the operation.
-     * @param {Vec2} rhs - The 2-dimensional vector used as the second multiplicand of the operation.
-     * @returns {Vec2} Self for chaining.
-     * @example
-     * var a = new pc.Vec2(2, 3);
-     * var b = new pc.Vec2(4, 5);
-     * var r = new pc.Vec2();
-     *
-     * r.mul2(a, b);
-     *
-     * // Outputs 8, 15
-     * console.log("The result of the multiplication is: " + r.toString());
-     */
-    mul2(lhs, rhs) {
-        this.x = lhs.x * rhs.x;
-        this.y = lhs.y * rhs.y;
-
-        return this;
-    }
-
-    /**
-     * Multiplies each element of a vector by a number.
-     *
-     * @param {number} scalar - The number to multiply by.
-     * @returns {Vec2} Self for chaining.
-     * @example
-     * var vec = new pc.Vec2(3, 6);
-     *
-     * vec.mulScalar(3);
-     *
-     * // Outputs [9, 18]
-     * console.log("The result of the multiplication is: " + vec.toString());
-     */
-    mulScalar(scalar) {
-        this.x *= scalar;
-        this.y *= scalar;
-
-        return this;
-    }
-
-    /**
-     * Returns this 2-dimensional vector converted to a unit vector in place. If the vector has a
-     * length of zero, the vector's elements will be set to zero.
-     *
-     * @returns {Vec2} Self for chaining.
-     * @example
-     * var v = new pc.Vec2(25, 0);
-     *
-     * v.normalize();
-     *
-     * // Outputs 1, 0
-     * console.log("The result of the vector normalization is: " + v.toString());
-     */
-    normalize() {
-        const lengthSq = this.x * this.x + this.y * this.y;
-        if (lengthSq > 0) {
-            const invLength = 1 / Math.sqrt(lengthSq);
-            this.x *= invLength;
-            this.y *= invLength;
-        }
-
-        return this;
-    }
-
-    /**
-     * Each element is set to the largest integer less than or equal to its value.
-     *
-     * @returns {Vec2} Self for chaining.
-     */
-    floor() {
-        this.x = Math.floor(this.x);
-        this.y = Math.floor(this.y);
-        return this;
-    }
-
-    /**
-     * Each element is rounded up to the next largest integer.
-     *
-     * @returns {Vec2} Self for chaining.
-     */
-    ceil() {
-        this.x = Math.ceil(this.x);
-        this.y = Math.ceil(this.y);
-        return this;
-    }
-
-    /**
-     * Each element is rounded up or down to the nearest integer.
-     *
-     * @returns {Vec2} Self for chaining.
-     */
-    round() {
-        this.x = Math.round(this.x);
-        this.y = Math.round(this.y);
-        return this;
-    }
-
-    /**
-     * Each element is assigned a value from rhs parameter if it is smaller.
-     *
-     * @param {Vec2} rhs - The 2-dimensional vector used as the source of elements to compare to.
-     * @returns {Vec2} Self for chaining.
-     */
-    min(rhs) {
-        if (rhs.x < this.x) this.x = rhs.x;
-        if (rhs.y < this.y) this.y = rhs.y;
-        return this;
-    }
-
-    /**
-     * Each element is assigned a value from rhs parameter if it is larger.
-     *
-     * @param {Vec2} rhs - The 2-dimensional vector used as the source of elements to compare to.
-     * @returns {Vec2} Self for chaining.
-     */
-    max(rhs) {
-        if (rhs.x > this.x) this.x = rhs.x;
-        if (rhs.y > this.y) this.y = rhs.y;
-        return this;
-    }
-
-    /**
-     * Sets the specified 2-dimensional vector to the supplied numerical values.
-     *
-     * @param {number} x - The value to set on the first component of the vector.
-     * @param {number} y - The value to set on the second component of the vector.
-     * @returns {Vec2} Self for chaining.
-     * @example
-     * var v = new pc.Vec2();
-     * v.set(5, 10);
-     *
-     * // Outputs 5, 10
-     * console.log("The result of the vector set is: " + v.toString());
-     */
-    set(x, y) {
-        this.x = x;
-        this.y = y;
-
-        return this;
-    }
-
-    /**
-     * Subtracts a 2-dimensional vector from another in place.
-     *
-     * @param {Vec2} rhs - The vector to add to the specified vector.
-     * @returns {Vec2} Self for chaining.
-     * @example
-     * var a = new pc.Vec2(10, 10);
-     * var b = new pc.Vec2(20, 20);
-     *
-     * a.sub(b);
-     *
-     * // Outputs [-10, -10]
-     * console.log("The result of the subtraction is: " + a.toString());
-     */
-    sub(rhs) {
-        this.x -= rhs.x;
-        this.y -= rhs.y;
-
-        return this;
-    }
-
-    /**
-     * Subtracts two 2-dimensional vectors from one another and returns the result.
-     *
-     * @param {Vec2} lhs - The first vector operand for the addition.
-     * @param {Vec2} rhs - The second vector operand for the addition.
-     * @returns {Vec2} Self for chaining.
-     * @example
-     * var a = new pc.Vec2(10, 10);
-     * var b = new pc.Vec2(20, 20);
-     * var r = new pc.Vec2();
-     *
-     * r.sub2(a, b);
-     *
-     * // Outputs [-10, -10]
-     * console.log("The result of the subtraction is: " + r.toString());
-     */
-    sub2(lhs, rhs) {
-        this.x = lhs.x - rhs.x;
-        this.y = lhs.y - rhs.y;
-
-        return this;
-    }
-
-    /**
-     * Subtracts a number from each element of a vector.
-     *
-     * @param {number} scalar - The number to subtract.
-     * @returns {Vec2} Self for chaining.
-     * @example
-     * var vec = new pc.Vec2(3, 4);
-     *
-     * vec.subScalar(2);
-     *
-     * // Outputs [1, 2]
-     * console.log("The result of the subtraction is: " + vec.toString());
-     */
-    subScalar(scalar) {
-        this.x -= scalar;
-        this.y -= scalar;
-
-        return this;
-    }
-
-    /**
-     * Converts the vector to string form.
-     *
-     * @returns {string} The vector in string form.
-     * @example
-     * var v = new pc.Vec2(20, 10);
-     * // Outputs [20, 10]
-     * console.log(v.toString());
-     */
-    toString() {
-        return `[${this.x}, ${this.y}]`;
-    }
-
-    /**
-     * Calculates the angle between two Vec2's in radians.
-     *
-     * @param {Vec2} lhs - The first vector operand for the calculation.
-     * @param {Vec2} rhs - The second vector operand for the calculation.
-     * @returns {number} The calculated angle in radians.
-     * @ignore
-     */
-    static angleRad(lhs, rhs) {
-        return Math.atan2(lhs.x * rhs.y - lhs.y * rhs.x, lhs.x * rhs.x + lhs.y * rhs.y);
-    }
-
-    /**
-     * A constant vector set to [0, 0].
-     *
-     * @type {Vec2}
-     * @readonly
-     */
-    static ZERO = Object.freeze(new Vec2(0, 0));
-
-    /**
-     * A constant vector set to [1, 1].
-     *
-     * @type {Vec2}
-     * @readonly
-     */
-    static ONE = Object.freeze(new Vec2(1, 1));
-
-    /**
-     * A constant vector set to [0, 1].
-     *
-     * @type {Vec2}
-     * @readonly
-     */
-    static UP = Object.freeze(new Vec2(0, 1));
-
-    /**
-     * A constant vector set to [0, -1].
-     *
-     * @type {Vec2}
-     * @readonly
-     */
-    static DOWN = Object.freeze(new Vec2(0, -1));
-
-    /**
-     * A constant vector set to [1, 0].
-     *
-     * @type {Vec2}
-     * @readonly
-     */
-    static RIGHT = Object.freeze(new Vec2(1, 0));
-
-    /**
-     * A constant vector set to [-1, 0].
-     *
-     * @type {Vec2}
-     * @readonly
-     */
-    static LEFT = Object.freeze(new Vec2(-1, 0));
-}
-
-export { Vec2 };
->>>>>>> 6c68d279
+export { Vec2 };