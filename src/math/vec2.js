/**
<<<<<<< HEAD
 * @class
 * @name Vec2
 * @classdesc A 2-dimensional vector.
 * @description Creates a new Vec2 object.
 * @param {number|number[]} [x] - The x value. Defaults to 0. If x is an array of length 2, the array will be used to populate all components.
 * @param {number} [y] - The y value. Defaults to 0.
 * @example
 * var v = new pc.Vec2(1, 2);
 */
/**
 * @field
 * @name Vec2#x
 * @type {number}
 * @description The first element of the vector.
 * @example
 * var vec = new pc.Vec2(10, 20);
 *
 * // Get x
 * var x = vec.x;
 *
 * // Set x
 * vec.x = 0;
 */
/**
 * @field
 * @name Vec2#y
 * @type {number}
 * @description The second element of the vector.
 * @example
 * var vec = new pc.Vec2(10, 20);
 *
 * // Get y
 * var y = vec.y;
 *
 * // Set y
 * vec.y = 0;
=======
 * A 2-dimensional vector.
>>>>>>> 57c5a6d7
 */
class Vec2 {
    /**
     * Create a new Vec2 instance.
     *
     * @param {number|number[]} [x] - The x value. If x is an array of length 2, the array will be
     * used to populate all components.
     * @param {number} [y] - The y value.
     * @example
     * var v = new pc.Vec2(1, 2);
     */
    constructor(x = 0, y = 0) {
        if (x.length === 2) {
            /**
             * The first component of the vector.
             *
             * @type {number}
             */
            this.x = x[0];
             /**
              * The second component of the vector.
              *
              * @type {number}
              */
            this.y = x[1];
        } else {
            this.x = x;
            this.y = y;
        }
    }

    /**
     * Adds a 2-dimensional vector to another in place.
     *
     * @param {Vec2} rhs - The vector to add to the specified vector.
     * @returns {Vec2} Self for chaining.
     * @example
     * var a = new pc.Vec2(10, 10);
     * var b = new pc.Vec2(20, 20);
     *
     * a.add(b);
     *
     * // Outputs [30, 30]
     * console.log("The result of the addition is: " + a.toString());
     */
    add(rhs) {
        this.x += rhs.x;
        this.y += rhs.y;

        return this;
    }

    /**
     * Adds two 2-dimensional vectors together and returns the result.
     *
     * @param {Vec2} lhs - The first vector operand for the addition.
     * @param {Vec2} rhs - The second vector operand for the addition.
     * @returns {Vec2} Self for chaining.
     * @example
     * var a = new pc.Vec2(10, 10);
     * var b = new pc.Vec2(20, 20);
     * var r = new pc.Vec2();
     *
     * r.add2(a, b);
     * // Outputs [30, 30]
     *
     * console.log("The result of the addition is: " + r.toString());
     */
    add2(lhs, rhs) {
        this.x = lhs.x + rhs.x;
        this.y = lhs.y + rhs.y;

        return this;
    }

    /**
     * Adds a number to each element of a vector.
     *
     * @param {number} scalar - The number to add.
     * @returns {Vec2} Self for chaining.
     * @example
     * var vec = new pc.Vec2(3, 4);
     *
     * vec.addScalar(2);
     *
     * // Outputs [5, 6]
     * console.log("The result of the addition is: " + vec.toString());
     */
    addScalar(scalar) {
        this.x += scalar;
        this.y += scalar;

        return this;
    }

    /**
     * Returns an identical copy of the specified 2-dimensional vector.
     *
     * @returns {Vec2} A 2-dimensional vector containing the result of the cloning.
     * @example
     * var v = new pc.Vec2(10, 20);
     * var vclone = v.clone();
     * console.log("The result of the cloning is: " + vclone.toString());
     */
    clone() {
        return new Vec2(this.x, this.y);
    }

    /**
     * Copies the contents of a source 2-dimensional vector to a destination 2-dimensional vector.
     *
     * @param {Vec2} rhs - A vector to copy to the specified vector.
     * @returns {Vec2} Self for chaining.
     * @example
     * var src = new pc.Vec2(10, 20);
     * var dst = new pc.Vec2();
     *
     * dst.copy(src);
     *
     * console.log("The two vectors are " + (dst.equals(src) ? "equal" : "different"));
     */
    copy(rhs) {
        this.x = rhs.x;
        this.y = rhs.y;

        return this;
    }

    /**
     * Returns the result of a cross product operation performed on the two specified 2-dimensional
     * vectors.
     *
     * @param {Vec2} rhs - The second 2-dimensional vector operand of the cross product.
     * @returns {number} The cross product of the two vectors.
     * @example
     * var right = new pc.Vec2(1, 0);
     * var up = new pc.Vec2(0, 1);
     * var crossProduct = right.cross(up);
     *
     * // Prints 1
     * console.log("The result of the cross product is: " + crossProduct);
     */
    cross(rhs) {
        return this.x * rhs.y - this.y * rhs.x;
    }

    /**
     * Returns the distance between the two specified 2-dimensional vectors.
     *
     * @param {Vec2} rhs - The second 2-dimensional vector to test.
     * @returns {number} The distance between the two vectors.
     * @example
     * var v1 = new pc.Vec2(5, 10);
     * var v2 = new pc.Vec2(10, 20);
     * var d = v1.distance(v2);
     * console.log("The between v1 and v2 is: " + d);
     */
    distance(rhs) {
        const x = this.x - rhs.x;
        const y = this.y - rhs.y;
        return Math.sqrt(x * x + y * y);
    }

    /**
     * Divides a 2-dimensional vector by another in place.
     *
     * @param {Vec2} rhs - The vector to divide the specified vector by.
     * @returns {Vec2} Self for chaining.
     * @example
     * var a = new pc.Vec2(4, 9);
     * var b = new pc.Vec2(2, 3);
     *
     * a.div(b);
     *
     * // Outputs [2, 3]
     * console.log("The result of the division is: " + a.toString());
     */
    div(rhs) {
        this.x /= rhs.x;
        this.y /= rhs.y;

        return this;
    }

    /**
     * Divides one 2-dimensional vector by another and writes the result to the specified vector.
     *
     * @param {Vec2} lhs - The dividend vector (the vector being divided).
     * @param {Vec2} rhs - The divisor vector (the vector dividing the dividend).
     * @returns {Vec2} Self for chaining.
     * @example
     * var a = new pc.Vec2(4, 9);
     * var b = new pc.Vec2(2, 3);
     * var r = new pc.Vec2();
     *
     * r.div2(a, b);
     * // Outputs [2, 3]
     *
     * console.log("The result of the division is: " + r.toString());
     */
    div2(lhs, rhs) {
        this.x = lhs.x / rhs.x;
        this.y = lhs.y / rhs.y;

        return this;
    }

    /**
     * Divides each element of a vector by a number.
     *
     * @param {number} scalar - The number to divide by.
     * @returns {Vec2} Self for chaining.
     * @example
     * var vec = new pc.Vec2(3, 6);
     *
     * vec.divScalar(3);
     *
     * // Outputs [1, 2]
     * console.log("The result of the division is: " + vec.toString());
     */
    divScalar(scalar) {
        this.x /= scalar;
        this.y /= scalar;

        return this;
    }

    /**
     * Returns the result of a dot product operation performed on the two specified 2-dimensional
     * vectors.
     *
     * @param {Vec2} rhs - The second 2-dimensional vector operand of the dot product.
     * @returns {number} The result of the dot product operation.
     * @example
     * var v1 = new pc.Vec2(5, 10);
     * var v2 = new pc.Vec2(10, 20);
     * var v1dotv2 = v1.dot(v2);
     * console.log("The result of the dot product is: " + v1dotv2);
     */
    dot(rhs) {
        return this.x * rhs.x + this.y * rhs.y;
    }

    /**
     * Reports whether two vectors are equal.
     *
     * @param {Vec2} rhs - The vector to compare to the specified vector.
     * @returns {boolean} True if the vectors are equal and false otherwise.
     * @example
     * var a = new pc.Vec2(1, 2);
     * var b = new pc.Vec2(4, 5);
     * console.log("The two vectors are " + (a.equals(b) ? "equal" : "different"));
     */
    equals(rhs) {
        return this.x === rhs.x && this.y === rhs.y;
    }

    /**
     * Returns the magnitude of the specified 2-dimensional vector.
     *
     * @returns {number} The magnitude of the specified 2-dimensional vector.
     * @example
     * var vec = new pc.Vec2(3, 4);
     * var len = vec.length();
     * // Outputs 5
     * console.log("The length of the vector is: " + len);
     */
    length() {
        return Math.sqrt(this.x * this.x + this.y * this.y);
    }

    /**
     * Returns the magnitude squared of the specified 2-dimensional vector.
     *
     * @returns {number} The magnitude of the specified 2-dimensional vector.
     * @example
     * var vec = new pc.Vec2(3, 4);
     * var len = vec.lengthSq();
     * // Outputs 25
     * console.log("The length squared of the vector is: " + len);
     */
    lengthSq() {
        return this.x * this.x + this.y * this.y;
    }

    /**
     * Returns the result of a linear interpolation between two specified 2-dimensional vectors.
     *
     * @param {Vec2} lhs - The 2-dimensional to interpolate from.
     * @param {Vec2} rhs - The 2-dimensional to interpolate to.
     * @param {number} alpha - The value controlling the point of interpolation. Between 0 and 1,
     * the linear interpolant will occur on a straight line between lhs and rhs. Outside of this
     * range, the linear interpolant will occur on a ray extrapolated from this line.
     * @returns {Vec2} Self for chaining.
     * @example
     * var a = new pc.Vec2(0, 0);
     * var b = new pc.Vec2(10, 10);
     * var r = new pc.Vec2();
     *
     * r.lerp(a, b, 0);   // r is equal to a
     * r.lerp(a, b, 0.5); // r is 5, 5
     * r.lerp(a, b, 1);   // r is equal to b
     */
    lerp(lhs, rhs, alpha) {
        this.x = lhs.x + alpha * (rhs.x - lhs.x);
        this.y = lhs.y + alpha * (rhs.y - lhs.y);

        return this;
    }

    /**
     * Multiplies a 2-dimensional vector to another in place.
     *
     * @param {Vec2} rhs - The 2-dimensional vector used as the second multiplicand of the operation.
     * @returns {Vec2} Self for chaining.
     * @example
     * var a = new pc.Vec2(2, 3);
     * var b = new pc.Vec2(4, 5);
     *
     * a.mul(b);
     *
     * // Outputs 8, 15
     * console.log("The result of the multiplication is: " + a.toString());
     */
    mul(rhs) {
        this.x *= rhs.x;
        this.y *= rhs.y;

        return this;
    }

    /**
     * Returns the result of multiplying the specified 2-dimensional vectors together.
     *
     * @param {Vec2} lhs - The 2-dimensional vector used as the first multiplicand of the operation.
     * @param {Vec2} rhs - The 2-dimensional vector used as the second multiplicand of the operation.
     * @returns {Vec2} Self for chaining.
     * @example
     * var a = new pc.Vec2(2, 3);
     * var b = new pc.Vec2(4, 5);
     * var r = new pc.Vec2();
     *
     * r.mul2(a, b);
     *
     * // Outputs 8, 15
     * console.log("The result of the multiplication is: " + r.toString());
     */
    mul2(lhs, rhs) {
        this.x = lhs.x * rhs.x;
        this.y = lhs.y * rhs.y;

        return this;
    }

    /**
     * Multiplies each element of a vector by a number.
     *
     * @param {number} scalar - The number to multiply by.
     * @returns {Vec2} Self for chaining.
     * @example
     * var vec = new pc.Vec2(3, 6);
     *
     * vec.mulScalar(3);
     *
     * // Outputs [9, 18]
     * console.log("The result of the multiplication is: " + vec.toString());
     */
    mulScalar(scalar) {
        this.x *= scalar;
        this.y *= scalar;

        return this;
    }

    /**
     * Returns this 2-dimensional vector converted to a unit vector in place. If the vector has a
     * length of zero, the vector's elements will be set to zero.
     *
     * @returns {Vec2} Self for chaining.
     * @example
     * var v = new pc.Vec2(25, 0);
     *
     * v.normalize();
     *
     * // Outputs 1, 0
     * console.log("The result of the vector normalization is: " + v.toString());
     */
    normalize() {
        const lengthSq = this.x * this.x + this.y * this.y;
        if (lengthSq > 0) {
            const invLength = 1 / Math.sqrt(lengthSq);
            this.x *= invLength;
            this.y *= invLength;
        }

        return this;
    }

    /**
     * Each element is set to the largest integer less than or equal to its value.
     *
     * @returns {Vec2} Self for chaining.
     */
    floor() {
        this.x = Math.floor(this.x);
        this.y = Math.floor(this.y);
        return this;
    }

    /**
     * Each element is rounded up to the next largest integer.
     *
     * @returns {Vec2} Self for chaining.
     */
    ceil() {
        this.x = Math.ceil(this.x);
        this.y = Math.ceil(this.y);
        return this;
    }

    /**
     * Each element is rounded up or down to the nearest integer.
     *
     * @returns {Vec2} Self for chaining.
     */
    round() {
        this.x = Math.round(this.x);
        this.y = Math.round(this.y);
        return this;
    }

    /**
     * Each element is assigned a value from rhs parameter if it is smaller.
     *
     * @param {Vec2} rhs - The 2-dimensional vector used as the source of elements to compare to.
     * @returns {Vec2} Self for chaining.
     */
    min(rhs) {
        if (rhs.x < this.x) this.x = rhs.x;
        if (rhs.y < this.y) this.y = rhs.y;
        return this;
    }

    /**
     * Each element is assigned a value from rhs parameter if it is larger.
     *
     * @param {Vec2} rhs - The 2-dimensional vector used as the source of elements to compare to.
     * @returns {Vec2} Self for chaining.
     */
    max(rhs) {
        if (rhs.x > this.x) this.x = rhs.x;
        if (rhs.y > this.y) this.y = rhs.y;
        return this;
    }

    /**
     * Sets the specified 2-dimensional vector to the supplied numerical values.
     *
     * @param {number} x - The value to set on the first component of the vector.
     * @param {number} y - The value to set on the second component of the vector.
     * @returns {Vec2} Self for chaining.
     * @example
     * var v = new pc.Vec2();
     * v.set(5, 10);
     *
     * // Outputs 5, 10
     * console.log("The result of the vector set is: " + v.toString());
     */
    set(x, y) {
        this.x = x;
        this.y = y;

        return this;
    }

    /**
     * Subtracts a 2-dimensional vector from another in place.
     *
     * @param {Vec2} rhs - The vector to add to the specified vector.
     * @returns {Vec2} Self for chaining.
     * @example
     * var a = new pc.Vec2(10, 10);
     * var b = new pc.Vec2(20, 20);
     *
     * a.sub(b);
     *
     * // Outputs [-10, -10]
     * console.log("The result of the subtraction is: " + a.toString());
     */
    sub(rhs) {
        this.x -= rhs.x;
        this.y -= rhs.y;

        return this;
    }

    /**
     * Subtracts two 2-dimensional vectors from one another and returns the result.
     *
     * @param {Vec2} lhs - The first vector operand for the addition.
     * @param {Vec2} rhs - The second vector operand for the addition.
     * @returns {Vec2} Self for chaining.
     * @example
     * var a = new pc.Vec2(10, 10);
     * var b = new pc.Vec2(20, 20);
     * var r = new pc.Vec2();
     *
     * r.sub2(a, b);
     *
     * // Outputs [-10, -10]
     * console.log("The result of the subtraction is: " + r.toString());
     */
    sub2(lhs, rhs) {
        this.x = lhs.x - rhs.x;
        this.y = lhs.y - rhs.y;

        return this;
    }

    /**
     * Subtracts a number from each element of a vector.
     *
     * @param {number} scalar - The number to subtract.
     * @returns {Vec2} Self for chaining.
     * @example
     * var vec = new pc.Vec2(3, 4);
     *
     * vec.subScalar(2);
     *
     * // Outputs [1, 2]
     * console.log("The result of the subtraction is: " + vec.toString());
     */
    subScalar(scalar) {
        this.x -= scalar;
        this.y -= scalar;

        return this;
    }

    /**
     * Converts the vector to string form.
     *
     * @returns {string} The vector in string form.
     * @example
     * var v = new pc.Vec2(20, 10);
     * // Outputs [20, 10]
     * console.log(v.toString());
     */
    toString() {
        return `[${this.x}, ${this.y}]`;
    }

    /**
     * Calculates the angle between two Vec2's in radians.
     *
     * @param {Vec2} lhs - The first vector operand for the calculation.
     * @param {Vec2} rhs - The second vector operand for the calculation.
     * @returns {number} The calculated angle in radians.
     * @private
     */
    static angleRad(lhs, rhs) {
        return Math.atan2(lhs.x * rhs.y - lhs.y * rhs.x, lhs.x * rhs.x + lhs.y * rhs.y);
    }

    /**
     * A constant vector set to [0, 0].
     *
     * @type {Vec2}
     * @readonly
     */
    static ZERO = Object.freeze(new Vec2(0, 0));

    /**
     * A constant vector set to [1, 1].
     *
     * @type {Vec2}
     * @readonly
     */
    static ONE = Object.freeze(new Vec2(1, 1));

    /**
     * A constant vector set to [0, 1].
     *
     * @type {Vec2}
     * @readonly
     */
    static UP = Object.freeze(new Vec2(0, 1));

    /**
     * A constant vector set to [0, -1].
     *
     * @type {Vec2}
     * @readonly
     */
    static DOWN = Object.freeze(new Vec2(0, -1));

    /**
     * A constant vector set to [1, 0].
     *
     * @type {Vec2}
     * @readonly
     */
    static RIGHT = Object.freeze(new Vec2(1, 0));

    /**
     * A constant vector set to [-1, 0].
     *
     * @type {Vec2}
     * @readonly
     */
    static LEFT = Object.freeze(new Vec2(-1, 0));
}

export { Vec2 };
<|MERGE_RESOLUTION|>--- conflicted
+++ resolved
@@ -1,52 +1,13 @@
 /**
-<<<<<<< HEAD
- * @class
- * @name Vec2
- * @classdesc A 2-dimensional vector.
- * @description Creates a new Vec2 object.
- * @param {number|number[]} [x] - The x value. Defaults to 0. If x is an array of length 2, the array will be used to populate all components.
- * @param {number} [y] - The y value. Defaults to 0.
- * @example
- * var v = new pc.Vec2(1, 2);
- */
-/**
- * @field
- * @name Vec2#x
- * @type {number}
- * @description The first element of the vector.
- * @example
- * var vec = new pc.Vec2(10, 20);
- *
- * // Get x
- * var x = vec.x;
- *
- * // Set x
- * vec.x = 0;
- */
-/**
- * @field
- * @name Vec2#y
- * @type {number}
- * @description The second element of the vector.
- * @example
- * var vec = new pc.Vec2(10, 20);
- *
- * // Get y
- * var y = vec.y;
- *
- * // Set y
- * vec.y = 0;
-=======
  * A 2-dimensional vector.
->>>>>>> 57c5a6d7
  */
 class Vec2 {
     /**
      * Create a new Vec2 instance.
      *
-     * @param {number|number[]} [x] - The x value. If x is an array of length 2, the array will be
-     * used to populate all components.
-     * @param {number} [y] - The y value.
+     * @param {number|number[]} [x] - The x value. Defaults to 0. If x is an array of length 2, the
+     * array will be used to populate all components.
+     * @param {number} [y] - The y value.  Defaults to 0.
      * @example
      * var v = new pc.Vec2(1, 2);
      */
@@ -652,4 +613,4 @@
     static LEFT = Object.freeze(new Vec2(-1, 0));
 }
 
-export { Vec2 };
+export { Vec2 };