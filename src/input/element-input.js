--- conflicted
+++ resolved
@@ -158,27 +158,16 @@
      * @augments pc.ElementInputEvent
      * @classdesc Represents a TouchEvent fired on a {@link pc.ElementComponent}.
      * @description Create an instance of a pc.ElementTouchEvent.
-<<<<<<< HEAD
-     * @param {TouchEvent} event The TouchEvent that was originally raised.
-     * @param {pc.ElementComponent} element The ElementComponent that this event was originally raised on.
-     * @param {pc.CameraComponent} camera The CameraComponent that this event was originally raised via.
-     * @param {Number} x The x coordinate of the touch that triggered the event.
-     * @param {Number} y The y coordinate of the touch that triggered the event.
-     * @param {Touch} touch The touch object that triggered the event.
-     * @param {pc.ElementInput} input The pc.ElementInput instance.
-     * @property {Touch[]} touches The Touch objects representing all current points of contact with the surface, regardless of target or changed status.
-     * @property {Touch[]} changedTouches The Touch objects representing individual points of contact whose states changed between the previous touch event and this one.
-     * @property {Touch} touch The touch object that triggered the event.
-=======
      * @param {TouchEvent} event - The TouchEvent that was originally raised.
      * @param {pc.ElementComponent} element - The ElementComponent that this event was originally raised on.
      * @param {pc.CameraComponent} camera - The CameraComponent that this event was originally raised via.
      * @param {number} x - The x coordinate of the touch that triggered the event.
      * @param {number} y - The y coordinate of the touch that triggered the event.
+     * @param {Touch} touch - The touch object that triggered the event.
      * @param {pc.ElementInput} input - The pc.ElementInput instance.
-     * @property {pc.Touch[]} touches The Touch objects representing all current points of contact with the surface, regardless of target or changed status.
-     * @property {pc.Touch[]} changedTouches The Touch objects representing individual points of contact whose states changed between the previous touch event and this one.
->>>>>>> 7ffd9d23
+     * @property {Touch[]} touches The Touch objects representing all current points of contact with the surface, regardless of target or changed status.
+     * @property {Touch[]} changedTouches The Touch objects representing individual points of contact whose states changed between the previous touch event and this one.
+     * @property {Touch} touch The touch object that triggered the event.
      */
     var ElementTouchEvent = function (event, element, camera, x, y, touch, input) {
         ElementInputEvent.call(this, event, element, camera);
