Object.assign(pc, function () {
    /**
     * @constructor
     * @name pc.GamePads
     * @classdesc Input handler for accessing GamePad input.
     */
    var GamePads = function () {
        this.gamepadsSupported = !!navigator.getGamepads || !!navigator.webkitGetGamepads;

        this.current = [];
        this.previous = [];

        this.deadZone = 0.25;
    };

    var MAPS = {
        DEFAULT: {
            buttons: [
                // Face buttons
                'PAD_FACE_1',
                'PAD_FACE_2',
                'PAD_FACE_3',
                'PAD_FACE_4',

                // Shoulder buttons
                'PAD_L_SHOULDER_1',
                'PAD_R_SHOULDER_1',
                'PAD_L_SHOULDER_2',
                'PAD_R_SHOULDER_2',

                // Other buttons
                'PAD_SELECT',
                'PAD_START',
                'PAD_L_STICK_BUTTON',
                'PAD_R_STICK_BUTTON',

                // D Pad
                'PAD_UP',
                'PAD_DOWN',
                'PAD_LEFT',
                'PAD_RIGHT',

                 // Vendor specific button
                'PAD_VENDOR'
            ],

            axes: [
                // Analogue Sticks
                'PAD_L_STICK_X',
                'PAD_L_STICK_Y',
                'PAD_R_STICK_X',
                'PAD_R_STICK_Y'
            ]
        },

        PS3: {
            buttons: [
                // X, O, TRI, SQ
                'PAD_FACE_1',
                'PAD_FACE_2',
                'PAD_FACE_4',
                'PAD_FACE_3',

                // Shoulder buttons
                'PAD_L_SHOULDER_1',
                'PAD_R_SHOULDER_1',
                'PAD_L_SHOULDER_2',
                'PAD_R_SHOULDER_2',

                // Other buttons
                'PAD_SELECT',
                'PAD_START',
                'PAD_L_STICK_BUTTON',
                'PAD_R_STICK_BUTTON',

                // D Pad
                'PAD_UP',
                'PAD_DOWN',
                'PAD_LEFT',
                'PAD_RIGHT',

                'PAD_VENDOR'
            ],

            axes: [
                // Analogue Sticks
                'PAD_L_STICK_X',
                'PAD_L_STICK_Y',
                'PAD_R_STICK_X',
                'PAD_R_STICK_Y'
            ]
        }
    };

    var PRODUCT_CODES = {
        'Product: 0268': 'PS3'
    };

    Object.assign(GamePads.prototype, {
        /**
         * @function
         * @name pc.GamePads#update
         * @description Update the current and previous state of the gamepads. This must be called every frame for wasPressed()
         * to work
         */
        update: function () {
            var i, j, l;
            var buttons, buttonsLen;

            // move current buttons status into previous array
            for (i = 0, l = this.current.length; i < l; i++) {
                buttons = this.current[i].pad.buttons;
                buttonsLen = buttons.length;
                for (j = 0; j < buttonsLen; j++) {
                    if (this.previous[i] === undefined) {
                        this.previous[i] = [];
                    }
                    this.previous[i][j] = buttons[j].pressed;
                }
            }

            // update current
            this.poll(this.current);
        },

        /**
<<<<<<< HEAD
        * @function
        * @name pc.GamePads#poll
        * @description Poll for the latest data from the gamepad API.
        * @param {Object[]} An optional array used to save the gamepads mapping instead of returning a new one
        * @returns {Object[]} An array of gamepads and mappings for the model of gamepad that is attached
        * @example
        *   var gamepads = new pc.GamePads();
        *   var pads = gamepads.poll();
        *   // pads[0] = { map: <map>, pad: <pad> }
        */
=======
         * @function
         * @name pc.GamePads#poll
         * @description Poll for the latest data from the gamepad API.
         * @returns {Object[]} An array of gamepads and mappings for the model of gamepad that is attached
         * @example
         *   var gamepads = new pc.GamePads();
         *   var pads = gamepads.poll();
         *   // pads[0] = { map: <map>, pad: <pad> }
         */
>>>>>>> 130d8e12
        poll: function () {
            var pads;
            if (arguments.length === 0) {
                pads = [];
            } else {
                pads = arguments[0];
                pads.length = 0;
            }
            if (this.gamepadsSupported) {
                var padDevices = navigator.getGamepads ? navigator.getGamepads() : navigator.webkitGetGamepads();
                var i, len = padDevices.length;
                for (i = 0; i < len; i++) {
                    if (padDevices[i]) {
                        pads.push({
                            map: this.getMap(padDevices[i]),
                            pad: padDevices[i]
                        });
                    }
                }
            }
            return pads;
        },

        getMap: function (pad) {
            for (var code in PRODUCT_CODES) {
                if (pad.id.indexOf(code) >= 0) {
                    return MAPS[PRODUCT_CODES[code]];
                }
            }

            return MAPS.DEFAULT;
        },

        /**
         * @function
         * @name pc.GamePads#isPressed
         * @description Returns true if the button on the pad requested is pressed
         * @param {Number} index The index of the pad to check, use constants pc.PAD_1, pc.PAD_2, etc
         * @param {Number} button The button to test, use constants pc.PAD_FACE_1, etc
         * @returns {Boolean} True if the button is pressed
         */
        isPressed: function (index, button) {
            if (!this.current[index]) {
                return false;
            }

            var key = this.current[index].map.buttons[button];
            return this.current[index].pad.buttons[pc[key]].pressed;
        },

        /**
         * @function
         * @name pc.GamePads#wasPressed
         * @description Returns true if the button was pressed since the last frame
         * @param {Number} index The index of the pad to check, use constants pc.PAD_1, pc.PAD_2, etc
         * @param {Number} button The button to test, use constants pc.PAD_FACE_1, etc
         * @returns {Boolean} True if the button was pressed since the last frame
         */
        wasPressed: function (index, button) {
            if (!this.current[index]) {
                return false;
            }

            var key = this.current[index].map.buttons[button];
            var i = pc[key];
            return this.current[index].pad.buttons[i].pressed && !this.previous[index][i];
        },

        /**
         * @function
         * @name pc.GamePads#getAxis
         * @description Get the value of one of the analogue axes of the pad
         * @param {Number} index The index of the pad to check, use constants pc.PAD_1, pc.PAD_2, etc
         * @param {Number} axes The axes to get the value of, use constants pc.PAD_L_STICK_X, etc
         * @returns {Number} The value of the axis between -1 and 1.
         */
        getAxis: function (index, axes) {
            if (!this.current[index]) {
                return false;
            }

            var key = this.current[index].map.axes[axes];
            var value = this.current[index].pad.axes[pc[key]];

            if (Math.abs(value) < this.deadZone) {
                value = 0;
            }
            return value;
        }
    });

    return {
        GamePads: GamePads
    };
}());<|MERGE_RESOLUTION|>--- conflicted
+++ resolved
@@ -124,28 +124,16 @@
         },
 
         /**
-<<<<<<< HEAD
-        * @function
-        * @name pc.GamePads#poll
-        * @description Poll for the latest data from the gamepad API.
-        * @param {Object[]} An optional array used to save the gamepads mapping instead of returning a new one
-        * @returns {Object[]} An array of gamepads and mappings for the model of gamepad that is attached
-        * @example
-        *   var gamepads = new pc.GamePads();
-        *   var pads = gamepads.poll();
-        *   // pads[0] = { map: <map>, pad: <pad> }
-        */
-=======
          * @function
          * @name pc.GamePads#poll
          * @description Poll for the latest data from the gamepad API.
+         * @param {Object[]} An optional array used to save the gamepads mapping instead of returning a new one
          * @returns {Object[]} An array of gamepads and mappings for the model of gamepad that is attached
          * @example
          *   var gamepads = new pc.GamePads();
          *   var pads = gamepads.poll();
          *   // pads[0] = { map: <map>, pad: <pad> }
          */
->>>>>>> 130d8e12
         poll: function () {
             var pads;
             if (arguments.length === 0) {
