/**
 * @constant
 * @name ADDRESS_REPEAT
 * @type {number}
 * @description Ignores the integer part of texture coordinates, using only the fractional part.
 */
export const ADDRESS_REPEAT = 0;
/**
 * @constant
 * @name ADDRESS_CLAMP_TO_EDGE
 * @type {number}
 * @description Clamps texture coordinate to the range 0 to 1.
 */
export const ADDRESS_CLAMP_TO_EDGE = 1;
/**
 * @constant
 * @name ADDRESS_MIRRORED_REPEAT
 * @type {number}
 * @description Texture coordinate to be set to the fractional part if the integer part is even. If the integer part is odd,
 * then the texture coordinate is set to 1 minus the fractional part.
 */
export const ADDRESS_MIRRORED_REPEAT = 2;

/**
 * @constant
 * @name BLENDMODE_ZERO
 * @type {number}
 * @description Multiply all fragment components by zero.
 */
export const BLENDMODE_ZERO = 0;
/**
 * @constant
 * @name BLENDMODE_ONE
 * @type {number}
 * @description Multiply all fragment components by one.
 */
export const BLENDMODE_ONE = 1;
/**
 * @constant
 * @name BLENDMODE_SRC_COLOR
 * @type {number}
 * @description Multiply all fragment components by the components of the source fragment.
 */
export const BLENDMODE_SRC_COLOR = 2;
/**
 * @constant
 * @name BLENDMODE_ONE_MINUS_SRC_COLOR
 * @type {number}
 * @description Multiply all fragment components by one minus the components of the source fragment.
 */
export const BLENDMODE_ONE_MINUS_SRC_COLOR = 3;
/**
 * @constant
 * @name BLENDMODE_DST_COLOR
 * @type {number}
 * @description Multiply all fragment components by the components of the destination fragment.
 */
export const BLENDMODE_DST_COLOR = 4;
/**
 * @constant
 * @name BLENDMODE_ONE_MINUS_DST_COLOR
 * @type {number}
 * @description Multiply all fragment components by one minus the components of the destination fragment.
 */
export const BLENDMODE_ONE_MINUS_DST_COLOR = 5;
/**
 * @constant
 * @name BLENDMODE_SRC_ALPHA
 * @type {number}
 * @description Multiply all fragment components by the alpha value of the source fragment.
 */
export const BLENDMODE_SRC_ALPHA = 6;
/**
 * @constant
 * @name BLENDMODE_SRC_ALPHA_SATURATE
 * @type {number}
 * @description Multiply all fragment components by the alpha value of the source fragment.
 */
export const BLENDMODE_SRC_ALPHA_SATURATE = 7;
/**
 * @constant
 * @name BLENDMODE_ONE_MINUS_SRC_ALPHA
 * @type {number}
 * @description Multiply all fragment components by one minus the alpha value of the source fragment.
 */
export const BLENDMODE_ONE_MINUS_SRC_ALPHA = 8;
/**
 * @constant
 * @name BLENDMODE_DST_ALPHA
 * @type {number}
 * @description Multiply all fragment components by the alpha value of the destination fragment.
 */
export const BLENDMODE_DST_ALPHA = 9;
/**
 * @constant
 * @name BLENDMODE_ONE_MINUS_DST_ALPHA
 * @type {number}
 * @description Multiply all fragment components by one minus the alpha value of the destination fragment.
 */
export const BLENDMODE_ONE_MINUS_DST_ALPHA = 10;

/**
 * @constant
 * @name BLENDEQUATION_ADD
 * @type {number}
 * @description Add the results of the source and destination fragment multiplies.
 */
export const BLENDEQUATION_ADD = 0;
/**
 * @constant
 * @name BLENDEQUATION_SUBTRACT
 * @type {number}
 * @description Subtract the results of the source and destination fragment multiplies.
 */
export const BLENDEQUATION_SUBTRACT = 1;
/**
 * @constant
 * @name BLENDEQUATION_REVERSE_SUBTRACT
 * @type {number}
 * @description Reverse and subtract the results of the source and destination fragment multiplies.
 */
export const BLENDEQUATION_REVERSE_SUBTRACT = 2;

/**
 * @constant
 * @name BLENDEQUATION_MIN
 * @type {number}
 * @description Use the smallest value. Check app.graphicsDevice.extBlendMinmax for support.
 */
export const BLENDEQUATION_MIN = 3;
/**
 * @constant
 * @name BLENDEQUATION_MAX
 * @type {number}
 * @description Use the largest value. Check app.graphicsDevice.extBlendMinmax for support.
 */
export const BLENDEQUATION_MAX = 4;

/**
 * @constant
 * @name BUFFER_STATIC
 * @type {number}
 * @description The data store contents will be modified once and used many times.
 */
export const BUFFER_STATIC = 0;
/**
 * @constant
 * @name BUFFER_DYNAMIC
 * @type {number}
 * @description The data store contents will be modified repeatedly and used many times.
 */
export const BUFFER_DYNAMIC = 1;
/**
 * @constant
 * @name BUFFER_STREAM
 * @type {number}
 * @description The data store contents will be modified once and used at most a few times.
 */
export const BUFFER_STREAM = 2;
/**
 * @constant
 * @name BUFFER_GPUDYNAMIC
 * @type {number}
 * @description The data store contents will be modified repeatedly on the GPU and used many times. Optimal for transform feedback usage (WebGL2 only).
 */
export const BUFFER_GPUDYNAMIC = 3;

/**
 * @constant
 * @name CLEARFLAG_COLOR
 * @type {number}
 * @description Clear the color buffer.
 */
export const CLEARFLAG_COLOR = 1;
/**
 * @constant
 * @name CLEARFLAG_DEPTH
 * @type {number}
 * @description Clear the depth buffer.
 */
export const CLEARFLAG_DEPTH = 2;
/**
 * @constant
 * @name CLEARFLAG_STENCIL
 * @type {number}
 * @description Clear the stencil buffer.
 */
export const CLEARFLAG_STENCIL = 4;

/**
 * @constant
 * @name CUBEFACE_POSX
 * @type {number}
 * @description The positive X face of a cubemap.
 */
export const CUBEFACE_POSX = 0;
/**
 * @constant
 * @name CUBEFACE_NEGX
 * @type {number}
 * @description The negative X face of a cubemap.
 */
export const CUBEFACE_NEGX = 1;
/**
 * @constant
 * @name CUBEFACE_POSY
 * @type {number}
 * @description The positive Y face of a cubemap.
 */
export const CUBEFACE_POSY = 2;
/**
 * @constant
 * @name CUBEFACE_NEGY
 * @type {number}
 * @description The negative Y face of a cubemap.
 */
export const CUBEFACE_NEGY = 3;
/**
 * @constant
 * @name CUBEFACE_POSZ
 * @type {number}
 * @description The positive Z face of a cubemap.
 */
export const CUBEFACE_POSZ = 4;
/**
 * @constant
 * @name CUBEFACE_NEGZ
 * @type {number}
 * @description The negative Z face of a cubemap.
 */
export const CUBEFACE_NEGZ = 5;

/**
 * @constant
 * @name CULLFACE_NONE
 * @type {number}
 * @description No triangles are culled.
 */
export const CULLFACE_NONE = 0;
/**
 * @constant
 * @name CULLFACE_BACK
 * @type {number}
 * @description Triangles facing away from the view direction are culled.
 */
export const CULLFACE_BACK = 1;
/**
 * @constant
 * @name CULLFACE_FRONT
 * @type {number}
 * @description Triangles facing the view direction are culled.
 */
export const CULLFACE_FRONT = 2;
/**
 * @constant
 * @name CULLFACE_FRONTANDBACK
 * @type {number}
 * @description Triangles are culled regardless of their orientation with respect to the view
 * direction. Note that point or line primitives are unaffected by this render state.
 */
export const CULLFACE_FRONTANDBACK = 3;

/**
 * @constant
 * @name FILTER_NEAREST
 * @type {number}
 * @description Point sample filtering.
 */
export const FILTER_NEAREST = 0;
/**
 * @constant
 * @name FILTER_LINEAR
 * @type {number}
 * @description Bilinear filtering.
 */
export const FILTER_LINEAR = 1;
/**
 * @constant
 * @name FILTER_NEAREST_MIPMAP_NEAREST
 * @type {number}
 * @description Use the nearest neighbor in the nearest mipmap level.
 */
export const FILTER_NEAREST_MIPMAP_NEAREST = 2;
/**
 * @constant
 * @name FILTER_NEAREST_MIPMAP_LINEAR
 * @type {number}
 * @description Linearly interpolate in the nearest mipmap level.
 */
export const FILTER_NEAREST_MIPMAP_LINEAR = 3;
/**
 * @constant
 * @name FILTER_LINEAR_MIPMAP_NEAREST
 * @type {number}
 * @description Use the nearest neighbor after linearly interpolating between mipmap levels.
 */
export const FILTER_LINEAR_MIPMAP_NEAREST = 4;
/**
 * @constant
 * @name FILTER_LINEAR_MIPMAP_LINEAR
 * @type {number}
 * @description Linearly interpolate both the mipmap levels and between texels.
 */
export const FILTER_LINEAR_MIPMAP_LINEAR = 5;

/**
 * @constant
 * @name FUNC_NEVER
 * @type {number}
 * @description Never pass.
 */
export const FUNC_NEVER = 0;
/**
 * @constant
 * @name FUNC_LESS
 * @type {number}
 * @description Pass if (ref & mask) < (stencil & mask).
 */
export const FUNC_LESS = 1;
/**
 * @constant
 * @name FUNC_EQUAL
 * @type {number}
 * @description Pass if (ref & mask) == (stencil & mask).
 */
export const FUNC_EQUAL = 2;
/**
 * @constant
 * @name FUNC_LESSEQUAL
 * @type {number}
 * @description Pass if (ref & mask) <= (stencil & mask).
 */
export const FUNC_LESSEQUAL = 3;
/**
 * @constant
 * @name FUNC_GREATER
 * @type {number}
 * @description Pass if (ref & mask) > (stencil & mask).
 */
export const FUNC_GREATER = 4;
/**
 * @constant
 * @name FUNC_NOTEQUAL
 * @type {number}
 * @description Pass if (ref & mask) != (stencil & mask).
 */
export const FUNC_NOTEQUAL = 5;
/**
 * @constant
 * @name FUNC_GREATEREQUAL
 * @type {number}
 * @description Pass if (ref & mask) >= (stencil & mask).
 */
export const FUNC_GREATEREQUAL = 6;
/**
 * @constant
 * @name FUNC_ALWAYS
 * @type {number}
 * @description Always pass.
 */
export const FUNC_ALWAYS = 7;

/**
 * @constant
 * @name INDEXFORMAT_UINT8
 * @type {number}
 * @description 8-bit unsigned vertex indices (0 to 255).
 */
export const INDEXFORMAT_UINT8 = 0;
/**
 * @constant
 * @name INDEXFORMAT_UINT16
 * @type {number}
 * @description 16-bit unsigned vertex indices (0 to 65,535).
 */
export const INDEXFORMAT_UINT16 = 1;
/**
 * @constant
 * @name INDEXFORMAT_UINT32
 * @type {number}
 * @description 32-bit unsigned vertex indices (0 to 4,294,967,295).
 */
export const INDEXFORMAT_UINT32 = 2;

/**
 * @constant
 * @name PIXELFORMAT_A8
 * @type {number}
 * @description 8-bit alpha.
 */
export const PIXELFORMAT_A8 = 0;
/**
 * @constant
 * @name PIXELFORMAT_L8
 * @type {number}
 * @description 8-bit luminance.
 */
export const PIXELFORMAT_L8 = 1;
/**
 * @constant
 * @name PIXELFORMAT_L8_A8
 * @type {number}
 * @description 8-bit luminance with 8-bit alpha.
 */
export const PIXELFORMAT_L8_A8 = 2;
/**
 * @constant
 * @name PIXELFORMAT_R5_G6_B5
 * @type {number}
 * @description 16-bit RGB (5-bits for red channel, 6 for green and 5 for blue).
 */
export const PIXELFORMAT_R5_G6_B5 = 3;
/**
 * @constant
 * @name PIXELFORMAT_R5_G5_B5_A1
 * @type {number}
 * @description 16-bit RGBA (5-bits for red channel, 5 for green, 5 for blue with 1-bit alpha).
 */
export const PIXELFORMAT_R5_G5_B5_A1 = 4;
/**
 * @constant
 * @name PIXELFORMAT_R4_G4_B4_A4
 * @type {number}
 * @description 16-bit RGBA (4-bits for red channel, 4 for green, 4 for blue with 4-bit alpha).
 */
export const PIXELFORMAT_R4_G4_B4_A4 = 5;
/**
 * @constant
 * @name PIXELFORMAT_R8_G8_B8
 * @type {number}
 * @description 24-bit RGB (8-bits for red channel, 8 for green and 8 for blue).
 */
export const PIXELFORMAT_R8_G8_B8 = 6;
/**
 * @constant
 * @name PIXELFORMAT_R8_G8_B8_A8
 * @type {number}
 * @description 32-bit RGBA (8-bits for red channel, 8 for green, 8 for blue with 8-bit alpha).
 */
export const PIXELFORMAT_R8_G8_B8_A8 = 7;
/**
 * @constant
 * @name PIXELFORMAT_DXT1
 * @type {number}
 * @description Block compressed format storing 16 input pixels in 64 bits of output, consisting of two 16-bit RGB 5:6:5 color values and a 4x4 two bit lookup table.
 */
export const PIXELFORMAT_DXT1 = 8;
/**
 * @constant
 * @name PIXELFORMAT_DXT3
 * @type {number}
 * @description Block compressed format storing 16 input pixels (corresponding to a 4x4 pixel block) into 128 bits of output, consisting of 64 bits of alpha channel data (4 bits for each pixel) followed by 64 bits of color data; encoded the same way as DXT1.
 */
export const PIXELFORMAT_DXT3 = 9;
/**
 * @constant
 * @name PIXELFORMAT_DXT5
 * @type {number}
 * @description Block compressed format storing 16 input pixels into 128 bits of output, consisting of 64 bits of alpha channel data (two 8 bit alpha values and a 4x4 3 bit lookup table) followed by 64 bits of color data (encoded the same way as DXT1).
 */
export const PIXELFORMAT_DXT5 = 10;
/**
 * @constant
 * @name PIXELFORMAT_RGB16F
 * @type {number}
 * @description 16-bit floating point RGB (16-bit float for each red, green and blue channels).
 */
export const PIXELFORMAT_RGB16F = 11;
/**
 * @constant
 * @name PIXELFORMAT_RGBA16F
 * @type {number}
 * @description 16-bit floating point RGBA (16-bit float for each red, green, blue and alpha channels).
 */
export const PIXELFORMAT_RGBA16F = 12;
/**
 * @constant
 * @name PIXELFORMAT_RGB32F
 * @type {number}
 * @description 32-bit floating point RGB (32-bit float for each red, green and blue channels).
 */
export const PIXELFORMAT_RGB32F = 13;
/**
 * @constant
 * @name PIXELFORMAT_RGBA32F
 * @type {number}
 * @description 32-bit floating point RGBA (32-bit float for each red, green, blue and alpha channels).
 */
export const PIXELFORMAT_RGBA32F = 14;

/**
 * @constant
 * @name PIXELFORMAT_R32F
 * @type {number}
 * @description 32-bit floating point single channel format (WebGL2 only).
 */
export const PIXELFORMAT_R32F = 15;

/**
 * @constant
 * @name PIXELFORMAT_DEPTH
 * @type {number}
 * @description A readable depth buffer format.
 */
export const PIXELFORMAT_DEPTH = 16;

/**
 * @constant
 * @name PIXELFORMAT_DEPTHSTENCIL
 * @type {number}
 * @description A readable depth/stencil buffer format (WebGL2 only).
 */
export const PIXELFORMAT_DEPTHSTENCIL = 17;

/**
 * @constant
 * @name PIXELFORMAT_111110F
 * @type {number}
 * @description A floating-point color-only format with 11 bits for red and green channels and 10 bits for the blue channel (WebGL2 only).
 */
export const PIXELFORMAT_111110F = 18;

/**
 * @constant
 * @name PIXELFORMAT_SRGB
 * @type {number}
 * @description Color-only sRGB format (WebGL2 only).
 */
export const PIXELFORMAT_SRGB = 19;

/**
 * @constant
 * @name PIXELFORMAT_SRGBA
 * @type {number}
 * @description Color sRGB format with additional alpha channel (WebGL2 only).
 */
export const PIXELFORMAT_SRGBA = 20;

/**
 * @constant
 * @name PIXELFORMAT_ETC1
 * @type {number}
 * @description ETC1 compressed format.
 */
export const PIXELFORMAT_ETC1 = 21;

/**
 * @constant
 * @name PIXELFORMAT_ETC2_RGB
 * @type {number}
 * @description ETC2 (RGB) compressed format.
 */
export const PIXELFORMAT_ETC2_RGB = 22;

/**
 * @constant
 * @name PIXELFORMAT_ETC2_RGBA
 * @type {number}
 * @description ETC2 (RGBA) compressed format.
 */
export const PIXELFORMAT_ETC2_RGBA = 23;

/**
 * @constant
 * @name PIXELFORMAT_PVRTC_2BPP_RGB_1
 * @type {number}
 * @description PVRTC (2BPP RGB) compressed format.
 */
export const PIXELFORMAT_PVRTC_2BPP_RGB_1 = 24;

/**
 * @constant
 * @name PIXELFORMAT_PVRTC_2BPP_RGBA_1
 * @type {number}
 * @description PVRTC (2BPP RGBA) compressed format.
 */
export const PIXELFORMAT_PVRTC_2BPP_RGBA_1 = 25;

/**
 * @constant
 * @name PIXELFORMAT_PVRTC_4BPP_RGB_1
 * @type {number}
 * @description PVRTC (4BPP RGB) compressed format.
 */
export const PIXELFORMAT_PVRTC_4BPP_RGB_1 = 26;

/**
 * @constant
 * @name PIXELFORMAT_PVRTC_4BPP_RGBA_1
 * @type {number}
 * @description PVRTC (4BPP RGBA) compressed format.
 */
export const PIXELFORMAT_PVRTC_4BPP_RGBA_1 = 27;

/**
 * @constant
 * @name PIXELFORMAT_ASTC_4x4
 * @type {number}
 * @description ATC compressed format with alpha channel in blocks of 4x4.
 */
export const PIXELFORMAT_ASTC_4x4 = 28;

/**
 * @constant
 * @name PIXELFORMAT_ATC_RGB
 * @type {number}
 * @description ATC compressed format with no alpha channel.
 */
export const PIXELFORMAT_ATC_RGB = 29;

/**
 * @constant
 * @name PIXELFORMAT_ATC_RGBA
 * @type {number}
 * @description ATC compressed format with alpha channel.
 */
export const PIXELFORMAT_ATC_RGBA = 30;

// only add compressed formats next

/**
 * @constant
 * @name PRIMITIVE_POINTS
 * @type {number}
 * @description List of distinct points.
 */
export const PRIMITIVE_POINTS = 0;
/**
 * @constant
 * @name PRIMITIVE_LINES
 * @type {number}
 * @description Discrete list of line segments.
 */
export const PRIMITIVE_LINES = 1;
/**
 * @constant
 * @name PRIMITIVE_LINELOOP
 * @type {number}
 * @description List of points that are linked sequentially by line segments, with a closing line segment between the last and first points.
 */
export const PRIMITIVE_LINELOOP = 2;
/**
 * @constant
 * @name PRIMITIVE_LINESTRIP
 * @type {number}
 * @description List of points that are linked sequentially by line segments.
 */
export const PRIMITIVE_LINESTRIP = 3;
/**
 * @constant
 * @name PRIMITIVE_TRIANGLES
 * @type {number}
 * @description Discrete list of triangles.
 */
export const PRIMITIVE_TRIANGLES = 4;
/**
 * @constant
 * @name PRIMITIVE_TRISTRIP
 * @type {number}
 * @description Connected strip of triangles where a specified vertex forms a triangle using the previous two.
 */
export const PRIMITIVE_TRISTRIP = 5;
/**
 * @constant
 * @name PRIMITIVE_TRIFAN
 * @type {number}
 * @description Connected fan of triangles where the first vertex forms triangles with the following pairs of vertices.
 */
export const PRIMITIVE_TRIFAN = 6;

/**
 * @constant
 * @name SEMANTIC_POSITION
 * @type {string}
 * @description Vertex attribute to be treated as a position.
 */
export const SEMANTIC_POSITION = "POSITION";
/**
 * @constant
 * @name SEMANTIC_NORMAL
 * @type {string}
 * @description Vertex attribute to be treated as a normal.
 */
export const SEMANTIC_NORMAL = "NORMAL";
/**
 * @constant
 * @name SEMANTIC_TANGENT
 * @type {string}
 * @description Vertex attribute to be treated as a tangent.
 */
export const SEMANTIC_TANGENT = "TANGENT";
/**
 * @constant
 * @name SEMANTIC_BLENDWEIGHT
 * @type {string}
 * @description Vertex attribute to be treated as skin blend weights.
 */
export const SEMANTIC_BLENDWEIGHT = "BLENDWEIGHT";
/**
 * @constant
 * @name SEMANTIC_BLENDINDICES
 * @type {string}
 * @description Vertex attribute to be treated as skin blend indices.
 */
export const SEMANTIC_BLENDINDICES = "BLENDINDICES";
/**
 * @constant
 * @name SEMANTIC_COLOR
 * @type {string}
 * @description Vertex attribute to be treated as a color.
 */
export const SEMANTIC_COLOR = "COLOR";

// private semantic used for programatic construction of individual texcoord semantics
export const SEMANTIC_TEXCOORD = "TEXCOORD";

/**
 * @constant
 * @name SEMANTIC_TEXCOORD0
 * @type {string}
 * @description Vertex attribute to be treated as a texture coordinate (set 0).
 */
export const SEMANTIC_TEXCOORD0 = "TEXCOORD0";
/**
 * @constant
 * @name SEMANTIC_TEXCOORD1
 * @type {string}
 * @description Vertex attribute to be treated as a texture coordinate (set 1).
 */
export const SEMANTIC_TEXCOORD1 = "TEXCOORD1";
/**
 * @constant
 * @name SEMANTIC_TEXCOORD2
 * @type {string}
 * @description Vertex attribute to be treated as a texture coordinate (set 2).
 */
export const SEMANTIC_TEXCOORD2 = "TEXCOORD2";
/**
 * @constant
 * @name SEMANTIC_TEXCOORD3
 * @type {string}
 * @description Vertex attribute to be treated as a texture coordinate (set 3).
 */
export const SEMANTIC_TEXCOORD3 = "TEXCOORD3";
/**
 * @constant
 * @name SEMANTIC_TEXCOORD4
 * @type {string}
 * @description Vertex attribute to be treated as a texture coordinate (set 4).
 */
export const SEMANTIC_TEXCOORD4 = "TEXCOORD4";
/**
 * @constant
 * @name SEMANTIC_TEXCOORD5
 * @type {string}
 * @description Vertex attribute to be treated as a texture coordinate (set 5).
 */
export const SEMANTIC_TEXCOORD5 = "TEXCOORD5";
/**
 * @constant
 * @name SEMANTIC_TEXCOORD6
 * @type {string}
 * @description Vertex attribute to be treated as a texture coordinate (set 6).
 */
export const SEMANTIC_TEXCOORD6 = "TEXCOORD6";
/**
 * @constant
 * @name SEMANTIC_TEXCOORD7
 * @type {string}
 * @description Vertex attribute to be treated as a texture coordinate (set 7).
 */
export const SEMANTIC_TEXCOORD7 = "TEXCOORD7";

// private semantic used for programatic construction of individual attr semantics
export const SEMANTIC_ATTR = "ATTR";

/**
 * @constant
 * @name SEMANTIC_ATTR0
 * @type {string}
 * @description Vertex attribute with a user defined semantic.
 */
export const SEMANTIC_ATTR0 = "ATTR0";
/**
 * @constant
 * @name SEMANTIC_ATTR1
 * @type {string}
 * @description Vertex attribute with a user defined semantic.
 */
export const SEMANTIC_ATTR1 = "ATTR1";
/**
 * @constant
 * @name SEMANTIC_ATTR2
 * @type {string}
 * @description Vertex attribute with a user defined semantic.
 */
export const SEMANTIC_ATTR2 = "ATTR2";
/**
 * @constant
 * @name SEMANTIC_ATTR3
 * @type {string}
 * @description Vertex attribute with a user defined semantic.
 */
export const SEMANTIC_ATTR3 = "ATTR3";
/**
 * @constant
 * @name SEMANTIC_ATTR4
 * @type {string}
 * @description Vertex attribute with a user defined semantic.
 */
export const SEMANTIC_ATTR4 = "ATTR4";
/**
 * @constant
 * @name SEMANTIC_ATTR5
 * @type {string}
 * @description Vertex attribute with a user defined semantic.
 */
export const SEMANTIC_ATTR5 = "ATTR5";
/**
 * @constant
 * @name SEMANTIC_ATTR6
 * @type {string}
 * @description Vertex attribute with a user defined semantic.
 */
export const SEMANTIC_ATTR6 = "ATTR6";
/**
 * @constant
 * @name SEMANTIC_ATTR7
 * @type {string}
 * @description Vertex attribute with a user defined semantic.
 */
export const SEMANTIC_ATTR7 = "ATTR7";
/**
 * @constant
 * @name SEMANTIC_ATTR8
 * @type {string}
 * @description Vertex attribute with a user defined semantic.
 */
export const SEMANTIC_ATTR8 = "ATTR8";
/**
 * @constant
 * @name SEMANTIC_ATTR9
 * @type {string}
 * @description Vertex attribute with a user defined semantic.
 */
export const SEMANTIC_ATTR9 = "ATTR9";
/**
 * @constant
 * @name SEMANTIC_ATTR10
 * @type {string}
 * @description Vertex attribute with a user defined semantic.
 */
export const SEMANTIC_ATTR10 = "ATTR10";
/**
 * @constant
 * @name SEMANTIC_ATTR11
 * @type {string}
 * @description Vertex attribute with a user defined semantic.
 */
export const SEMANTIC_ATTR11 = "ATTR11";
/**
 * @constant
 * @name SEMANTIC_ATTR12
 * @type {string}
 * @description Vertex attribute with a user defined semantic.
 */
export const SEMANTIC_ATTR12 = "ATTR12";
/**
 * @constant
 * @name SEMANTIC_ATTR13
 * @type {string}
 * @description Vertex attribute with a user defined semantic.
 */
export const SEMANTIC_ATTR13 = "ATTR13";
/**
 * @constant
 * @name SEMANTIC_ATTR14
 * @type {string}
 * @description Vertex attribute with a user defined semantic.
 */
export const SEMANTIC_ATTR14 = "ATTR14";
/**
 * @constant
 * @name SEMANTIC_ATTR15
 * @type {string}
 * @description Vertex attribute with a user defined semantic.
 */
export const SEMANTIC_ATTR15 = "ATTR15";

export const SHADERTAG_MATERIAL = 1;

/**
 * @constant
 * @name STENCILOP_KEEP
 * @type {number}
 * @description Don't change the stencil buffer value.
 */
export const STENCILOP_KEEP = 0;
/**
 * @constant
 * @name STENCILOP_ZERO
 * @type {number}
 * @description Set value to zero.
 */
export const STENCILOP_ZERO = 1;
/**
 * @constant
 * @name STENCILOP_REPLACE
 * @type {number}
 * @description Replace value with the reference value (see {@link GraphicsDevice#setStencilFunc}).
 */
export const STENCILOP_REPLACE = 2;
/**
 * @constant
 * @name STENCILOP_INCREMENT
 * @type {number}
 * @description Increment the value.
 */
export const STENCILOP_INCREMENT = 3;
/**
 * @constant
 * @name STENCILOP_INCREMENTWRAP
 * @type {number}
 * @description Increment the value but wrap it to zero when it's larger than a maximum representable value.
 */
export const STENCILOP_INCREMENTWRAP = 4;
/**
 * @constant
 * @name STENCILOP_DECREMENT
 * @type {number}
 * @description Decrement the value.
 */
export const STENCILOP_DECREMENT = 5;
/**
 * @constant
 * @name STENCILOP_DECREMENTWRAP
 * @type {number}
 * @description Decrement the value but wrap it to a maximum representable value if the current value is 0.
 */
export const STENCILOP_DECREMENTWRAP = 6;
/**
 * @constant
 * @name STENCILOP_INVERT
 * @type {number}
 * @description Invert the value bitwise.
 */
export const STENCILOP_INVERT = 7;

/**
 * @constant
 * @name TEXTURELOCK_READ
 * @type {number}
 * @description Read only. Any changes to the locked mip level's pixels will not update the texture.
 */
export const TEXTURELOCK_READ = 1;
/**
 * @constant
 * @name TEXTURELOCK_WRITE
 * @type {number}
 * @description Write only. The contents of the specified mip level will be entirely replaced.
 */
export const TEXTURELOCK_WRITE = 2;

/**
 * @constant
 * @name TEXTURETYPE_DEFAULT
 * @type {string}
 * @description Texture is a default type.
 */
export const TEXTURETYPE_DEFAULT = 'default';

/**
 * @constant
 * @name TEXTURETYPE_RGBM
 * @type {string}
 * @description Texture stores high dynamic range data in RGBM format
 */
export const TEXTURETYPE_RGBM = 'rgbm';

/**
 * @constant
 * @name TEXTURETYPE_RGBE
 * @type {string}
 * @description Texture stores high dynamic range data in RGBE format
 */
export const TEXTURETYPE_RGBE = 'rgbe';

/**
 * @constant
 * @name TEXTURETYPE_SWIZZLEGGGR
 * @type {string}
 * @description Texture stores normalmap data swizzled in GGGR format. This is used for tangent space normal
 * maps. The R component is stored in alpha and G is stored in RGB. This packing can result in higher quality
 * when the texture data is compressed.
 */
export const TEXTURETYPE_SWIZZLEGGGR = 'swizzleGGGR';

export const TEXHINT_NONE = 0;
export const TEXHINT_SHADOWMAP = 1;
export const TEXHINT_ASSET = 2;
export const TEXHINT_LIGHTMAP = 3;

/**
 * @constant
<<<<<<< HEAD
 * @name pc.TEXTUREPROJECTION_CUBE
 * @type {number}
 * @description Texture data is stored in cubemap projection format.
 */
export const TEXTUREPROJECTION_CUBE = 0;

/**
 * @constant
 * @name pc.TEXTUREPROJECTION_EQUIRECT
 * @type {number}
 * @description Texture data is stored in equirectangular projection format.
 */
export const TEXTUREPROJECTION_EQUIRECT = 1;

/**
 * @constant
 * @name pc.TEXTUREPROJECTION_OCTAHEDRAL
 * @type {number}
 * @description Texture data is stored in octahedral projection format.
 */
export const TEXTUREPROJECTION_OCTAHEDRAL = 2;

/**
 * @constant
 * @name pc.TYPE_INT8
=======
 * @name TYPE_INT8
>>>>>>> 7bdb8989
 * @type {number}
 * @description Signed byte vertex element type.
 */
export const TYPE_INT8 = 0;
/**
 * @constant
 * @name TYPE_UINT8
 * @type {number}
 * @description Unsigned byte vertex element type.
 */
export const TYPE_UINT8 = 1;
/**
 * @constant
 * @name TYPE_INT16
 * @type {number}
 * @description Signed short vertex element type.
 */
export const TYPE_INT16 = 2;
/**
 * @constant
 * @name TYPE_UINT16
 * @type {number}
 * @description Unsigned short vertex element type.
 */
export const TYPE_UINT16 = 3;
/**
 * @constant
 * @name TYPE_INT32
 * @type {number}
 * @description Signed integer vertex element type.
 */
export const TYPE_INT32 = 4;
/**
 * @constant
 * @name TYPE_UINT32
 * @type {number}
 * @description Unsigned integer vertex element type.
 */
export const TYPE_UINT32 = 5;
/**
 * @constant
 * @name TYPE_FLOAT32
 * @type {number}
 * @description Floating point vertex element type.
 */
export const TYPE_FLOAT32 = 6;

export const UNIFORMTYPE_BOOL = 0;
export const UNIFORMTYPE_INT = 1;
export const UNIFORMTYPE_FLOAT = 2;
export const UNIFORMTYPE_VEC2 = 3;
export const UNIFORMTYPE_VEC3 = 4;
export const UNIFORMTYPE_VEC4 = 5;
export const UNIFORMTYPE_IVEC2 = 6;
export const UNIFORMTYPE_IVEC3 = 7;
export const UNIFORMTYPE_IVEC4 = 8;
export const UNIFORMTYPE_BVEC2 = 9;
export const UNIFORMTYPE_BVEC3 = 10;
export const UNIFORMTYPE_BVEC4 = 11;
export const UNIFORMTYPE_MAT2 = 12;
export const UNIFORMTYPE_MAT3 = 13;
export const UNIFORMTYPE_MAT4 = 14;
export const UNIFORMTYPE_TEXTURE2D = 15;
export const UNIFORMTYPE_TEXTURECUBE = 16;
export const UNIFORMTYPE_FLOATARRAY = 17;
export const UNIFORMTYPE_TEXTURE2D_SHADOW = 18;
export const UNIFORMTYPE_TEXTURECUBE_SHADOW = 19;
export const UNIFORMTYPE_TEXTURE3D = 20;
export const UNIFORMTYPE_VEC2ARRAY = 21;
export const UNIFORMTYPE_VEC3ARRAY = 22;
export const UNIFORMTYPE_VEC4ARRAY = 23;

// map of engine pc.TYPE_*** enums to their corresponding typed array constructors and byte sizes
export const typedArrayTypes = [Int8Array, Uint8Array, Int16Array, Uint16Array, Int32Array, Uint32Array, Float32Array];
export const typedArrayTypesByteSize = [1, 1, 2, 2, 4, 4, 4];

// map of typed array to engine pc.TYPE_***
export const typedArrayToType = {
    "Int8Array": TYPE_INT8,
    "Uint8Array": TYPE_UINT8,
    "Int16Array": TYPE_INT16,
    "Uint16Array": TYPE_UINT16,
    "Int32Array": TYPE_INT32,
    "Uint32Array": TYPE_UINT32,
    "Float32Array": TYPE_FLOAT32
};

// map of engine pc.INDEXFORMAT_*** to their corresponding typed array constructors and byte sizes
export const typedArrayIndexFormats = [Uint8Array, Uint16Array, Uint32Array];
export const typedArrayIndexFormatsByteSize = [1, 2, 4];

// map of engine semantics into location on device in range 0..15 (note - semantics mapping to
// the same location cannot be used at the same time)
// organized in a way that ATTR0-ATTR7 do not overlap with common important semantics
export const semanticToLocation = {};
semanticToLocation[SEMANTIC_POSITION] = 0;
semanticToLocation[SEMANTIC_NORMAL] = 1;
semanticToLocation[SEMANTIC_BLENDWEIGHT] = 2;
semanticToLocation[SEMANTIC_BLENDINDICES] = 3;
semanticToLocation[SEMANTIC_COLOR] = 4;
semanticToLocation[SEMANTIC_TEXCOORD0] = 5;
semanticToLocation[SEMANTIC_TEXCOORD1] = 6;
semanticToLocation[SEMANTIC_TEXCOORD2] = 7;
semanticToLocation[SEMANTIC_TEXCOORD3] = 8;
semanticToLocation[SEMANTIC_TEXCOORD4] = 9;
semanticToLocation[SEMANTIC_TEXCOORD5] = 10;
semanticToLocation[SEMANTIC_TEXCOORD6] = 11;
semanticToLocation[SEMANTIC_TEXCOORD7] = 12;
semanticToLocation[SEMANTIC_TANGENT] = 13;

semanticToLocation[SEMANTIC_ATTR0] = 0;
semanticToLocation[SEMANTIC_ATTR1] = 1;
semanticToLocation[SEMANTIC_ATTR2] = 2;
semanticToLocation[SEMANTIC_ATTR3] = 3;
semanticToLocation[SEMANTIC_ATTR4] = 4;
semanticToLocation[SEMANTIC_ATTR5] = 5;
semanticToLocation[SEMANTIC_ATTR6] = 6;
semanticToLocation[SEMANTIC_ATTR7] = 7;
semanticToLocation[SEMANTIC_ATTR8] = 8;
semanticToLocation[SEMANTIC_ATTR9] = 9;
semanticToLocation[SEMANTIC_ATTR10] = 10;
semanticToLocation[SEMANTIC_ATTR11] = 11;
semanticToLocation[SEMANTIC_ATTR12] = 12;
semanticToLocation[SEMANTIC_ATTR13] = 13;
semanticToLocation[SEMANTIC_ATTR14] = 14;
semanticToLocation[SEMANTIC_ATTR15] = 15;<|MERGE_RESOLUTION|>--- conflicted
+++ resolved
@@ -1002,8 +1002,7 @@
 
 /**
  * @constant
-<<<<<<< HEAD
- * @name pc.TEXTUREPROJECTION_CUBE
+ * @name TEXTUREPROJECTION_CUBE
  * @type {number}
  * @description Texture data is stored in cubemap projection format.
  */
@@ -1011,7 +1010,7 @@
 
 /**
  * @constant
- * @name pc.TEXTUREPROJECTION_EQUIRECT
+ * @name TEXTUREPROJECTION_EQUIRECT
  * @type {number}
  * @description Texture data is stored in equirectangular projection format.
  */
@@ -1019,7 +1018,7 @@
 
 /**
  * @constant
- * @name pc.TEXTUREPROJECTION_OCTAHEDRAL
+ * @name TEXTUREPROJECTION_OCTAHEDRAL
  * @type {number}
  * @description Texture data is stored in octahedral projection format.
  */
@@ -1027,10 +1026,7 @@
 
 /**
  * @constant
- * @name pc.TYPE_INT8
-=======
  * @name TYPE_INT8
->>>>>>> 7bdb8989
  * @type {number}
  * @description Signed byte vertex element type.
  */
