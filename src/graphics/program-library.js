--- conflicted
+++ resolved
@@ -1,168 +1,161 @@
-Object.assign(pc, function () {
-    'use strict';
-
-    // Public interface
-    var ProgramLibrary = function (device) {
-        this._device = device;
-        this._cache = {};
-        this._generators = {};
-        this._isClearingCache = false;
-<<<<<<< HEAD
-
-        // Shared Sandard Material option structures
-        this.optionsContext = {};
-        this.optionsContextMin = {};
-
-        // Unique non-cached programs collection to dump and update game shaders cache
-        this._programsCollection = [];
-        this._defaultStdMatOption = {};
-        this._defaultStdMatOptionMin = {};
-        var m = new pc.StandardMaterial();
-        m.shaderOptBuilder.updateRef(
-            this._defaultStdMatOption, device, {}, m, null, [], pc.SHADER_FORWARD, null, null);
-        m.shaderOptBuilder.updateMinRef(
-            this._defaultStdMatOptionMin, device, {}, m, null, [], pc.SHADER_SHADOW, null, null);
-=======
->>>>>>> 0c94cafd
-    };
-
-    ProgramLibrary.prototype.register = function (name, generator) {
-        if (!this.isRegistered(name)) {
-            this._generators[name] = generator;
-        }
-    };
-
-    ProgramLibrary.prototype.unregister = function (name) {
-        if (this.isRegistered(name)) {
-            delete this._generators[name];
-        }
-    };
-
-    ProgramLibrary.prototype.isRegistered = function (name) {
-        var generator = this._generators[name];
-        return (generator !== undefined);
-    };
-
-    ProgramLibrary.prototype.getProgram = function (name, options) {
-        var generator = this._generators[name];
-        if (generator === undefined) {
-            // #ifdef DEBUG
-            console.warn("ProgramLibrary#getProgram: No program library functions registered for: " + name);
-            // #endif
-            return null;
-        }
-        var gd = this._device;
-        var key = generator.generateKey(options);
-        var shader = this._cache[key];
-        if (!shader) {
-            var lights;
-            if (options.lights) {
-                lights = options.lights;
-                options.lights = lights.map(function (l) {
-                    var lcopy = l.clone ? l.clone() : l;
-                    lcopy.key = l.key;
-                    return lcopy;
-                });
-            }
-
-            this.storeNewProgram(name, options);
-
-            if (options.lights)
-                options.lights = lights;
-
-            var shaderDefinition = generator.createShaderDefinition(gd, options);
-            shader = this._cache[key] = new pc.Shader(gd, shaderDefinition);
-        }
-        return shader;
-    };
-
-    ProgramLibrary.prototype.storeNewProgram = function (name, options) {
-        var opt = {};
-        if (name === "standard") {
-            // For standard material saving all default values is overkill, so we store only diff
-            var defaultMat = this._getDefaultStdMatOptions(options.pass);
-
-            for (var p in options) {
-                if ((options.hasOwnProperty(p) && defaultMat[p] !== options[p]) || p === "pass")
-                    opt[p] = options[p];
-            }
-        } else {
-            // Other shaders have only dozen params
-            opt = options;
-        }
-
-        this._programsCollection.push(JSON.stringify({ name: name, options: opt }));
-    };
-
-    ProgramLibrary.prototype.dumpPrograms = function () {
-        var text = 'var device = pc.app ? pc.app.graphicsDevice : pc.Application.getApplication().graphicsDevice;\n';
-        text += 'var shaders = [';
-        if (this._programsCollection[0])
-            text += '\n\t' + this._programsCollection[0];
-        for (var i = 1; i < this._programsCollection.length; ++i) {
-            text += ',\n\t' + this._programsCollection[i];
-        }
-        text += '\n];\n';
-        text += 'device.programLib.precompile(shaders);\n';
-
-        var element = document.createElement('a');
-        element.setAttribute('href', 'data:text/plain;charset=utf-8,' + encodeURIComponent(text));
-        element.setAttribute('download', 'precompile-shaders.js');
-        element.style.display = 'none';
-        document.body.appendChild(element);
-        element.click();
-        document.body.removeChild(element);
-    };
-
-    ProgramLibrary.prototype.clearCache = function () {
-        var cache = this._cache;
-        this._isClearingCache = true;
-        for (var key in cache) {
-            if (cache.hasOwnProperty(key)) {
-                cache[key].destroy();
-            }
-        }
-        this._cache = {};
-        this._isClearingCache = false;
-    };
-
-    ProgramLibrary.prototype.removeFromCache = function (shader) {
-        if (this._isClearingCache) return; // don't delete by one when clearing whole cache
-        var cache = this._cache;
-        for (var key in cache) {
-            if (cache.hasOwnProperty(key)) {
-                if (cache[key] === shader) {
-                    delete cache[key];
-                    break;
-                }
-            }
-        }
-    };
-
-    ProgramLibrary.prototype._getDefaultStdMatOptions = function (pass) {
-        return (pass > pc.SHADER_FORWARDHDR && pass <= pc.SHADER_PICK) ?
-            this._defaultStdMatOptionMin : this._defaultStdMatOption;
-    };
-
-    ProgramLibrary.prototype.precompile = function (cache) {
-        if (cache) {
-            for (var i = 0; i < cache.length; i++) {
-                if (cache[i].name === "standard") {
-                    var opt = cache[i].options;
-                    var defaultMat = this._getDefaultStdMatOptions(opt.pass);
-                    for (var p in defaultMat) {
-                        if (defaultMat.hasOwnProperty(p) && opt[p] === undefined)
-                            opt[p] = defaultMat[p];
-                    }
-                    // Patch device specific properties
-                    opt.useTexCubeLod = this._device.useTexCubeLod;
-                }
-                this.getProgram(cache[i].name, cache[i].options);
-            }
-        }
-    };
-
-    return {
-        ProgramLibrary: ProgramLibrary
-    };
-}());
+Object.assign(pc, function () {
+    'use strict';
+
+    // Public interface
+    var ProgramLibrary = function (device) {
+        this._device = device;
+        this._cache = {};
+        this._generators = {};
+        this._isClearingCache = false;
+
+        // Unique non-cached programs collection to dump and update game shaders cache
+        this._programsCollection = [];
+        this._defaultStdMatOption = {};
+        this._defaultStdMatOptionMin = {};
+        var m = new pc.StandardMaterial();
+        m.shaderOptBuilder.updateRef(
+            this._defaultStdMatOption, device, {}, m, null, [], pc.SHADER_FORWARD, null, null);
+        m.shaderOptBuilder.updateMinRef(
+            this._defaultStdMatOptionMin, device, {}, m, null, [], pc.SHADER_SHADOW, null, null);
+    };
+
+    ProgramLibrary.prototype.register = function (name, generator) {
+        if (!this.isRegistered(name)) {
+            this._generators[name] = generator;
+        }
+    };
+
+    ProgramLibrary.prototype.unregister = function (name) {
+        if (this.isRegistered(name)) {
+            delete this._generators[name];
+        }
+    };
+
+    ProgramLibrary.prototype.isRegistered = function (name) {
+        var generator = this._generators[name];
+        return (generator !== undefined);
+    };
+
+    ProgramLibrary.prototype.getProgram = function (name, options) {
+        var generator = this._generators[name];
+        if (generator === undefined) {
+            // #ifdef DEBUG
+            console.warn("ProgramLibrary#getProgram: No program library functions registered for: " + name);
+            // #endif
+            return null;
+        }
+        var gd = this._device;
+        var key = generator.generateKey(options);
+        var shader = this._cache[key];
+        if (!shader) {
+            var lights;
+            if (options.lights) {
+                lights = options.lights;
+                options.lights = lights.map(function (l) {
+                    var lcopy = l.clone ? l.clone() : l;
+                    lcopy.key = l.key;
+                    return lcopy;
+                });
+            }
+
+            this.storeNewProgram(name, options);
+
+            if (options.lights)
+                options.lights = lights;
+
+            var shaderDefinition = generator.createShaderDefinition(gd, options);
+            shader = this._cache[key] = new pc.Shader(gd, shaderDefinition);
+        }
+        return shader;
+    };
+
+    ProgramLibrary.prototype.storeNewProgram = function (name, options) {
+        var opt = {};
+        if (name === "standard") {
+            // For standard material saving all default values is overkill, so we store only diff
+            var defaultMat = this._getDefaultStdMatOptions(options.pass);
+
+            for (var p in options) {
+                if ((options.hasOwnProperty(p) && defaultMat[p] !== options[p]) || p === "pass")
+                    opt[p] = options[p];
+            }
+        } else {
+            // Other shaders have only dozen params
+            opt = options;
+        }
+
+        this._programsCollection.push(JSON.stringify({ name: name, options: opt }));
+    };
+
+    ProgramLibrary.prototype.dumpPrograms = function () {
+        var text = 'var device = pc.app ? pc.app.graphicsDevice : pc.Application.getApplication().graphicsDevice;\n';
+        text += 'var shaders = [';
+        if (this._programsCollection[0])
+            text += '\n\t' + this._programsCollection[0];
+        for (var i = 1; i < this._programsCollection.length; ++i) {
+            text += ',\n\t' + this._programsCollection[i];
+        }
+        text += '\n];\n';
+        text += 'device.programLib.precompile(shaders);\n';
+
+        var element = document.createElement('a');
+        element.setAttribute('href', 'data:text/plain;charset=utf-8,' + encodeURIComponent(text));
+        element.setAttribute('download', 'precompile-shaders.js');
+        element.style.display = 'none';
+        document.body.appendChild(element);
+        element.click();
+        document.body.removeChild(element);
+    };
+
+    ProgramLibrary.prototype.clearCache = function () {
+        var cache = this._cache;
+        this._isClearingCache = true;
+        for (var key in cache) {
+            if (cache.hasOwnProperty(key)) {
+                cache[key].destroy();
+            }
+        }
+        this._cache = {};
+        this._isClearingCache = false;
+    };
+
+    ProgramLibrary.prototype.removeFromCache = function (shader) {
+        if (this._isClearingCache) return; // don't delete by one when clearing whole cache
+        var cache = this._cache;
+        for (var key in cache) {
+            if (cache.hasOwnProperty(key)) {
+                if (cache[key] === shader) {
+                    delete cache[key];
+                    break;
+                }
+            }
+        }
+    };
+
+    ProgramLibrary.prototype._getDefaultStdMatOptions = function (pass) {
+        return (pass > pc.SHADER_FORWARDHDR && pass <= pc.SHADER_PICK) ?
+            this._defaultStdMatOptionMin : this._defaultStdMatOption;
+    };
+
+    ProgramLibrary.prototype.precompile = function (cache) {
+        if (cache) {
+            for (var i = 0; i < cache.length; i++) {
+                if (cache[i].name === "standard") {
+                    var opt = cache[i].options;
+                    var defaultMat = this._getDefaultStdMatOptions(opt.pass);
+                    for (var p in defaultMat) {
+                        if (defaultMat.hasOwnProperty(p) && opt[p] === undefined)
+                            opt[p] = defaultMat[p];
+                    }
+                    // Patch device specific properties
+                    opt.useTexCubeLod = this._device.useTexCubeLod;
+                }
+                this.getProgram(cache[i].name, cache[i].options);
+            }
+        }
+    };
+
+    return {
+        ProgramLibrary: ProgramLibrary
+    };
+}());