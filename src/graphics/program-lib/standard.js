pc.programlib.standard = {
    hashCode: function(str){
        var hash = 0;
        if (str.length === 0) return hash;
        for (var i = 0; i < str.length; i++) {
            var char = str.charCodeAt(i);
            hash = ((hash<<5)-hash)+char;
            hash = hash & hash;
        }
        return hash;
    },

    generateKey: function (device, options) {
        var props = [];
        var key = "standard";
        var light;
        for (var prop in options) {
            if (options.hasOwnProperty(prop)) {
                if (prop==="chunks") {
                    for (var p in options[prop]) {
                        if (options[prop].hasOwnProperty(p)) {
                            props.push(p + options.chunks[p]);
                        }
                    }
                } else {
                    if (options[prop]) props.push(prop);
                }
            }
        }
        props.sort();
        for (prop in props) {
            if (props.hasOwnProperty(prop)) {
                key += props[prop] + options[props[prop]];
            }
        }

        if (options.lights) {
            for (var i=0; i<options.lights.length; i++) {
                light = options.lights[i];
                key += light.key;
            }
        }

        return this.hashCode(key);
    },

    _correctChannel: function(p, chan) {
        if (pc._matTex2D[p] > 0) {
            if (pc._matTex2D[p] < chan.length) {
                return chan.substring(0, pc._matTex2D[p]);
            } else if (pc._matTex2D[p] > chan.length) {
                var str = chan;
                var chr = str.charAt(str.length - 1);
                var addLen = pc._matTex2D[p] - str.length;
                for (var i = 0; i < addLen; i++) str += chr;
                return str;
            }
            return chan;
        }
    },

    _setMapTransform: function (codes, name, id, uv) {
        codes[0] += "uniform vec4 texture_"+name+"MapTransform;\n";

        var checkId = id + uv * 100;
        if (!codes[3][checkId]) {
            codes[1] += "varying vec2 vUV"+uv+"_"+id+";\n";
            codes[2] += "   vUV"+uv+"_"+id+" = uv"+uv+" * texture_"+name+"MapTransform.xy + texture_"+name+"MapTransform.zw;\n";
            codes[3][checkId] = true;
        }
        return codes;
    },

    _uvSource: function(id, uv) {
        return (id === 0) ? "vUv" + uv : ("vUV"+uv+"_" + id);
    },

    _addMap: function(p, options, chunks, uvOffset, subCode, format) {
        var cname, tname, uname;
        var mname = p + "Map";
        var tint;
        if (options[mname + "VertexColor"]) {
            cname = mname + "Channel";
            if (!subCode) {
                tint = options[p + "Tint"];
                if (tint) {
                    if (tint===1) {
                        subCode = chunks[p + "VertConstFloatPS"];
                    } else {
                        subCode = chunks[p + "VertConstPS"];
                    }
                } else {
                    subCode = chunks[p + "VertPS"];
                }
            }
            return subCode.replace(/\$CH/g, options[cname]);
        } else if (options[mname]) {
            tname = mname + "Transform";
            cname = mname + "Channel";
            uname = mname + "Uv";
            var uv = this._uvSource(options[tname], options[uname]) + uvOffset;
            if (!subCode) {
                tint = options[p + "Tint"];
                if (tint) {
                    if (tint===1) {
                        subCode = chunks[p + "TexConstFloatPS"];
                    } else {
                        subCode = chunks[p + "TexConstPS"];
                    }
                } else {
                    subCode = chunks[p + "TexPS"];
                }
            }
            if (format!==undefined) {
                var fmt = format===0? "texture2DSRGB" : (format===1? "texture2DRGBM" : "texture2D");
                subCode = subCode.replace(/\$texture2DSAMPLE/g, fmt);
            }
            return subCode.replace(/\$UV/g, uv).replace(/\$CH/g, options[cname]);
        } else {
            return chunks[p + "ConstPS"];
        }
    },

    _nonPointShadowMapProjection: function(light, shadowCoordArgs) {
        if (!light._normalOffsetBias || light._shadowType > pc.SHADOW_DEPTH) {
            if (light._type===pc.LIGHTTYPE_SPOT) {
                return "    getShadowCoordPersp" + shadowCoordArgs;
            } else {
                return "    getShadowCoordOrtho" + shadowCoordArgs;
            }
        } else {
            if (light._type==pc.LIGHTTYPE_SPOT) {
                return "    getShadowCoordPerspNormalOffset" + shadowCoordArgs;
            } else {
                return "    getShadowCoordOrthoNormalOffset" + shadowCoordArgs;
            }
        }
    },

    _addVaryingIfNeeded: function(code, type, name) {
        return code.indexOf(name)>=0? ("varying " + type + " " + name + ";\n") : "";
    },

    createShaderDefinition: function (device, options) {
        var i, p;
        var lighting = options.lights.length > 0;

        if (options.dirLightMap) {
            lighting = true;
            options.useSpecular = true;
        }

        if (options.shadingModel===pc.SPECULAR_PHONG) {
            options.fresnelModel = 0;
            options.specularAA = false;
            options.prefilteredCubemap = false;
            options.dpAtlas = false;
            options.ambientSH = false;
        } else {
            options.fresnelModel = (options.fresnelModel===0)? pc.FRESNEL_SCHLICK : options.fresnelModel;
        }

        var cubemapReflection = options.cubeMap || (options.prefilteredCubemap && options.useSpecular);
        var reflections = options.sphereMap || cubemapReflection || options.dpAtlas;
        var useTangents = pc.precalculatedTangents;
        var useTexCubeLod = options.useTexCubeLod;
        if (options.cubeMap || options.prefilteredCubemap) options.sphereMap = null; // cubeMaps have higher priority
        if (options.dpAtlas) options.sphereMap = options.cubeMap = options.prefilteredCubemap = cubemapReflection = null; // dp has even higher priority
        if (!options.useSpecular) options.specularMap = options.glossMap = null;
        var needsNormal = lighting || reflections || options.ambientSH || options.prefilteredCubemap;

        this.options = options;

        ////////////////////////////
        // GENERATE VERTEX SHADER //
        ////////////////////////////
        var code = '';
        var codeBody = '';

        var varyings = ""; // additional varyings for map transforms

        var chunks = pc.shaderChunks;

        var lightType;
        var shadowCoordArgs;

        if (options.chunks) {
            var customChunks = [];
            for (p in chunks) {
                if (chunks.hasOwnProperty(p)) {
                    if (!options.chunks[p]) {
                        customChunks[p] = chunks[p];
                    } else {
                        customChunks[p] = options.chunks[p];
                        if (!needsNormal) {
                            // user might use vertex normal/tangent in shader
                            // but those aren't used when lighting/reflections are off
                            // so this is a workaround
                            customChunks[p] = customChunks[p].replace(/vertex_normal/g, "vec3(0)").replace(/vertex_tangent/g, "vec4(0)");
                        }
                    }
                }
            }
            chunks = customChunks;
        }

        if (chunks.extensionVS) {
        	code += chunks.extensionVS + "\n";
        }

        code += chunks.baseVS;

        // Allow first shadow coords to be computed in VS
        var mainShadowLight = -1;
        if (!options.noShadow) {
            for (i = 0; i < options.lights.length; i++) {
                lightType = options.lights[i]._type;
                if (options.lights[i].castShadows) {
                    if (lightType===pc.LIGHTTYPE_DIRECTIONAL) {
                        code += "uniform mat4 light" + i + "_shadowMatrixVS;\n";
                        code += "uniform vec3 light" + i + "_shadowParamsVS;\n";
                        code += "uniform vec3 light" + i + (lightType===pc.LIGHTTYPE_DIRECTIONAL? "_directionVS" : "_positionVS") + ";\n";
                        mainShadowLight = i;
                        break;
                    }
                }
            }
            if (mainShadowLight >= 0) {
                code += chunks.shadowCoordVS;
            }
        }

        var attributes = {
            vertex_position: pc.SEMANTIC_POSITION
        };
        codeBody += "   vPositionW    = getWorldPosition();\n";

        if (options.useInstancing) {
            attributes.instance_line1 = pc.SEMANTIC_TEXCOORD2;
            attributes.instance_line2 = pc.SEMANTIC_TEXCOORD3;
            attributes.instance_line3 = pc.SEMANTIC_TEXCOORD4;
            attributes.instance_line4 = pc.SEMANTIC_TEXCOORD5;
            code += chunks.instancingVS;
        }

        if (needsNormal) {
            attributes.vertex_normal = pc.SEMANTIC_NORMAL;
            codeBody += "   vNormalW    = dNormalW = getNormal();\n";

            if ((options.sphereMap) && (device.fragmentUniformsCount <= 16)) {
                code += chunks.viewNormalVS;
                codeBody += "   vNormalV    = getViewNormal();\n";
            }

            if ((options.heightMap || options.normalMap) && useTangents) {
                attributes.vertex_tangent = pc.SEMANTIC_TANGENT;
                code += chunks.tangentBinormalVS;
                codeBody += "   vTangentW   = getTangent();\n";
                codeBody += "   vBinormalW  = getBinormal();\n";
            }

            if (mainShadowLight >= 0) {
                lightType = options.lights[mainShadowLight]._type;
                if (lightType===pc.LIGHTTYPE_DIRECTIONAL) {
                    codeBody += "   dLightDirNormW = light"+mainShadowLight+"_directionVS;\n";
                } else {
                    codeBody += "   getLightDirPoint(light"+mainShadowLight+"_positionVS);\n";
                }
                shadowCoordArgs = "(light"+mainShadowLight+"_shadowMatrixVS, light"+mainShadowLight+"_shadowParamsVS);\n";
                codeBody += this._nonPointShadowMapProjection(options.lights[mainShadowLight], shadowCoordArgs);
            }
        }

        var useUv = [];
        var useUnmodifiedUv = [];
        var maxUvSets = 2;
        var cname, mname, tname, uname;

        for (p in pc._matTex2D) {
            mname = p + "Map";
            if (options[mname + "VertexColor"]) {
                cname = mname + "Channel";
                options[cname] = this._correctChannel(p, options[cname]);
            } else if (options[mname]) {
                cname = mname + "Channel";
                tname = mname + "Transform";
                uname = mname + "Uv";
                options[uname] = Math.min(options[uname], maxUvSets - 1);
                options[cname] = this._correctChannel(p, options[cname]);
                var uvSet = options[uname];
                useUv[uvSet] = true;
                useUnmodifiedUv[uvSet] = useUnmodifiedUv[uvSet] || (options[mname] && !options[tname]);
            }
        }

        if (options.forceUv1) useUv[1] = true;

        for (i = 0; i < maxUvSets; i++) {
            if (useUv[i]) {
                attributes["vertex_texCoord" + i] = pc["SEMANTIC_TEXCOORD" + i];
                code += chunks["uv" + i + "VS"];
                codeBody += "   vec2 uv" + i + " = getUv" + i + "();\n";
            }
            if (useUnmodifiedUv[i]) {
                codeBody += "   vUv" + i + " = uv" + i + ";\n";
            }
        }

        var codes = [code, varyings, codeBody, []];

        for (p in pc._matTex2D) {
            mname = p + "Map";
            if (options[mname]) {
                tname = mname + "Transform";
                if (options[tname]) {
                    uname = mname + "Uv";
                    this._setMapTransform(codes, p, options[tname], options[uname]);
                }
            }
        }

        code = codes[0];
        varyings = codes[1];
        codeBody = codes[2];

        if (options.vertexColors) {
            attributes.vertex_color = pc.SEMANTIC_COLOR;
            codeBody += "   vVertexColor = vertex_color;\n";
        }

        if (options.screenSpace) {
            code += chunks.transformScreenSpaceVS;
            if (needsNormal) code += chunks.normalVS;
        } else if (options.skin) {
            attributes.vertex_boneWeights = pc.SEMANTIC_BLENDWEIGHT;
            attributes.vertex_boneIndices = pc.SEMANTIC_BLENDINDICES;
            code += pc.programlib.skinCode(device);
            code += chunks.transformSkinnedVS;
            if (needsNormal) code += chunks.normalSkinnedVS;
        } else if (options.useInstancing) {
            code += chunks.transformInstancedVS;
            if (needsNormal) code += chunks.normalInstancedVS;
        } else {
            code += chunks.transformVS;
            if (needsNormal) code += chunks.normalVS;
        }

        code += "\n";

        code += chunks.startVS;
        code += codeBody;
        code += "}";

        var vshader = code;

        var oldVars = varyings;
        varyings = "";
        varyings += this._addVaryingIfNeeded(code, "vec4", "vMainShadowUv");
        varyings += this._addVaryingIfNeeded(code, "vec4", "vVertexColor");
        varyings += this._addVaryingIfNeeded(code, "vec3", "vPositionW");
        varyings += this._addVaryingIfNeeded(code, "vec3", "vNormalV");
        varyings += this._addVaryingIfNeeded(code, "vec3", "vNormalW");
        varyings += this._addVaryingIfNeeded(code, "vec3", "vTangentW");
        varyings += this._addVaryingIfNeeded(code, "vec3", "vBinormalW");
        varyings += this._addVaryingIfNeeded(code, "vec2", "vUv0");
        varyings += this._addVaryingIfNeeded(code, "vec2", "vUv1");
        varyings += oldVars;
        vshader = varyings + vshader;

        // #ifdef WEBGL2
        vshader = chunks.gles3VS + vshader;
        // #endif

        //////////////////////////////
        // GENERATE FRAGMENT SHADER //
        //////////////////////////////
        if (options.forceFragmentPrecision && options.forceFragmentPrecision!="highp" &&
            options.forceFragmentPrecision !== "mediump" && options.forceFragmentPrecision !== "lowp")
            options.forceFragmentPrecision = null;

        if (options.forceFragmentPrecision) {
            if (options.forceFragmentPrecision === "highp" && device.maxPrecision !== "highp") options.forceFragmentPrecision = "mediump";
            if (options.forceFragmentPrecision === "mediump" && device.maxPrecision === "lowp") options.forceFragmentPrecision = "lowp";
        }

        var fshader;
        code = '';
        // #ifdef WEBGL2
        code += chunks.gles3PS;
        // #endif
        if (device.extStandardDerivatives) {
            code += "#extension GL_OES_standard_derivatives : enable\n\n";
        }
        if (chunks.extensionPS) {
        	code += chunks.extensionPS + "\n";
        }
        code += options.forceFragmentPrecision? "precision " + options.forceFragmentPrecision + " float;\n\n" : pc.programlib.precisionCode(device);

        if (options.customFragmentShader) {
            fshader = code + options.customFragmentShader;
            return {
                attributes: attributes,
                vshader: vshader,
                fshader: fshader,
                tag: pc.SHADERTAG_MATERIAL
            };
        }

        code += varyings;
        code += chunks.basePS;

        var codeBegin = code;
        code = "";

        // FRAGMENT SHADER INPUTS: UNIFORMS
        var numShadowLights = 0;
        var shadowTypeUsed = [];
        var useVsm = false;
        var light;
        for (i = 0; i < options.lights.length; i++) {
            light = options.lights[i];
            lightType = light._type;
            code += "uniform vec3 light" + i + "_color;\n";
            if (lightType===pc.LIGHTTYPE_DIRECTIONAL) {
                code += "uniform vec3 light" + i + "_direction;\n";
            } else {
                code += "uniform vec3 light" + i + "_position;\n";
                code += "uniform float light" + i + "_radius;\n";
                if (lightType===pc.LIGHTTYPE_SPOT) {
                    code += "uniform vec3 light" + i + "_direction;\n";
                    code += "uniform float light" + i + "_innerConeAngle;\n";
                    code += "uniform float light" + i + "_outerConeAngle;\n";
                }
            }
            if (light.castShadows && !options.noShadow) {
                code += "uniform mat4 light" + i + "_shadowMatrix;\n";
                if (lightType!==pc.LIGHTTYPE_DIRECTIONAL) {
                    code += "uniform vec4 light" + i + "_shadowParams;\n"; // Width, height, bias, radius
                } else {
                    code += "uniform vec3 light" + i + "_shadowParams;\n"; // Width, height, bias
                }
                if (lightType===pc.LIGHTTYPE_POINT) {
                    // #ifdef WEBGL2
                    code += "uniform highp samplerCubeShadow light" + i + "_shadowMap;\n";
                    // #else
                    code += "uniform samplerCube light" + i + "_shadowMap;\n";
                    // #endif
                } else {
                    // #ifdef WEBGL2
                    code += "uniform highp sampler2DShadow light" + i + "_shadowMap;\n";
                    // #else
                    code += "uniform sampler2D light" + i + "_shadowMap;\n";
                    // #endif
                }
                numShadowLights++;
                shadowTypeUsed[light._shadowType] = true;
                if (light._shadowType > pc.SHADOW_DEPTH) useVsm = true;
            }
            if (light._cookie) {
                if (light._cookie._cubemap) {
                    if (lightType===pc.LIGHTTYPE_POINT) {
                        code += "uniform samplerCube light" + i + "_cookie;\n";
                        code += "uniform float light" + i + "_cookieIntensity;\n";
                        if (!light.castShadows || options.noShadow) code += "uniform mat4 light" + i + "_shadowMatrix;\n";
                    }
                } else {
                    if (lightType===pc.LIGHTTYPE_SPOT) {
                        code += "uniform sampler2D light" + i + "_cookie;\n";
                        code += "uniform float light" + i + "_cookieIntensity;\n";
                        if (!light.castShadows || options.noShadow) code += "uniform mat4 light" + i + "_shadowMatrix;\n";
                        if (light._cookieTransform) {
                            code += "uniform vec4 light" + i + "_cookieMatrix;\n";
                            code += "uniform vec2 light" + i + "_cookieOffset;\n";
                        }
                    }
                }
            }
        }

        code += "\n"; // End of uniform declarations


        var uvOffset = options.heightMap ? " + dUvOffset" : "";
        var tbn = options.fastTbn? chunks.TBNfastPS : chunks.TBNPS;

        if (needsNormal) {
            if (options.normalMap && useTangents) {
                code += options.packedNormal? chunks.normalXYPS : chunks.normalXYZPS;

                var uv = this._uvSource(options.normalMapTransform, options.normalMapUv) + uvOffset;
                if (options.needsNormalFloat) {
                    code += (options.fastTbn? chunks.normalMapFloatTBNfastPS : chunks.normalMapFloatPS).replace(/\$UV/g, uv);
                } else {
                    code += chunks.normalMapPS.replace(/\$UV/g, uv);
                }
                code += tbn;
            } else {
                code += chunks.normalVertexPS;
            }
        }

        code += pc.programlib.gammaCode(options.gamma);
        code += pc.programlib.tonemapCode(options.toneMap);
        code += pc.programlib.fogCode(options.fog);

        if (options.useRgbm) code += chunks.rgbmPS;
        if (cubemapReflection || options.prefilteredCubemap) {
            code += options.fixSeams? chunks.fixCubemapSeamsStretchPS : chunks.fixCubemapSeamsNonePS;
        }

        if (needsNormal) {
            code += options.cubeMapProjection>0? chunks.cubeMapProjectBoxPS : chunks.cubeMapProjectNonePS;
            code += options.skyboxIntensity? chunks.envMultiplyPS : chunks.envConstPS;
        }

        code += this._addMap("diffuse", options, chunks, uvOffset);
        if (options.blendType!==pc.BLEND_NONE || options.alphaTest || options.alphaToCoverage) {
            code += this._addMap("opacity", options, chunks, uvOffset);
        }
        code += this._addMap("emissive", options, chunks, uvOffset, null, options.emissiveFormat);

        if (options.useSpecular) {
            if (options.specularAA && options.normalMap) {
                if (options.needsNormalFloat && needsNormal) {
                    code += chunks.specularAaToksvigFloatPS;
                } else {
                    code += chunks.specularAaToksvigPS;
                }
            } else {
                code += chunks.specularAaNonePS;
            }
            if (options.useMetalness) {
                code += chunks.metalnessPS;
            }
            code += this._addMap(options.useMetalness? "metalness" : "specular", options, chunks, uvOffset);
            code += this._addMap("gloss", options, chunks, uvOffset);
            if (options.fresnelModel > 0) {
                if (options.fresnelModel === pc.FRESNEL_SIMPLE) {
                    code += chunks.fresnelSimplePS;
                } else if (options.fresnelModel === pc.FRESNEL_SCHLICK) {
                    code += chunks.fresnelSchlickPS;
                } else if (options.fresnelModel === pc.FRESNEL_COMPLEX) {
                    code += chunks.fresnelComplexPS;
                }
            }
        }

        if (options.heightMap) {
            if (!options.normalMap) code += tbn;
            code += this._addMap("height", options, chunks, "", chunks.parallaxPS);
        }

        var useAo = options.aoMap || options.aoMapVertexColor;
        if (useAo) {
            code += this._addMap("ao", options, chunks, uvOffset, options.aoMapVertexColor? chunks.aoVertPS : chunks.aoTexPS);
            if (options.occludeSpecular) {
                if (options.occludeSpecular===pc.SPECOCC_AO) {
                    code += options.occludeSpecularFloat? chunks.aoSpecOccSimplePS : chunks.aoSpecOccConstSimplePS;
                } else {
                    code += options.occludeSpecularFloat? chunks.aoSpecOccPS : chunks.aoSpecOccConstPS;
                }
            }
        }

        var reflectionDecode = options.rgbmReflection? "decodeRGBM" : (options.hdrReflection? "" : "gammaCorrectInput");

        if (cubemapReflection || options.prefilteredCubemap) {
            if (options.prefilteredCubemap) {
                if (useTexCubeLod) {
                    code += chunks.reflectionPrefilteredCubeLodPS.replace(/\$DECODE/g, reflectionDecode);

                } else {
                    code += chunks.reflectionPrefilteredCubePS.replace(/\$DECODE/g, reflectionDecode);
                }
            } else {
                code += chunks.reflectionCubePS.replace(/\$textureCubeSAMPLE/g,
                    options.rgbmReflection? "textureCubeRGBM" : (options.hdrReflection? "textureCube" : "textureCubeSRGB"));
            }
        }

        if (options.sphereMap) {
            var scode = device.fragmentUniformsCount>16? chunks.reflectionSpherePS : chunks.reflectionSphereLowPS;
            scode = scode.replace(/\$texture2DSAMPLE/g, options.rgbmReflection? "texture2DRGBM" : (options.hdrReflection? "texture2D" : "texture2DSRGB"));
            code += scode;
        }

        if (options.dpAtlas) {
            code += chunks.reflectionDpAtlasPS.replace(/\$texture2DSAMPLE/g, options.rgbmReflection? "texture2DRGBM" : (options.hdrReflection? "texture2D" : "texture2DSRGB"));
        }

        if ((cubemapReflection || options.sphereMap || options.dpAtlas) && options.refraction) {
            code += chunks.refractionPS;
        }

        if (numShadowLights > 0) {
            if (shadowTypeUsed[pc.SHADOW_DEPTH]) {
<<<<<<< HEAD
                // #ifdef WEBGL2
                code += chunks.shadowStandardGL2PS;
                // #else
=======
                code += device.extDepthTexture? chunks.unpackDepthZPS : chunks.unpackDepthRGBAPS;
>>>>>>> 4aeef805
                code += chunks.shadowStandardPS;
                // #endif
            }
            if (useVsm) {
                code += chunks.shadowVSM_commonPS;
                if (shadowTypeUsed[pc.SHADOW_VSM8]) {
                    code += chunks.shadowVSM8PS;
                }
                if (shadowTypeUsed[pc.SHADOW_VSM16]) {
                    code += device.extTextureHalfFloatLinear? chunks.shadowEVSMPS.replace(/\$/g, "16") : chunks.shadowEVSMnPS.replace(/\$/g, "16");
                }
                if (shadowTypeUsed[pc.SHADOW_VSM32]) {
                    code += device.extTextureFloatLinear? chunks.shadowEVSMPS.replace(/\$/g, "32") : chunks.shadowEVSMnPS.replace(/\$/g, "32");
                }
            }

            code += device.extStandardDerivatives? chunks.biasRcvPlanePS : chunks.biasConstPS;
            code += chunks.shadowCoordPS + chunks.shadowCommonPS;

            if (mainShadowLight>=0) {
                if (shadowTypeUsed[pc.SHADOW_DEPTH]) {
                    // #ifdef WEBGL2
                    code += chunks.shadowStandardVSGL2PS;
                    // #else
                    code += chunks.shadowStandardVSPS;
                    // #endif
                }
                if (useVsm) {
                    if (shadowTypeUsed[pc.SHADOW_VSM8]) {
                        code += chunks.shadowVSMVSPS.replace(/\$VSM/g, "VSM8").replace(/\$/g, "8");
                    }
                    if (shadowTypeUsed[pc.SHADOW_VSM16]) {
                        code += chunks.shadowVSMVSPS.replace(/\$VSM/g, "VSM16").replace(/\$/g, "16");
                    }
                    if (shadowTypeUsed[pc.SHADOW_VSM32]) {
                        code += chunks.shadowVSMVSPS.replace(/\$VSM/g, "VSM32").replace(/\$/g, "32");
                    }
                }
            }
        }

        if (lighting) code += chunks.lightDiffuseLambertPS;
        var useOldAmbient = false;
        if (options.useSpecular) {
            code += options.shadingModel===pc.SPECULAR_PHONG? chunks.lightSpecularPhongPS : chunks.lightSpecularBlinnPS;
            if (options.sphereMap || cubemapReflection || options.dpAtlas || (options.fresnelModel > 0)) {
                if (options.fresnelModel > 0) {
                    if (options.conserveEnergy) {
                        code += chunks.combineDiffuseSpecularPS; // this one is correct, others are old stuff
                    } else {
                        code += chunks.combineDiffuseSpecularNoConservePS; // if you don't use environment cubemaps, you may consider this
                    }
                } else {
                    code += chunks.combineDiffuseSpecularOldPS;
                }
            } else {
                if (options.diffuseMap) {
                    code += chunks.combineDiffuseSpecularNoReflPS;
                } else {
                    code += chunks.combineDiffuseSpecularNoReflSeparateAmbientPS;
                    useOldAmbient = true;
                }
            }
        } else {
            code += chunks.combineDiffusePS;
        }

        var addAmbient = true;
        if (options.lightMap || options.lightMapVertexColor) {
            code += this._addMap("light", options, chunks, uvOffset,
                options.lightMapVertexColor? chunks.lightmapSingleVertPS :
                (options.dirLightMap? chunks.lightmapDirPS : chunks.lightmapSinglePS), options.lightMapFormat);
            addAmbient = options.lightMapWithoutAmbient;
        }

        if (addAmbient) {
            if (options.ambientSH) {
                code += chunks.ambientSHPS;
            }
            else if (options.prefilteredCubemap) {
                if (useTexCubeLod) {
                    code += chunks.ambientPrefilteredCubeLodPS.replace(/\$DECODE/g, reflectionDecode);
                } else {
                    code += chunks.ambientPrefilteredCubePS.replace(/\$DECODE/g, reflectionDecode);
                }
            } else {
                code += chunks.ambientConstantPS;
            }
        }

        if (options.modulateAmbient && !useOldAmbient) {
            code += "uniform vec3 material_ambient;\n";
        }

        if (options.alphaTest) {
            code += chunks.alphaTestPS;
        }

        if (options.msdf) {
            code += chunks.msdfPS
        }

        if (needsNormal) {
            code += chunks.viewDirPS;
            if (options.useSpecular) {
                code += chunks.reflDirPS;
            }
        }
        var hasPointLights = false;
        var usesLinearFalloff = false;
        var usesInvSquaredFalloff = false;
        var usesSpot = false;
        var usesCookie = false;
        var usesCookieNow;

        // FRAGMENT SHADER BODY
        code += chunks.startPS;

        var opacityParallax = false;
        if (options.blendType===pc.BLEND_NONE && !options.alphaTest && !options.alphaToCoverage) {
            code += "   dAlpha = 1.0;\n";
        } else {
            if (options.heightMap && options.opacityMap) {
                opacityParallax = true;
            } else {
                code += "   getOpacity();\n"; // calculate opacity first if there's no parallax+opacityMap, to allow early out
                if (options.alphaTest) {
                    code += "   alphaTest(dAlpha);\n";
                }
            }
        }

        if (needsNormal) {
            code += "   getViewDir();\n";
            if (options.heightMap || options.normalMap) {
                code += "   getTBN();\n";
            }
            if (options.heightMap) {
                code += "   getParallax();\n";
            }

            if (opacityParallax) {
                code += "   getOpacity();\n"; // if there's parallax, calculate opacity after it, to properly distort
                if (options.alphaTest) {
                    code += "   alphaTest(dAlpha);\n";
                }
            }

            code += "   getNormal();\n";
            if (options.useSpecular) code += "   getReflDir();\n";
        }

        code += "   getAlbedo();\n";

        if ((lighting && options.useSpecular) || reflections) {
            code += "   getSpecularity();\n";
            code += "   getGlossiness();\n";
            if (options.fresnelModel > 0) code += "   getFresnel();\n";
        }

        if (addAmbient) {
            code += "   addAmbient();\n";
        }
        if (options.modulateAmbient && !useOldAmbient) {
            code += "   dDiffuseLight *= material_ambient;\n";
        }
        if (useAo && !options.occludeDirect) {
                code += "    applyAO();\n";
        }
        if (options.lightMap || options.lightMapVertexColor) {
            code += "   addLightMap();\n";
        }

        if (lighting || reflections) {
            if (cubemapReflection || options.sphereMap || options.dpAtlas) {
                code += "   addReflection();\n";
            }

            if (options.dirLightMap) {
                code += "   addDirLightMap();\n";
            }

            for (i = 0; i < options.lights.length; i++) {
                // The following code is not decoupled to separate shader files, because most of it can be actually changed to achieve different behaviours like:
                // - different falloffs
                // - different shadow coords (point shadows will use drastically different genShadowCoord)
                // - different shadow filter modes

                // getLightDiffuse and getLightSpecular is BRDF itself.

                light = options.lights[i];
                lightType = light._type;
                usesCookieNow = false;

                if (lightType===pc.LIGHTTYPE_DIRECTIONAL) {
                    // directional
                    code += "   dLightDirNormW = light"+i+"_direction;\n";
                    code += "   dAtten = 1.0;\n";
                } else {

                    if (light._cookie) {
                        if (lightType===pc.LIGHTTYPE_SPOT && !light._cookie._cubemap) {
                            usesCookie = true;
                            usesCookieNow = true;
                        } else if (lightType===pc.LIGHTTYPE_POINT && light._cookie._cubemap) {
                            usesCookie = true;
                            usesCookieNow = true;
                        }
                    }

                    code += "   getLightDirPoint(light"+i+"_position);\n";
                    hasPointLights = true;

                    if (usesCookieNow) {
                        if (lightType===pc.LIGHTTYPE_SPOT) {
                            code += "   dAtten3 = getCookie2D"+(light._cookieFalloff?"":"Clip")+(light._cookieTransform?"Xform":"")+"(light"+i+"_cookie, light"+i+"_shadowMatrix, light"+i+"_cookieIntensity"+(light._cookieTransform?", light"+i+"_cookieMatrix, light"+i+"_cookieOffset":"")+")."+light._cookieChannel+";\n";
                        } else {
                            code += "   dAtten3 = getCookieCube(light"+i+"_cookie, light"+i+"_shadowMatrix, light"+i+"_cookieIntensity)."+light._cookieChannel+";\n";
                        }
                    }

                    if (light._falloffMode === pc.LIGHTFALLOFF_LINEAR) {
                        code += "   dAtten = getFalloffLinear(light"+i+"_radius);\n";
                        usesLinearFalloff = true;
                    } else {
                        code += "   dAtten = getFalloffInvSquared(light"+i+"_radius);\n";
                        usesInvSquaredFalloff = true;
                    }

                    code += "   if (dAtten > 0.00001) {\n" // BRANCH START

                    if (lightType===pc.LIGHTTYPE_SPOT) {
                        if (!(usesCookieNow && !light._cookieFalloff)) {
                            code += "       dAtten *= getSpotEffect(light"+i+"_direction, light"+i+"_innerConeAngle, light"+i+"_outerConeAngle);\n";
                            usesSpot = true;
                        }
                    }
                }

                code += "       dAtten *= getLightDiffuse();\n";
                if (light.castShadows && !options.noShadow) {

                    var shadowReadMode = null;
                    var evsmExp;
                    if (light._shadowType===pc.SHADOW_VSM8) {
                        shadowReadMode = "VSM8";
                        evsmExp = "0.0";
                    } else if (light._shadowType===pc.SHADOW_VSM16) {
                        shadowReadMode = "VSM16";
                        evsmExp = "5.54";
                    } else if (light._shadowType===pc.SHADOW_VSM32) {
                        shadowReadMode = "VSM32";
                        if (device.extTextureFloatHighPrecision) {
                            evsmExp = "15.0";
                        } else {
                            evsmExp = "5.54";
                        }
                    } else if (options.shadowSampleType===pc.SHADOWSAMPLE_HARD) {
                        shadowReadMode = "Hard";
                    } else if (options.shadowSampleType===pc.SHADOWSAMPLE_PCF3X3) {
                        shadowReadMode = "PCF3x3";
                    }

                    if (shadowReadMode!==null) {
                        if (lightType===pc.LIGHTTYPE_POINT) {
                            shadowCoordArgs = "(light"+i+"_shadowMap, light"+i+"_shadowParams);\n";
                            if (light._normalOffsetBias) {
                                code += "       normalOffsetPointShadow(light"+i+"_shadowParams);\n";
                            }
                            code += "       dAtten *= getShadowPoint" + shadowReadMode + shadowCoordArgs;
                        } else {
                            if (mainShadowLight===i) {
                                shadowReadMode += "VS";
                            } else {
                                shadowCoordArgs = "(light"+i+"_shadowMatrix, light"+i+"_shadowParams);\n";
                                code += this._nonPointShadowMapProjection(options.lights[i], shadowCoordArgs);
                            }
                            if (lightType===pc.LIGHTTYPE_SPOT) shadowReadMode = "Spot" + shadowReadMode;
                            code += "       dAtten *= getShadow" + shadowReadMode + "(light"+i+"_shadowMap, light"+i+"_shadowParams"
                                + (light._shadowType > pc.SHADOW_DEPTH? ", " + evsmExp : "") + ");\n";
                        }
                    }
                }

                code += "       dDiffuseLight += dAtten * light"+i+"_color" + (usesCookieNow? " * dAtten3" : "") + ";\n";

                if (options.useSpecular) {
                    code += "       dAtten *= getLightSpecular();\n";
                    code += "       dSpecularLight += dAtten * light"+i+"_color" + (usesCookieNow? " * dAtten3" : "") + ";\n";
                }

                if (lightType!==pc.LIGHTTYPE_DIRECTIONAL) {
                    code += "   }\n"; // BRANCH END
                }

                code += "\n";
            }

            if ((cubemapReflection || options.sphereMap || options.dpAtlas) && options.refraction) {
                code += "   addRefraction();\n";
            }
        }
        code += "\n";

        if (useAo) {
            if (options.occludeDirect) {
                    code += "    applyAO();\n";
            }
            if (options.occludeSpecular) {
                code += "    occludeSpecular();\n";
            }
        }

        code += chunks.endPS;
        if (options.blendType===pc.BLEND_NORMAL || options.blendType===pc.BLEND_ADDITIVEALPHA || options.alphaToCoverage) {
            if (options.ditherAlpha) {
                code += chunks.outputDitherAlphaPS;
            } else {
                code += chunks.outputAlphaPS;
            }
        } else if (options.blendType===pc.BLEND_PREMULTIPLIED) {
            code += chunks.outputAlphaPremulPS;
        } else {
            code+= chunks.outputAlphaOpaquePS;
        }

        if (options.msdf) {
            code += "   gl_FragColor = applyMsdf(gl_FragColor);\n";
        }

        code += "\n";
        code += pc.programlib.end();

        if (hasPointLights) {
            code = chunks.lightDirPointPS + code;
        }
        if (usesLinearFalloff) {
            code = chunks.falloffLinearPS + code;
        }
        if (usesInvSquaredFalloff) {
            code = chunks.falloffInvSquaredPS + code;
        }
        if (usesSpot) {
            code = chunks.spotPS + code;
        }
        if (usesCookie) {
            code = chunks.cookiePS + code;
        }
        var structCode = "";
        if (code.includes("dReflection")) structCode += "vec4 dReflection;\n";
        if (code.includes("dTBN")) structCode += "mat3 dTBN;\n";
        if (code.includes("dAlbedo")) structCode += "vec3 dAlbedo;\n";
        if (code.includes("dEmission")) structCode += "vec3 dEmission;\n";
        if (code.includes("dNormalW")) structCode += "vec3 dNormalW;\n";
        if (code.includes("dViewDirW")) structCode += "vec3 dViewDirW;\n";
        if (code.includes("dReflDirW")) structCode += "vec3 dReflDirW;\n";
        if (code.includes("dDiffuseLight")) structCode += "vec3 dDiffuseLight;\n";
        if (code.includes("dSpecularLight")) structCode += "vec3 dSpecularLight;\n";
        if (code.includes("dLightDirNormW")) structCode += "vec3 dLightDirNormW;\n";
        if (code.includes("dLightDirW")) structCode += "vec3 dLightDirW;\n";
        if (code.includes("dLightPosW")) structCode += "vec3 dLightPosW;\n";
        if (code.includes("dShadowCoord")) structCode += "vec3 dShadowCoord;\n";
        if (code.includes("dNormalMap")) structCode += "vec3 dNormalMap;\n";
        if (code.includes("dSpecularity")) structCode += "vec3 dSpecularity;\n";
        if (code.includes("dUvOffset")) structCode += "vec2 dUvOffset;\n";
        if (code.includes("dGlossiness")) structCode += "float dGlossiness;\n";
        if (code.includes("dAlpha")) structCode += "float dAlpha;\n";
        if (code.includes("dAtten")) structCode += "float dAtten;\n";
        if (code.includes("dAtten3")) structCode += "vec3 dAtten3;\n";
        if (code.includes("dAo")) structCode += "float dAo;\n";
        if (code.includes("dMsdf")) structCode += "vec4 dMsdf;\n";

        code = codeBegin + structCode + code;

        fshader = code;

        return {
            attributes: attributes,
            vshader: vshader,
            fshader: fshader,
            tag: pc.SHADERTAG_MATERIAL
        };
    }
};<|MERGE_RESOLUTION|>--- conflicted
+++ resolved
@@ -594,13 +594,11 @@
 
         if (numShadowLights > 0) {
             if (shadowTypeUsed[pc.SHADOW_DEPTH]) {
-<<<<<<< HEAD
+
                 // #ifdef WEBGL2
                 code += chunks.shadowStandardGL2PS;
                 // #else
-=======
                 code += device.extDepthTexture? chunks.unpackDepthZPS : chunks.unpackDepthRGBAPS;
->>>>>>> 4aeef805
                 code += chunks.shadowStandardPS;
                 // #endif
             }
