// This shader requires the following #DEFINEs:
//
// PROCESS_FUNC - must be one of reproject, prefilter
// DECODE_FUNC - must be one of decodeRGBM, decodeRGBE, decodeGamma or decodeLinear
// ENCODE_FUNC - must be one of encodeRGBM, encodeRGBE, encideGamma or encodeLinear
// SOURCE_FUNC - must be one of sampleCubemap, sampleEquirect, sampleOctahedral
// TARGET_FUNC - must be one of getDirectionCubemap, getDirectionEquirect, getDirectionOctahedral
//
// When filtering:
// NUM_SAMPLES - number of samples
// NUM_SAMPLES_SQRT - sqrt of number of samples

varying vec2 vUv0;

// source
uniform sampler2D sourceTex;
uniform samplerCube sourceCube;

// params:
// x - target cubemap face 0..6
// y - specular power (when prefiltering)
// z - source cubemap seam scale (0 to disable)
// w - target cubemap size for seam calc (0 to disable)
uniform vec4 params;

float targetFace() { return params.x; }
float specularPower() { return params.y; }
float sourceCubeSeamScale() { return params.z; }
float targetCubeSeamScale() { return params.w; }

float PI = 3.141592653589793;

float saturate(float x) {
    return clamp(x, 0.0, 1.0);
}

//-- supported codings

vec3 decodeLinear(vec4 source) {
    return source.rgb;
}

vec4 encodeLinear(vec3 source) {
    return vec4(source, 1.0);
}

vec3 decodeGamma(vec4 source) {
    return pow(source.xyz, vec3(2.2));
}

vec4 encodeGamma(vec3 source) {
    return vec4(pow(source + 0.0000001, vec3(1.0 / 2.2)), 1.0);
}

vec3 decodeRGBM(vec4 rgbm) {
    vec3 color = (8.0 * rgbm.a) * rgbm.rgb;
    return color * color;
}

vec4 encodeRGBM(vec3 source) { // modified RGBM
    vec4 result;
    result.rgb = pow(source.rgb, vec3(0.5));
    result.rgb *= 1.0 / 8.0;

    result.a = saturate( max( max( result.r, result.g ), max( result.b, 1.0 / 255.0 ) ) );
    result.a = ceil(result.a * 255.0) / 255.0;

    result.rgb /= result.a;
    return result;
}

vec3 decodeRGBE(vec4 source) {
    if (source.a == 0.0) {
        return vec3(0.0, 0.0, 0.0);
    } else {
        return source.xyz * pow(2.0, source.w * 255.0 - 128.0);
    }
}

vec4 encodeRGBE(vec3 source) {
    float maxVal = max(source.x, max(source.y, source.z));
    if (maxVal < 1e-32) {
        return vec4(0, 0, 0, 0);
    } else {
        float e = ceil(log2(maxVal));
        return vec4(source / pow(2.0, e), (e + 128.0) / 255.0);
    }
}

//-- supported projections

vec3 modifySeams(vec3 dir, float amount) {
    if (amount != 1.0) {
        vec3 adir = abs(dir);
        float M = max(max(adir.x, adir.y), adir.z);
        if (adir.x == M) {
            dir.y *= amount;
            dir.z *= amount;
        }
        else if (adir.y == M) {
            dir.x *= amount;
            dir.z *= amount;
        } else {
            dir.x *= amount;
            dir.y *= amount;
        }
    }
    return dir;
}

vec2 toSpherical(vec3 dir) {
    return vec2(atan(dir.z, dir.x), asin(dir.y));
}

vec3 fromSpherical(vec2 uv) {
    return vec3(cos(uv.y) * cos(uv.x),
                sin(uv.y),
                cos(uv.y) * sin(uv.x));
}

vec4 sampleEquirect(vec2 sph) {
    return texture2D(sourceTex, sph / vec2(PI * 2.0, PI) + 0.5);
}

vec4 sampleEquirect(vec3 dir) {
    return sampleEquirect(toSpherical(dir));
}

vec4 sampleCubemap(vec3 dir) {
    return textureCube(sourceCube, modifySeams(dir, sourceCubeSeamScale()));
}

vec4 sampleCubemap(vec2 sph) {
    return sampleCubemap(fromSpherical(sph));
}

vec3 getDirectionEquirect() {
    return fromSpherical((vUv0 * 2.0 - 1.0) * vec2(PI, PI * 0.5));
}

// octahedral code, based on http://jcgt.org/published/0003/02/01
// "Survey of Efficient Representations for Independent Unit Vectors" by Cigolle, Donow, Evangelakos, Mara, McGuire, Meyer

float signNotZero(float k){
    return(k >= 0.0) ? 1.0 : -1.0;
}

vec2 signNotZero(vec2 v) {
    return vec2(signNotZero(v.x), signNotZero(v.y));
}

// Returns a unit vector. Argument o is an octahedral vector packed via octEncode, on the [-1, +1] square
vec3 octDecode(vec2 o) {
    vec3 v = vec3(o.x, 1.0 - abs(o.x) - abs(o.y), o.y);
    if (v.y < 0.0) {
        v.xz = (1.0 - abs(v.zx)) * signNotZero(v.xz);
    }
    return normalize(v);
}

vec3 getDirectionOctahedral() {
    return octDecode(vUv0 * 2.0 - 1.0);
}

// Assumes that v is a unit vector. The result is an octahedral vector on the [-1, +1] square
vec2 octEncode(in vec3 v) {
    float l1norm = abs(v.x) + abs(v.y) + abs(v.z);
    vec2 result = v.xz * (1.0 / l1norm);
    if (v.y < 0.0) {
        result = (1.0 - abs(result.yx)) * signNotZero(result.xy);
    }
    return result;
}

vec4 sampleOctahedral(vec3 dir) {
    return texture2D(sourceTex, octEncode(dir) * 0.5 + 0.5);
}

vec4 sampleOctahedral(vec2 sph) {
    return sampleOctahedral(fromSpherical(sph));
}

/////////////////////////////////////////////////////////////////////

vec3 getDirectionCubemap() {
    vec2 st = vUv0 * 2.0 - 1.0;
    float face = targetFace();

    vec3 vec;
    if (face == 0.0) {
        vec = vec3(1, -st.y, -st.x);
    } else if (face == 1.0) {
        vec = vec3(-1, -st.y, st.x);
    } else if (face == 2.0) {
        vec = vec3(st.x, 1, st.y);
    } else if (face == 3.0) {
        vec = vec3(st.x, -1, -st.y);
    } else if (face == 4.0) {
        vec = vec3(st.x, -st.y, 1);
    } else {
        vec = vec3(-st.x, -st.y, -1);
    }

    return normalize(modifySeams(vec, 1.0 / targetCubeSeamScale()));
}

mat3 matrixFromVector(vec3 n) { // frisvad
    float a = 1.0 / (1.0 + n.z);
    float b = -n.x * n.y * a;
    vec3 b1 = vec3(1.0 - n.x * n.x * a, b, -n.x);
    vec3 b2 = vec3(b, 1.0 - n.y * n.y * a, -n.y);
    return mat3(b1, b2, n);
}

mat3 matrixFromVectorSlow(vec3 n) {
    vec3 a = normalize(cross(n, vec3(0, 1, 0)));
    vec3 b = cross(n, a);
    return mat3(a, b, n);
}

float rnd(int i) {
    float sini = sin(float(i));
    float cosi = cos(float(i));
    return fract(sin(dot(vec2(sini, cosi), vec2(12.9898, 78.233) * 2.0)) * 43758.5453);
}

vec3 hemisphereSamplePhong(vec2 uv, float specPow) {
    float phi = uv.y * 2.0 * PI;
    float cosTheta = pow(1.0 - uv.x, 1.0 / (specPow + 1.0));
    float sinTheta = sqrt(1.0 - cosTheta * cosTheta);
    return vec3(cos(phi) * sinTheta, sin(phi) * sinTheta, cosTheta);
}

vec3 hemisphereSampleGGX(vec2 uv, float specPow) {
<<<<<<< HEAD
    float roughness = 1.0-(log2(specPow)/11.0);
=======
    float roughness = 1.0 - (log2(specPow) / 11.0);
>>>>>>> 5f1aa564
    float a = roughness * roughness;
	
    float phi = 2.0 * PI * uv.y;
    float cosTheta = sqrt((1.0 - uv.x) / (1.0 + (a * a - 1.0) * uv.x));
    float sinTheta = sqrt(1.0 - cosTheta * cosTheta);
	
    return vec3(cos(phi) * sinTheta, sin(phi) * sinTheta, cosTheta);
}  

vec4 reproject() {
    if (NUM_SAMPLES <= 1) {
        // single sample
        return ENCODE_FUNC(DECODE_FUNC(SOURCE_FUNC(TARGET_FUNC())));
    } else {
        // multi sample
        vec2 sph = toSpherical(TARGET_FUNC());
        vec2 sphu = dFdx(sph);
        vec2 sphv = dFdy(sph);

        vec3 result = vec3(0.0);
        for (float u = 0.0; u < NUM_SAMPLES_SQRT; ++u) {
            for (float v = 0.0; v < NUM_SAMPLES_SQRT; ++v) {
                result += DECODE_FUNC(SOURCE_FUNC(sph +
                                                  sphu * (u / NUM_SAMPLES_SQRT - 0.5) +
                                                  sphv * (v / NUM_SAMPLES_SQRT - 0.5)));
            }
        }
        return ENCODE_FUNC(result / (NUM_SAMPLES_SQRT * NUM_SAMPLES_SQRT));
    }
}

vec4 prefilter() {
    // get the target direction
    vec3 vec = TARGET_FUNC();

    // construct vector space given target direction
    mat3 vecSpace = matrixFromVectorSlow(vec);

    vec3 result = vec3(0.0);
    for (int i=0; i<NUM_SAMPLES; ++i) {
        vec2 uv = vec2(float(i) / float(NUM_SAMPLES), rnd(i));
        vec3 dir = vecSpace * hemisphereSampleGGX(uv, specularPower()); // NB now lines up with environmental BRDF
        result += DECODE_FUNC(SOURCE_FUNC(dir));
    }

    return ENCODE_FUNC(result / float(NUM_SAMPLES));
}

void main(void) {
    gl_FragColor = PROCESS_FUNC();
}<|MERGE_RESOLUTION|>--- conflicted
+++ resolved
@@ -232,11 +232,7 @@
 }
 
 vec3 hemisphereSampleGGX(vec2 uv, float specPow) {
-<<<<<<< HEAD
-    float roughness = 1.0-(log2(specPow)/11.0);
-=======
     float roughness = 1.0 - (log2(specPow) / 11.0);
->>>>>>> 5f1aa564
     float a = roughness * roughness;
 	
     float phi = 2.0 * PI * uv.y;
