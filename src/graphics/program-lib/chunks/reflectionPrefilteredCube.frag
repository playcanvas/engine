uniform samplerCube texture_prefilteredCubeMap128;
uniform samplerCube texture_prefilteredCubeMap64;
uniform samplerCube texture_prefilteredCubeMap32;
uniform samplerCube texture_prefilteredCubeMap16;
uniform samplerCube texture_prefilteredCubeMap8;
#ifndef PMREM4
#define PMREM4
uniform samplerCube texture_prefilteredCubeMap4;
#endif
uniform float material_reflectivity;

vec3 calcReflection(vec3 tReflDirW, float tGlossiness) {
    // Unfortunately, WebGL doesn't allow us using textureCubeLod. Therefore bunch of nasty workarounds is required.
    // We fix mip0 to 128x128, so code is rather static.
    // Mips smaller than 4x4 aren't great even for diffuse. Don't forget that we don't have bilinear filtering between different faces.

    vec3 refl = cubeMapProject(tReflDirW) * vec3(-1.0, 1.0, 1.0);
    vec3 seam = calcSeam(refl);
    vec4 c0 = textureCube(texture_prefilteredCubeMap128, applySeam(refl, seam, 1.0 / 128.0));
    vec4 c1 = textureCube(texture_prefilteredCubeMap64, applySeam(refl, seam, 2.0 / 128.0));
    vec4 c2 = textureCube(texture_prefilteredCubeMap32, applySeam(refl, seam, 4.0 / 128.0));
    vec4 c3 = textureCube(texture_prefilteredCubeMap16, applySeam(refl, seam, 8.0 / 128.0));
    vec4 c4 = textureCube(texture_prefilteredCubeMap8, applySeam(refl, seam, 16.0 / 128.0));
    vec4 c5 = textureCube(texture_prefilteredCubeMap4, applySeam(refl, seam, 32.0 / 128.0));

    float bias = saturate(1.0 - tGlossiness) * 5.0; // multiply by max mip level
<<<<<<< HEAD
    vec3 refl = cubeMapProject(tReflDirW);
    vec4 cubes0;
    vec4 cubes1;
    if (bias < 1.0) {
        cubes0 = textureCube(texture_prefilteredCubeMap128, fixSeams(refl, 0.0));
        cubes1 = textureCube(texture_prefilteredCubeMap64, fixSeams(refl, 1.0));
    } else if (bias < 2.0) {
        cubes0 = textureCube(texture_prefilteredCubeMap64, fixSeams(refl, 1.0));
        cubes1 = textureCube(texture_prefilteredCubeMap32, fixSeams(refl, 2.0));
    } else if (bias < 3.0) {
        cubes0 = textureCube(texture_prefilteredCubeMap32, fixSeams(refl, 2.0));
        cubes1 = textureCube(texture_prefilteredCubeMap16, fixSeams(refl, 3.0));
    } else if (bias < 4.0) {
        cubes0 = textureCube(texture_prefilteredCubeMap16, fixSeams(refl, 3.0));
        cubes1 = textureCube(texture_prefilteredCubeMap8, fixSeams(refl, 4.0));
    } else {
        cubes0 = textureCube(texture_prefilteredCubeMap8, fixSeams(refl, 4.0));
        cubes1 = textureCube(texture_prefilteredCubeMap4, fixSeams(refl, 5.0));
=======
    vec4 cubes0;
    vec4 cubes1;
    if (bias < 1.0) {
        cubes0 = c0;
        cubes1 = c1;
    } else if (bias < 2.0) {
        cubes0 = c1;
        cubes1 = c2;
    } else if (bias < 3.0) {
        cubes0 = c2;
        cubes1 = c3;
    } else if (bias < 4.0) {
        cubes0 = c3;
        cubes1 = c4;
    } else {
        cubes0 = c4;
        cubes1 = c5;
>>>>>>> e3136975
    }

    vec4 cubeFinal = mix(cubes0, cubes1, fract(bias));
    return processEnvironment($DECODE(cubeFinal).rgb);
}

void addReflection() {   
    dReflection += vec4(calcReflection(dReflDirW, dGlossiness), material_reflectivity);
}<|MERGE_RESOLUTION|>--- conflicted
+++ resolved
@@ -14,7 +14,7 @@
     // We fix mip0 to 128x128, so code is rather static.
     // Mips smaller than 4x4 aren't great even for diffuse. Don't forget that we don't have bilinear filtering between different faces.
 
-    vec3 refl = cubeMapProject(tReflDirW) * vec3(-1.0, 1.0, 1.0);
+    vec3 refl = cubeMapProject(tReflDirW);
     vec3 seam = calcSeam(refl);
     vec4 c0 = textureCube(texture_prefilteredCubeMap128, applySeam(refl, seam, 1.0 / 128.0));
     vec4 c1 = textureCube(texture_prefilteredCubeMap64, applySeam(refl, seam, 2.0 / 128.0));
@@ -24,26 +24,6 @@
     vec4 c5 = textureCube(texture_prefilteredCubeMap4, applySeam(refl, seam, 32.0 / 128.0));
 
     float bias = saturate(1.0 - tGlossiness) * 5.0; // multiply by max mip level
-<<<<<<< HEAD
-    vec3 refl = cubeMapProject(tReflDirW);
-    vec4 cubes0;
-    vec4 cubes1;
-    if (bias < 1.0) {
-        cubes0 = textureCube(texture_prefilteredCubeMap128, fixSeams(refl, 0.0));
-        cubes1 = textureCube(texture_prefilteredCubeMap64, fixSeams(refl, 1.0));
-    } else if (bias < 2.0) {
-        cubes0 = textureCube(texture_prefilteredCubeMap64, fixSeams(refl, 1.0));
-        cubes1 = textureCube(texture_prefilteredCubeMap32, fixSeams(refl, 2.0));
-    } else if (bias < 3.0) {
-        cubes0 = textureCube(texture_prefilteredCubeMap32, fixSeams(refl, 2.0));
-        cubes1 = textureCube(texture_prefilteredCubeMap16, fixSeams(refl, 3.0));
-    } else if (bias < 4.0) {
-        cubes0 = textureCube(texture_prefilteredCubeMap16, fixSeams(refl, 3.0));
-        cubes1 = textureCube(texture_prefilteredCubeMap8, fixSeams(refl, 4.0));
-    } else {
-        cubes0 = textureCube(texture_prefilteredCubeMap8, fixSeams(refl, 4.0));
-        cubes1 = textureCube(texture_prefilteredCubeMap4, fixSeams(refl, 5.0));
-=======
     vec4 cubes0;
     vec4 cubes1;
     if (bias < 1.0) {
@@ -61,7 +41,6 @@
     } else {
         cubes0 = c4;
         cubes1 = c5;
->>>>>>> e3136975
     }
 
     vec4 cubeFinal = mix(cubes0, cubes1, fract(bias));
