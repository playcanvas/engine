uniform sampler2D texture_normalMap;
uniform float material_bumpiness;
void getNormal() {
    vec3 normalMap = unpackNormal(texture2D(texture_normalMap, $UV));
<<<<<<< HEAD
    normalMap = normalize(mix(vec3(0.0, 0.0, 1.0), normalMap, material_bumpiness));
    dNormalMap = addNormalDetail(normalMap);
    dNormalW = dTBN * dNormalMap;
}
=======
    dNormalMap = normalMap;
    normalMap = mix(vec3(0.0, 0.0, 1.0), normalMap, material_bumpiness);
    dNormalW = normalize(dTBN * normalMap);
    #ifdef CLEARCOAT
        ccNormalW = normalize(dVertexNormalW);
    #endif
}
>>>>>>> 2faa719b
<|MERGE_RESOLUTION|>--- conflicted
+++ resolved
@@ -2,17 +2,10 @@
 uniform float material_bumpiness;
 void getNormal() {
     vec3 normalMap = unpackNormal(texture2D(texture_normalMap, $UV));
-<<<<<<< HEAD
     normalMap = normalize(mix(vec3(0.0, 0.0, 1.0), normalMap, material_bumpiness));
     dNormalMap = addNormalDetail(normalMap);
     dNormalW = dTBN * dNormalMap;
-}
-=======
-    dNormalMap = normalMap;
-    normalMap = mix(vec3(0.0, 0.0, 1.0), normalMap, material_bumpiness);
-    dNormalW = normalize(dTBN * normalMap);
     #ifdef CLEARCOAT
         ccNormalW = normalize(dVertexNormalW);
     #endif
-}
->>>>>>> 2faa719b
+}