--- conflicted
+++ resolved
@@ -1,15 +1,9 @@
 uniform sampler2D texture_normalMap;
 void getNormal() {
     vec3 normalMap = unpackNormal(texture2D(texture_normalMap, $UV));
-<<<<<<< HEAD
     dNormalMap = addNormalDetail(normalMap);
     dNormalW = dTBN * dNormalMap;
-}
-=======
-    dNormalMap = normalMap;
-    dNormalW = dTBN * normalMap;
     #ifdef CLEARCOAT
         ccNormalW = normalize(dVertexNormalW);
-    #endif    
-}
->>>>>>> 2faa719b
+    #endif
+}