--- conflicted
+++ resolved
@@ -26,94 +26,11 @@
 
 import { begin, end, fogCode, gammaCode, precisionCode, skinCode, tonemapCode, versionCode } from './common.js';
 
-<<<<<<< HEAD
 /* eslint-disable no-unused-vars */
 import { GraphicsDevice } from '../../graphics-device.js';
 /* eslint-enable no-unused-vars */
 
-const _oldChunkWarn = function (oldName, newName) {
-    // #if _DEBUG
-    console.warn(`Shader chunk ${oldName} is deprecated - override ${newName} instead`);
-    // #endif
-};
-
-const _oldChunkFloat = function (s, o, p) {
-    _oldChunkWarn(p, o);
-    return "\n#ifdef MAPFLOAT\n" + s + "\n#else\n" + shaderChunks[o] + "\n#endif\n";
-};
-
-const _oldChunkColor = function (s, o, p) {
-    _oldChunkWarn(p, o);
-    return "\n#ifdef MAPCOLOR\n" + s + "\n#else\n" + shaderChunks[o] + "\n#endif\n";
-};
-
-const _oldChunkTex = function (s, o, p) {
-    _oldChunkWarn(p, o);
-    return "\n#ifdef MAPTEXTURE\n" + s + "\n#else\n" + shaderChunks[o] + "\n#endif\n";
-};
-
-const _oldChunkTexColor = function (s, o, p) {
-    _oldChunkWarn(p, o);
-    return "#undef MAPTEXTURECOLOR\n#ifdef MAPTEXTURE\n#ifdef MAPCOLOR\n#define MAPTEXTURECOLOR\n#endif\n#endif\n" +
-            "#ifdef MAPTEXTURECOLOR\n" + s + "\n#else\n" + shaderChunks[o] + "\n#endif\n";
-};
-
-const _oldChunkTexFloat = function (s, o, p) {
-    _oldChunkWarn(p, o);
-    return "#undef MAPTEXTUREFLOAT\n#ifdef MAPTEXTURE\n#ifdef MAPFLOAT\n#define MAPTEXTUREFLOAT\n#endif\n#endif\n" +
-            "#ifdef MAPTEXTUREFLOAT\n" + s + "\n#else\n" + shaderChunks[o] + "\n#endif\n";
-};
-
-const _oldChunkVert = function (s, o, p) {
-    _oldChunkWarn(p, o);
-    return "\n#ifdef MAPVERTEX\n" + s + "\n#else\n" + shaderChunks[o] + "\n#endif\n";
-};
-
-const _oldChunkVertColor = function (s, o, p) {
-    _oldChunkWarn(p, o);
-    return "#undef MAPVERTEXCOLOR\n#ifdef MAPVERTEX\n#ifdef MAPCOLOR\n#define MAPVERTEXCOLOR\n#endif\n#endif\n" +
-            "#ifdef MAPVERTEXCOLOR\n" + s + "\n#else\n" + shaderChunks[o] + "\n#endif\n";
-};
-
-const _oldChunkVertFloat = function (s, o, p) {
-    _oldChunkWarn(p, o);
-    return "#undef MAPVERTEXFLOAT\n#ifdef MAPVERTEX\n#ifdef MAPFLOAT\n#define MAPVERTEXFLOAT\n#endif\n#endif\n" +
-            "#ifdef MAPVERTEXFLOAT\n" + s + "\n#else\n" + shaderChunks[o] + "\n#endif\n";
-};
-
-const _oldChunkTransformSkin = function (s, o, p) {
-    _oldChunkWarn(p, o);
-    return "\n#ifdef SKIN\n" + s + "\n#else\n" + shaderChunks[o] + "\n#endif\n";
-};
-
-const _oldChunkTransformDynbatch = function (s, o, p) {
-    _oldChunkWarn(p, o);
-    return "\n#ifdef DYNAMICBATCH\n" + s + "\n#else\n" + shaderChunks[o] + "\n#endif\n";
-};
-
-const _oldChunkTransformInstanced = function (s, o, p) {
-    _oldChunkWarn(p, o);
-    return "\n#ifdef INSTANCING\n" + s + "\n#else\n" + shaderChunks[o] + "\n#endif\n";
-};
-
-const _oldChunkTransformPixelSnap = function (s, o, p) {
-    _oldChunkWarn(p, o);
-    return "\n#ifdef PIXELSNAP\n" + s + "\n#else\n" + shaderChunks[o] + "\n#endif\n";
-};
-
-const _oldChunkTransformScreenSpace = function (s, o, p) {
-    _oldChunkWarn(p, o);
-    return "\n#ifdef SCREENSPACE\n" + s + "\n#else\n" + shaderChunks[o] + "\n#endif\n";
-};
-
-const _oldChunkTransformScreenSpaceBatch = function (s, o, p) {
-    _oldChunkWarn(p, o);
-    return "#undef SCREENSPACEBATCH\n#ifdef SCREENSPACE\n#ifdef BATCH\n#define SCREENSPACEBATCH\n#endif\n#endif\n" +
-            "#ifdef SCREENSPACEBATCH\n" + s + "\n#else\n" + shaderChunks[o] + "\n#endif\n";
-};
-=======
 const _matTex2D = [];
->>>>>>> 002bdef6
 
 const decodeTable = {
     'rgbm': 'decodeRGBM',
@@ -122,63 +39,7 @@
 };
 
 const standard = {
-
-<<<<<<< HEAD
-    _oldChunkToNew: {
-        aoTexPS: { n: "aoPS", f: _oldChunkTex },
-        aoVertPS: { n: "aoPS", f: _oldChunkVert },
-
-        diffuseConstPS: { n: "diffusePS", f: _oldChunkColor },
-        diffuseTexPS: { n: "diffusePS", f: _oldChunkTex },
-        diffuseTexConstPS: { n: "diffusePS", f: _oldChunkTexColor },
-        diffuseVertPS: { n: "diffusePS", f: _oldChunkVert },
-        diffuseVertConstPS: { n: "diffusePS", f: _oldChunkVertColor },
-
-        emissiveConstPS: { n: "emissivePS", f: _oldChunkColor },
-        emissiveTexPS: { n: "emissivePS", f: _oldChunkTex },
-        emissiveTexConstPS: { n: "emissivePS", f: _oldChunkTexColor },
-        emissiveTexConstFloatPS: { n: "emissivePS", f: _oldChunkTexFloat },
-        emissiveVertPS: { n: "emissivePS", f: _oldChunkVert },
-        emissiveVertConstPS: { n: "emissivePS", f: _oldChunkVertColor },
-        emissiveVertConstFloatPS: { n: "emissivePS", f: _oldChunkVertFloat },
-
-        glossConstPS: { n: "glossPS", f: _oldChunkFloat },
-        glossTexPS: { n: "glossPS", f: _oldChunkTex },
-        glossTexConstPS: { n: "glossPS", f: _oldChunkTexFloat },
-        glossVertPS: { n: "glossPS", f: _oldChunkVert },
-        glossVertConstPS: { n: "glossPS", f: _oldChunkVertFloat },
-
-        metalnessConstPS: { n: "metalnessPS", f: _oldChunkFloat },
-        metalnessTexPS: { n: "metalnessPS", f: _oldChunkTex },
-        metalnessTexConstPS: { n: "metalnessPS", f: _oldChunkTexFloat },
-        metalnessVertPS: { n: "metalnessPS", f: _oldChunkVert },
-        metalnessVertConstPS: { n: "metalnessPS", f: _oldChunkVertFloat },
-
-        opacityConstPS: { n: "opacityPS", f: _oldChunkFloat },
-        opacityTexPS: { n: "opacityPS", f: _oldChunkTex },
-        opacityTexConstPS: { n: "opacityPS", f: _oldChunkTexFloat },
-        opacityVertPS: { n: "opacityPS", f: _oldChunkVert },
-        opacityVertConstPS: { n: "opacityPS", f: _oldChunkVertFloat },
-
-        specularConstPS: { n: "specularPS", f: _oldChunkColor },
-        specularTexPS: { n: "specularPS", f: _oldChunkTex },
-        specularTexConstPS: { n: "specularPS", f: _oldChunkTexColor },
-        specularVertPS: { n: "specularPS", f: _oldChunkVert },
-        specularVertConstPS: { n: "specularPS", f: _oldChunkVertColor },
-
-        transformBatchSkinnedVS: { n: "transformVS", f: _oldChunkTransformDynbatch },
-        transformInstancedVS: { n: "transformVS", f: _oldChunkTransformInstanced },
-        transformPixelSnapVS: { n: "transformVS", f: _oldChunkTransformPixelSnap },
-        transformScreenSpaceVS: { n: "transformVS", f: _oldChunkTransformScreenSpace },
-        transformScreenSpaceBatchSkinned: { n: "transformVS", f: _oldChunkTransformScreenSpaceBatch },
-        transformSkinned: { n: "transformVS", f: _oldChunkTransformSkin },
-        transformUv1: { n: "transformVS", f: _oldChunkTransformUv1 }
-    },
-
-    // Shared Standard Material option structures
-=======
     // Shared Sandard Material option structures
->>>>>>> 002bdef6
     optionsContext: {},
     optionsContextMin: {},
 
