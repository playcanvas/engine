--- conflicted
+++ resolved
@@ -172,232 +172,6 @@
         return subCode.replace(/\$/g, "");
     },
 
-<<<<<<< HEAD
-=======
-    // handles directional map shadow coordinate generation, including cascaded shadows
-    _directionalShadowMapProjection: function (light, shadowCoordArgs, shadowParamArg, lightIndex, coordsFunctionName) {
-
-        // for shadow cascades
-        let code = "";
-        if (light.numCascades > 1) {
-            // compute which cascade matrix needs to be used
-            code += `getShadowCascadeMatrix(light${lightIndex}_shadowMatrixPalette, light${lightIndex}_shadowCascadeDistances, light${lightIndex}_shadowCascadeCount);\n`;
-            shadowCoordArgs = `(cascadeShadowMat, ${shadowParamArg});\n`;
-        }
-
-        // shadow coordinate generation
-        code += coordsFunctionName + shadowCoordArgs;
-
-        // stop shadow at the far distance
-        code += `fadeShadow(light${lightIndex}_shadowCascadeDistances);\n`;
-        return code;
-    },
-
-    _nonPointShadowMapProjection: function (device, light, shadowMatArg, shadowParamArg, lightIndex) {
-        const shadowCoordArgs = `(${shadowMatArg}, ${shadowParamArg});\n`;
-        if (!light._normalOffsetBias || light._isVsm) {
-            if (light._type === LIGHTTYPE_SPOT) {
-                if (light._isPcf && (device.webgl2 || device.extStandardDerivatives)) {
-                    return "       getShadowCoordPerspZbuffer" + shadowCoordArgs;
-                }
-                return "       getShadowCoordPersp" + shadowCoordArgs;
-            }
-            return this._directionalShadowMapProjection(light, shadowCoordArgs, shadowParamArg, lightIndex, "getShadowCoordOrtho");
-        }
-        if (light._type === LIGHTTYPE_SPOT) {
-            if (light._isPcf && (device.webgl2 || device.extStandardDerivatives)) {
-                return "       getShadowCoordPerspZbufferNormalOffset" + shadowCoordArgs;
-            }
-            return "       getShadowCoordPerspNormalOffset" + shadowCoordArgs;
-        }
-        return this._directionalShadowMapProjection(light, shadowCoordArgs, shadowParamArg, lightIndex, "getShadowCoordOrthoNormalOffset");
-    },
-
-    _addVaryingIfNeeded: function (code, type, name) {
-        return code.indexOf(name) >= 0 ? ("varying " + type + " " + name + ";\n") : "";
-    },
-
-    _getLightSourceShapeString: function (shape) {
-        switch (shape) {
-            case LIGHTSHAPE_RECT:
-                return 'Rect';
-            case LIGHTSHAPE_DISK:
-                return 'Disk';
-            case LIGHTSHAPE_SPHERE:
-                return 'Sphere';
-            default:
-                return '';
-        }
-    },
-
-    _getPassDefineString: function (pass) {
-        if (pass === SHADER_PICK) {
-            return '#define PICK_PASS\n';
-        } else if (pass === SHADER_DEPTH) {
-            return '#define DEPTH_PASS\n';
-        } else if (pass >= SHADER_SHADOW && pass <= 17) {
-            return '#define SHADOW_PASS\n';
-        }
-        return '';
-    },
-
-    _vsAddTransformCode: function (code, device, chunks, options) {
-        code += chunks.transformVS;
-
-        return code;
-    },
-
-    _vsAddBaseCode: function (code, device, chunks, options) {
-        code += chunks.baseVS;
-        if (options.nineSlicedMode === SPRITE_RENDERMODE_SLICED ||
-            options.nineSlicedMode === SPRITE_RENDERMODE_TILED) {
-            code += chunks.baseNineSlicedVS;
-        }
-
-        return code;
-    },
-
-    /**
-     * Add "Base" Code section to fragment shader.
-     *
-     * @param {string} code - Current fragment shader code.
-     * @param {GraphicsDevice} device - The graphics device.
-     * @param {object} chunks - All available shader chunks.
-     * @param {object} options - The Shader Definition options.
-     * @returns {string} The new fragment shader code (old+new).
-     * @private
-     */
-    _fsAddBaseCode: function (code, device, chunks, options) {
-        code += chunks.basePS;
-        if (options.nineSlicedMode === SPRITE_RENDERMODE_SLICED) {
-            code += chunks.baseNineSlicedPS;
-        } else if (options.nineSlicedMode === SPRITE_RENDERMODE_TILED) {
-            code += chunks.baseNineSlicedTiledPS;
-        }
-
-        // declare textureBias
-        if (options.nineSlicedMode === SPRITE_RENDERMODE_TILED) {
-            code += `const float textureBias = -1000.0;\n`;
-        } else {
-            code += `uniform float textureBias;\n`;
-        }
-
-        return code;
-    },
-
-    _decodeFunc: function (textureFormat) {
-        return decodeTable[textureFormat] || 'decodeGamma';
-    },
-
-    /**
-     * Add "Start" Code section to fragment shader.
-     *
-     * @param {string} code -  Current fragment shader code.
-     * @param {GraphicsDevice} device - The graphics device.
-     * @param {object} chunks - All available shader chunks.
-     * @param {object} options - The Shader Definition options.
-     * @returns {string} The new fragment shader code (old+new).
-     * @private
-     */
-    _fsAddStartCode: function (code, device, chunks, options) {
-        code += chunks.startPS;
-
-        if (options.nineSlicedMode === SPRITE_RENDERMODE_SLICED) {
-            code += chunks.startNineSlicedPS;
-        } else if (options.nineSlicedMode === SPRITE_RENDERMODE_TILED) {
-            code += chunks.startNineSlicedTiledPS;
-        }
-
-        return code;
-    },
-
-    _buildShadowPassFragmentCode: function (code, device, chunks, options, varyings) {
-
-        const smode = options.pass - SHADER_SHADOW;
-        const numShadowModes = SHADOW_COUNT;
-        const lightType = Math.floor(smode / numShadowModes);
-        const shadowType = smode - lightType * numShadowModes;
-
-        if (device.extStandardDerivatives && !device.webgl2) {
-            code += 'uniform vec2 polygonOffset;\n';
-        }
-
-        if (shadowType === SHADOW_VSM32) {
-            if (device.textureFloatHighPrecision) {
-                code += '#define VSM_EXPONENT 15.0\n\n';
-            } else {
-                code += '#define VSM_EXPONENT 5.54\n\n';
-            }
-        } else if (shadowType === SHADOW_VSM16) {
-            code += '#define VSM_EXPONENT 5.54\n\n';
-        }
-
-        if (lightType !== LIGHTTYPE_DIRECTIONAL) {
-            code += 'uniform vec3 view_position;\n';
-            code += 'uniform float light_radius;\n';
-        }
-
-        code += varyings;
-        if (options.alphaTest) {
-            code += "uniform float textureBias;";
-            code += "float dAlpha;\n";
-            code += this._addMap("opacity", "opacityPS", options, chunks);
-            code += chunks.alphaTestPS;
-        }
-
-        if (shadowType === SHADOW_PCF3 && (!device.webgl2 || lightType === LIGHTTYPE_OMNI)) {
-            code += chunks.packDepthPS;
-        } else if (shadowType === SHADOW_VSM8) {
-            code += "vec2 encodeFloatRG( float v ) {\n";
-            code += "    vec2 enc = vec2(1.0, 255.0) * v;\n";
-            code += "    enc = fract(enc);\n";
-            code += "    enc -= enc.yy * vec2(1.0/255.0, 1.0/255.0);\n";
-            code += "    return enc;\n";
-            code += "}\n\n";
-        }
-
-        code += begin();
-
-        if (options.alphaTest) {
-            code += "   getOpacity();\n";
-            code += "   alphaTest(dAlpha);\n";
-        }
-
-        const isVsm = shadowType === SHADOW_VSM8 || shadowType === SHADOW_VSM16 || shadowType === SHADOW_VSM32;
-
-        if (lightType === LIGHTTYPE_OMNI || (isVsm && lightType !== LIGHTTYPE_DIRECTIONAL)) {
-            code += "   float depth = min(distance(view_position, vPositionW) / light_radius, 0.99999);\n";
-        } else {
-            code += "   float depth = gl_FragCoord.z;\n";
-        }
-
-        if (shadowType === SHADOW_PCF3 && (!device.webgl2 || (lightType === LIGHTTYPE_OMNI && !options.clusteredLightingEnabled))) {
-            if (device.extStandardDerivatives && !device.webgl2) {
-                code += "   float minValue = 2.3374370500153186e-10; //(1.0 / 255.0) / (256.0 * 256.0 * 256.0);\n";
-                code += "   depth += polygonOffset.x * max(abs(dFdx(depth)), abs(dFdy(depth))) + minValue * polygonOffset.y;\n";
-                code += "   gl_FragColor = packFloat(depth);\n";
-            } else {
-                code += "   gl_FragColor = packFloat(depth);\n";
-            }
-        } else if (shadowType === SHADOW_PCF3 || shadowType === SHADOW_PCF5) {
-            code += "   gl_FragColor = vec4(1.0);\n"; // just the simplest code, color is not written anyway
-
-            // clustered omni light is using shadow sampler and needs to write custom depth
-            if (options.clusteredLightingEnabled && lightType === LIGHTTYPE_OMNI && device.webgl2) {
-                code += "   gl_FragDepth = depth;\n";
-            }
-        } else if (shadowType === SHADOW_VSM8) {
-            code += "   gl_FragColor = vec4(encodeFloatRG(depth), encodeFloatRG(depth*depth));\n";
-        } else {
-            code += chunks.storeEVSMPS;
-        }
-
-        code += end();
-
-        return code;
-    },
-
->>>>>>> c291cb29
     /** @type { Function } */
     createShaderDefinition: function (device, options) {
         if (options.shadingModel === SPECULAR_PHONG) {
@@ -533,7 +307,6 @@
                 func += "getLightMap();\n";
             }
         } else {
-<<<<<<< HEAD
             // all other passes require only opacity
             if (options.alphaTest) {
                 decl += "float dAlpha;\n";
@@ -541,435 +314,6 @@
                 code += litShader.chunks.alphaTestPS;
                 func += "getOpacity();\n";
                 func += "alphaTest(dAlpha);\n";
-=======
-            code += chunks.combineDiffusePS;
-        }
-
-        if (options.clearCoat > 0) {
-            code += chunks.combineClearCoatPS;
-        }
-
-        let addAmbient = true;
-        if (options.lightMap || options.lightVertexColor) {
-            const lightmapChunkPropName = (options.dirLightMap && options.useSpecular) ? 'lightmapDirPS' : 'lightmapSinglePS';
-            code += this._addMap("light", lightmapChunkPropName, options, chunks, options.lightMapFormat);
-            addAmbient = options.lightMapWithoutAmbient;
-        }
-
-        if (addAmbient) {
-            if (options.ambientSource === 'ambientSH') {
-                code += chunks.ambientSHPS;
-            } else if (options.ambientSource === 'envAtlas') {
-                code += chunks.ambientEnvPS.replace(/\$DECODE/g, this._decodeFunc(options.ambientEncoding));
-            } else {
-                code += chunks.ambientConstantPS;
-            }
-        }
-
-        if (options.ambientTint && !useOldAmbient) {
-            code += "uniform vec3 material_ambient;\n";
-        }
-
-        if (options.alphaTest) {
-            code += chunks.alphaTestPS;
-        }
-
-        if (options.msdf) {
-            code += chunks.msdfPS;
-        }
-
-        if (needsNormal) {
-            code += chunks.viewDirPS;
-            if (options.useSpecular) {
-                code += (options.enableGGXSpecular) ? chunks.reflDirAnisoPS : chunks.reflDirPS;
-            }
-        }
-
-        let hasPointLights = false;
-        let usesLinearFalloff = false;
-        let usesInvSquaredFalloff = false;
-        let usesSpot = false;
-        let usesCookie = false;
-        let usesCookieNow;
-
-        // clustered lighting
-        if (options.clusteredLightingEnabled && lighting) {
-
-            usesSpot = true;
-            hasPointLights = true;
-            usesLinearFalloff = true;
-            usesCookie = true;
-
-            code += chunks.floatUnpackingPS;
-
-            if (options.lightMaskDynamic)
-                code += "\n#define CLUSTER_MESH_DYNAMIC_LIGHTS";
-
-            if (options.clusteredLightingCookiesEnabled)
-                code += "\n#define CLUSTER_COOKIES";
-            if (options.clusteredLightingShadowsEnabled && !options.noShadow) {
-                code += "\n#define CLUSTER_SHADOWS";
-                code += "\n#define CLUSTER_SHADOW_TYPE_" + shadowTypeToString[options.clusteredLightingShadowType];
-            }
-
-            if (options.clusteredLightingAreaLightsEnabled)
-                code += "\n#define CLUSTER_AREALIGHTS";
-
-            code += LightsBuffer.shaderDefines;
-            code += chunks.clusteredLightShadowsPS;
-            code += chunks.clusteredLightPS;
-        }
-
-        if (options.twoSidedLighting) code += "uniform float twoSidedLightingNegScaleFactor;\n";
-
-        // FRAGMENT SHADER BODY
-
-        code = this._fsAddStartCode(code, device, chunks, options);
-
-        if (needsNormal) {
-            if (!options.hasTangents && device.extStandardDerivatives && !options.fastTbn) {
-                if (options.twoSidedLighting) {
-                    code += "   dVertexNormalW = normalize(gl_FrontFacing ? vNormalW * twoSidedLightingNegScaleFactor : -vNormalW * twoSidedLightingNegScaleFactor);\n";
-                } else {
-                    code += "   dVertexNormalW = normalize(vNormalW);\n";
-                }
-            } else {
-                if (options.twoSidedLighting) {
-                    code += "   dVertexNormalW = gl_FrontFacing ? vNormalW * twoSidedLightingNegScaleFactor : -vNormalW * twoSidedLightingNegScaleFactor;\n";
-                } else {
-                    code += "   dVertexNormalW = vNormalW;\n";
-                }
-            }
-
-            if ((options.heightMap || options.normalMap) && options.hasTangents) {
-                if (options.twoSidedLighting) {
-                    code += "   dTangentW = gl_FrontFacing ? vTangentW * twoSidedLightingNegScaleFactor : -vTangentW * twoSidedLightingNegScaleFactor;\n";
-                    code += "   dBinormalW = gl_FrontFacing ? vBinormalW * twoSidedLightingNegScaleFactor : -vBinormalW * twoSidedLightingNegScaleFactor;\n";
-                } else {
-                    code += "   dTangentW = vTangentW;\n";
-                    code += "   dBinormalW = vBinormalW;\n";
-                }
-            }
-        }
-
-        let opacityParallax = false;
-        if (options.blendType === BLEND_NONE && !options.alphaTest && !options.alphaToCoverage) {
-            code += "   dAlpha = 1.0;\n";
-        } else {
-            if (options.heightMap && options.opacityMap) {
-                opacityParallax = true;
-            } else {
-                code += "   getOpacity();\n"; // calculate opacity first if there's no parallax+opacityMap, to allow early out
-                if (options.alphaTest) {
-                    code += "   alphaTest(dAlpha);\n";
-                }
-            }
-        }
-
-        let getGlossinessCalled = false;
-
-        if (needsNormal) {
-            code += "   getViewDir();\n";
-            if (options.heightMap || options.normalMap || options.clearCoatNormalMap || options.enableGGXSpecular) {
-                code += "   getTBN();\n";
-            }
-            if (options.heightMap) {
-                code += "   getParallax();\n";
-            }
-
-            if (opacityParallax) {
-                code += "   getOpacity();\n"; // if there's parallax, calculate opacity after it, to properly distort
-                if (options.alphaTest) {
-                    code += "   alphaTest(dAlpha);\n";
-                }
-            }
-
-            code += "   getNormal();\n";
-            if (options.useSpecular) {
-                if (lighting && options.enableGGXSpecular) {
-                    code += "   getGlossiness();\n";
-                    getGlossinessCalled = true;
-                }
-                code += "   getReflDir();\n";
-            }
-        }
-
-        code += "   getAlbedo();\n";
-
-        if (options.clearCoat > 0) {
-            code += "   getClearCoat();\n";
-            code += "   getClearCoatGlossiness();\n";
-            code += "   getClearCoatNormal();\n";
-        }
-
-        if ((lighting && options.useSpecular) || reflections) {
-            code += "   getSpecularity();\n";
-            if (!getGlossinessCalled) code += "   getGlossiness();\n";
-
-            // this is needed to allow custom area light fresnel calculations
-            if (hasAreaLights) {
-                code += "   #ifdef AREA_LIGHTS\n";
-                code += "   dSpecularityNoFres = dSpecularity;\n";
-                code += "   #ifdef CLEARCOAT\n";
-                code += "   ccSpecularityNoFres = ccSpecularity;\n";
-                code += "   #endif\n";
-                code += "   #endif\n";
-            }
-
-            if (options.fresnelModel > 0) code += "   getFresnel();\n";
-        }
-
-        if (useAo) {
-            code += "  getAO();\n";
-        }
-
-        if (addAmbient) {
-            code += "   addAmbient();\n";
-
-            // move ambient color out of diffuse (used by Lightmapper, to multiply ambient color by accumulated AO)
-            if (options.separateAmbient) {
-                code += `
-                    vec3 dAmbientLight = dDiffuseLight;
-                    dDiffuseLight = vec3(0);
-                `;
-            }
-        }
-        if (options.ambientTint && !useOldAmbient) {
-            code += "   dDiffuseLight *= material_ambient;\n";
-        }
-        if (useAo && !options.occludeDirect) {
-            code += "    occludeDiffuse();\n";
-        }
-        if (options.lightMap || options.lightVertexColor) {
-            code += "   addLightMap();\n";
-        }
-
-        if (lighting || reflections) {
-            if (reflections) {
-                if (options.clearCoat > 0) {
-                    code += "   addReflectionCC();\n";
-                }
-                code += "   addReflection();\n";
-            }
-
-            if (hasAreaLights) {
-                // specular has to be accumulated differently if we want area lights to look correct
-                code += "   ccReflection.rgb *= ccSpecularity;\n";
-                code += "   dReflection.rgb *= dSpecularity;\n";
-                code += "   dSpecularLight *= dSpecularity;\n";
-
-                code += "   float roughness = max((1.0 - dGlossiness) * (1.0 - dGlossiness), 0.001);\n";
-
-                // evaluate material based area lights data, shared by all area lights
-                code += "   calcLTCLightValues();\n";
-            }
-
-            for (let i = 0; i < options.lights.length; i++) {
-                const light = options.lights[i];
-                const lightType = light._type;
-
-                // if clustered lights are used, skip normal lights other than directional
-                if (options.clusteredLightingEnabled && lightType !== LIGHTTYPE_DIRECTIONAL) {
-                    continue;
-                }
-
-                // The following code is not decoupled to separate shader files, because most of it can be actually changed to achieve different behaviors like:
-                // - different falloffs
-                // - different shadow coords (omni shadows will use drastically different genShadowCoord)
-                // - different shadow filter modes
-                // - different light source shapes
-
-                // getLightDiffuse and getLightSpecular is BRDF itself.
-
-                usesCookieNow = false;
-
-                const lightShape = (hasAreaLights && light._shape) ? light.shape : LIGHTSHAPE_PUNCTUAL;
-                const shapeString = (hasAreaLights && light._shape) ? this._getLightSourceShapeString(lightShape) : '';
-
-                if (lightShape !== LIGHTSHAPE_PUNCTUAL) {
-                    code += "   calc" + shapeString + "LightValues(light" + i + "_position, light" + i + "_halfWidth, light" + i + "_halfHeight);\n";
-                }
-
-                if (lightType === LIGHTTYPE_DIRECTIONAL) {
-                    // directional
-                    code += "   dLightDirNormW = light" + i + "_direction;\n";
-                    code += "   dAtten = 1.0;\n";
-                } else {
-
-                    if (light._cookie) {
-                        if (lightType === LIGHTTYPE_SPOT && !light._cookie._cubemap) {
-                            usesCookie = true;
-                            usesCookieNow = true;
-                        } else if (lightType === LIGHTTYPE_OMNI && light._cookie._cubemap) {
-                            usesCookie = true;
-                            usesCookieNow = true;
-                        }
-                    }
-
-                    code += "   getLightDirPoint(light" + i + "_position);\n";
-                    hasPointLights = true;
-
-                    if (usesCookieNow) {
-                        if (lightType === LIGHTTYPE_SPOT) {
-                            code += "   dAtten3 = getCookie2D" + (light._cookieFalloff ? "" : "Clip") + (light._cookieTransform ? "Xform" : "") + "(light" + i + "_cookie, light" + i + "_shadowMatrix, light" + i + "_cookieIntensity" + (light._cookieTransform ? ", light" + i + "_cookieMatrix, light" + i + "_cookieOffset" : "") + ")." + light._cookieChannel + ";\n";
-                        } else {
-                            code += "   dAtten3 = getCookieCube(light" + i + "_cookie, light" + i + "_shadowMatrix, light" + i + "_cookieIntensity)." + light._cookieChannel + ";\n";
-                        }
-                    }
-
-                    if (lightShape === LIGHTSHAPE_PUNCTUAL) {
-                        if (light._falloffMode === LIGHTFALLOFF_LINEAR) {
-                            code += "   dAtten = getFalloffLinear(light" + i + "_radius);\n";
-                            usesLinearFalloff = true;
-                        } else {
-                            code += "   dAtten = getFalloffInvSquared(light" + i + "_radius);\n";
-                            usesInvSquaredFalloff = true;
-                        }
-                    } else {
-                        // non punctual lights only gets the range window here
-                        code += "   dAtten = getFalloffWindow(light" + i + "_radius);\n";
-                        usesInvSquaredFalloff = true;
-                    }
-
-                    code += "   if (dAtten > 0.00001) {\n"; // BRANCH START
-
-                    if (lightType === LIGHTTYPE_SPOT) {
-                        if (!(usesCookieNow && !light._cookieFalloff)) {
-                            code += "       dAtten *= getSpotEffect(light" + i + "_direction, light" + i + "_innerConeAngle, light" + i + "_outerConeAngle);\n";
-                            usesSpot = true;
-                        }
-                    }
-                }
-
-                // diffuse lighting - LTC lights do not mix diffuse lighting into attenuation that affects specular
-                if (lightShape !== LIGHTSHAPE_PUNCTUAL) {
-                    if (lightType === LIGHTTYPE_DIRECTIONAL) {
-                        // NB: A better aproximation perhaps using wrap lighting could be implemented here
-                        code += "       dAttenD = getLightDiffuse();\n";
-                    } else {
-                        // 16.0 is a constant that is in getFalloffInvSquared()
-                        code += "       dAttenD = get" + shapeString + "LightDiffuse() * 16.0;\n";
-                    }
-                } else {
-                    code += "       dAtten *= getLightDiffuse();\n";
-                }
-
-                if (light.castShadows && !options.noShadow) {
-                    let shadowReadMode = null;
-                    let evsmExp;
-                    if (light._shadowType === SHADOW_VSM8) {
-                        shadowReadMode = "VSM8";
-                        evsmExp = "0.0";
-                    } else if (light._shadowType === SHADOW_VSM16) {
-                        shadowReadMode = "VSM16";
-                        evsmExp = "5.54";
-                    } else if (light._shadowType === SHADOW_VSM32) {
-                        shadowReadMode = "VSM32";
-                        if (device.textureFloatHighPrecision) {
-                            evsmExp = "15.0";
-                        } else {
-                            evsmExp = "5.54";
-                        }
-                    } else if (light._shadowType === SHADOW_PCF5) {
-                        shadowReadMode = "PCF5x5";
-                    } else {
-                        shadowReadMode = "PCF3x3";
-                    }
-
-                    if (shadowReadMode !== null) {
-                        if (lightType === LIGHTTYPE_OMNI) {
-                            shadowCoordArgs = "(light" + i + "_shadowMap, light" + i + "_shadowParams);\n";
-                            if (light._normalOffsetBias) {
-                                code += "       normalOffsetPointShadow(light" + i + "_shadowParams);\n";
-                            }
-                            code += "       dAtten *= getShadowPoint" + shadowReadMode + shadowCoordArgs;
-                        } else {
-                            const shadowMatArg = `light${i}_shadowMatrix`;
-                            const shadowParamArg = `light${i}_shadowParams`;
-                            code += this._nonPointShadowMapProjection(device, options.lights[i], shadowMatArg, shadowParamArg, i);
-
-                            if (lightType === LIGHTTYPE_SPOT) shadowReadMode = "Spot" + shadowReadMode;
-                            code += "       dAtten *= getShadow" + shadowReadMode + "(light" + i + "_shadowMap, light" + i + "_shadowParams" + (light._isVsm ? ", " + evsmExp : "") + ");\n";
-                        }
-                    }
-                }
-
-                if (lightShape !== LIGHTSHAPE_PUNCTUAL) {
-
-                    // area light - they do not mix diffuse lighting into specular attenuation
-                    if (options.conserveEnergy && options.useSpecular) {
-                        code += "       dDiffuseLight += mix((dAttenD * dAtten) * light" + i + "_color" + (usesCookieNow ? " * dAtten3" : "") + ", vec3(0), dLTCSpecFres);\n";
-                    } else {
-                        code += "       dDiffuseLight += (dAttenD * dAtten) * light" + i + "_color" + (usesCookieNow ? " * dAtten3" : "") + ";\n";
-                    }
-                } else {
-
-                    // punctual light
-                    if (hasAreaLights && options.conserveEnergy && options.useSpecular) {
-                        code += "       dDiffuseLight += mix(dAtten * light" + i + "_color" + (usesCookieNow ? " * dAtten3" : "") + ", vec3(0), dSpecularity);\n";
-                    } else {
-                        code += "       dDiffuseLight += dAtten * light" + i + "_color" + (usesCookieNow ? " * dAtten3" : "") + ";\n";
-                    }
-                }
-
-                // specular / clear coat
-                if (lightShape !== LIGHTSHAPE_PUNCTUAL) {
-
-                    // area light
-                    if (options.clearCoat > 0) code += "       ccSpecularLight += ccLTCSpecFres * get" + shapeString + "LightSpecularCC() * dAtten * light" + i + "_color" + (usesCookieNow ? " * dAtten3" : "") + ";\n";
-                    if (options.useSpecular) code += "       dSpecularLight += dLTCSpecFres * get" + shapeString + "LightSpecular() * dAtten * light" + i + "_color" + (usesCookieNow ? " * dAtten3" : "") + ";\n";
-
-                } else {
-
-                    // punctual light
-                    if (hasAreaLights) {
-                        // if LTC lights are present, specular must be accumulated with specularity (specularity is pre multiplied by punctual light fresnel)
-                        if (options.clearCoat > 0) code += "       ccSpecularLight += ccSpecularity * getLightSpecularCC() * dAtten * light" + i + "_color" + (usesCookieNow ? " * dAtten3" : "") + ";\n";
-                        if (options.useSpecular) code += "       dSpecularLight += dSpecularity * getLightSpecular() * dAtten * light" + i + "_color" + (usesCookieNow ? " * dAtten3" : "") + ";\n";
-                    } else {
-                        if (options.clearCoat > 0) code += "       ccSpecularLight += getLightSpecularCC() * dAtten * light" + i + "_color" + (usesCookieNow ? " * dAtten3" : "") + ";\n";
-                        if (options.useSpecular) code += "       dSpecularLight += getLightSpecular() * dAtten * light" + i + "_color" + (usesCookieNow ? " * dAtten3" : "") + ";\n";
-                    }
-                }
-
-                if (lightType !== LIGHTTYPE_DIRECTIONAL) {
-                    code += "   }\n"; // BRANCH END
-                }
-
-                code += "\n";
-            }
-
-            // clustered lighting
-            if (options.clusteredLightingEnabled && lighting) {
-                usesLinearFalloff = true;
-                usesInvSquaredFalloff = true;
-                hasPointLights = true;
-                code += '   addClusteredLights();\n';
-            }
-
-            if (hasAreaLights) {
-                // specular has to be accumulated differently if we want area lights to look correct
-                if (options.clearCoat > 0) {
-                    code += "   ccSpecularity = 1.0;\n";
-                }
-                if (options.useSpecular) {
-                    code += "   dSpecularity = vec3(1);\n";
-                }
-            }
-
-            if (reflections && options.refraction) {
-                code += "   addRefraction();\n";
-            }
-        }
-        code += "\n";
-
-        if (useAo) {
-            if (options.occludeDirect) {
-                code += "    occludeDiffuse();\n";
-            }
-            if (options.occludeSpecular) {
-                code += "    occludeSpecular();\n";
->>>>>>> c291cb29
             }
         }
 
