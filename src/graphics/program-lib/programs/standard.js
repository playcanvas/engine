--- conflicted
+++ resolved
@@ -1501,38 +1501,6 @@
         if ((lighting && options.useSpecular) || reflections) {
             code += "   getSpecularity();\n";
             if (!getGlossinessCalled) code += "   getGlossiness();\n";
-<<<<<<< HEAD
-            if (options.fresnelModel > 0) {
-                if (!graphCode) code += "   getFresnel();\n";
-            }
-        }
-
-        if (graphCode) {
-            if (!options.normalMap) {
-                code += "   dNormalMap = vec3(0);\n";
-            }
-
-            code += "   dEmission=getEmission();\n";
-
-            code += graphCode.psCode;
-
-            if (needsNormal) {
-                if (options.alphaTest) {
-                    code += "   alphaTest(dAlpha);\n";
-                }
-
-                code += "   dNormalW = dTBN * dNormalMap;\n";
-
-                if (options.useSpecular) {
-                    code += "   getReflDir();\n";
-                }
-            }
-            if ((lighting && options.useSpecular) || reflections) {
-                if (options.fresnelModel > 0) {
-                    code += "   getFresnel();\n";
-                }
-            }
-=======
 
             // this is needed to allow custom area light fresnel calculations
             if (hasAreaLights) {
@@ -1544,8 +1512,36 @@
                 code += "   #endif\n";
             }
 
-            if (options.fresnelModel > 0) code += "   getFresnel();\n";
->>>>>>> 63e235c2
+            if (options.fresnelModel > 0) {
+                if (!graphCode) code += "   getFresnel();\n";
+            }
+        }
+
+        if (graphCode) {
+            if (!options.normalMap) {
+                code += "   dNormalMap = vec3(0);\n";
+            }
+
+            code += "   dEmission=getEmission();\n";
+
+            code += graphCode.psCode;
+
+            if (needsNormal) {
+                if (options.alphaTest) {
+                    code += "   alphaTest(dAlpha);\n";
+                }
+
+                code += "   dNormalW = dTBN * dNormalMap;\n";
+
+                if (options.useSpecular) {
+                    code += "   getReflDir();\n";
+                }
+            }
+            if ((lighting && options.useSpecular) || reflections) {
+                if (options.fresnelModel > 0) {
+                    code += "   getFresnel();\n";
+                }
+            }
         }
 
         if (addAmbient) {
