import { hashCode } from '../../../core/hash.js';

import {
    SEMANTIC_ATTR8, SEMANTIC_ATTR9, SEMANTIC_ATTR10, SEMANTIC_ATTR11, SEMANTIC_ATTR12, SEMANTIC_ATTR13, SEMANTIC_ATTR14, SEMANTIC_ATTR15,
    SEMANTIC_BLENDINDICES, SEMANTIC_BLENDWEIGHT, SEMANTIC_COLOR, SEMANTIC_NORMAL, SEMANTIC_POSITION, SEMANTIC_TANGENT,
    SEMANTIC_TEXCOORD0, SEMANTIC_TEXCOORD1, SEMANTIC_TEXCOORD2, SEMANTIC_TEXCOORD3, SEMANTIC_TEXCOORD4, SEMANTIC_TEXCOORD5,
    SHADERTAG_MATERIAL
} from '../../graphics.js';
import { shaderChunks } from '../chunks/chunks.js';

import {
    BLEND_ADDITIVEALPHA, BLEND_NONE, BLEND_NORMAL, BLEND_PREMULTIPLIED,
    FRESNEL_SCHLICK,
    LIGHTFALLOFF_LINEAR,
    LIGHTTYPE_DIRECTIONAL, LIGHTTYPE_POINT, LIGHTTYPE_SPOT,
    SHADER_DEPTH, SHADER_FORWARD, SHADER_FORWARDHDR, SHADER_PICK, SHADER_SHADOW,
    SHADOW_PCF3, SHADOW_PCF5, SHADOW_VSM8, SHADOW_VSM16, SHADOW_VSM32,
    SPECOCC_AO,
    SPECULAR_PHONG,
    SPRITE_RENDERMODE_SLICED, SPRITE_RENDERMODE_TILED
} from '../../../scene/constants.js';

import { begin, end, fogCode, gammaCode, precisionCode, skinCode, tonemapCode, versionCode } from './common.js';

var _oldChunkWarn = function (oldName, newName) {
    // #ifdef DEBUG
    console.warn("Shader chunk " + oldName + " is deprecated - override " + newName + " instead");
    // #endif
};

var _oldChunkFloat = function (s, o, p) {
    _oldChunkWarn(p, o);
    return "\n#ifdef MAPFLOAT\n" + s + "\n#else\n" + shaderChunks[o] + "\n#endif\n";
};

var _oldChunkColor = function (s, o, p) {
    _oldChunkWarn(p, o);
    return "\n#ifdef MAPCOLOR\n" + s + "\n#else\n" + shaderChunks[o] + "\n#endif\n";
};

var _oldChunkTex = function (s, o, p) {
    _oldChunkWarn(p, o);
    return "\n#ifdef MAPTEXTURE\n" + s + "\n#else\n" + shaderChunks[o] + "\n#endif\n";
};

var _oldChunkTexColor = function (s, o, p) {
    _oldChunkWarn(p, o);
    return "#undef MAPTEXTURECOLOR\n#ifdef MAPTEXTURE\n#ifdef MAPCOLOR\n#define MAPTEXTURECOLOR\n#endif\n#endif\n" +
            "#ifdef MAPTEXTURECOLOR\n" + s + "\n#else\n" + shaderChunks[o] + "\n#endif\n";
};

var _oldChunkTexFloat = function (s, o, p) {
    _oldChunkWarn(p, o);
    return "#undef MAPTEXTUREFLOAT\n#ifdef MAPTEXTURE\n#ifdef MAPFLOAT\n#define MAPTEXTUREFLOAT\n#endif\n#endif\n" +
            "#ifdef MAPTEXTUREFLOAT\n" + s + "\n#else\n" + shaderChunks[o] + "\n#endif\n";
};

var _oldChunkVert = function (s, o, p) {
    _oldChunkWarn(p, o);
    return "\n#ifdef MAPVERTEX\n" + s + "\n#else\n" + shaderChunks[o] + "\n#endif\n";
};

var _oldChunkVertColor = function (s, o, p) {
    _oldChunkWarn(p, o);
    return "#undef MAPVERTEXCOLOR\n#ifdef MAPVERTEX\n#ifdef MAPCOLOR\n#define MAPVERTEXCOLOR\n#endif\n#endif\n" +
            "#ifdef MAPVERTEXCOLOR\n" + s + "\n#else\n" + shaderChunks[o] + "\n#endif\n";
};

var _oldChunkVertFloat = function (s, o, p) {
    _oldChunkWarn(p, o);
    return "#undef MAPVERTEXFLOAT\n#ifdef MAPVERTEX\n#ifdef MAPFLOAT\n#define MAPVERTEXFLOAT\n#endif\n#endif\n" +
            "#ifdef MAPVERTEXFLOAT\n" + s + "\n#else\n" + shaderChunks[o] + "\n#endif\n";
};

var _oldChunkTransformSkin = function (s, o, p) {
    _oldChunkWarn(p, o);
    return "\n#ifdef SKIN\n" + s + "\n#else\n" + shaderChunks[o] + "\n#endif\n";
};

var _oldChunkTransformDynbatch = function (s, o, p) {
    _oldChunkWarn(p, o);
    return "\n#ifdef DYNAMICBATCH\n" + s + "\n#else\n" + shaderChunks[o] + "\n#endif\n";
};

var _oldChunkTransformInstanced = function (s, o, p) {
    _oldChunkWarn(p, o);
    return "\n#ifdef INSTANCING\n" + s + "\n#else\n" + shaderChunks[o] + "\n#endif\n";
};

var _oldChunkTransformPixelSnap = function (s, o, p) {
    _oldChunkWarn(p, o);
    return "\n#ifdef PIXELSNAP\n" + s + "\n#else\n" + shaderChunks[o] + "\n#endif\n";
};

var _oldChunkTransformScreenSpace = function (s, o, p) {
    _oldChunkWarn(p, o);
    return "\n#ifdef SCREENSPACE\n" + s + "\n#else\n" + shaderChunks[o] + "\n#endif\n";
};

var _oldChunkTransformScreenSpaceBatch = function (s, o, p) {
    _oldChunkWarn(p, o);
    return "#undef SCREENSPACEBATCH\n#ifdef SCREENSPACE\n#ifdef BATCH\n#define SCREENSPACEBATCH\n#endif\n#endif\n" +
            "#ifdef SCREENSPACEBATCH\n" + s + "\n#else\n" + shaderChunks[o] + "\n#endif\n";
};

var _oldChunkTransformUv1 = function (s, o, p) {
    _oldChunkWarn(p, o);
    return "\n#ifdef UV1LAYOUT\n" + s + "\n#else\n" + shaderChunks[o] + "\n#endif\n";
};

var _matTex2D = [];

var standard = {

    _oldChunkToNew: {
        aoTexPS: { n: "aoPS", f: _oldChunkTex },
        aoVertPS: { n: "aoPS", f: _oldChunkVert },

        diffuseConstPS: { n: "diffusePS", f: _oldChunkColor },
        diffuseTexPS: { n: "diffusePS", f: _oldChunkTex },
        diffuseTexConstPS: { n: "diffusePS", f: _oldChunkTexColor },
        diffuseVertPS: { n: "diffusePS", f: _oldChunkVert },
        diffuseVertConstPS: { n: "diffusePS", f: _oldChunkVertColor },

        emissiveConstPS: { n: "emissivePS", f: _oldChunkColor },
        emissiveTexPS: { n: "emissivePS", f: _oldChunkTex },
        emissiveTexConstPS: { n: "emissivePS", f: _oldChunkTexColor },
        emissiveTexConstFloatPS: { n: "emissivePS", f: _oldChunkTexFloat },
        emissiveVertPS: { n: "emissivePS", f: _oldChunkVert },
        emissiveVertConstPS: { n: "emissivePS", f: _oldChunkVertColor },
        emissiveVertConstFloatPS: { n: "emissivePS", f: _oldChunkVertFloat },

        glossConstPS: { n: "glossPS", f: _oldChunkFloat },
        glossTexPS: { n: "glossPS", f: _oldChunkTex },
        glossTexConstPS: { n: "glossPS", f: _oldChunkTexFloat },
        glossVertPS: { n: "glossPS", f: _oldChunkVert },
        glossVertConstPS: { n: "glossPS", f: _oldChunkVertFloat },

        metalnessConstPS: { n: "metalnessPS", f: _oldChunkFloat },
        metalnessTexPS: { n: "metalnessPS", f: _oldChunkTex },
        metalnessTexConstPS: { n: "metalnessPS", f: _oldChunkTexFloat },
        metalnessVertPS: { n: "metalnessPS", f: _oldChunkVert },
        metalnessVertConstPS: { n: "metalnessPS", f: _oldChunkVertFloat },

        opacityConstPS: { n: "opacityPS", f: _oldChunkFloat },
        opacityTexPS: { n: "opacityPS", f: _oldChunkTex },
        opacityTexConstPS: { n: "opacityPS", f: _oldChunkTexFloat },
        opacityVertPS: { n: "opacityPS", f: _oldChunkVert },
        opacityVertConstPS: { n: "opacityPS", f: _oldChunkVertFloat },

        specularConstPS: { n: "specularPS", f: _oldChunkColor },
        specularTexPS: { n: "specularPS", f: _oldChunkTex },
        specularTexConstPS: { n: "specularPS", f: _oldChunkTexColor },
        specularVertPS: { n: "specularPS", f: _oldChunkVert },
        specularVertConstPS: { n: "specularPS", f: _oldChunkVertColor },

        transformBatchSkinnedVS: { n: "transformVS", f: _oldChunkTransformDynbatch },
        transformInstancedVS: { n: "transformVS", f: _oldChunkTransformInstanced },
        transformPixelSnapVS: { n: "transformVS", f: _oldChunkTransformPixelSnap },
        transformScreenSpaceVS: { n: "transformVS", f: _oldChunkTransformScreenSpace },
        transformScreenSpaceBatchSkinned: { n: "transformVS", f: _oldChunkTransformScreenSpaceBatch },
        transformSkinned: { n: "transformVS", f: _oldChunkTransformSkin },
        transformUv1: { n: "transformVS", f: _oldChunkTransformUv1 }
    },

    // Shared Sandard Material option structures
    optionsContext: {},
    optionsContextMin: {},

    generateKey: function (options) {
        var buildPropertiesList = function (options) {
            var props = [];
            for (var prop in options) {
                if (options.hasOwnProperty(prop) && prop !== "chunks" && prop !== "lights")
                    props.push(prop);
            }
            return props.sort();
        };
        var props;
        if (options === this.optionsContextMin) {
            if (!this.propsMin) this.propsMin = buildPropertiesList(options);
            props = this.propsMin;
        } else if (options === this.optionsContext) {
            if (!this.props) this.props = buildPropertiesList(options);
            props = this.props;
        } else {
            props = buildPropertiesList(options);
        }

        var key = "standard";

        var i;
        for (i = 0; i < props.length; i++) {
            if (options[props[i]])
                key += props[i] + options[props[i]];
        }

        if (options.chunks) {
            var chunks = [];
            for (var p in options.chunks) {
                if (options.chunks.hasOwnProperty(p)) {
                    chunks.push(p + options.chunks[p]);
                }
            }
            chunks.sort();
            key += chunks;
        }

        if (options.lights) {
            for (i = 0; i < options.lights.length; i++) {
                key += options.lights[i].key;
            }
        }

        return hashCode(key);
    },

    _correctChannel: function (p, chan) {
        if (_matTex2D[p] > 0) {
            if (_matTex2D[p] < chan.length) {
                return chan.substring(0, _matTex2D[p]);
            } else if (_matTex2D[p] > chan.length) {
                var str = chan;
                var chr = str.charAt(str.length - 1);
                var addLen = _matTex2D[p] - str.length;
                for (var i = 0; i < addLen; i++) str += chr;
                return str;
            }
            return chan;
        }
    },

    _setMapTransform: function (codes, name, id, uv) {
        codes[0] += "uniform vec4 texture_" + name + "MapTransform;\n";

        var checkId = id + uv * 100;
        if (!codes[3][checkId]) {
            codes[1] += "varying vec2 vUV" + uv + "_" + id + ";\n";
            codes[2] += "   vUV" + uv + "_" + id + " = uv" + uv + " * texture_" + name + "MapTransform.xy + texture_" + name + "MapTransform.zw;\n";
            codes[3][checkId] = true;
        }
        return codes;
    },

    // get the value to replace $UV with in Map Shader functions

    /**
     * @private
     * @function
     * @name _getUvSourceExpression
     * @description Get the code with which to to replace '$UV' in the map shader functions.
     * @param  {string} transformPropName - Name of the transform id in the options block. Usually "basenameTransform".
     * @param  {string} uVPropName - Name of the UV channel in the options block. Usually "basenameUv".
     * @param  {object} options - The options passed into createShaderDefinition.
     * @returns {string} The code used to replace "$UV" in the shader code.
     */
    _getUvSourceExpression: function (transformPropName, uVPropName, options) {
        var transformId = options[transformPropName];
        var uvChannel = options[uVPropName];

        var expression;
        var isMainPass = (options.pass === SHADER_FORWARD || options.pass === SHADER_FORWARDHDR);

        if (isMainPass && options.nineSlicedMode === SPRITE_RENDERMODE_SLICED) {
            expression = "nineSlicedUv";
        } else if (isMainPass && options.nineSlicedMode === SPRITE_RENDERMODE_TILED) {
            expression = "nineSlicedUv, -1000.0";
        } else {
            if (transformId === 0) {
                expression = "vUv" + uvChannel;
            } else {
                // note: different capitalization!
                expression = "vUV" + uvChannel + "_" + transformId;
            }

            // if heightmap is enabled all maps except the heightmap are offset
            if (options.heightMap && transformPropName !== "heightMapTransform") {
                expression += " + dUvOffset";
            }
        }

        return expression;
    },

    _addMapDef: function (name, enabled) {
        var s = "\n#undef " + name + "\n";
        if (enabled) s += " #define " + name + "\n";
        return s;
    },

    _addMapDefs: function (float, color, vertex, map) {
        var s = "";
        s += this._addMapDef("MAPFLOAT", float);
        s += this._addMapDef("MAPCOLOR", color);
        s += this._addMapDef("MAPVERTEX", vertex);
        s += this._addMapDef("MAPTEXTURE", map);
        return s;
    },

    /**
     * @private
     * @function
     * @name _addMap
     * @description Add chunk for Map Types (used for all maps except Normal).
     * @param {string} propName - The base name of the map: diffuse | emissive | opacity | light | height | metalness | specular | gloss | ao.
     * @param {string} chunkName - The name of the chunk to use. Usually "basenamePS".
     * @param {object} options - The options passed into to createShaderDefinition.
     * @param {object} chunks - The set of shader chunks to choose from.
     * @param {string} samplerFormat - Format of texture sampler to use - 0: "texture2DSRGB", 1: "texture2DRGBM", 2: "texture2D".
     * @returns {string} The shader code to support this map.
     */
    _addMap: function (propName, chunkName, options, chunks, samplerFormat) {
        var mapPropName = propName + "Map";

        var uVPropName = mapPropName + "Uv";
        var transformPropName = mapPropName + "Transform";
        var channelPropName = mapPropName + "Channel";
        var vertexColorChannelPropName = propName + "VertexColorChannel";
        var tintPropName = propName + "Tint";
        var vertexColorPropName = propName + "VertexColor";
        var detailModePropName = propName + "Mode";

        var tintOption = options[tintPropName];
        var vertexColorOption = options[vertexColorPropName];
        var textureOption = options[mapPropName];
        var detailModeOption = options[detailModePropName];

        var subCode = chunks[chunkName];

        if (textureOption) {
            var uv = this._getUvSourceExpression(transformPropName, uVPropName, options);

            subCode = subCode.replace(/\$UV/g, uv).replace(/\$CH/g, options[channelPropName]);

            if (samplerFormat !== undefined) {
                var fmt = samplerFormat === 0 ? "texture2DSRGB" : (samplerFormat === 1 ? "texture2DRGBM" : "texture2D");
                subCode = subCode.replace(/\$texture2DSAMPLE/g, fmt);
            }
        }

        if (vertexColorOption) {
            subCode = subCode.replace(/\$VC/g, options[vertexColorChannelPropName]);
        }

        if (detailModeOption) {
            subCode = subCode.replace(/\$DETAILMODE/g, detailModeOption);
        }

        var isFloatTint = (tintOption === 1);
        var isVecTint = (tintOption === 3);

        subCode = this._addMapDefs(isFloatTint, isVecTint, vertexColorOption, textureOption) + subCode;
        return subCode.replace(/\$/g, "");
    },

    _nonPointShadowMapProjection: function (device, light, shadowCoordArgs) {
        if (!light._normalOffsetBias || light._isVsm) {
            if (light._type === LIGHTTYPE_SPOT) {
                if (light._isPcf && (device.webgl2 || device.extStandardDerivatives)) {
                    return "       getShadowCoordPerspZbuffer" + shadowCoordArgs;
                }
                return "       getShadowCoordPersp" + shadowCoordArgs;
            }
            return "       getShadowCoordOrtho" + shadowCoordArgs;
        }
        if (light._type === LIGHTTYPE_SPOT) {
            if (light._isPcf && (device.webgl2 || device.extStandardDerivatives)) {
                return "       getShadowCoordPerspZbufferNormalOffset" + shadowCoordArgs;
            }
            return "       getShadowCoordPerspNormalOffset" + shadowCoordArgs;
        }
        return "       getShadowCoordOrthoNormalOffset" + shadowCoordArgs;
    },

    _addVaryingIfNeeded: function (code, type, name) {
        return code.indexOf(name) >= 0 ? ("varying " + type + " " + name + ";\n") : "";
    },

    _vsAddTransformCode: function (code, device, chunks, options) {
        code += chunks.transformVS;

        return code;
    },

    _vsAddBaseCode: function (code, device, chunks, options) {
        code += chunks.baseVS;
        if (options.nineSlicedMode === SPRITE_RENDERMODE_SLICED ||
            options.nineSlicedMode === SPRITE_RENDERMODE_TILED) {
            code += chunks.baseNineSlicedVS;
        }

        return code;
    },

    /**
     * @private
     * @function
     * @name _fsAddBaseCode
     * @description Add "Base" Code section to fragment shader.
     * @param  {string} code - Current fragment shader code.
     * @param  {pc.GraphicsDevice} device - The graphics device.
     * @param  {object} chunks - All available shader chunks.
     * @param  {object} options - The Shader Definition options.
     * @returns {string} The new fragment shader code (old+new).
     */
    _fsAddBaseCode: function (code, device, chunks, options) {
        code += chunks.basePS;
        if (options.nineSlicedMode === SPRITE_RENDERMODE_SLICED) {
            code += chunks.baseNineSlicedPS;
        } else if (options.nineSlicedMode === SPRITE_RENDERMODE_TILED) {
            code += chunks.baseNineSlicedTiledPS;
        }

        return code;
    },

    /**
     * @private
     * @function
     * @name  _fsAddStartCode
     * @description Add "Start" Code section to fragment shader.
     * @param  {string} code -  Current fragment shader code.
     * @param  {pc.GraphicsDevice} device - The graphics device.
     * @param  {object} chunks - All available shader chunks.
     * @param  {object} options - The Shader Definition options.
     * @returns {string} The new fragment shader code (old+new).
     */
    _fsAddStartCode: function (code, device, chunks, options) {
        code += chunks.startPS;

        if (options.nineSlicedMode === SPRITE_RENDERMODE_SLICED) {
            code += chunks.startNineSlicedPS;
        } else if (options.nineSlicedMode === SPRITE_RENDERMODE_TILED) {
            code += chunks.startNineSlicedTiledPS;
        }

        return code;
    },

    createShaderDefinition: function (device, options) {
        var i, p;
        var lighting = options.lights.length > 0;

        if (options.dirLightMap) {
            lighting = true;
            options.useSpecular = true;
        }

        if (options.shadingModel === SPECULAR_PHONG) {
            options.fresnelModel = 0;
            options.specularAntialias = false;
            options.prefilteredCubemap = false;
            options.dpAtlas = false;
            options.ambientSH = false;
        } else {
            options.fresnelModel = (options.fresnelModel === 0) ? FRESNEL_SCHLICK : options.fresnelModel;
        }

        var cubemapReflection = (options.cubeMap || (options.prefilteredCubemap && options.useSpecular)) && !options.sphereMap && !options.dpAtlas;
        var reflections = options.sphereMap || cubemapReflection || options.dpAtlas;
        var useTexCubeLod = options.useTexCubeLod;
        if (options.cubeMap) options.sphereMap = null; // cubeMaps have higher priority
        if (options.dpAtlas) options.prefilteredCubemap = null; // dp has even higher priority
        if (!options.useSpecular) options.specularMap = options.glossMap = null;
        var needsNormal = lighting || reflections || options.ambientSH || options.prefilteredCubemap || options.heightMap || options.enableGGXSpecular;
        var shadowPass = options.pass >= SHADER_SHADOW && options.pass <= 17;

        this.options = options;

        // GENERATE VERTEX SHADER
        var code = '';
        var codeBody = '';

        var varyings = ""; // additional varyings for map transforms

        var chunks = shaderChunks;

        var lightType;
        var shadowCoordArgs;
        var chunk;

        var attributes = {
            vertex_position: SEMANTIC_POSITION
        };

        if (options.chunks) {
            var customChunks = {};
            var newP;
            for (p in chunks) {
                if (chunks.hasOwnProperty(p)) {
                    if (!options.chunks[p]) {
                        customChunks[p] = chunks[p];
                    } else {
                        chunk = options.chunks[p];
                        // scan for attributes in custom code
                        if (chunk.indexOf("vertex_normal") >= 0) {
                            attributes.vertex_normal = SEMANTIC_NORMAL;
                        }
                        if (chunk.indexOf("vertex_tangent") >= 0) {
                            attributes.vertex_tangent = SEMANTIC_TANGENT;
                        }
                        if (chunk.indexOf("vertex_texCoord0") >= 0) {
                            attributes.vertex_texCoord0 = SEMANTIC_TEXCOORD0;
                        }
                        if (chunk.indexOf("vertex_texCoord1") >= 0) {
                            attributes.vertex_texCoord1 = SEMANTIC_TEXCOORD1;
                        }
                        if (chunk.indexOf("vertex_color") >= 0) {
                            attributes.vertex_color = SEMANTIC_COLOR;
                        }
                        if (chunk.indexOf("vertex_boneWeights") >= 0) {
                            attributes.vertex_boneWeights = SEMANTIC_BLENDWEIGHT;
                        }
                        if (chunk.indexOf("vertex_boneIndices") >= 0) {
                            attributes.vertex_boneIndices = SEMANTIC_BLENDINDICES;
                        }
                        customChunks[p] = chunk;
                    }
                }
            }

            for (p in options.chunks) {
                newP = this._oldChunkToNew[p];
                if (newP) {
                    customChunks[newP.n] = newP.f(options.chunks[p], newP.n, p);
                }
            }

            chunks = customChunks;
        }


        // code += chunks.baseVS;
        code = this._vsAddBaseCode(code, device, chunks, options);

        // Allow first shadow coords to be computed in VS
        var mainShadowLight = -1;
        if (!options.noShadow && !options.twoSidedLighting) {
            for (i = 0; i < options.lights.length; i++) {
                lightType = options.lights[i]._type;
                if (options.lights[i].castShadows) {
                    if (lightType === LIGHTTYPE_DIRECTIONAL) {
                        code += "uniform mat4 light" + i + "_shadowMatrixVS;\n";
                        code += "uniform vec3 light" + i + "_shadowParamsVS;\n";
                        code += "uniform vec3 light" + i + (lightType === LIGHTTYPE_DIRECTIONAL ? "_directionVS" : "_positionVS") + ";\n";
                        mainShadowLight = i;
                        break;
                    }
                }
            }
            if (mainShadowLight >= 0) {
                code += chunks.shadowCoordVS;
            }
        }

        codeBody += "   vPositionW    = getWorldPosition();\n";

        if (options.pass === SHADER_DEPTH) {
            code += 'varying float vDepth;\n';
            code += '#ifndef VIEWMATRIX\n';
            code += '#define VIEWMATRIX\n';
            code += 'uniform mat4 matrix_view;\n';
            code += '#endif\n';
            code += '#ifndef CAMERAPLANES\n';
            code += '#define CAMERAPLANES\n';
            code += 'uniform vec4 camera_params;\n\n';
            code += '#endif\n';
            codeBody += "    vDepth = -(matrix_view * vec4(vPositionW,1.0)).z * camera_params.x;\n";
        }

        if (options.useInstancing) {
            attributes.instance_line1 = SEMANTIC_TEXCOORD2;
            attributes.instance_line2 = SEMANTIC_TEXCOORD3;
            attributes.instance_line3 = SEMANTIC_TEXCOORD4;
            attributes.instance_line4 = SEMANTIC_TEXCOORD5;
            code += chunks.instancingVS;
        }

        if (needsNormal) {
            attributes.vertex_normal = SEMANTIC_NORMAL;
            codeBody += "   vNormalW    = dNormalW = getNormal();\n";

            if ((options.sphereMap) && (device.fragmentUniformsCount <= 16)) {
                code += chunks.viewNormalVS;
                codeBody += "   vNormalV    = getViewNormal();\n";
            }

            if ((options.heightMap || options.normalMap || options.enableGGXSpecular) && options.hasTangents) {
                attributes.vertex_tangent = SEMANTIC_TANGENT;
                code += chunks.tangentBinormalVS;
                codeBody += "   vTangentW   = getTangent();\n";
                codeBody += "   vBinormalW  = getBinormal();\n";
            } else if (options.enableGGXSpecular) {
                code += chunks.tangentBinormalVS;
                codeBody += "   vObjectSpaceUpW  = getObjectSpaceUp();\n";
            }

            if (mainShadowLight >= 0) {
                lightType = options.lights[mainShadowLight]._type;
                if (lightType === LIGHTTYPE_DIRECTIONAL) {
                    codeBody += "   dLightDirNormW = light" + mainShadowLight + "_directionVS;\n";
                } else {
                    codeBody += "   getLightDirPoint(light" + mainShadowLight + "_positionVS);\n";
                }
                shadowCoordArgs = "(light" + mainShadowLight + "_shadowMatrixVS, light" + mainShadowLight + "_shadowParamsVS);\n";
                codeBody += this._nonPointShadowMapProjection(device, options.lights[mainShadowLight], shadowCoordArgs);
            }
        }

        var useUv = [];
        var useUnmodifiedUv = [];
        var maxUvSets = 2;
        var cname, mname, tname, uname;

        for (p in _matTex2D) {
            mname = p + "Map";
            if (options[p + "VertexColor"]) {
                cname = p + "VertexColorChannel";
                options[cname] = this._correctChannel(p, options[cname]);
            }
            if (options[mname]) {
                cname = mname + "Channel";
                tname = mname + "Transform";
                uname = mname + "Uv";
                options[uname] = Math.min(options[uname], maxUvSets - 1);
                options[cname] = this._correctChannel(p, options[cname]);
                var uvSet = options[uname];
                useUv[uvSet] = true;
                useUnmodifiedUv[uvSet] = useUnmodifiedUv[uvSet] || (options[mname] && !options[tname]);
            }
        }

        if (options.forceUv1) useUv[1] = true;

        for (i = 0; i < maxUvSets; i++) {
            if (useUv[i]) {
                attributes["vertex_texCoord" + i] = "TEXCOORD" + i;
                code += chunks["uv" + i + "VS"];
                codeBody += "   vec2 uv" + i + " = getUv" + i + "();\n";
            }
            if (useUnmodifiedUv[i]) {
                codeBody += "   vUv" + i + " = uv" + i + ";\n";
            }
        }

        var codes = [code, varyings, codeBody, []];

        for (p in _matTex2D) {
            mname = p + "Map";
            if (options[mname]) {
                tname = mname + "Transform";
                if (options[tname]) {
                    uname = mname + "Uv";
                    this._setMapTransform(codes, p, options[tname], options[uname]);
                }
            }
        }

        code = codes[0];
        varyings = codes[1];
        codeBody = codes[2];

        if (options.vertexColors) {
            attributes.vertex_color = SEMANTIC_COLOR;
            codeBody += "   vVertexColor = vertex_color;\n";
        }

        // morphing
        if (options.useMorphPosition || options.useMorphNormal) {

            if (options.useMorphTextureBased) {

                code += "#define MORPHING_TEXTURE_BASED\n";

                if (options.useMorphPosition) {
                    code += "#define MORPHING_TEXTURE_BASED_POSITION\n";
                }

                if (options.useMorphNormal) {
                    code += "#define MORPHING_TEXTURE_BASED_NORMAL\n";
                }

                // vertex ids attributes
                attributes.morph_vertex_id = SEMANTIC_ATTR15;
                code += "attribute float morph_vertex_id;\n";

            } else {

                // set up 8 slots for morphing. these are supported combinations: PPPPPPPP, NNNNNNNN, PPPPNNNN
                code += "#define MORPHING\n";

                // first 4 slots are either position or normal
                if (options.useMorphPosition) {
                    attributes.morph_pos0 = SEMANTIC_ATTR8;
                    attributes.morph_pos1 = SEMANTIC_ATTR9;
                    attributes.morph_pos2 = SEMANTIC_ATTR10;
                    attributes.morph_pos3 = SEMANTIC_ATTR11;

                    code += "#define MORPHING_POS03\n";
                    code += "attribute vec3 morph_pos0;\n";
                    code += "attribute vec3 morph_pos1;\n";
                    code += "attribute vec3 morph_pos2;\n";
                    code += "attribute vec3 morph_pos3;\n";

                } else if (options.useMorphNormal) {
                    attributes.morph_nrm0 = SEMANTIC_ATTR8;
                    attributes.morph_nrm1 = SEMANTIC_ATTR9;
                    attributes.morph_nrm2 = SEMANTIC_ATTR10;
                    attributes.morph_nrm3 = SEMANTIC_ATTR11;

                    code += "#define MORPHING_NRM03\n";
                    code += "attribute vec3 morph_nrm0;\n";
                    code += "attribute vec3 morph_nrm1;\n";
                    code += "attribute vec3 morph_nrm2;\n";
                    code += "attribute vec3 morph_nrm3;\n";
                }

                // next 4 slots are either position or normal
                if (!options.useMorphNormal) {
                    attributes.morph_pos4 = SEMANTIC_ATTR12;
                    attributes.morph_pos5 = SEMANTIC_ATTR13;
                    attributes.morph_pos6 = SEMANTIC_ATTR14;
                    attributes.morph_pos7 = SEMANTIC_ATTR15;

                    code += "#define MORPHING_POS47\n";
                    code += "attribute vec3 morph_pos4;\n";
                    code += "attribute vec3 morph_pos5;\n";
                    code += "attribute vec3 morph_pos6;\n";
                    code += "attribute vec3 morph_pos7;\n";
                } else {
                    attributes.morph_nrm4 = SEMANTIC_ATTR12;
                    attributes.morph_nrm5 = SEMANTIC_ATTR13;
                    attributes.morph_nrm6 = SEMANTIC_ATTR14;
                    attributes.morph_nrm7 = SEMANTIC_ATTR15;

                    code += "#define MORPHING_NRM47\n";
                    code += "attribute vec3 morph_nrm4;\n";
                    code += "attribute vec3 morph_nrm5;\n";
                    code += "attribute vec3 morph_nrm6;\n";
                    code += "attribute vec3 morph_nrm7;\n";
                }
            }
        }

        if (options.skin) {
            attributes.vertex_boneWeights = SEMANTIC_BLENDWEIGHT;
            attributes.vertex_boneIndices = SEMANTIC_BLENDINDICES;
            code += skinCode(device, chunks);
            code += "#define SKIN\n";
        } else if (options.useInstancing) {
            code += "#define INSTANCING\n";
        }
        if (options.screenSpace) {
            code += "#define SCREENSPACE\n";
        }
        if (options.pixelSnap) {
            code += "#define PIXELSNAP\n";
        }

        code = this._vsAddTransformCode(code, device, chunks, options);

        if (needsNormal) code += chunks.normalVS;

        code += "\n";

        code += chunks.startVS;
        code += codeBody;
        code += "}";

        var vshader = code;

        var oldVars = varyings;
        varyings = "";
        varyings += this._addVaryingIfNeeded(code, "vec4", "vMainShadowUv");
        varyings += this._addVaryingIfNeeded(code, "vec4", "vVertexColor");
        varyings += this._addVaryingIfNeeded(code, "vec3", "vPositionW");
        varyings += this._addVaryingIfNeeded(code, "vec3", "vNormalV");
        varyings += this._addVaryingIfNeeded(code, "vec3", "vNormalW");
        varyings += this._addVaryingIfNeeded(code, "vec3", "vTangentW");
        varyings += this._addVaryingIfNeeded(code, "vec3", "vBinormalW");
        varyings += this._addVaryingIfNeeded(code, "vec3", "vObjectSpaceUpW");
        varyings += this._addVaryingIfNeeded(code, "vec2", "vUv0");
        varyings += this._addVaryingIfNeeded(code, "vec2", "vUv1");
        varyings += oldVars;
        vshader = varyings + vshader;

        var startCode = "";
        if (device.webgl2) {
            startCode = versionCode(device);
            if (chunks.extensionVS) {
                startCode += chunks.extensionVS + "\n";
            }
            vshader = startCode + chunks.gles3VS + vshader;
        } else {
            if (chunks.extensionVS) {
                startCode = chunks.extensionVS + "\n";
            }
            vshader = startCode + vshader;
        }

        // GENERATE FRAGMENT SHADER
        if (options.forceFragmentPrecision && options.forceFragmentPrecision != "highp" &&
            options.forceFragmentPrecision !== "mediump" && options.forceFragmentPrecision !== "lowp")
            options.forceFragmentPrecision = null;

        if (options.forceFragmentPrecision) {
            if (options.forceFragmentPrecision === "highp" && device.maxPrecision !== "highp") options.forceFragmentPrecision = "mediump";
            if (options.forceFragmentPrecision === "mediump" && device.maxPrecision === "lowp") options.forceFragmentPrecision = "lowp";
        }

        var fshader;
        code = '';

        if (device.webgl2) {
            code += versionCode(device);
        }

        if (device.extStandardDerivatives && !device.webgl2) {
            code += "#extension GL_OES_standard_derivatives : enable\n\n";
        }
        if (chunks.extensionPS) {
            code += chunks.extensionPS + "\n";
        }

        if (device.webgl2) {
            code += chunks.gles3PS;
        }

        code += options.forceFragmentPrecision ? "precision " + options.forceFragmentPrecision + " float;\n\n" : precisionCode(device);

        if (options.pass === SHADER_PICK) {
            // ##### PICK PASS #####
            code += "uniform vec4 uColor;\n";
            code += varyings;
            if (options.alphaTest) {
                code += "float dAlpha;\n";
                code += this._addMap("opacity", "opacityPS", options, chunks);
                code += chunks.alphaTestPS;
            }
            code += begin();
            if (options.alphaTest) {
                code += "   getOpacity();\n";
                code += "   alphaTest(dAlpha);\n";
            }
            code += "    gl_FragColor = uColor;\n";
            code += end();
            return {
                attributes: attributes,
                vshader: vshader,
                fshader: code
            };

        } else if (options.pass === SHADER_DEPTH) {
            // ##### SCREEN DEPTH PASS #####
            code += 'varying float vDepth;\n';
            code += varyings;
            code += chunks.packDepthPS;
            if (options.alphaTest) {
                code += "float dAlpha;\n";
                code += this._addMap("opacity", "opacityPS", options, chunks);
                code += chunks.alphaTestPS;
            }
            code += begin();
            if (options.alphaTest) {
                code += "   getOpacity();\n";
                code += "   alphaTest(dAlpha);\n";
            }
            code += "    gl_FragColor = packFloat(vDepth);\n";
            code += end();
            return {
                attributes: attributes,
                vshader: vshader,
                fshader: code
            };

        } else if (shadowPass) {
            // ##### SHADOW PASS #####
            var smode = options.pass - SHADER_SHADOW;
            var numShadowModes = 5;
            lightType = Math.floor(smode / numShadowModes);
            var shadowType = smode - lightType * numShadowModes;

            if (device.extStandardDerivatives && !device.webgl2) {
                code += 'uniform vec2 polygonOffset;\n';
            }

            if (shadowType === SHADOW_VSM32) {
                if (device.textureFloatHighPrecision) {
                    code += '#define VSM_EXPONENT 15.0\n\n';
                } else {
                    code += '#define VSM_EXPONENT 5.54\n\n';
                }
            } else if (shadowType === SHADOW_VSM16) {
                code += '#define VSM_EXPONENT 5.54\n\n';
            }

            if (lightType !== LIGHTTYPE_DIRECTIONAL) {
                code += 'uniform vec3 view_position;\n';
                code += 'uniform float light_radius;\n';
            }

            code += varyings;
            if (options.alphaTest) {
                code += "float dAlpha;\n";
                code += this._addMap("opacity", "opacityPS", options, chunks);
                code += chunks.alphaTestPS;
            }

            if (shadowType === SHADOW_PCF3 && (!device.webgl2 || lightType === LIGHTTYPE_POINT)) {
                code += chunks.packDepthPS;
            } else if (shadowType === SHADOW_VSM8) {
                code += "vec2 encodeFloatRG( float v ) {\n";
                code += "    vec2 enc = vec2(1.0, 255.0) * v;\n";
                code += "    enc = fract(enc);\n";
                code += "    enc -= enc.yy * vec2(1.0/255.0, 1.0/255.0);\n";
                code += "    return enc;\n";
                code += "}\n\n";
            }

            code += begin();

            if (options.alphaTest) {
                code += "   getOpacity();\n";
                code += "   alphaTest(dAlpha);\n";
            }

            var isVsm = shadowType === SHADOW_VSM8 || shadowType === SHADOW_VSM16 || shadowType === SHADOW_VSM32;

            if (lightType === LIGHTTYPE_POINT || (isVsm && lightType !== LIGHTTYPE_DIRECTIONAL)) {
                code += "   float depth = min(distance(view_position, vPositionW) / light_radius, 0.99999);\n";
            } else {
                code += "   float depth = gl_FragCoord.z;\n";
            }

            if (shadowType === SHADOW_PCF3 && (!device.webgl2 || lightType === LIGHTTYPE_POINT)) {
                if (device.extStandardDerivatives && !device.webgl2) {
                    code += "   float minValue = 2.3374370500153186e-10; //(1.0 / 255.0) / (256.0 * 256.0 * 256.0);\n";
                    code += "   depth += polygonOffset.x * max(abs(dFdx(depth)), abs(dFdy(depth))) + minValue * polygonOffset.y;\n";
                    code += "   gl_FragColor = packFloat(depth);\n";
                } else {
                    code += "   gl_FragColor = packFloat(depth);\n";
                }
            } else if (shadowType === SHADOW_PCF3 || shadowType === SHADOW_PCF5) {
                code += "   gl_FragColor = vec4(1.0);\n"; // just the simpliest code, color is not written anyway
            } else if (shadowType === SHADOW_VSM8) {
                code += "   gl_FragColor = vec4(encodeFloatRG(depth), encodeFloatRG(depth*depth));\n";
            } else {
                code += chunks.storeEVSMPS;
            }

            code += end();

            return {
                attributes: attributes,
                vshader: vshader,
                fshader: code
            };
        }

        if (options.customFragmentShader) {
            // ##### CUSTOM PS #####
            fshader = code + options.customFragmentShader;
            return {
                attributes: attributes,
                vshader: vshader,
                fshader: fshader,
                tag: SHADERTAG_MATERIAL
            };
        }

        // ##### FORWARD/FORWARDHDR PASS #####
        code += varyings;

        // code += chunks.basePS;
        code = this._fsAddBaseCode(code, device, chunks, options);

        if (options.detailModes) {
            code += chunks.detailModesPS;
        }

        var codeBegin = code;
        code = "";

        if (options.clearCoat > 0) {
            code += '#define CLEARCOAT\n';
        }

        // FRAGMENT SHADER INPUTS: UNIFORMS
        var numShadowLights = 0;
        var shadowTypeUsed = [];
        var useVsm = false;
        var usePerspZbufferShadow = false;
        var light;
        for (i = 0; i < options.lights.length; i++) {
            light = options.lights[i];
            lightType = light._type;
            code += "uniform vec3 light" + i + "_color;\n";
            if (lightType === LIGHTTYPE_DIRECTIONAL) {
                code += "uniform vec3 light" + i + "_direction;\n";
            } else {
                code += "uniform vec3 light" + i + "_position;\n";
                code += "uniform float light" + i + "_radius;\n";
                if (lightType === LIGHTTYPE_SPOT) {
                    code += "uniform vec3 light" + i + "_direction;\n";
                    code += "uniform float light" + i + "_innerConeAngle;\n";
                    code += "uniform float light" + i + "_outerConeAngle;\n";
                }
            }
            if (light.castShadows && !options.noShadow) {
                code += "uniform mat4 light" + i + "_shadowMatrix;\n";
                if (lightType !== LIGHTTYPE_DIRECTIONAL) {
                    code += "uniform vec4 light" + i + "_shadowParams;\n"; // Width, height, bias, radius
                } else {
                    code += "uniform vec3 light" + i + "_shadowParams;\n"; // Width, height, bias
                }
                if (lightType === LIGHTTYPE_POINT) {
                    code += "uniform samplerCube light" + i + "_shadowMap;\n";
                } else {
                    if (light._isPcf && device.webgl2) {
                        code += "uniform sampler2DShadow light" + i + "_shadowMap;\n";
                    } else {
                        code += "uniform sampler2D light" + i + "_shadowMap;\n";
                    }
                }
                numShadowLights++;
                shadowTypeUsed[light._shadowType] = true;
                if (light._isVsm) useVsm = true;
                if (light._isPcf && (device.webgl2 || device.extStandardDerivatives) && lightType === LIGHTTYPE_SPOT) usePerspZbufferShadow = true;
            }
            if (light._cookie) {
                if (light._cookie._cubemap) {
                    if (lightType === LIGHTTYPE_POINT) {
                        code += "uniform samplerCube light" + i + "_cookie;\n";
                        code += "uniform float light" + i + "_cookieIntensity;\n";
                        if (!light.castShadows || options.noShadow) code += "uniform mat4 light" + i + "_shadowMatrix;\n";
                    }
                } else {
                    if (lightType === LIGHTTYPE_SPOT) {
                        code += "uniform sampler2D light" + i + "_cookie;\n";
                        code += "uniform float light" + i + "_cookieIntensity;\n";
                        if (!light.castShadows || options.noShadow) code += "uniform mat4 light" + i + "_shadowMatrix;\n";
                        if (light._cookieTransform) {
                            code += "uniform vec4 light" + i + "_cookieMatrix;\n";
                            code += "uniform vec2 light" + i + "_cookieOffset;\n";
                        }
                    }
                }
            }
        }

        code += "\n"; // End of uniform declarations


        var tbn;
        if (!options.hasTangents && device.extStandardDerivatives) {
            tbn = chunks.TBNderivativePS;
        } else if (options.fastTbn) {
            tbn = chunks.TBNfastPS;
        } else {
            tbn = chunks.TBNPS;
        }

        if (needsNormal) {
             // if normalMap is disabled, then so is normalDetailMap
            if (options.normalMap || options.clearCoatNormalMap) {
                // TODO: let each normalmap input (normalMap, normalDetailMap, clearCoatNormalMap) indenpendently decide which unpackNormal to use.
                code += options.packedNormal ? chunks.normalXYPS : chunks.normalXYZPS;

                if (!options.hasTangents) {
                    // TODO: generalize to support each normalmap input (normalMap, normalDetailMap, clearCoatNormalMap) indenpendently
                    var normalMapUv = this._getUvSourceExpression("normalMapTransform", "normalMapUv", options);
                    tbn = tbn.replace(/\$UV/g, normalMapUv);
                }
                code += tbn;
            }
        }

        if (needsNormal) {
            if (options.normalMap) {
                if (options.normalDetail) {
                    code += this._addMap("normalDetail", "normalDetailMapPS", options, chunks);
                }

                var transformedNormalMapUv = this._getUvSourceExpression("normalMapTransform", "normalMapUv", options);
                if (options.normalizeNormalMap) {
                    code += chunks.normalMapPS.replace(/\$UV/g, transformedNormalMapUv);
                } else {
                    code += chunks.normalMapFastPS.replace(/\$UV/g, transformedNormalMapUv);
                }
            } else {
                code += chunks.normalVertexPS;

                if (options.enableGGXSpecular) {
                    code += chunks.TBNObjectSpacePS;
                }
            }
        }

        code += gammaCode(options.gamma, chunks);
        code += tonemapCode(options.toneMap, chunks);
        code += fogCode(options.fog, chunks);

        if (options.useRgbm) code += chunks.rgbmPS;
        if (cubemapReflection || options.prefilteredCubemap) {
            code += options.fixSeams ? chunks.fixCubemapSeamsStretchPS : chunks.fixCubemapSeamsNonePS;
        }

        if (needsNormal) {
            code += options.cubeMapProjection > 0 ? chunks.cubeMapProjectBoxPS : chunks.cubeMapProjectNonePS;
            code += options.skyboxIntensity ? chunks.envMultiplyPS : chunks.envConstPS;
        }

        if (options.diffuseDetail) {
            code += this._addMap("diffuseDetail", "diffuseDetailMapPS", options, chunks);
        }

        code += this._addMap("diffuse", "diffusePS", options, chunks);

        if (options.blendType !== BLEND_NONE || options.alphaTest || options.alphaToCoverage) {
            code += this._addMap("opacity", "opacityPS", options, chunks);
        }
        code += this._addMap("emissive", "emissivePS", options, chunks, options.emissiveFormat);

        if (options.useSpecular && (lighting || reflections)) {
            if (options.specularAntialias && options.normalMap) {
                if (options.normalizeNormalMap && needsNormal) {
                    code += chunks.specularAaToksvigPS;
                } else {
                    code += chunks.specularAaToksvigFastPS;
                }
            } else {
                code += chunks.specularAaNonePS;
            }

            var specularPropName = options.useMetalness ? "metalness" : "specular";
            code += this._addMap(specularPropName, specularPropName + "PS", options, chunks);
            code += this._addMap("gloss", "glossPS", options, chunks);
            if (options.fresnelModel === FRESNEL_SCHLICK) {
                code += chunks.fresnelSchlickPS;
            }
        }

        if (options.clearCoat > 0) {
            code += this._addMap("clearCoat", "clearCoatPS", options, chunks);
            code += this._addMap("clearCoatGloss", "clearCoatGlossPS", options, chunks);
            code += this._addMap("clearCoatNormal", "clearCoatNormalPS", options, chunks);
        }

        if (options.heightMap) {
            if (!options.normalMap) {
                var transformedHeightMapUv = this._getUvSourceExpression("heightMapTransform", "heightMapUv", options);
                if (!options.hasTangents) tbn = tbn.replace(/\$UV/g, transformedHeightMapUv);
                code += tbn;
            }
            code += this._addMap("height", "parallaxPS", options, chunks);
        }

        var useAo = options.aoMap || options.aoVertexColor;
        if (useAo) {
            code += this._addMap("ao", "aoPS", options, chunks);
            if (options.occludeSpecular) {
                if (options.occludeSpecular === SPECOCC_AO) {
                    code += options.occludeSpecularFloat ? chunks.aoSpecOccSimplePS : chunks.aoSpecOccConstSimplePS;
                } else {
                    code += options.occludeSpecularFloat ? chunks.aoSpecOccPS : chunks.aoSpecOccConstPS;
                }
            }
        }

        var reflectionDecode = options.rgbmReflection ? "decodeRGBM" : (options.hdrReflection ? "" : "gammaCorrectInput");

        if (options.sphereMap) {
            var scode = device.fragmentUniformsCount > 16 ? chunks.reflectionSpherePS : chunks.reflectionSphereLowPS;
            scode = scode.replace(/\$texture2DSAMPLE/g, options.rgbmReflection ? "texture2DRGBM" : (options.hdrReflection ? "texture2D" : "texture2DSRGB"));
            code += scode;
        } else if (cubemapReflection) {
            if (options.prefilteredCubemap) {
                if (useTexCubeLod) {
                    code += chunks.reflectionPrefilteredCubeLodPS.replace(/\$DECODE/g, reflectionDecode);

                } else {
                    code += chunks.reflectionPrefilteredCubePS.replace(/\$DECODE/g, reflectionDecode);
                }
            } else {
                code += chunks.reflectionCubePS.replace(/\$textureCubeSAMPLE/g,
                                                        options.rgbmReflection ? "textureCubeRGBM" : (options.hdrReflection ? "textureCube" : "textureCubeSRGB"));
            }
        } else if (options.dpAtlas) {
            code += chunks.reflectionDpAtlasPS.replace(/\$texture2DSAMPLE/g, options.rgbmReflection ? "texture2DRGBM" : (options.hdrReflection ? "texture2D" : "texture2DSRGB"));
        }

        if (cubemapReflection || options.sphereMap || options.dpAtlas) {
            if (options.clearCoat > 0){
                code += chunks.reflectionCCPS;
            }
            if (options.refraction){
                code += chunks.refractionPS;
            }
        }

        if (numShadowLights > 0) {
            if (shadowTypeUsed[SHADOW_PCF3]) {
                code += chunks.shadowStandardPS;
            }
            if (shadowTypeUsed[SHADOW_PCF5]) {
                code += chunks.shadowStandardGL2PS;
            }
            if (useVsm) {
                code += chunks.shadowVSM_commonPS;
                if (shadowTypeUsed[SHADOW_VSM8]) {
                    code += chunks.shadowVSM8PS;
                }
                if (shadowTypeUsed[SHADOW_VSM16]) {
                    code += device.extTextureHalfFloatLinear ? chunks.shadowEVSMPS.replace(/\$/g, "16") : chunks.shadowEVSMnPS.replace(/\$/g, "16");
                }
                if (shadowTypeUsed[SHADOW_VSM32]) {
                    code += device.extTextureFloatLinear ? chunks.shadowEVSMPS.replace(/\$/g, "32") : chunks.shadowEVSMnPS.replace(/\$/g, "32");
                }
            }

            if (device.webgl2 || device.extStandardDerivatives) {
                // bias is applied on render
            } else {
                code += chunks.biasConstPS;
            }
            code += chunks.shadowCoordPS + chunks.shadowCommonPS;
            if (usePerspZbufferShadow) code += chunks.shadowCoordPerspZbufferPS;

            if (mainShadowLight >= 0) {
                if (shadowTypeUsed[SHADOW_PCF3]) {
                    code += chunks.shadowStandardVSPS;
                }
                if (shadowTypeUsed[SHADOW_PCF5]) {
                    code += chunks.shadowStandardGL2VSPS;
                }
                if (useVsm) {
                    if (shadowTypeUsed[SHADOW_VSM8]) {
                        code += chunks.shadowVSMVSPS.replace(/\$VSM/g, "VSM8").replace(/\$/g, "8");
                    }
                    if (shadowTypeUsed[SHADOW_VSM16]) {
                        code += chunks.shadowVSMVSPS.replace(/\$VSM/g, "VSM16").replace(/\$/g, "16");
                    }
                    if (shadowTypeUsed[SHADOW_VSM32]) {
                        code += chunks.shadowVSMVSPS.replace(/\$VSM/g, "VSM32").replace(/\$/g, "32");
                    }
                }
            }
        }

        if (options.enableGGXSpecular) code += "uniform float material_anisotropy;\n";

        if (lighting) code += chunks.lightDiffuseLambertPS;
        var useOldAmbient = false;
        if (options.useSpecular) {
            if (lighting) code += options.shadingModel === SPECULAR_PHONG ? chunks.lightSpecularPhongPS : (options.enableGGXSpecular) ? chunks.lightSpecularAnisoGGXPS : chunks.lightSpecularBlinnPS;
            if (options.sphereMap || cubemapReflection || options.dpAtlas || (options.fresnelModel > 0)) {
                if (options.fresnelModel > 0) {
                    if (options.conserveEnergy) {
                        code += chunks.combineDiffuseSpecularPS; // this one is correct, others are old stuff
                    } else {
                        code += chunks.combineDiffuseSpecularNoConservePS; // if you don't use environment cubemaps, you may consider this
                    }
                } else {
                    code += chunks.combineDiffuseSpecularOldPS;
                }
            } else {
                if (options.diffuseMap) {
                    code += chunks.combineDiffuseSpecularNoReflPS;
                } else {
                    code += chunks.combineDiffuseSpecularNoReflSeparateAmbientPS;
                    useOldAmbient = true;
                }
            }
        } else {
            code += chunks.combineDiffusePS;
        }

        if (options.clearCoat > 0 ) {
            code += chunks.combineClearCoatPS;
        }

        var addAmbient = true;
        if (options.lightMap || options.lightVertexColor) {
            var lightmapChunkPropName = options.dirLightMap ? 'lightmapDirPS' : 'lightmapSinglePS';
            code += this._addMap("light", lightmapChunkPropName, options, chunks, options.lightMapFormat);
            addAmbient = options.lightMapWithoutAmbient;
        }

        if (addAmbient) {

            var ambientDecode = options.rgbmAmbient ? "decodeRGBM" : (options.hdrAmbient ? "" : "gammaCorrectInput");

            if (options.ambientSH) {
                code += chunks.ambientSHPS;
            } else if (options.prefilteredCubemap) {
                if (useTexCubeLod) {
                    code += chunks.ambientPrefilteredCubeLodPS.replace(/\$DECODE/g, ambientDecode);
                } else {
                    code += chunks.ambientPrefilteredCubePS.replace(/\$DECODE/g, ambientDecode);
                }
            } else {
                code += chunks.ambientConstantPS;
            }
        }

        if (options.ambientTint && !useOldAmbient) {
            code += "uniform vec3 material_ambient;\n";
        }

        if (options.alphaTest) {
            code += chunks.alphaTestPS;
        }

        if (options.msdf) {
            code += chunks.msdfPS;
        }

        if (needsNormal) {
            code += chunks.viewDirPS;
            if (options.useSpecular) {
                code += (options.enableGGXSpecular) ? chunks.reflDirAnisoPS : chunks.reflDirPS;
            }
        }
        var hasPointLights = false;
        var usesLinearFalloff = false;
        var usesInvSquaredFalloff = false;
        var usesSpot = false;
        var usesCookie = false;
        var usesCookieNow;

        if (options.twoSidedLighting) code += "uniform float twoSidedLightingNegScaleFactor;\n";

        // FRAGMENT SHADER BODY

        code = this._fsAddStartCode(code, device, chunks, options);

        if (needsNormal) {
            if (options.twoSidedLighting) {
<<<<<<< HEAD
                code += "   dVertexNormalW = gl_FrontFacing ? vNormalW : -vNormalW;\n";
=======
                code += "   dVertexNormalW = gl_FrontFacing ? vNormalW * twoSidedLightingNegScaleFactor : -vNormalW * twoSidedLightingNegScaleFactor;\n";
>>>>>>> 3f48cbc4
            } else {
                code += "   dVertexNormalW = vNormalW;\n";
            }
            if ((options.heightMap || options.normalMap) && options.hasTangents) {
                if (options.twoSidedLighting) {
<<<<<<< HEAD
                    code += "   dTangentW = gl_FrontFacing ? vTangentW : -vTangentW;\n";
                    code += "   dBinormalW = gl_FrontFacing ? vBinormalW : -vBinormalW;\n";
=======
                    code += "   dTangentW = gl_FrontFacing ? vTangentW * twoSidedLightingNegScaleFactor : -vTangentW * twoSidedLightingNegScaleFactor;\n";
                    code += "   dBinormalW = gl_FrontFacing ? vBinormalW * twoSidedLightingNegScaleFactor : -vBinormalW * twoSidedLightingNegScaleFactor;\n";
>>>>>>> 3f48cbc4
                } else {
                    code += "   dTangentW = vTangentW;\n";
                    code += "   dBinormalW = vBinormalW;\n";
                }
            }
        }

        var opacityParallax = false;
        if (options.blendType === BLEND_NONE && !options.alphaTest && !options.alphaToCoverage) {
            code += "   dAlpha = 1.0;\n";
        } else {
            if (options.heightMap && options.opacityMap) {
                opacityParallax = true;
            } else {
                code += "   getOpacity();\n"; // calculate opacity first if there's no parallax+opacityMap, to allow early out
                if (options.alphaTest) {
                    code += "   alphaTest(dAlpha);\n";
                }
            }
        }

        var getGlossinessCalled = false;

        if (needsNormal) {
            code += "   getViewDir();\n";
            if (options.heightMap || options.normalMap || options.clearCoatNormalMap || options.enableGGXSpecular) {
                code += "   getTBN();\n";
            }
            if (options.heightMap) {
                code += "   getParallax();\n";
            }

            if (opacityParallax) {
                code += "   getOpacity();\n"; // if there's parallax, calculate opacity after it, to properly distort
                if (options.alphaTest) {
                    code += "   alphaTest(dAlpha);\n";
                }
            }

            code += "   getNormal();\n";
            if (options.useSpecular) {
                if (options.enableGGXSpecular) {
                    code += "   getGlossiness();\n";
                    getGlossinessCalled = true;
                }
                code += "   getReflDir();\n";
            }
        }

        code += "   getAlbedo();\n";

        if (options.clearCoat > 0) {
            code += "   getClearCoat();\n";
            code += "   getClearCoatGlossiness();\n";
            code += "   getClearCoatNormal();\n";
        }

        if ((lighting && options.useSpecular) || reflections) {
            code += "   getSpecularity();\n";
            if (!getGlossinessCalled) code += "   getGlossiness();\n";
            if (options.fresnelModel > 0) code += "   getFresnel();\n";
        }

        if (addAmbient) {
            code += "   addAmbient();\n";
        }
        if (options.ambientTint && !useOldAmbient) {
            code += "   dDiffuseLight *= material_ambient;\n";
        }
        if (useAo && !options.occludeDirect) {
            code += "    applyAO();\n";
        }
        if (options.lightMap || options.lightVertexColor) {
            code += "   addLightMap();\n";
        }

        if (lighting || reflections) {
            if (cubemapReflection || options.sphereMap || options.dpAtlas) {
                if (options.clearCoat > 0){
                    code += "   addReflectionCC();\n";
                }
                code += "   addReflection();\n";
            }

            if (options.dirLightMap) {
                code += "   addDirLightMap();\n";
            }

            for (i = 0; i < options.lights.length; i++) {
                // The following code is not decoupled to separate shader files, because most of it can be actually changed to achieve different behaviors like:
                // - different falloffs
                // - different shadow coords (point shadows will use drastically different genShadowCoord)
                // - different shadow filter modes

                // getLightDiffuse and getLightSpecular is BRDF itself.

                light = options.lights[i];
                lightType = light._type;
                usesCookieNow = false;

                if (lightType === LIGHTTYPE_DIRECTIONAL) {
                    // directional
                    code += "   dLightDirNormW = light" + i + "_direction;\n";
                    code += "   dAtten = 1.0;\n";
                } else {

                    if (light._cookie) {
                        if (lightType === LIGHTTYPE_SPOT && !light._cookie._cubemap) {
                            usesCookie = true;
                            usesCookieNow = true;
                        } else if (lightType === LIGHTTYPE_POINT && light._cookie._cubemap) {
                            usesCookie = true;
                            usesCookieNow = true;
                        }
                    }

                    code += "   getLightDirPoint(light" + i + "_position);\n";
                    hasPointLights = true;

                    if (usesCookieNow) {
                        if (lightType === LIGHTTYPE_SPOT) {
                            code += "   dAtten3 = getCookie2D" + (light._cookieFalloff ? "" : "Clip") + (light._cookieTransform ? "Xform" : "") + "(light" + i + "_cookie, light" + i + "_shadowMatrix, light" + i + "_cookieIntensity" + (light._cookieTransform ? ", light" + i + "_cookieMatrix, light" + i + "_cookieOffset" : "") + ")." + light._cookieChannel + ";\n";
                        } else {
                            code += "   dAtten3 = getCookieCube(light" + i + "_cookie, light" + i + "_shadowMatrix, light" + i + "_cookieIntensity)." + light._cookieChannel + ";\n";
                        }
                    }

                    if (light._falloffMode === LIGHTFALLOFF_LINEAR) {
                        code += "   dAtten = getFalloffLinear(light" + i + "_radius);\n";
                        usesLinearFalloff = true;
                    } else {
                        code += "   dAtten = getFalloffInvSquared(light" + i + "_radius);\n";
                        usesInvSquaredFalloff = true;
                    }

                    code += "   if (dAtten > 0.00001) {\n"; // BRANCH START

                    if (lightType === LIGHTTYPE_SPOT) {
                        if (!(usesCookieNow && !light._cookieFalloff)) {
                            code += "       dAtten *= getSpotEffect(light" + i + "_direction, light" + i + "_innerConeAngle, light" + i + "_outerConeAngle);\n";
                            usesSpot = true;
                        }
                    }
                }

                code += "       dAtten *= getLightDiffuse();\n";
                if (light.castShadows && !options.noShadow) {

                    var shadowReadMode = null;
                    var evsmExp;
                    if (light._shadowType === SHADOW_VSM8) {
                        shadowReadMode = "VSM8";
                        evsmExp = "0.0";
                    } else if (light._shadowType === SHADOW_VSM16) {
                        shadowReadMode = "VSM16";
                        evsmExp = "5.54";
                    } else if (light._shadowType === SHADOW_VSM32) {
                        shadowReadMode = "VSM32";
                        if (device.textureFloatHighPrecision) {
                            evsmExp = "15.0";
                        } else {
                            evsmExp = "5.54";
                        }
                    } else if (light._shadowType === SHADOW_PCF5) {
                        shadowReadMode = "PCF5x5";
                    } else {
                        shadowReadMode = "PCF3x3";
                    }

                    if (shadowReadMode !== null) {
                        if (lightType === LIGHTTYPE_POINT) {
                            shadowCoordArgs = "(light" + i + "_shadowMap, light" + i + "_shadowParams);\n";
                            if (light._normalOffsetBias) {
                                code += "       normalOffsetPointShadow(light" + i + "_shadowParams);\n";
                            }
                            code += "       dAtten *= getShadowPoint" + shadowReadMode + shadowCoordArgs;
                        } else {
                            if (mainShadowLight === i) {
                                shadowReadMode += "VS";
                            } else {
                                shadowCoordArgs = "(light" + i + "_shadowMatrix, light" + i + "_shadowParams);\n";
                                code += this._nonPointShadowMapProjection(device, options.lights[i], shadowCoordArgs);
                            }
                            if (lightType === LIGHTTYPE_SPOT) shadowReadMode = "Spot" + shadowReadMode;
                            code += "       dAtten *= getShadow" + shadowReadMode + "(light" + i + "_shadowMap, light" + i + "_shadowParams" + (light._isVsm ? ", " + evsmExp : "") + ");\n";
                        }
                    }
                }

                code += "       dDiffuseLight += dAtten * light" + i + "_color" + (usesCookieNow ? " * dAtten3" : "") + ";\n";

                if (options.clearCoat > 0 ) {
                    code += "       ccSpecularLight += getLightSpecularCC() * dAtten * light" + i + "_color" + (usesCookieNow ? " * dAtten3" : "") + ";\n";
                }

                if (options.useSpecular) {
                    code += "       dAtten *= getLightSpecular();\n";
                    code += "       dSpecularLight += dAtten * light" + i + "_color" + (usesCookieNow ? " * dAtten3" : "") + ";\n";
                }


                if (lightType !== LIGHTTYPE_DIRECTIONAL) {
                    code += "   }\n"; // BRANCH END
                }

                code += "\n";
            }

            if ((cubemapReflection || options.sphereMap || options.dpAtlas) && options.refraction) {
                code += "   addRefraction();\n";
            }
        }
        code += "\n";

        if (useAo) {
            if (options.occludeDirect) {
                code += "    applyAO();\n";
            }
            if (options.occludeSpecular) {
                code += "    occludeSpecular();\n";
            }
        }

        code += chunks.endPS;
        if (options.blendType === BLEND_NORMAL || options.blendType === BLEND_ADDITIVEALPHA || options.alphaToCoverage) {
            code += chunks.outputAlphaPS;
        } else if (options.blendType === BLEND_PREMULTIPLIED) {
            code += chunks.outputAlphaPremulPS;
        } else {
            code += chunks.outputAlphaOpaquePS;
        }

        if (options.msdf) {
            code += "   gl_FragColor = applyMsdf(gl_FragColor);\n";
        }

        code += "\n";
        code += end();

        if (hasPointLights) {
            code = chunks.lightDirPointPS + code;
        }
        if (usesLinearFalloff) {
            code = chunks.falloffLinearPS + code;
        }
        if (usesInvSquaredFalloff) {
            code = chunks.falloffInvSquaredPS + code;
        }
        if (usesSpot) {
            code = chunks.spotPS + code;
        }
        if (usesCookie) {
            code = chunks.cookiePS + code;
        }
        var structCode = "";
        if (code.includes("dReflection")) structCode += "vec4 dReflection;\n";
        if (code.includes("dTBN")) structCode += "mat3 dTBN;\n";
        if (code.includes("dAlbedo")) structCode += "vec3 dAlbedo;\n";
        if (code.includes("dEmission")) structCode += "vec3 dEmission;\n";
        if (code.includes("dNormalW")) structCode += "vec3 dNormalW;\n";
        if (code.includes("dVertexNormalW")) structCode += "vec3 dVertexNormalW;\n";
        if (code.includes("dTangentW")) structCode += "vec3 dTangentW;\n";
        if (code.includes("dBinormalW")) structCode += "vec3 dBinormalW;\n";
        if (code.includes("dViewDirW")) structCode += "vec3 dViewDirW;\n";
        if (code.includes("dReflDirW")) structCode += "vec3 dReflDirW;\n";
        if (code.includes("dDiffuseLight")) structCode += "vec3 dDiffuseLight;\n";
        if (code.includes("dSpecularLight")) structCode += "vec3 dSpecularLight;\n";
        if (code.includes("dLightDirNormW")) structCode += "vec3 dLightDirNormW;\n";
        if (code.includes("dLightDirW")) structCode += "vec3 dLightDirW;\n";
        if (code.includes("dLightPosW")) structCode += "vec3 dLightPosW;\n";
        if (code.includes("dShadowCoord")) structCode += "vec3 dShadowCoord;\n";
        if (code.includes("dNormalMap")) structCode += "vec3 dNormalMap;\n";
        if (code.includes("dSpecularity")) structCode += "vec3 dSpecularity;\n";
        if (code.includes("dUvOffset")) structCode += "vec2 dUvOffset;\n";
        if (code.includes("dGlossiness")) structCode += "float dGlossiness;\n";
        if (code.includes("dAlpha")) structCode += "float dAlpha;\n";
        if (code.includes("dAtten")) structCode += "float dAtten;\n";
        if (code.includes("dAtten3")) structCode += "vec3 dAtten3;\n";
        if (code.includes("dAo")) structCode += "float dAo;\n";
        if (code.includes("dMsdf")) structCode += "vec4 dMsdf;\n";
        if (code.includes("ccReflection")) structCode += "vec4 ccReflection;\n";
        if (code.includes("ccNormalW")) structCode += "vec3 ccNormalW;\n";
        if (code.includes("ccReflDirW")) structCode += "vec3 ccReflDirW;\n";
        if (code.includes("ccSpecularLight")) structCode += "vec3 ccSpecularLight;\n";
        if (code.includes("ccSpecularity")) structCode += "float ccSpecularity;\n";
        if (code.includes("ccGlossiness")) structCode += "float ccGlossiness;\n";

        code = codeBegin + structCode + code;

        fshader = code;

        return {
            attributes: attributes,
            vshader: vshader,
            fshader: fshader,
            tag: SHADERTAG_MATERIAL
        };
    }
};

export { _matTex2D, standard };<|MERGE_RESOLUTION|>--- conflicted
+++ resolved
@@ -1336,23 +1336,14 @@
 
         if (needsNormal) {
             if (options.twoSidedLighting) {
-<<<<<<< HEAD
-                code += "   dVertexNormalW = gl_FrontFacing ? vNormalW : -vNormalW;\n";
-=======
                 code += "   dVertexNormalW = gl_FrontFacing ? vNormalW * twoSidedLightingNegScaleFactor : -vNormalW * twoSidedLightingNegScaleFactor;\n";
->>>>>>> 3f48cbc4
             } else {
                 code += "   dVertexNormalW = vNormalW;\n";
             }
             if ((options.heightMap || options.normalMap) && options.hasTangents) {
                 if (options.twoSidedLighting) {
-<<<<<<< HEAD
-                    code += "   dTangentW = gl_FrontFacing ? vTangentW : -vTangentW;\n";
-                    code += "   dBinormalW = gl_FrontFacing ? vBinormalW : -vBinormalW;\n";
-=======
                     code += "   dTangentW = gl_FrontFacing ? vTangentW * twoSidedLightingNegScaleFactor : -vTangentW * twoSidedLightingNegScaleFactor;\n";
                     code += "   dBinormalW = gl_FrontFacing ? vBinormalW * twoSidedLightingNegScaleFactor : -vBinormalW * twoSidedLightingNegScaleFactor;\n";
->>>>>>> 3f48cbc4
                 } else {
                     code += "   dTangentW = vTangentW;\n";
                     code += "   dBinormalW = vBinormalW;\n";
