--- conflicted
+++ resolved
@@ -51,11 +51,8 @@
         options = (options !== undefined) ? options : defaultOptions;
         this._face = (options.face !== undefined) ? options.face : 0;
         this._depth = (options.depth !== undefined) ? options.depth : true;
-<<<<<<< HEAD
         this._readableDepth = options.readableDepth || false;
-=======
         this._stencil = (options.stencil !== undefined) ? options.stencil : false;
->>>>>>> 3417f36a
     };
 
     RenderTarget.prototype = {
