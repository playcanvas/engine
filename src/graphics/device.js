pc.extend(pc, function () {
    'use strict';

    var EVENT_RESIZE = 'resizecanvas';
    var uniformValue;
    var scopeX, scopeY, scopeZ, scopeW;

    // Exceptions
    function UnsupportedBrowserError(message) {
        this.name = "UnsupportedBrowserError";
        this.message = (message || "");
    }
    UnsupportedBrowserError.prototype = Error.prototype;

    function ContextCreationError(message) {
        this.name = "ContextCreationError";
        this.message = (message || "");
    }
    ContextCreationError.prototype = Error.prototype;

    var _contextLostHandler = function () {
        logWARNING("Context lost.");
    };

    var _contextRestoredHandler = function () {
        logINFO("Context restored.");
    };

    var _createContext = function (canvas, options) {
        // #ifdef WEBGL2
        var names = ["webgl2"];
        // #else
        var names = ["webgl", "experimental-webgl"];
        // #endif
        var context = null;
        options = options || {};
        options.stencil = true;
        for (var i = 0; i < names.length; i++) {
            try {
                context = canvas.getContext(names[i], options);
            } catch(e) {}
            if (context) {
                break;
            }
        }
        return context;
    };

    var _downsampleImage = function (image, size) {
        var srcW = image.width;
        var srcH = image.height;

        if ((srcW > size) || (srcH > size)) {
            var scale = size / Math.max(srcW, srcH);
            var dstW = Math.floor(srcW * scale);
            var dstH = Math.floor(srcH * scale);

            console.warn('Image dimensions larger than max supported texture size of ' + size + '. ' +
                         'Resizing from ' + srcW + ', ' + srcH + ' to ' + dstW + ', ' + dstH + '.');

            var canvas = document.createElement('canvas');
            canvas.width = dstW;
            canvas.height = dstH;

            var context = canvas.getContext('2d');
            context.drawImage(image, 0, 0, srcW, srcH, 0, 0, dstW, dstH);

            return canvas;
        }

        return image;
    };

    function _isIE() {
        var ua = window.navigator.userAgent;
        var msie = ua.indexOf("MSIE ");
        var trident = navigator.userAgent.match(/Trident.*rv\:11\./);

        return (msie > 0 || !!trident);
    }

    var _pixelFormat2Size = null;

    function gpuTexSize(gl, tex) {
        if (!_pixelFormat2Size) {
            _pixelFormat2Size = {};
            _pixelFormat2Size[pc.PIXELFORMAT_A8] = 1;
            _pixelFormat2Size[pc.PIXELFORMAT_L8] = 1;
            _pixelFormat2Size[pc.PIXELFORMAT_L8_A8] = 1;
            _pixelFormat2Size[pc.PIXELFORMAT_R5_G6_B5] = 2;
            _pixelFormat2Size[pc.PIXELFORMAT_R5_G5_B5_A1] = 2;
            _pixelFormat2Size[pc.PIXELFORMAT_R4_G4_B4_A4] = 2;
            _pixelFormat2Size[pc.PIXELFORMAT_R8_G8_B8] = 4;
            _pixelFormat2Size[pc.PIXELFORMAT_R8_G8_B8_A8] = 4;
            _pixelFormat2Size[pc.PIXELFORMAT_RGB16F] = 8;
            _pixelFormat2Size[pc.PIXELFORMAT_RGBA16F] = 8;
            _pixelFormat2Size[pc.PIXELFORMAT_RGB32F] = 16;
            _pixelFormat2Size[pc.PIXELFORMAT_RGBA32F] = 16;
            _pixelFormat2Size[pc.PIXELFORMAT_R32F] = 4;
        }

        var mips = 1;
        if (tex.autoMipmap || tex._minFilter===gl.NEAREST_MIPMAP_NEAREST ||
            tex._minFilter===gl.NEAREST_MIPMAP_LINEAR || tex._minFilter===gl.LINEAR_MIPMAP_NEAREST ||
            tex._minFilter===gl.LINEAR_MIPMAP_LINEAR) {
            mips = Math.round(Math.log2(Math.max(tex._width, tex._height)) + 1);
        }
        var mipWidth = tex._width;
        var mipHeight = tex._height;
        var size = 0;

        for(var i=0; i<mips; i++) {
            if (!tex._compressed) {
                size += mipWidth * mipHeight * _pixelFormat2Size[tex._format];
            } else if (tex._format===pc.PIXELFORMAT_ETC1) {
                size += Math.floor((mipWidth + 3) / 4) * Math.floor((mipHeight + 3) / 4) * 8;
            } else if (tex._format===pc.PIXELFORMAT_PVRTC_2BPP_RGB_1 || tex._format===pc.PIXELFORMAT_PVRTC_2BPP_RGBA_1) {
                size += Math.max(mipWidth, 16) * Math.max(mipHeight, 8) / 4;
            } else if (tex._format===pc.PIXELFORMAT_PVRTC_4BPP_RGB_1 || tex._format===pc.PIXELFORMAT_PVRTC_4BPP_RGBA_1) {
                size += Math.max(mipWidth, 8) * Math.max(mipHeight, 8) / 2;
            } else {
                var DXT_BLOCK_WIDTH = 4;
                var DXT_BLOCK_HEIGHT = 4;
                var blockSize = tex._format===pc.PIXELFORMAT_DXT1? 8 : 16;
                var numBlocksAcross = Math.floor((mipWidth + DXT_BLOCK_WIDTH - 1) / DXT_BLOCK_WIDTH);
                var numBlocksDown = Math.floor((mipHeight + DXT_BLOCK_HEIGHT - 1) / DXT_BLOCK_HEIGHT);
                var numBlocks = numBlocksAcross * numBlocksDown;
                size += numBlocks * blockSize;
            }
            mipWidth = Math.max(mipWidth * 0.5, 1);
            mipHeight = Math.max(mipHeight * 0.5, 1);
        }

        if (tex._cubemap) size *= 6;
        return size;
    }

    function testRenderable(gl, ext, pixelFormat) {
        var __texture = gl.createTexture();
        gl.bindTexture(gl.TEXTURE_2D, __texture);
        gl.texParameteri(gl.TEXTURE_2D, gl.TEXTURE_MIN_FILTER, gl.NEAREST);
        gl.texParameteri(gl.TEXTURE_2D, gl.TEXTURE_MAG_FILTER, gl.NEAREST);
        gl.texParameteri(gl.TEXTURE_2D, gl.TEXTURE_WRAP_S, gl.CLAMP_TO_EDGE);
        gl.texParameteri(gl.TEXTURE_2D, gl.TEXTURE_WRAP_T, gl.CLAMP_TO_EDGE);

        var __width = 2;
        var __height = 2;
        gl.texImage2D(gl.TEXTURE_2D, 0, gl.RGBA, __width, __height, 0, gl.RGBA, pixelFormat, null);

        // Try to use this texture as a render target.
        var __fbo = gl.createFramebuffer();
        gl.bindFramebuffer(gl.FRAMEBUFFER, __fbo);
        gl.framebufferTexture2D(gl.FRAMEBUFFER, gl.COLOR_ATTACHMENT0, gl.TEXTURE_2D, __texture, 0);
        gl.bindTexture(gl.TEXTURE_2D, null);
        // It is legal for a WebGL implementation exposing the OES_texture_float extension to
        // support floating-point textures but not as attachments to framebuffer objects.
        if (gl.checkFramebufferStatus(gl.FRAMEBUFFER) != gl.FRAMEBUFFER_COMPLETE) {
            gl.deleteTexture(__texture);
            return false;
        }
        gl.deleteTexture(__texture);
        gl.bindFramebuffer(gl.FRAMEBUFFER, null);
        return true;
    }

    /**
     * @name pc.GraphicsDevice
     * @class The graphics device manages the underlying graphics context. It is responsible
     * for submitting render state changes and graphics primitives to the hardware. A graphics
     * device is tied to a specific canvas HTML element. It is valid to have more than one
     * canvas element per page and create a new graphics device against each.
     * @description Creates a new graphics device.
     * @param {Object} canvas The canvas to which the graphics device is tied.
     * @param {Object} [options] Options passed when creating the WebGL context. More info here https://developer.mozilla.org/en-US/docs/Web/API/HTMLCanvasElement/getContext
     */
    /**
     * @readonly
     * @name pc.GraphicsDevice#precision
     * @type String
     * @description The highest shader precision supported by this graphics device. Can be 'hiphp', 'mediump' or 'lowp'.
     */
    /**
     * @readonly
     * @name pc.GraphicsDevice#maxCubeMapSize
     * @type Number
     * @description The maximum supported dimension of a cube map.
     */
    /**
     * @readonly
     * @name pc.GraphicsDevice#maxTextureSize
     * @type Number
     * @description The maximum supported dimension of a texture.
     */
    /**
     * @event
     * @name pc.GraphicsDevice#resizecanvas
     * @description The 'resizecanvas' event is fired when the canvas is resized
     * @param {Number} width The new width of the canvas in pixels
     * @param {Number} height The new height of the canvas in pixels
    */
    var GraphicsDevice = function (canvas, options) {
        this.gl = undefined;
        this.canvas = canvas;
        this.shader = null;
        this.indexBuffer = null;
        this.vertexBuffers = [];
        this.vbOffsets = [];
        this.precision = "highp";
        this._enableAutoInstancing = false;
        this.autoInstancingMaxObjects = 16384;
        this.attributesInvalidated = true;
        this.boundBuffer = null;
        this.instancedAttribs = {};
        this.enabledAttributes = {};
        this.textureUnits = [];
        this.commitFunction = {};
        this._maxPixelRatio = 1;
        // local width/height without pixelRatio applied
        this._width = 0;
        this._height = 0;

        this.updateClientRect();

        if (!window.WebGLRenderingContext) {
            throw new pc.UnsupportedBrowserError();
        }

        // Retrieve the WebGL context
        if (canvas) {
            this.gl = _createContext(canvas, options);
        }

        if (!this.gl) {
            throw new pc.ContextCreationError();
        }

        var gl = this.gl;

        // put the rest of the contructor in a function
        // so that the constructor remains small. Small constructors
        // are optimized by Firefox due to type inference
        (function() {
            var i;

            canvas.addEventListener("webglcontextlost", _contextLostHandler, false);
            canvas.addEventListener("webglcontextrestored", _contextRestoredHandler, false);

            this.canvas        = canvas;
            this.shader        = null;
            this.indexBuffer   = null;
            this.vertexBuffers = [];
            this.vbOffsets = [];
            this.precision     = "highp";

            this.maxTextureSize = gl.getParameter(gl.MAX_TEXTURE_SIZE);
            this.maxCubeMapSize = gl.getParameter(gl.MAX_CUBE_MAP_TEXTURE_SIZE);
            this.maxRenderBufferSize = gl.getParameter(gl.MAX_RENDERBUFFER_SIZE);

            // Query the precision supported by ints and floats in vertex and fragment shaders.
            // Note that getShaderPrecisionFormat is not guaranteed to be present (such as some
            // instances of the default Android browser). In this case, assume highp is available.
            if (gl.getShaderPrecisionFormat) {
                var vertexShaderPrecisionHighpFloat = gl.getShaderPrecisionFormat(gl.VERTEX_SHADER, gl.HIGH_FLOAT);
                var vertexShaderPrecisionMediumpFloat = gl.getShaderPrecisionFormat(gl.VERTEX_SHADER, gl.MEDIUM_FLOAT);
                var vertexShaderPrecisionLowpFloat = gl.getShaderPrecisionFormat(gl.VERTEX_SHADER, gl.LOW_FLOAT);

                var fragmentShaderPrecisionHighpFloat = gl.getShaderPrecisionFormat(gl.FRAGMENT_SHADER, gl.HIGH_FLOAT);
                var fragmentShaderPrecisionMediumpFloat = gl.getShaderPrecisionFormat(gl.FRAGMENT_SHADER, gl.MEDIUM_FLOAT );
                var fragmentShaderPrecisionLowpFloat = gl.getShaderPrecisionFormat(gl.FRAGMENT_SHADER, gl.LOW_FLOAT);

                var vertexShaderPrecisionHighpInt = gl.getShaderPrecisionFormat(gl.VERTEX_SHADER, gl.HIGH_INT);
                var vertexShaderPrecisionMediumpInt = gl.getShaderPrecisionFormat(gl.VERTEX_SHADER, gl.MEDIUM_INT);
                var vertexShaderPrecisionLowpInt = gl.getShaderPrecisionFormat(gl.VERTEX_SHADER, gl.LOW_INT);

                var fragmentShaderPrecisionHighpInt = gl.getShaderPrecisionFormat(gl.FRAGMENT_SHADER, gl.HIGH_INT);
                var fragmentShaderPrecisionMediumpInt = gl.getShaderPrecisionFormat(gl.FRAGMENT_SHADER, gl.MEDIUM_INT);
                var fragmentShaderPrecisionLowpInt = gl.getShaderPrecisionFormat(gl.FRAGMENT_SHADER, gl.LOW_INT);

                var highpAvailable = vertexShaderPrecisionHighpFloat.precision > 0 && fragmentShaderPrecisionHighpFloat.precision > 0;
                var mediumpAvailable = vertexShaderPrecisionMediumpFloat.precision > 0 && fragmentShaderPrecisionMediumpFloat.precision > 0;

                if (!highpAvailable) {
                    if (mediumpAvailable) {
                        this.precision = "mediump";
                        console.warn("WARNING: highp not supported, using mediump");
                    } else {
                        this.precision = "lowp";
                        console.warn( "WARNING: highp and mediump not supported, using lowp" );
                    }
                }
            }

            this.maxPrecision = this.precision;

            this.defaultClearOptions = {
                color: [0, 0, 0, 1],
                depth: 1,
                stencil: 0,
                flags: pc.CLEARFLAG_COLOR | pc.CLEARFLAG_DEPTH
            };

            this.glAddress = [
                gl.REPEAT,
                gl.CLAMP_TO_EDGE,
                gl.MIRRORED_REPEAT
            ];

            this.glBlendEquation = [
                gl.FUNC_ADD,
                gl.FUNC_SUBTRACT,
                gl.FUNC_REVERSE_SUBTRACT
            ];

            this.glBlendFunction = [
                gl.ZERO,
                gl.ONE,
                gl.SRC_COLOR,
                gl.ONE_MINUS_SRC_COLOR,
                gl.DST_COLOR,
                gl.ONE_MINUS_DST_COLOR,
                gl.SRC_ALPHA,
                gl.SRC_ALPHA_SATURATE,
                gl.ONE_MINUS_SRC_ALPHA,
                gl.DST_ALPHA,
                gl.ONE_MINUS_DST_ALPHA
            ];

            this.glComparison = [
                gl.NEVER,
                gl.LESS,
                gl.EQUAL,
                gl.LEQUAL,
                gl.GREATER,
                gl.NOTEQUAL,
                gl.GEQUAL,
                gl.ALWAYS
            ];

            this.glStencilOp = [
                gl.KEEP,
                gl.ZERO,
                gl.REPLACE,
                gl.INCR,
                gl.INCR_WRAP,
                gl.DECR,
                gl.DECR_WRAP,
                gl.INVERT
            ];

            this.glClearFlag = [
                0,
                gl.COLOR_BUFFER_BIT,
                gl.DEPTH_BUFFER_BIT,
                gl.COLOR_BUFFER_BIT | gl.DEPTH_BUFFER_BIT,
                gl.STENCIL_BUFFER_BIT,
                gl.STENCIL_BUFFER_BIT | gl.COLOR_BUFFER_BIT,
                gl.STENCIL_BUFFER_BIT | gl.DEPTH_BUFFER_BIT,
                gl.STENCIL_BUFFER_BIT | gl.COLOR_BUFFER_BIT | gl.DEPTH_BUFFER_BIT
            ];

            this.glCull = [
                0,
                gl.BACK,
                gl.FRONT,
                gl.FRONT_AND_BACK
            ];

            this.glFilter = [
                gl.NEAREST,
                gl.LINEAR,
                gl.NEAREST_MIPMAP_NEAREST,
                gl.NEAREST_MIPMAP_LINEAR,
                gl.LINEAR_MIPMAP_NEAREST,
                gl.LINEAR_MIPMAP_LINEAR
            ];

            this.glPrimitive = [
                gl.POINTS,
                gl.LINES,
                gl.LINE_LOOP,
                gl.LINE_STRIP,
                gl.TRIANGLES,
                gl.TRIANGLE_STRIP,
                gl.TRIANGLE_FAN
            ];

            this.glType = [
                gl.BYTE,
                gl.UNSIGNED_BYTE,
                gl.SHORT,
                gl.UNSIGNED_SHORT,
                gl.INT,
                gl.UNSIGNED_INT,
                gl.FLOAT
            ];

            // Initialize extensions
            this.unmaskedRenderer = null;
            this.unmaskedVendor = null;
            this.extRendererInfo = gl.getExtension('WEBGL_debug_renderer_info');
            if (this.extRendererInfo) {
                this.unmaskedRenderer = gl.getParameter(this.extRendererInfo.UNMASKED_RENDERER_WEBGL);
                this.unmaskedVendor = gl.getParameter(this.extRendererInfo.UNMASKED_VENDOR_WEBGL);
            }

            this.extTextureFloat = gl.getExtension("OES_texture_float");
            this.extTextureFloatLinear = gl.getExtension("OES_texture_float_linear");

            this.extTextureHalfFloat = gl.getExtension("OES_texture_half_float");
            this.extTextureHalfFloatLinear = gl.getExtension("OES_texture_half_float_linear");

            this.extUintElement = gl.getExtension("OES_element_index_uint");

            this.maxVertexTextures = gl.getParameter(gl.MAX_VERTEX_TEXTURE_IMAGE_UNITS);
            this.supportsBoneTextures = this.extTextureFloat && this.maxVertexTextures > 0;

            this.extTextureLod = gl.getExtension('EXT_shader_texture_lod');

            this.fragmentUniformsCount = gl.getParameter(gl.MAX_FRAGMENT_UNIFORM_VECTORS);
            this.samplerCount = gl.getParameter(gl.MAX_TEXTURE_IMAGE_UNITS);

            this.useTexCubeLod = this.extTextureLod && this.samplerCount < 16;

            this.extDepthTexture = gl.getExtension("WEBKIT_WEBGL_depth_texture") ||
                                   gl.getExtension('WEBGL_depth_texture');

            this.extStandardDerivatives = gl.getExtension("OES_standard_derivatives");
            if (this.extStandardDerivatives) {
                gl.hint(this.extStandardDerivatives.FRAGMENT_SHADER_DERIVATIVE_HINT_OES, gl.NICEST);
            }

            this.extTextureFilterAnisotropic = gl.getExtension('EXT_texture_filter_anisotropic');
            if (!this.extTextureFilterAnisotropic) {
                this.extTextureFilterAnisotropic = gl.getExtension('WEBKIT_EXT_texture_filter_anisotropic');
            }

            this.extCompressedTextureS3TC = gl.getExtension('WEBGL_compressed_texture_s3tc');
            if (!this.extCompressedTextureS3TC) {
                this.extCompressedTextureS3TC = gl.getExtension('WEBKIT_WEBGL_compressed_texture_s3tc');
            }

            if (this.extCompressedTextureS3TC) {
                if (_isIE()) {
                    // IE 11 can't use mip maps with S3TC
                    this.extCompressedTextureS3TC = false;
                }
            }

            if (this.extCompressedTextureS3TC) {
                var formats = gl.getParameter(gl.COMPRESSED_TEXTURE_FORMATS);
                for (i = 0; i < formats.length; i++) {
                    switch (formats[i]) {
                        case this.extCompressedTextureS3TC.COMPRESSED_RGB_S3TC_DXT1_EXT:
                            break;
                        case this.extCompressedTextureS3TC.COMPRESSED_RGBA_S3TC_DXT1_EXT:
                            break;
                        case this.extCompressedTextureS3TC.COMPRESSED_RGBA_S3TC_DXT3_EXT:
                            break;
                        case this.extCompressedTextureS3TC.COMPRESSED_RGBA_S3TC_DXT5_EXT:
                            break;
                        default:
                            break;
                    }
                }
            }

            this.extInstancing = gl.getExtension("ANGLE_instanced_arrays");

            this.extCompressedTextureETC1 = gl.getExtension('WEBGL_compressed_texture_etc1');
            this.extCompressedTexturePVRTC = gl.getExtension('WEBGL_compressed_texture_pvrtc') ||
                                             gl.getExtension('WEBKIT_WEBGL_compressed_texture_pvrtc');
            this.extDrawBuffers = gl.getExtension('EXT_draw_buffers');
            this.maxDrawBuffers = this.extDrawBuffers ? gl.getParameter(this.extDrawBuffers.MAX_DRAW_BUFFERS_EXT) : 1;
            this.maxColorAttachments = this.extDrawBuffers ? gl.getParameter(this.extDrawBuffers.MAX_COLOR_ATTACHMENTS_EXT) : 1;

            var contextAttribs = gl.getContextAttributes();
            this.supportsMsaa = contextAttribs.antialias;
            this.supportsStencil = contextAttribs.stencil;

            // Create the default render target
            this.renderTarget = null;

            // Create the ScopeNamespace for shader attributes and variables
            this.scope = new pc.ScopeSpace("Device");

            // Define the uniform commit functions
            this.commitFunction = {};
            this.commitFunction[pc.UNIFORMTYPE_BOOL] = function (uniform, value) {
                if (uniform.value !== value) {
                    gl.uniform1i(uniform.locationId, value);
                    uniform.value = value;
                }
            };
            this.commitFunction[pc.UNIFORMTYPE_INT] = this.commitFunction[pc.UNIFORMTYPE_BOOL];
            this.commitFunction[pc.UNIFORMTYPE_FLOAT] = function (uniform, value) {
                if (uniform.value !== value) {
                    gl.uniform1f(uniform.locationId, value);
                    uniform.value = value;
                }
            };
            this.commitFunction[pc.UNIFORMTYPE_VEC2]  = function (uniform, value) {
                uniformValue = uniform.value;
                scopeX = value[0];
                scopeY = value[1];
                if (uniformValue[0]!==scopeX || uniformValue[1]!==scopeY) {
                    gl.uniform2fv(uniform.locationId, value);
                    uniformValue[0] = scopeX;
                    uniformValue[1] = scopeY;
                }
            };
            this.commitFunction[pc.UNIFORMTYPE_VEC3]  = function (uniform, value) {
                uniformValue = uniform.value;
                scopeX = value[0];
                scopeY = value[1];
                scopeZ = value[2];
                if (uniformValue[0]!==scopeX || uniformValue[1]!==scopeY || uniformValue[2]!==scopeZ) {
                    gl.uniform3fv(uniform.locationId, value);
                    uniformValue[0] = scopeX;
                    uniformValue[1] = scopeY;
                    uniformValue[2] = scopeZ;
                }
            };
            this.commitFunction[pc.UNIFORMTYPE_VEC4]  = function (uniform, value) {
                uniformValue = uniform.value;
                scopeX = value[0];
                scopeY = value[1];
                scopeZ = value[2];
                scopeW = value[3];
                if (uniformValue[0]!==scopeX || uniformValue[1]!==scopeY || uniformValue[2]!==scopeZ || uniformValue[3]!==scopeW) {
                    gl.uniform4fv(uniform.locationId, value);
                    uniformValue[0] = scopeX;
                    uniformValue[1] = scopeY;
                    uniformValue[2] = scopeZ;
                    uniformValue[3] = scopeW;
                }
            };
            this.commitFunction[pc.UNIFORMTYPE_IVEC2] = function (uniform, value) {
                uniformValue = uniform.value;
                scopeX = value[0];
                scopeY = value[1];
                if (uniformValue[0]!==scopeX || uniformValue[1]!==scopeY) {
                    gl.uniform2iv(uniform.locationId, value);
                    uniformValue[0] = scopeX;
                    uniformValue[1] = scopeY;
                }
            };
            this.commitFunction[pc.UNIFORMTYPE_BVEC2] = this.commitFunction[pc.UNIFORMTYPE_IVEC2];
            this.commitFunction[pc.UNIFORMTYPE_IVEC3] = function (uniform, value) {
                uniformValue = uniform.value;
                scopeX = value[0];
                scopeY = value[1];
                scopeZ = value[2];
                if (uniformValue[0]!==scopeX || uniformValue[1]!==scopeY || uniformValue[2]!==scopeZ) {
                    gl.uniform3iv(uniform.locationId, value);
                    uniformValue[0] = scopeX;
                    uniformValue[1] = scopeY;
                    uniformValue[2] = scopeZ;
                }
            };
            this.commitFunction[pc.UNIFORMTYPE_BVEC3] = this.commitFunction[pc.UNIFORMTYPE_IVEC3];
            this.commitFunction[pc.UNIFORMTYPE_IVEC4] = function (uniform, value) {
                uniformValue = uniform.value;
                scopeX = value[0];
                scopeY = value[1];
                scopeZ = value[2];
                scopeW = value[3];
                if (uniformValue[0]!==scopeX || uniformValue[1]!==scopeY || uniformValue[2]!==scopeZ || uniformValue[3]!==scopeW) {
                    gl.uniform4iv(uniform.locationId, value);
                    uniformValue[0] = scopeX;
                    uniformValue[1] = scopeY;
                    uniformValue[2] = scopeZ;
                    uniformValue[3] = scopeW;
                }
            };
            this.commitFunction[pc.UNIFORMTYPE_BVEC4] = this.commitFunction[pc.UNIFORMTYPE_IVEC4];
            this.commitFunction[pc.UNIFORMTYPE_MAT2]  = function (uniform, value) { gl.uniformMatrix2fv(uniform.locationId, false, value); };
            this.commitFunction[pc.UNIFORMTYPE_MAT3]  = function (uniform, value) { gl.uniformMatrix3fv(uniform.locationId, false, value); };
            this.commitFunction[pc.UNIFORMTYPE_MAT4]  = function (uniform, value) { gl.uniformMatrix4fv(uniform.locationId, false, value); };
            this.commitFunction[pc.UNIFORMTYPE_FLOATARRAY] = function (uniform, value) {
                gl.uniform1fv(uniform.locationId, value);
            };

            // Set the initial render state
            this.setBlending(false);
            this.setBlendFunction(pc.BLENDMODE_ONE, pc.BLENDMODE_ZERO);
            this.setBlendEquation(pc.BLENDEQUATION_ADD);
            this.setColorWrite(true, true, true, true);
            this.cullMode = pc.CULLFACE_NONE;
            this.setCullMode(pc.CULLFACE_BACK);
            this.setDepthTest(true);
            this.setDepthWrite(true);
            this.setStencilTest(false);
            this.setStencilFunc(pc.FUNC_ALWAYS, 0, 0xFF);
            this.setStencilOperation(pc.STENCILOP_KEEP, pc.STENCILOP_KEEP, pc.STENCILOP_KEEP);
            this.setAlphaToCoverage(false);
            this.setTransformFeedback(null);
            this.setRaster(true);

            this.setClearDepth(1);
            this.setClearColor(0, 0, 0, 0);
            this.setClearStencil(0);

            gl.enable(gl.SCISSOR_TEST);

            this.programLib = new pc.ProgramLibrary(this);
            for (var generator in pc.programlib) {
                this.programLib.register(generator, pc.programlib[generator]);
            }

            // Calculate a estimate of the maximum number of bones that can be uploaded to the GPU
            // based on the number of available uniforms and the number of uniforms required for non-
            // bone data.  This is based off of the Standard shader.  A user defined shader may have
            // even less space available for bones so this calculated value can be overridden via
            // pc.GraphicsDevice.setBoneLimit.
            var numUniforms = gl.getParameter(gl.MAX_VERTEX_UNIFORM_VECTORS);
            numUniforms -= 4 * 4; // Model, view, projection and shadow matrices
            numUniforms -= 8;     // 8 lights max, each specifying a position vector
            numUniforms -= 1;     // Eye position
            numUniforms -= 4 * 4; // Up to 4 texture transforms
            this.boneLimit = Math.floor(numUniforms / 4);

            // Put a limit on the number of supported bones before skin partitioning must be performed
            // Some GPUs have demonstrated performance issues if the number of vectors allocated to the
            // skin matrix palette is left unbounded
            this.boneLimit = Math.min(this.boneLimit, 128);

            if (this.unmaskedRenderer === 'Mali-450 MP') {
                this.boneLimit = 34;
            } else if (this.unmaskedRenderer === 'Apple A8 GPU') {
                this.forceCpuParticles = true;
            }

            pc.events.attach(this);

            // Cached viewport and scissor dimensions
            this.vx = this.vy = this.vw = this.vh = 0;
            this.sx = this.sy = this.sw = this.sh = 0;

            this.boundBuffer = null;
            this.instancedAttribs = {};

            this.activeFramebuffer = null;

            this.activeTexture = 0;
            this.textureUnits = [];

            this.attributesInvalidated = true;

            this.enabledAttributes = {};

            this._drawCallsPerFrame = 0;
            this._shaderSwitchesPerFrame = 0;
            this._primsPerFrame = [];
            for(i=pc.PRIMITIVE_POINTS; i<=pc.PRIMITIVE_TRIFAN; i++) {
                this._primsPerFrame[i] = 0;
            }
            this._renderTargetCreationTime = 0;

            this._vram = {
                // #ifdef PROFILER
                texShadow: 0,
                texAsset: 0,
                texLightmap: 0,
                // #endif
                tex: 0,
                vb: 0,
                ib: 0
            };

            this._shaderStats = {
                vsCompiled: 0,
                fsCompiled: 0,
                linked: 0,
                materialShaders: 0,
                compileTime: 0
            };

            // Handle IE11's inability to take UNSIGNED_BYTE as a param for vertexAttribPointer
            var bufferId = gl.createBuffer();
            var storage = new ArrayBuffer(16);
            gl.bindBuffer(gl.ARRAY_BUFFER, bufferId);
            gl.bufferData(gl.ARRAY_BUFFER, storage, gl.STATIC_DRAW);
            gl.getError(); // Clear error flag
            gl.vertexAttribPointer(0, 4, gl.UNSIGNED_BYTE, false, 4, 0);
            this.supportsUnsignedByte = (gl.getError() === 0);
            gl.deleteBuffer(bufferId);

            if (!pc._benchmarked) {
                if (this.extTextureFloat) {
                    this.extTextureFloatRenderable = testRenderable(gl, this.extTextureFloat, gl.FLOAT);
                }
                if (this.extTextureHalfFloat) {
                    this.extTextureHalfFloatRenderable = testRenderable(gl, this.extTextureHalfFloat, this.extTextureHalfFloat.HALF_FLOAT_OES);
                }
                if (this.extTextureFloatRenderable) {
                    var device = this;
                    var chunks = pc.shaderChunks;
                    var test1 = chunks.createShaderFromCode(device, chunks.fullscreenQuadVS, chunks.precisionTestPS, "ptest1");
                    var test2 = chunks.createShaderFromCode(device, chunks.fullscreenQuadVS, chunks.precisionTest2PS, "ptest2");
                    var size = 1;

                    var tex = new pc.Texture(device, {
                        format: pc.PIXELFORMAT_RGBA32F,
                        width: size,
                        height: size,
                        autoMipmap: false
                    });
                    tex.minFilter = pc.FILTER_NEAREST;
                    tex.magFilter = pc.FILTER_NEAREST;
                    tex.addressU = pc.ADDRESS_CLAMP_TO_EDGE;
                    tex.addressV = pc.ADDRESS_CLAMP_TO_EDGE;
                    var targ = new pc.RenderTarget(device, tex, {
                        depth: false
                    });
                    pc.drawQuadWithShader(device, targ, test1);

                    var tex2 = new pc.Texture(device, {
                        format: pc.PIXELFORMAT_R8_G8_B8_A8,
                        width: size,
                        height: size,
                        autoMipmap: false
                    });
                    tex2.minFilter = pc.FILTER_NEAREST;
                    tex2.magFilter = pc.FILTER_NEAREST;
                    tex2.addressU = pc.ADDRESS_CLAMP_TO_EDGE;
                    tex2.addressV = pc.ADDRESS_CLAMP_TO_EDGE;
                    var targ2 = new pc.RenderTarget(device, tex2, {
                        depth: false
                    });
                    var constantTexSource = device.scope.resolve("source");
                    constantTexSource.setValue(tex);
                    pc.drawQuadWithShader(device, targ2, test2);

                    var pixels = new Uint8Array(size * size * 4);
                    gl.bindFramebuffer(gl.FRAMEBUFFER, targ2._glFrameBuffer);
                    gl.readPixels(0, 0, size, size, gl.RGBA, gl.UNSIGNED_BYTE, pixels);

                    var x = pixels[0] / 255.0;
                    var y = pixels[1] / 255.0;
                    var z = pixels[2] / 255.0;
                    var w = pixels[3] / 255.0;
                    var f = x/(256.0 * 256.0 * 256.0) + y/(256.0 * 256.0) + z/256.0 + w;

                    this.extTextureFloatHighPrecision = f===0.0;

                    tex.destroy();
                    targ.destroy();
                    tex2.destroy();
                    targ2.destroy();
                    pc.destroyPostEffectQuad();
                    gl.bindFramebuffer(gl.FRAMEBUFFER, null);
                }
                pc.extTextureFloatRenderable = this.extTextureFloatRenderable;
                pc.extTextureHalfFloatRenderable = this.extTextureHalfFloatRenderable;
                pc.extTextureFloatHighPrecision = this.extTextureFloatHighPrecision;
                pc._benchmarked = true;
            } else {
                this.extTextureFloatRenderable = pc.extTextureFloatRenderable;
                this.extTextureHalfFloatRenderable = pc.extTextureHalfFloatRenderable;
                this.extTextureFloatHighPrecision = pc.extTextureFloatHighPrecision;
            }

        }).call(this);
    };

    GraphicsDevice.prototype = {
        updateClientRect: function () {
            this.clientRect = this.canvas.getBoundingClientRect();
        },

        /**
         * @function
         * @name pc.GraphicsDevice#setViewport
         * @description Set the active rectangle for rendering on the specified device.
         * @param {Number} x The pixel space x-coordinate of the bottom left corner of the viewport.
         * @param {Number} y The pixel space y-coordinate of the bottom left corner of the viewport.
         * @param {Number} w The width of the viewport in pixels.
         * @param {Number} h The height of the viewport in pixels.
         */
        setViewport: function (x, y, w, h) {
            if ((this.vx !== x) || (this.vy !== y) || (this.vw !== w) || (this.vh !== h)) {
                this.gl.viewport(x, y, w, h);
                this.vx = x;
                this.vy = y;
                this.vw = w;
                this.vh = h;
            }
        },

        /**
         * @function
         * @name pc.GraphicsDevice#setScissor
         * @description Set the active scissor rectangle on the specified device.
         * @param {Number} x The pixel space x-coordinate of the bottom left corner of the scissor rectangle.
         * @param {Number} y The pixel space y-coordinate of the bottom left corner of the scissor rectangle.
         * @param {Number} w The width of the scissor rectangle in pixels.
         * @param {Number} h The height of the scissor rectangle in pixels.
         */
        setScissor: function (x, y, w, h) {
            if ((this.sx !== x) || (this.sy !== y) || (this.sw !== w) || (this.sh !== h)) {
                this.gl.scissor(x, y, w, h);
                this.sx = x;
                this.sy = y;
                this.sw = w;
                this.sh = h;
            }
        },

        /**
         * @private
         * @function
         * @name pc.GraphicsDevice#getProgramLibrary
         * @description Retrieves the program library assigned to the specified graphics device.
         * @returns {pc.ProgramLibrary} The program library assigned to the device.
         */
        getProgramLibrary: function () {
            return this.programLib;
        },

        /**
         * @private
         * @function
         * @name pc.GraphicsDevice#setProgramLibrary
         * @description Assigns a program library to the specified device. By default, a graphics
         * device is created with a program library that manages all of the programs that are
         * used to render any graphical primitives. However, this function allows the user to
         * replace the existing program library with a new one.
         * @param {pc.ProgramLibrary} programLib The program library to assign to the device.
         */
        setProgramLibrary: function (programLib) {
            this.programLib = programLib;
        },

        setFramebuffer: function (fb) {
            if (this.activeFramebuffer !== fb) {
                this.gl.bindFramebuffer(this.gl.FRAMEBUFFER, fb);
                this.activeFramebuffer = fb;
            }
        },

        /**
         * @function
         * @name pc.GraphicsDevice#updateBegin
         * @description Marks the beginning of a block of rendering. Internally, this function
         * binds the render target currently set on the device. This function should be matched
         * with a call to pc.GraphicsDevice#updateEnd. Calls to pc.GraphicsDevice#updateBegin
         * and pc.GraphicsDevice#updateEnd must not be nested.
         */
        updateBegin: function () {
            var gl = this.gl;

            this.boundBuffer = null;
            this.indexBuffer = null;

            // Set the render target
            var target = this.renderTarget;
            if (target) {
                // Create a new WebGL frame buffer object
                if (!target._glFrameBuffer) {

                    // #ifdef PROFILER
                    var startTime = pc.now();
                    this.fire('fbo:create', {
                        timestamp: startTime,
                        target: this
                    });
                    // #endif

                    target._glFrameBuffer = gl.createFramebuffer();
                    this.setFramebuffer(target._glFrameBuffer);

                    var colorBuffer = target._colorBuffer;
                    if (!colorBuffer._glTextureId) {
                        // Clamp the render buffer size to the maximum supported by the device
                        colorBuffer._width = Math.min(colorBuffer.width, this.maxRenderBufferSize);
                        colorBuffer._height = Math.min(colorBuffer.height, this.maxRenderBufferSize);

                        this.setTexture(colorBuffer, 0);
                    }

                    gl.framebufferTexture2D(gl.FRAMEBUFFER,
                                            gl.COLOR_ATTACHMENT0,
                                            colorBuffer._cubemap ? gl.TEXTURE_CUBE_MAP_POSITIVE_X + target._face : gl.TEXTURE_2D,
                                            colorBuffer._glTextureId,
                                            0);

                    if (target._depth) {
                        if (target._readableDepth) {
                            var depthTexture = new pc.Texture(this, {
                                                format: pc.PIXELFORMAT_DEPTH,
                                                width: target.width,
                                                height: target.height,
                                                autoMipmap: false
                                            });
                            depthTexture.minFilter = pc.FILTER_NEAREST;
                            depthTexture.magFilter = pc.FILTER_NEAREST;
                            depthTexture.addressU = pc.ADDRESS_CLAMP_TO_EDGE;
                            depthTexture.addressV = pc.ADDRESS_CLAMP_TO_EDGE;
                            target._depthTexture = depthTexture;

                            if (!depthTexture._glTextureId) {
                                this.initializeTexture(depthTexture);
                                this.uploadTexture(depthTexture);
                                depthTexture._needsUpload = false;
                            }
                            gl.framebufferTexture2D(gl.FRAMEBUFFER, gl.DEPTH_ATTACHMENT, gl.TEXTURE_2D, depthTexture._glTextureId, 0);
                        } else {
                            if (!target._glDepthBuffer) {
                                target._glDepthBuffer = gl.createRenderbuffer();
                            }
                            gl.bindRenderbuffer(gl.RENDERBUFFER, target._glDepthBuffer);
                            if (target._stencil) {
                                gl.renderbufferStorage(gl.RENDERBUFFER, gl.DEPTH_STENCIL, target.width, target.height);
                                gl.framebufferRenderbuffer(gl.FRAMEBUFFER, gl.DEPTH_STENCIL_ATTACHMENT, gl.RENDERBUFFER, target._glDepthBuffer);
                            } else {
                                gl.renderbufferStorage(gl.RENDERBUFFER, gl.DEPTH_COMPONENT16, target.width, target.height);
                                gl.framebufferRenderbuffer(gl.FRAMEBUFFER, gl.DEPTH_ATTACHMENT, gl.RENDERBUFFER, target._glDepthBuffer);
                            }
                            gl.bindRenderbuffer(gl.RENDERBUFFER, null);
                        }
                    }

                    // Ensure all is well
                    var status = gl.checkFramebufferStatus(gl.FRAMEBUFFER);
                    switch (status) {
                        case gl.FRAMEBUFFER_INCOMPLETE_ATTACHMENT:
                            console.error("ERROR: FRAMEBUFFER_INCOMPLETE_ATTACHMENT");
                            break;
                        case gl.FRAMEBUFFER_INCOMPLETE_MISSING_ATTACHMENT:
                            console.error("ERROR: FRAMEBUFFER_INCOMPLETE_MISSING_ATTACHMENT");
                            break;
                        case gl.FRAMEBUFFER_INCOMPLETE_DIMENSIONS:
                            console.error("ERROR: FRAMEBUFFER_INCOMPLETE_DIMENSIONS");
                            break;
                        case gl.FRAMEBUFFER_UNSUPPORTED:
                            console.error("ERROR: FRAMEBUFFER_UNSUPPORTED");
                            break;
                        case gl.FRAMEBUFFER_COMPLETE:
                            break;
                        default:
                            break;
                    }

                    // #ifdef PROFILER
                    this._renderTargetCreationTime += pc.now() - startTime;
                    // #endif

                } else {
                    this.setFramebuffer(target._glFrameBuffer);
                }
            } else {
                this.setFramebuffer(null);
            }

            for (var i = 0; i < 16; i++) {
                this.textureUnits[i] = null;
            }
        },

        /**
         * @function
         * @name pc.GraphicsDevice#updateEnd
         * @description Marks the end of a block of rendering. This function should be called
         * after a matching call to pc.GraphicsDevice#updateBegin. Calls to pc.GraphicsDevice#updateBegin
         * and pc.GraphicsDevice#updateEnd must not be nested.
         */
        updateEnd: function () {
            var gl = this.gl;

            // Unset the render target
            var target = this.renderTarget;
            if (target) {
                // Switch rendering back to the back buffer
                this.setFramebuffer(null);

                // If the active render target is auto-mipmapped, generate its mip chain
                var colorBuffer = target._colorBuffer;
                if (colorBuffer._glTextureId && colorBuffer.autoMipmap && pc.math.powerOfTwo(colorBuffer._width) && pc.math.powerOfTwo(colorBuffer._height)) {
                    gl.bindTexture(colorBuffer._glTarget, colorBuffer._glTextureId);
                    gl.generateMipmap(colorBuffer._glTarget);
                }
            }
        },

        initializeTexture: function (texture) {
            var gl = this.gl;
            var ext;

            texture._glTextureId = gl.createTexture();

            texture._glTarget = texture._cubemap ? gl.TEXTURE_CUBE_MAP : gl.TEXTURE_2D;


            switch (texture._format) {
                case pc.PIXELFORMAT_A8:
                    texture._glFormat = gl.ALPHA;
                    texture._glInternalFormat = gl.ALPHA;
                    texture._glPixelType = gl.UNSIGNED_BYTE;
                    break;
                case pc.PIXELFORMAT_L8:
                    texture._glFormat = gl.LUMINANCE;
                    texture._glInternalFormat = gl.LUMINANCE;
                    texture._glPixelType = gl.UNSIGNED_BYTE;
                    break;
                case pc.PIXELFORMAT_L8_A8:
                    texture._glFormat = gl.LUMINANCE_ALPHA;
                    texture._glInternalFormat = gl.LUMINANCE_ALPHA;
                    texture._glPixelType = gl.UNSIGNED_BYTE;
                    break;
                case pc.PIXELFORMAT_R5_G6_B5:
                    texture._glFormat = gl.RGB;
                    texture._glInternalFormat = gl.RGB;
                    texture._glPixelType = gl.UNSIGNED_SHORT_5_6_5;
                    break;
                case pc.PIXELFORMAT_R5_G5_B5_A1:
                    texture._glFormat = gl.RGBA;
                    texture._glInternalFormat = gl.RGBA;
                    texture._glPixelType = gl.UNSIGNED_SHORT_5_5_5_1;
                    break;
                case pc.PIXELFORMAT_R4_G4_B4_A4:
                    texture._glFormat = gl.RGBA;
                    texture._glInternalFormat = gl.RGBA;
                    texture._glPixelType = gl.UNSIGNED_SHORT_4_4_4_4;
                    break;
                case pc.PIXELFORMAT_R8_G8_B8:
                    texture._glFormat = gl.RGB;
                    texture._glInternalFormat = gl.RGB;
                    texture._glPixelType = gl.UNSIGNED_BYTE;
                    break;
                case pc.PIXELFORMAT_R8_G8_B8_A8:
                    texture._glFormat = gl.RGBA;
                    texture._glInternalFormat = gl.RGBA;
                    texture._glPixelType = gl.UNSIGNED_BYTE;
                    break;
                case pc.PIXELFORMAT_DXT1:
                    ext = this.extCompressedTextureS3TC;
                    texture._glFormat = gl.RGB;
                    texture._glInternalFormat = ext.COMPRESSED_RGB_S3TC_DXT1_EXT;
                    break;
                case pc.PIXELFORMAT_DXT3:
                    ext = this.extCompressedTextureS3TC;
                    texture._glFormat = gl.RGBA;
                    texture._glInternalFormat = ext.COMPRESSED_RGBA_S3TC_DXT3_EXT;
                    break;
                case pc.PIXELFORMAT_DXT5:
                    ext = this.extCompressedTextureS3TC;
                    texture._glFormat = gl.RGBA;
                    texture._glInternalFormat = ext.COMPRESSED_RGBA_S3TC_DXT5_EXT;
                    break;
                case pc.PIXELFORMAT_ETC1:
                    ext = this.extCompressedTextureETC1;
                    texture._glFormat = gl.RGB;
                    texture._glInternalFormat = ext.COMPRESSED_RGB_ETC1_WEBGL;
                    break;
                case pc.PIXELFORMAT_PVRTC_2BPP_RGB_1:
                    ext = this.extCompressedTexturePVRTC;
                    texture._glFormat = gl.RGB;
                    texture._glInternalFormat = ext.COMPRESSED_RGB_PVRTC_2BPPV1_IMG;
                    break;
                case pc.PIXELFORMAT_PVRTC_2BPP_RGBA_1:
                    ext = this.extCompressedTexturePVRTC;
                    texture._glFormat = gl.RGBA;
                    texture._glInternalFormat = ext.COMPRESSED_RGBA_PVRTC_2BPPV1_IMG;
                    break;
                case pc.PIXELFORMAT_PVRTC_4BPP_RGB_1:
                    ext = this.extCompressedTexturePVRTC;
                    texture._glFormat = gl.RGB;
                    texture._glInternalFormat = ext.COMPRESSED_RGB_PVRTC_4BPPV1_IMG;
                    break;
                case pc.PIXELFORMAT_PVRTC_4BPP_RGBA_1:
                    ext = this.extCompressedTexturePVRTC;
                    texture._glFormat = gl.RGBA;
                    texture._glInternalFormat = ext.COMPRESSED_RGBA_PVRTC_4BPPV1_IMG;
                    break;
                case pc.PIXELFORMAT_RGB16F:
                    ext = this.extTextureHalfFloat;
                    texture._glFormat = gl.RGB;
                    texture._glInternalFormat = gl.RGB;
                    texture._glPixelType = ext.HALF_FLOAT_OES;
                    break;
                case pc.PIXELFORMAT_RGBA16F:
                    ext = this.extTextureHalfFloat;
                    texture._glFormat = gl.RGBA;
                    texture._glInternalFormat = gl.RGBA;
                    texture._glPixelType = ext.HALF_FLOAT_OES;
                    break;
                case pc.PIXELFORMAT_RGB32F:
                    texture._glFormat = gl.RGB;
                    texture._glInternalFormat = gl.RGB;
                    texture._glPixelType = gl.FLOAT;
                    break;
                case pc.PIXELFORMAT_RGBA32F:
                    texture._glFormat = gl.RGBA;
                    texture._glInternalFormat = gl.RGBA;
                    texture._glPixelType = gl.FLOAT;
                    break;
<<<<<<< HEAD
                case pc.PIXELFORMAT_R32F:
                    texture._glFormat = gl.RED;
                    texture._glInternalFormat = gl.R32F;
                    texture._glPixelType = gl.FLOAT;
=======
                case pc.PIXELFORMAT_DEPTH:
                    texture._glFormat = gl.DEPTH_COMPONENT;
                    texture._glInternalFormat = gl.DEPTH_COMPONENT;
                    texture._glPixelType = gl.UNSIGNED_SHORT;
>>>>>>> 4aeef805
                    break;
            }
        },

        uploadTexture: function (texture) {
            var gl = this.gl;

            if (texture._format===pc.PIXELFORMAT_DEPTH) {
                texture._glTextureId = gl.createTexture();
                gl.bindTexture(gl.TEXTURE_2D, texture._glTextureId);
                gl.texParameteri(gl.TEXTURE_2D, gl.TEXTURE_MAG_FILTER, gl.NEAREST);
                gl.texParameteri(gl.TEXTURE_2D, gl.TEXTURE_MIN_FILTER, gl.NEAREST);
                gl.texParameteri(gl.TEXTURE_2D, gl.TEXTURE_WRAP_S, gl.CLAMP_TO_EDGE);
                gl.texParameteri(gl.TEXTURE_2D, gl.TEXTURE_WRAP_T, gl.CLAMP_TO_EDGE);
                gl.texImage2D(gl.TEXTURE_2D, 0,
                    texture._glInternalFormat,
                    texture.width,
                    texture.height,
                    0,
                    texture._glFormat,
                    texture._glPixelType,
                    null);
                return;
            }

            var mipLevel = 0;
            var mipObject;
            var resMult;

            while (texture._levels[mipLevel] || mipLevel === 0) { // Upload all existing mip levels. Initialize 0 mip anyway.
                mipObject = texture._levels[mipLevel];

                if (mipLevel == 1 && ! texture._compressed) {
                    // We have more than one mip levels we want to assign, but we need all mips to make
                    // the texture complete. Therefore first generate all mip chain from 0, then assign custom mips.
                    gl.generateMipmap(texture._glTarget);
                }

                if (texture._cubemap) {
                    var face;

                    gl.pixelStorei(gl.UNPACK_FLIP_Y_WEBGL, false);
                    gl.pixelStorei(gl.UNPACK_PREMULTIPLY_ALPHA_WEBGL, false);
                    if ((mipObject[0] instanceof HTMLCanvasElement) || (mipObject[0] instanceof HTMLImageElement) || (mipObject[0] instanceof HTMLVideoElement)) {
                        // Upload the image, canvas or video
                        for (face = 0; face < 6; face++) {
                            if (! texture._levelsUpdated[0][face])
                                continue;

                            var src = mipObject[face];
                            // Downsize images that are too large to be used as cube maps
                            if (src instanceof HTMLImageElement) {
                                if (src.width > this.maxCubeMapSize || src.height > this.maxCubeMapSize) {
                                    src = _downsampleImage(src, this.maxCubeMapSize);
                                    if (mipLevel===0) {
                                        texture.width = src.width;
                                        texture.height = src.height;
                                    }
                                }
                            }

                            gl.texImage2D(gl.TEXTURE_CUBE_MAP_POSITIVE_X + face,
                                          mipLevel,
                                          texture._glInternalFormat,
                                          texture._glFormat,
                                          texture._glPixelType,
                                          src);
                        }
                    } else {
                        // Upload the byte array
                        resMult = 1 / Math.pow(2, mipLevel);
                        for (face = 0; face < 6; face++) {
                            if (! texture._levelsUpdated[0][face])
                                continue;

                            var texData = mipObject[face];
                            if (texture._compressed) {
                                gl.compressedTexImage2D(gl.TEXTURE_CUBE_MAP_POSITIVE_X + face,
                                                        mipLevel,
                                                        texture._glInternalFormat,
                                                        Math.max(texture._width * resMult, 1),
                                                        Math.max(texture._height * resMult, 1),
                                                        0,
                                                        texData);
                            } else {
                                gl.texImage2D(gl.TEXTURE_CUBE_MAP_POSITIVE_X + face,
                                              mipLevel,
                                              texture._glInternalFormat,
                                              Math.max(texture._width * resMult, 1),
                                              Math.max(texture._height * resMult, 1),
                                              0,
                                              texture._glFormat,
                                              texture._glPixelType,
                                              texData);
                            }
                        }
                    }
                } else {
                    if ((mipObject instanceof HTMLCanvasElement) || (mipObject instanceof HTMLImageElement) || (mipObject instanceof HTMLVideoElement)) {
                        // Downsize images that are too large to be used as textures
                        if (mipObject instanceof HTMLImageElement) {
                            if (mipObject.width > this.maxTextureSize || mipObject.height > this.maxTextureSize) {
                                mipObject = _downsampleImage(mipObject, this.maxTextureSize);
                                if (mipLevel===0) {
                                    texture.width = mipObject.width;
                                    texture.height = mipObject.height;
                                }
                            }
                        }

                        // Upload the image, canvas or video
                        gl.pixelStorei(gl.UNPACK_FLIP_Y_WEBGL, true);
                        gl.pixelStorei(gl.UNPACK_PREMULTIPLY_ALPHA_WEBGL, false);
                        gl.texImage2D(gl.TEXTURE_2D,
                                      mipLevel,
                                      texture._glInternalFormat,
                                      texture._glFormat,
                                      texture._glPixelType,
                                      mipObject);
                    } else {
                        // Upload the byte array
                        gl.pixelStorei(gl.UNPACK_FLIP_Y_WEBGL, false);
                        resMult = 1 / Math.pow(2, mipLevel);
                        if (texture._compressed) {
                            gl.compressedTexImage2D(gl.TEXTURE_2D,
                                                    mipLevel,
                                                    texture._glInternalFormat,
                                                    Math.max(texture._width * resMult, 1),
                                                    Math.max(texture._height * resMult, 1),
                                                    0,
                                                    mipObject);
                        } else {
                            gl.texImage2D(gl.TEXTURE_2D,
                                          mipLevel,
                                          texture._glInternalFormat,
                                          Math.max(texture._width * resMult, 1),
                                          Math.max(texture._height * resMult, 1),
                                          0,
                                          texture._glFormat,
                                          texture._glPixelType,
                                          mipObject);
                        }
                    }
                }
                mipLevel++;
            }

            if (texture._cubemap) {
                for(var i = 0; i < 6; i++)
                    texture._levelsUpdated[0][i] = false;
            } else {
                texture._levelsUpdated[0] = false;
            }

            if (texture.autoMipmap && pc.math.powerOfTwo(texture._width) && pc.math.powerOfTwo(texture._height) && texture._levels.length === 1 && !texture._compressed) {
                gl.generateMipmap(texture._glTarget);
            }

            if (texture._gpuSize) this._vram.tex -= texture._gpuSize;
            texture._gpuSize = gpuTexSize(gl, texture);
            this._vram.tex += texture._gpuSize;
            // #ifdef PROFILER
            if (texture.profilerHint===pc.TEXHINT_SHADOWMAP) {
                this._vram.texShadow += texture._gpuSize;
            } else if (texture.profilerHint===pc.TEXHINT_ASSET) {
                this._vram.texAsset += texture._gpuSize;
            } else if (texture.profilerHint===pc.TEXHINT_LIGHTMAP) {
                this._vram.texLightmap += texture._gpuSize;
            }
            // #endif
        },

        setTexture: function (texture, textureUnit) {
            var gl = this.gl;

            if (!texture._glTextureId) {
                this.initializeTexture(texture);
            }

            var paramDirty = texture._minFilterDirty || texture._magFilterDirty ||
                             texture._addressUDirty  || texture._addressVDirty  ||
                             texture._anisotropyDirty;

            if ((this.textureUnits[textureUnit] !== texture) || paramDirty) {
                if (this.activeTexture !== textureUnit) {
                    gl.activeTexture(gl.TEXTURE0 + textureUnit);
                    this.activeTexture = textureUnit;
                }
                gl.bindTexture(texture._glTarget, texture._glTextureId);
                this.textureUnits[textureUnit] = texture;
            }

            if (paramDirty) {
                if (texture._minFilterDirty) {
                    gl.texParameteri(texture._glTarget, gl.TEXTURE_MIN_FILTER, this.glFilter[texture._minFilter]);
                    texture._minFilterDirty = false;
                }
                if (texture._magFilterDirty) {
                    gl.texParameteri(texture._glTarget, gl.TEXTURE_MAG_FILTER, this.glFilter[texture._magFilter]);
                    texture._magFilterDirty = false;
                }
                if (texture._addressUDirty) {
                    gl.texParameteri(texture._glTarget, gl.TEXTURE_WRAP_S, this.glAddress[texture._addressU]);
                    texture._addressUDirty = false;
                }
                if (texture._addressVDirty) {
                    gl.texParameteri(texture._glTarget, gl.TEXTURE_WRAP_T, this.glAddress[texture._addressV]);
                    texture._addressVDirty = false;
                }
                if (texture._anisotropyDirty) {
                    var ext = this.extTextureFilterAnisotropic;
                    if (ext) {
                        var maxAnisotropy = this.maxAnisotropy;
                        var anisotropy = texture.anisotropy;
                        anisotropy = Math.min(anisotropy, maxAnisotropy);
                        gl.texParameterf(texture._glTarget, ext.TEXTURE_MAX_ANISOTROPY_EXT, anisotropy);
                    }
                    texture._anisotropyDirty = false;
                }
            }

            if (texture._needsUpload) {
                this.uploadTexture(texture);
                texture._needsUpload = false;
            }
        },

        onVertexBufferDeleted: function () {
            this.boundBuffer = null;
            this.indexBuffer = null;
            this.vertexBuffers.length = 0;
            this.vbOffsets.length = 0;
            this.attributesInvalidated = true;
            for(var loc in this.enabledAttributes) {
                this.gl.disableVertexAttribArray(loc);
            }
            this.enabledAttributes = {};
        },

        /**
         * @function
         * @name pc.GraphicsDevice#draw
         * @description Submits a graphical primitive to the hardware for immediate rendering.
         * @param {Object} primitive Primitive object describing how to submit current vertex/index buffers defined as follows:
         * @param {Number} primitive.type The type of primitive to render. Can be:
         * <ul>
         *     <li>pc.PRIMITIVE_POINTS</li>
         *     <li>pc.PRIMITIVE_LINES</li>
         *     <li>pc.PRIMITIVE_LINELOOP</li>
         *     <li>pc.PRIMITIVE_LINESTRIP</li>
         *     <li>pc.PRIMITIVE_TRIANGLES</li>
         *     <li>pc.PRIMITIVE_TRISTRIP</li>
         *     <li>pc.PRIMITIVE_TRIFAN</li>
         * </ul>
         * @param {Number} primitive.base The offset of the first index or vertex to dispatch in the draw call.
         * @param {Number} primitive.count The number of indices or vertices to dispatch in the draw call.
         * @param {Boolean} primitive.indexed True to interpret the primitive as indexed, thereby using the currently set index buffer and false otherwise.
         * @example
         * // Render a single, unindexed triangle
         * device.draw({
         *     type: pc.PRIMITIVE_TRIANGLES,
         *     base: 0,
         *     count: 3,
         *     indexed: false
         * )};
         */
        draw: function (primitive, numInstances) {
            var gl = this.gl;

            var i, j, len; // Loop counting
            var sampler, samplerValue, texture, numTextures; // Samplers
            var uniform, scopeId, uniformVersion, programVersion, locationId; // Uniforms
            var shader = this.shader;
            var samplers = shader.samplers;
            var uniforms = shader.uniforms;

            if (numInstances > 1) {
                this.boundBuffer = null;
                this.attributesInvalidated = true;
            }

            // Commit the vertex buffer inputs
            if (this.attributesInvalidated) {
                var attribute, element, vertexBuffer, vbOffset, bufferId;
                var attributes = shader.attributes;

                for (i = 0, len = attributes.length; i < len; i++) {
                    attribute = attributes[i];

                    // Retrieve vertex element for this shader attribute
                    element = attribute.scopeId.value;

                    // Check the vertex element is valid
                    if (element !== null) {
                        // Retrieve the vertex buffer that contains this element
                        vertexBuffer = this.vertexBuffers[element.stream];
                        vbOffset = this.vbOffsets[element.stream] || 0;

                        // Set the active vertex buffer object
                        bufferId = vertexBuffer.bufferId;
                        if (this.boundBuffer !== bufferId) {
                            gl.bindBuffer(gl.ARRAY_BUFFER, bufferId);
                            this.boundBuffer = bufferId;
                        }

                        // Hook the vertex buffer to the shader program
                        locationId = attribute.locationId;
                        if (!this.enabledAttributes[locationId]) {
                            gl.enableVertexAttribArray(locationId);
                            this.enabledAttributes[locationId] = true;
                        }
                        gl.vertexAttribPointer(
                            locationId,
                            element.numComponents,
                            this.glType[element.dataType],
                            element.normalize,
                            element.stride,
                            element.offset + vbOffset
                        );

                        if (element.stream===1 && numInstances>1) {
                            if (!this.instancedAttribs[locationId]) {
                                this.extInstancing.vertexAttribDivisorANGLE(locationId, 1);
                                this.instancedAttribs[locationId] = true;
                            }
                        } else if (this.instancedAttribs[locationId]) {
                            this.extInstancing.vertexAttribDivisorANGLE(locationId, 0);
                            this.instancedAttribs[locationId] = false;
                        }
                    }
                }

                this.attributesInvalidated = false;
            }

            // Commit the shader program variables
            var textureUnit = 0;

            for (i = 0, len = samplers.length; i < len; i++) {
                sampler = samplers[i];
                samplerValue = sampler.scopeId.value;
                if (!samplerValue) {
                    continue; // Because unset constants shouldn't raise random errors
                }

                if (samplerValue instanceof pc.Texture) {
                    texture = samplerValue;
                    this.setTexture(texture, textureUnit);

                    if (sampler.slot !== textureUnit) {
                        gl.uniform1i(sampler.locationId, textureUnit);
                        sampler.slot = textureUnit;
                    }
                    textureUnit++;
                } else { // Array
                    sampler.array.length = 0;
                    numTextures = samplerValue.length;
                    for (j = 0; j < numTextures; j++) {
                        texture = samplerValue[j];
                        this.setTexture(texture, textureUnit);

                        sampler.array[j] = textureUnit;
                        textureUnit++;
                    }
                    gl.uniform1iv(sampler.locationId, sampler.array);
                }
            }

            // Commit any updated uniforms
            for (i = 0, len = uniforms.length; i < len; i++) {
                uniform = uniforms[i];
                scopeId = uniform.scopeId;
                uniformVersion = uniform.version;
                programVersion = scopeId.versionObject.version;

                // Check the value is valid
                if (uniformVersion.globalId !== programVersion.globalId || uniformVersion.revision !== programVersion.revision) {
                    uniformVersion.globalId = programVersion.globalId;
                    uniformVersion.revision = programVersion.revision;

                    // Call the function to commit the uniform value
                    if (scopeId.value !== null) {
                        this.commitFunction[uniform.dataType](uniform, scopeId.value);
                    }
                }
            }

            this._drawCallsPerFrame++;
            this._primsPerFrame[primitive.type] += primitive.count * (numInstances > 1? numInstances : 1);

            // #ifdef WEBGL2
            if (this.transformFeedback) {
                gl.bindBufferBase(gl.TRANSFORM_FEEDBACK_BUFFER, 0, this.transformFeedback.outVb.bufferId);
                gl.beginTransformFeedback(gl.POINTS);
            }
            // #endif

            if (primitive.indexed) {
                if (numInstances > 1) {
                    this.extInstancing.drawElementsInstancedANGLE(
                        this.glPrimitive[primitive.type],
                        primitive.count,
                        this.indexBuffer.glFormat,
                        primitive.base * 2,
                        numInstances
                    );
                    this.boundBuffer = null;
                    this.attributesInvalidated = true;
                } else {
                    gl.drawElements(
                        this.glPrimitive[primitive.type],
                        primitive.count,
                        this.indexBuffer.glFormat,
                        primitive.base * this.indexBuffer.bytesPerIndex
                    );
                }
            } else {
                if (numInstances > 1) {
                    this.extInstancing.drawArraysInstancedANGLE(
                        this.glPrimitive[primitive.type],
                        primitive.base,
                        primitive.count,
                        numInstances
                    );
                    this.boundBuffer = null;
                    this.attributesInvalidated = true;
                } else {
                    gl.drawArrays(
                        this.glPrimitive[primitive.type],
                        primitive.base,
                        primitive.count
                    );
                }
            }

            // #ifdef WEBGL2
            if (this.transformFeedback) {
                gl.endTransformFeedback();
                gl.bindBufferBase(gl.TRANSFORM_FEEDBACK_BUFFER, 0, null);
            }
            // #endif
        },

        /**
         * @function
         * @name pc.GraphicsDevice#clear
         * @description Clears the frame buffer of the currently set render target.
         * @param {Object} options Optional options object that controls the behavior of the clear operation defined as follows:
         * @param {Number[]} options.color The color to clear the color buffer to in the range 0.0 to 1.0 for each component.
         * @param {Number} options.depth The depth value to clear the depth buffer to in the range 0.0 to 1.0.
         * @param {Number} options.flags The buffers to clear (the types being color, depth and stencil). Can be any bitwise
         * combination of:
         * <ul>
         *     <li>pc.CLEARFLAG_COLOR</li>
         *     <li>pc.CLEARFLAG_DEPTH</li>
         *     <li>pc.CLEARFLAG_STENCIL</li>
         * </ul>
         * @example
         * // Clear color buffer to black and depth buffer to 1.0
         * device.clear();
         *
         * // Clear just the color buffer to red
         * device.clear({
         *     color: [1, 0, 0, 1],
         *     flags: pc.CLEARFLAG_COLOR
         * });
         *
         * // Clear color buffer to yellow and depth to 1.0
         * device.clear({
         *     color: [1, 1, 0, 1],
         *     depth: 1.0,
         *     flags: pc.CLEARFLAG_COLOR | pc.CLEARFLAG_DEPTH
         * });
         */
        clear: function (options) {
            var defaultOptions = this.defaultClearOptions;
            options = options || defaultOptions;

            var flags = (options.flags === undefined) ? defaultOptions.flags : options.flags;
            if (flags !== 0) {
                var gl = this.gl;

                // Set the clear color
                if (flags & pc.CLEARFLAG_COLOR) {
                    var color = (options.color === undefined) ? defaultOptions.color : options.color;
                    this.setClearColor(color[0], color[1], color[2], color[3]);
                }

                if (flags & pc.CLEARFLAG_DEPTH) {
                    // Set the clear depth
                    var depth = (options.depth === undefined) ? defaultOptions.depth : options.depth;
                    this.setClearDepth(depth);
                    if (!this.depthWrite) {
                        gl.depthMask(true);
                    }
                }

                if (flags & pc.CLEARFLAG_STENCIL) {
                    // Set the clear stencil
                    var stencil = (options.stencil === undefined) ? defaultOptions.stencil : options.stencil;
                    this.setClearStencil(stencil);
                }

                // Clear the frame buffer
                gl.clear(this.glClearFlag[flags]);

                if (flags & pc.CLEARFLAG_DEPTH) {
                    if (!this.depthWrite) {
                        gl.depthMask(false);
                    }
                }
            }
        },

        readPixels: function (x, y, w, h, pixels) {
            var gl = this.gl;
            gl.readPixels(x, y, w, h, gl.RGBA, gl.UNSIGNED_BYTE, pixels);
        },

        setClearDepth: function (depth) {
            if (depth !== this.clearDepth) {
                this.gl.clearDepth(depth);
                this.clearDepth = depth;
            }
        },

        setClearColor: function (r, g, b, a) {
            if ((r !== this.clearRed) || (g !== this.clearGreen) || (b !== this.clearBlue) || (a !== this.clearAlpha)) {
                this.gl.clearColor(r, g, b, a);
                this.clearRed = r;
                this.clearGreen = g;
                this.clearBlue = b;
                this.clearAlpha = a;
            }
        },

        setClearStencil: function (value) {
            if (value !== this.clearStencil) {
                this.gl.clearStencil(value);
                this.clearStencil = value;
            }
        },

        /**
         * @function
         * @name pc.GraphicsDevice#setRenderTarget
         * @description Sets the specified render target on the device. If null
         * is passed as a parameter, the back buffer becomes the current target
         * for all rendering operations.
         * @param {pc.RenderTarget} renderTarget The render target to activate.
         * @example
         * // Set a render target to receive all rendering output
         * device.setRenderTarget(renderTarget);
         *
         * // Set the back buffer to receive all rendering output
         * device.setRenderTarget(null);
         */
        setRenderTarget: function (renderTarget) {
            this.renderTarget = renderTarget;
        },

        /**
         * @function
         * @name pc.GraphicsDevice#getRenderTarget
         * @description Queries the currently set render target on the device.
         * @returns {pc.RenderTarget} The current render target.
         * @example
         * // Get the current render target
         * var renderTarget = device.getRenderTarget();
         */
        getRenderTarget: function () {
            return this.renderTarget;
        },

        /**
         * @function
         * @name pc.GraphicsDevice#getDepthTest
         * @description Queries whether depth testing is enabled.
         * @returns {Boolean} true if depth testing is enabled and false otherwise.
         * @example
         * var depthTest = device.getDepthTest();
         * console.log('Depth testing is ' + depthTest ? 'enabled' : 'disabled');
         */
        getDepthTest: function () {
            return this.depthTest;
        },

        /**
         * @function
         * @name pc.GraphicsDevice#setDepthTest
         * @description Enables or disables depth testing of fragments. Once this state
         * is set, it persists until it is changed. By default, depth testing is enabled.
         * @param {Boolean} depthTest true to enable depth testing and false otherwise.
         * @example
         * device.setDepthTest(true);
         */
        setDepthTest: function (depthTest) {
            if (this.depthTest !== depthTest) {
                var gl = this.gl;
                if (depthTest) {
                    gl.enable(gl.DEPTH_TEST);
                } else {
                    gl.disable(gl.DEPTH_TEST);
                }
                this.depthTest = depthTest;
            }
        },

        /**
         * @function
         * @name pc.GraphicsDevice#getDepthWrite
         * @description Queries whether writes to the depth buffer are enabled.
         * @returns {Boolean} true if depth writing is enabled and false otherwise.
         * @example
         * var depthWrite = device.getDepthWrite();
         * console.log('Depth writing is ' + depthWrite ? 'enabled' : 'disabled');
         */
        getDepthWrite: function () {
            return this.depthWrite;
        },

        /**
         * @function
         * @name pc.GraphicsDevice#setDepthWrite
         * @description Enables or disables writes to the depth buffer. Once this state
         * is set, it persists until it is changed. By default, depth writes are enabled.
         * @param {Boolean} writeDepth true to enable depth writing and false otherwise.
         * @example
         * device.setDepthWrite(true);
         */
        setDepthWrite: function (writeDepth) {
            if (this.depthWrite !== writeDepth) {
                this.gl.depthMask(writeDepth);
                this.depthWrite = writeDepth;
            }
        },

        /**
         * @function
         * @name pc.GraphicsDevice#setColorWrite
         * @description Enables or disables writes to the color buffer. Once this state
         * is set, it persists until it is changed. By default, color writes are enabled
         * for all color channels.
         * @param {Boolean} writeRed true to enable writing  of the red channel and false otherwise.
         * @param {Boolean} writeGreen true to enable writing  of the green channel and false otherwise.
         * @param {Boolean} writeBlue true to enable writing  of the blue channel and false otherwise.
         * @param {Boolean} writeAlpha true to enable writing  of the alpha channel and false otherwise.
         * @example
         * // Just write alpha into the frame buffer
         * device.setColorWrite(false, false, false, true);
         */
        setColorWrite: function (writeRed, writeGreen, writeBlue, writeAlpha) {
            if ((this.writeRed !== writeRed) ||
                (this.writeGreen !== writeGreen) ||
                (this.writeBlue !== writeBlue) ||
                (this.writeAlpha !== writeAlpha)) {
                this.gl.colorMask(writeRed, writeGreen, writeBlue, writeAlpha);
                this.writeRed = writeRed;
                this.writeGreen = writeGreen;
                this.writeBlue = writeBlue;
                this.writeAlpha = writeAlpha;
            }
        },

        getAlphaToCoverage: function () {
            return this.alphaToCoverage;
        },

        setAlphaToCoverage: function (atoc) {
            if (this.alphaToCoverage !== atoc) {
                // #ifdef WEBGL2
                var gl = this.gl;
                if (atoc) {
                    gl.enable(gl.SAMPLE_ALPHA_TO_COVERAGE);
                } else {
                    gl.disable(gl.SAMPLE_ALPHA_TO_COVERAGE);
                }
                // #endif
                this.alphaToCoverage = atoc;
            }
        },

        setTransformFeedback: function (tf) {
            if (this.transformFeedback !== tf) {
                // #ifdef WEBGL2
                var gl = this.gl;
                if (tf) {
                    gl.bindTransformFeedback(gl.TRANSFORM_FEEDBACK, tf.feedback);
                } else {
                    gl.bindTransformFeedback(gl.TRANSFORM_FEEDBACK, null);
                }
                // #endif
                this.transformFeedback = tf;
            }
        },

        setRaster: function (on) {
            if (this.raster !== on) {
                // #ifdef WEBGL2
                var gl = this.gl;
                if (on) {
                    gl.disable(gl.RASTERIZER_DISCARD);
                } else {
                    gl.enable(gl.RASTERIZER_DISCARD);
                }
                // #endif
                this.raster = on;
            }
        },

        /**
         * @function
         * @name pc.GraphicsDevice#getBlending
         * @description Queries whether blending is enabled.
         * @returns {Boolean} True if blending is enabled and false otherwise.
         */
        getBlending: function () {
            return this.blending;
        },

        /**
         * @function
         * @name pc.GraphicsDevice#setBlending
         * @description Enables or disables blending.
         * @param {Boolean} blending True to enable blending and false to disable it.
         */
        setBlending: function (blending) {
            if (this.blending !== blending) {
                var gl = this.gl;
                if (blending) {
                    gl.enable(gl.BLEND);
                } else {
                    gl.disable(gl.BLEND);
                }
                this.blending = blending;
            }
        },

        /**
         * @function
         * @name pc.GraphicsDevice#setStencilTest
         * @description Enables or disables stencil test.
         * @param {Boolean} enable True to enable stencil test and false to disable it.
         */
        setStencilTest: function (enable) {
            if (this.stencil !== enable) {
                var gl = this.gl;
                if (enable) {
                    gl.enable(gl.STENCIL_TEST);
                } else {
                    gl.disable(gl.STENCIL_TEST);
                }
                this.stencil = enable;
            }
        },

        /**
         * @function
         * @name pc.GraphicsDevice#setStencilFunc
         * @description Configures stencil test for both front and back faces.
         * @param {Number} func A comparison function that decides if the pixel should be written, based on the current stencil buffer value,
         * reference value, and mask value. Can be:
         * <ul>
         *     <li>pc.FUNC_NEVER: never pass</li>
         *     <li>pc.FUNC_LESS: pass if (ref & mask) < (stencil & mask)</li>
         *     <li>pc.FUNC_EQUAL: pass if (ref & mask) == (stencil & mask)</li>
         *     <li>pc.FUNC_LESSEQUAL: pass if (ref & mask) <= (stencil & mask)</li>
         *     <li>pc.FUNC_GREATER: pass if (ref & mask) > (stencil & mask)</li>
         *     <li>pc.FUNC_NOTEQUAL: pass if (ref & mask) != (stencil & mask)</li>
         *     <li>pc.FUNC_GREATEREQUAL: pass if (ref & mask) >= (stencil & mask)</li>
         *     <li>pc.FUNC_ALWAYS: always pass</li>
         * </ul>
         * @param {Number} ref Reference value used in comparison.
         * @param {Number} mask Mask applied to stencil buffer value and reference value before comparison.
         */
        setStencilFunc: function (func, ref, mask) {
            if (this.stencilFuncFront!==func || this.stencilRefFront!==ref || this.stencilMaskFront!==mask ||
                this.stencilFuncBack!==func || this.stencilRefBack!==ref || this.stencilMaskBack!==mask) {
                var gl = this.gl;
                gl.stencilFunc(this.glComparison[func], ref, mask);
                this.stencilFuncFront = this.stencilFuncBack = func;
                this.stencilRefFront = this.stencilRefBack = ref;
                this.stencilMaskFront = this.stencilMaskBack = mask;
            }
        },

        /**
         * @function
         * @name pc.GraphicsDevice#setStencilFuncFront
         * @description Same as pc.GraphicsDevice#setStencilFunc, but only for front faces.
         */
        setStencilFuncFront: function (func, ref, mask) {
            if (this.stencilFuncFront!==func || this.stencilRefFront!==ref || this.stencilMaskFront!==mask) {
                var gl = this.gl;
                gl.stencilFuncSeparate(gl.FRONT, this.glComparison[func], ref, mask);
                this.stencilFuncFront = func;
                this.stencilRefFront = ref;
                this.stencilMaskFront = mask;
            }
        },

        /**
         * @function
         * @name pc.GraphicsDevice#setStencilFuncBack
         * @description Same as pc.GraphicsDevice#setStencilFunc, but only for back faces.
         */
        setStencilFuncBack: function (func, ref, mask) {
            if (this.stencilFuncBack!==func || this.stencilRefBack!==ref || this.stencilMaskBack!==mask) {
                var gl = this.gl;
                gl.stencilFuncSeparate(gl.BACK, this.glComparison[func], ref, mask);
                this.stencilFuncBack = func;
                this.stencilRefBack = ref;
                this.stencilMaskBack = mask;
            }
        },

        /**
         * @function
         * @name pc.GraphicsDevice#setStencilOperation
         * @description Configures how stencil buffer values should be modified based on the result of depth/stencil tests. Works for both front and back faces.
         * @param {Number} fail Action to take if stencil test is failed
         * @param {Number} zfail Action to take if depth test is failed
         * @param {Number} zpass Action to take if both depth and stencil test are passed
         * All arguments can be:
         * <ul>
         *     <li>pc.STENCILOP_KEEP: don't change the stencil buffer value</li>
         *     <li>pc.STENCILOP_ZERO: set value to zero</li>
         *     <li>pc.STENCILOP_REPLACE: replace value with the reference value (see pc.GraphicsDevice#setStencilFunc)</li>
         *     <li>pc.STENCILOP_INCREMENT: increment the value</li>
         *     <li>pc.STENCILOP_INCREMENTWRAP: increment the value, but wrap it to zero when it's larger than a maximum representable value</li>
         *     <li>pc.STENCILOP_DECREMENT: decrement the value</li>
         *     <li>pc.STENCILOP_DECREMENTWRAP: decrement the value, but wrap it to a maximum representable value, if the current value is 0</li>
         *     <li>pc.STENCILOP_INVERT: invert the value bitwise</li>
         * </ul>
         */
        setStencilOperation: function (fail, zfail, zpass) {
            if (this.stencilFailFront!==fail || this.stencilZfailFront!==zfail || this.stencilZpassFront!==zpass ||
                this.stencilFailBack!==fail || this.stencilZfailBack!==zfail || this.stencilZpassBack!==zpass) {
                var gl = this.gl;
                gl.stencilOp(this.glStencilOp[fail], this.glStencilOp[zfail], this.glStencilOp[zpass]);
                this.stencilFailFront = this.stencilFailBack = fail;
                this.stencilZfailFront = this.stencilZfailBack = zfail;
                this.stencilZpassFront = this.stencilZpassBack = zpass;
            }
        },

        /**
         * @function
         * @name pc.GraphicsDevice#setStencilOperationFront
         * @description Same as pc.GraphicsDevice#setStencilOperation, but only for front faces.
         */
        setStencilOperationFront: function (fail, zfail, zpass) {
            if (this.stencilFailFront!==fail || this.stencilZfailFront!==zfail || this.stencilZpassFront!==zpass) {
                var gl = this.gl;
                gl.stencilOpSeparate(gl.FRONT, this.glStencilOp[fail], this.glStencilOp[zfail], this.glStencilOp[zpass]);
                this.stencilFailFront = fail;
                this.stencilZfailFront = zfail;
                this.stencilZpassFront = zpass;
            }
        },

        /**
         * @function
         * @name pc.GraphicsDevice#setStencilOperationBack
         * @description Same as pc.GraphicsDevice#setStencilOperation, but only for back faces.
         */
        setStencilOperationBack: function (fail, zfail, zpass) {
            if (this.stencilFailBack!==fail || this.stencilZfailBack!==zfail || this.stencilZpassBack!==zpass) {
                var gl = this.gl;
                gl.stencilOpSeparate(gl.BACK, this.glStencilOp[fail], this.glStencilOp[zfail], this.glStencilOp[zpass]);
                this.stencilFailBack = fail;
                this.stencilZfailBack = zfail;
                this.stencilZpassBack = zpass;
            }
        },

        /**
         * @function
         * @name pc.GraphicsDevice#setBlendFunction
         * @description Configures blending operations. Both source and destination
         * blend modes can take the following values:
         * <ul>
         *     <li>pc.BLENDMODE_ZERO</li>
         *     <li>pc.BLENDMODE_ONE</li>
         *     <li>pc.BLENDMODE_SRC_COLOR</li>
         *     <li>pc.BLENDMODE_ONE_MINUS_SRC_COLOR</li>
         *     <li>pc.BLENDMODE_DST_COLOR</li>
         *     <li>pc.BLENDMODE_ONE_MINUS_DST_COLOR</li>
         *     <li>pc.BLENDMODE_SRC_ALPHA</li>
         *     <li>pc.BLENDMODE_SRC_ALPHA_SATURATE</li>
         *     <li>pc.BLENDMODE_ONE_MINUS_SRC_ALPHA</li>
         *     <li>pc.BLENDMODE_DST_ALPHA</li>
         *     <li>pc.BLENDMODE_ONE_MINUS_DST_ALPHA</li>
         * </ul>
         * @param {Number} blendSrc The source blend function.
         * @param {Number} blendDst The destination blend function.
         */
        setBlendFunction: function (blendSrc, blendDst) {
            if ((this.blendSrc !== blendSrc) || (this.blendDst !== blendDst)) {
                this.gl.blendFunc(this.glBlendFunction[blendSrc], this.glBlendFunction[blendDst]);
                this.blendSrc = blendSrc;
                this.blendDst = blendDst;
            }
        },

        /**
         * @function
         * @name pc.GraphicsDevice#setBlendEquation
         * @description Configures the blending equation. The default blend equation is
         * pc.BLENDEQUATION_ADD.
         * @param {Number} blendEquation The blend equation. Can be:
         * <ul>
         *     <li>pc.BLENDEQUATION_ADD</li>
         *     <li>pc.BLENDEQUATION_SUBTRACT</li>
         *     <li>pc.BLENDEQUATION_REVERSE_SUBTRACT</li>
         * </ul>
         */
        setBlendEquation: function (blendEquation) {
            if (this.blendEquation !== blendEquation) {
                var gl = this.gl;
                gl.blendEquation(this.glBlendEquation[blendEquation]);
                this.blendEquation = blendEquation;
            }
        },

        /**
         * @function
         * @name pc.GraphicsDevice#setCullMode
         * @description Controls how triangles are culled based on their face direction.
         * The default cull mode is pc.CULLFACE_BACK.
         * @param {Number} cullMode The cull mode to set. Can be:
         * <ul>
         *     <li>pc.CULLFACE_NONE</li>
         *     <li>pc.CULLFACE_BACK</li>
         *     <li>pc.CULLFACE_FRONT</li>
         *     <li>pc.CULLFACE_FRONTANDBACK</li>
         * </ul>
         */
        setCullMode: function (cullMode) {
            if (this.cullMode !== cullMode) {
                if (cullMode === pc.CULLFACE_NONE) {
                    this.gl.disable(this.gl.CULL_FACE);
                } else {
                    if (this.cullMode === pc.CULLFACE_NONE) {
                        this.gl.enable(this.gl.CULL_FACE);
                    }

                    var mode = this.glCull[cullMode];
                    if (this.cullFace !== mode) {
                        this.gl.cullFace(mode);
                        this.cullFace = mode;
                    }
                }
                this.cullMode = cullMode;
            }
        },

        getCullMode: function () {
            return this.cullMode;
        },

        /**
         * @function
         * @name pc.GraphicsDevice#setIndexBuffer
         * @description Sets the current index buffer on the graphics device. On subsequent
         * calls to pc.GraphicsDevice#draw, the specified index buffer will be used to provide
         * index data for any indexed primitives.
         * @param {pc.IndexBuffer} indexBuffer The index buffer to assign to the device.
         */
        setIndexBuffer: function (indexBuffer) {
            // Store the index buffer
            if (this.indexBuffer !== indexBuffer) {
                this.indexBuffer = indexBuffer;

                // Set the active index buffer object
                var gl = this.gl;
                gl.bindBuffer(gl.ELEMENT_ARRAY_BUFFER, indexBuffer ? indexBuffer.bufferId : null);
            }
        },

        /**
         * @function
         * @name pc.GraphicsDevice#setVertexBuffer
         * @description Sets the current vertex buffer for a specific stream index on the graphics
         * device. On subsequent calls to pc.GraphicsDevice#draw, the specified vertex buffer will be
         * used to provide vertex data for any primitives.
         * @param {pc.VertexBuffer} vertexBuffer The vertex buffer to assign to the device.
         * @param {Number} stream The stream index for the vertex buffer, indexed from 0 upwards.
         */
        setVertexBuffer: function (vertexBuffer, stream, vbOffset) {
            if (this.vertexBuffers[stream] !== vertexBuffer || this.vbOffsets[stream] !== vbOffset) {
                // Store the vertex buffer for this stream index
                this.vertexBuffers[stream] = vertexBuffer;
                this.vbOffsets[stream] = vbOffset;

                // Push each vertex element in scope
                var vertexFormat = vertexBuffer.getFormat();
                var i = 0;
                var elements = vertexFormat.elements;
                var numElements = elements.length;
                while (i < numElements) {
                    var vertexElement = elements[i++];
                    vertexElement.stream = stream;
                    vertexElement.scopeId.setValue(vertexElement);
                }

                this.attributesInvalidated = true;
            }
        },

        /**
         * @function
         * @name pc.GraphicsDevice#setShader
         * @description Sets the active shader to be used during subsequent draw calls.
         * @param {pc.Shader} shader The shader to set to assign to the device.
         */
        setShader: function(shader) {
            if (shader !== this.shader) {
                this.shader = shader;

                if (! shader.ready)
                    shader.link();

                // Set the active shader
                this._shaderSwitchesPerFrame++;
                this.gl.useProgram(shader.program);

                this.attributesInvalidated = true;
            }
        },

        getHdrFormat: function() {
            if (this.extTextureHalfFloatRenderable) {
                return pc.PIXELFORMAT_RGB16F;
            } else if (this.extTextureFloatRenderable) {
                return pc.PIXELFORMAT_RGB32F;
            }
            return pc.PIXELFORMAT_R8_G8_B8_A8;
        },

        /**
         * @private
         * @function
         * @name pc.GraphicsDevice#getBoneLimit
         * @description Queries the maximum number of bones that can be referenced by a shader.
         * The shader generators (pc.programlib) use this number to specify the matrix array
         * size of the uniform 'matrix_pose[0]'. The value is calculated based on the number of
         * available uniform vectors available after subtracting the number taken by a typical
         * heavyweight shader. If a different number is required, it can be tuned via
         * pc.GraphicsDevice#setBoneLimit.
         * @returns {Number} The maximum number of bones that can be supported by the host hardware.
         */
        getBoneLimit: function () {
            return this.boneLimit;
        },

        /**
         * @private
         * @function
         * @name pc.GraphicsDevice#setBoneLimit
         * @description Specifies the maximum number of bones that the device can support on
         * the current hardware. This function allows the default calculated value based on
         * available vector uniforms to be overridden.
         * @param {Number} maxBones The maximum number of bones supported by the host hardware.
         */
        setBoneLimit: function (maxBones) {
            this.boneLimit = maxBones;
        },

        /* DEPRECATED */
        enableValidation: function (enable) {
            console.warn('enableValidation: This function is deprecated and will be removed shortly.');
        },

        validate: function () {
            console.warn('validate: This function is deprecated and will be removed shortly.');
        },

        /**
        * @function
        * @name pc.GraphicsDevice#resizeCanvas
        * @description Sets the width and height of the canvas, then fires the 'resizecanvas' event.
        */
        resizeCanvas: function (width, height) {
            this._width = width;
            this._height = height;

            var ratio = Math.min(this._maxPixelRatio, window.devicePixelRatio);
            width *= ratio;
            height *= ratio;
            this.canvas.width = width;
            this.canvas.height = height;
            this.fire(EVENT_RESIZE, width, height);
        },

        /**
        * @function
        * @name pc.GraphicsDevice#clearShaderCache
        * @description Frees memory from all shaders ever allocated with this device
        */
        clearShaderCache: function () {
            this.programLib.clearCache();
        },

        removeShaderFromCache: function (shader) {
            this.programLib.removeFromCache(shader);
        }
    };

    /**
     * @readonly
     * @name pc.GraphicsDevice#width
     * @type Number
     * @description Width of the back buffer in pixels.
     */
    Object.defineProperty(GraphicsDevice.prototype, 'width', {
        get: function () { return this.gl.drawingBufferWidth || this.canvas.width; }
    });

    /**
     * @readonly
     * @name pc.GraphicsDevice#height
     * @type Number
     * @description Height of the back buffer in pixels.
     */
    Object.defineProperty(GraphicsDevice.prototype, 'height', {
        get: function () { return this.gl.drawingBufferHeight || this.canvas.height; }
    });

    Object.defineProperty(GraphicsDevice.prototype, 'fullscreen', {
        get: function () { return !!document.fullscreenElement; },
        set: function (fullscreen) {
            if (fullscreen) {
                var canvas = this.gl.canvas;
                canvas.requestFullscreen();
            } else {
                document.exitFullscreen();
            }
        }
    });

    Object.defineProperty(GraphicsDevice.prototype, 'enableAutoInstancing', {
        get: function () { return this._enableAutoInstancing; },
        set: function (value) {
            this._enableAutoInstancing = value && this.extInstancing;
        }
    });

    /**
     * @readonly
     * @name pc.GraphicsDevice#maxAnisotropy
     * @type Number
     * @description The maximum supported texture anisotropy setting.
     */
    Object.defineProperty(GraphicsDevice.prototype, 'maxAnisotropy', {
        get: ( function () {
            var maxAniso;

            return function () {
                if (maxAniso === undefined) {
                    maxAniso = 1;

                    var gl = this.gl;
                    var glExt = this.extTextureFilterAnisotropic;
                    if (glExt) {
                        maxAniso = gl.getParameter(glExt.MAX_TEXTURE_MAX_ANISOTROPY_EXT);
                    }
                }

                return maxAniso;
            };
        } )()
    });

    Object.defineProperty(GraphicsDevice.prototype, 'maxPixelRatio', {
        get: function () { return this._maxPixelRatio; },
        set: function (ratio) {
            this._maxPixelRatio = ratio;
            this.resizeCanvas(this._width, this._height);
        }
    });

    return {
        UnsupportedBrowserError: UnsupportedBrowserError,
        ContextCreationError: ContextCreationError,
        GraphicsDevice: GraphicsDevice,
        precalculatedTangents: true
    };
}());<|MERGE_RESOLUTION|>--- conflicted
+++ resolved
@@ -1094,17 +1094,14 @@
                     texture._glInternalFormat = gl.RGBA;
                     texture._glPixelType = gl.FLOAT;
                     break;
-<<<<<<< HEAD
                 case pc.PIXELFORMAT_R32F:
                     texture._glFormat = gl.RED;
                     texture._glInternalFormat = gl.R32F;
                     texture._glPixelType = gl.FLOAT;
-=======
                 case pc.PIXELFORMAT_DEPTH:
                     texture._glFormat = gl.DEPTH_COMPONENT;
                     texture._glInternalFormat = gl.DEPTH_COMPONENT;
                     texture._glPixelType = gl.UNSIGNED_SHORT;
->>>>>>> 4aeef805
                     break;
             }
         },
