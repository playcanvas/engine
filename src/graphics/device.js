pc.extend(pc, function () {
    'use strict';

    var EVENT_RESIZE = 'resizecanvas';
    var uniformValue;
    var scopeX, scopeY, scopeZ, scopeW;

    // Exceptions
    function UnsupportedBrowserError(message) {
        this.name = "UnsupportedBrowserError";
        this.message = (message || "");
    }
    UnsupportedBrowserError.prototype = Error.prototype;

    function ContextCreationError(message) {
        this.name = "ContextCreationError";
        this.message = (message || "");
    }
    ContextCreationError.prototype = Error.prototype;

    var _contextLostHandler = function () {
        logWARNING("Context lost.");
    };

    var _contextRestoredHandler = function () {
        logINFO("Context restored.");
    };

    var _createContext = function (canvas, options) {
        var names = ["webgl", "experimental-webgl"];
        var context = null;
        options = options || {};
        options.stencil = true;
        for (var i = 0; i < names.length; i++) {
            try {
                context = canvas.getContext(names[i], options);
            } catch(e) {}
            if (context) {
                break;
            }
        }
        return context;
    };

    var _downsampleImage = function (image, size) {
        var srcW = image.width;
        var srcH = image.height;

        if ((srcW > size) || (srcH > size)) {
            var scale = size / Math.max(srcW, srcH);
            var dstW = Math.floor(srcW * scale);
            var dstH = Math.floor(srcH * scale);

            console.warn('Image dimensions larger than max supported texture size of ' + size + '. ' +
                         'Resizing from ' + srcW + ', ' + srcH + ' to ' + dstW + ', ' + dstH + '.');

            var canvas = document.createElement('canvas');
            canvas.width = dstW;
            canvas.height = dstH;

            var context = canvas.getContext('2d');
            context.drawImage(image, 0, 0, srcW, srcH, 0, 0, dstW, dstH);

            return canvas;
        }

        return image;
    };

    function _isIE() {
        var ua = window.navigator.userAgent;
        var msie = ua.indexOf("MSIE ");
        var trident = navigator.userAgent.match(/Trident.*rv\:11\./);

        return (msie > 0 || !!trident);
    }

    var _pixelFormat2Size = null;

    function gpuTexSize(gl, tex) {
        if (!_pixelFormat2Size) {
            _pixelFormat2Size = {};
            _pixelFormat2Size[pc.PIXELFORMAT_A8] = 1;
            _pixelFormat2Size[pc.PIXELFORMAT_L8] = 1;
            _pixelFormat2Size[pc.PIXELFORMAT_L8_A8] = 1;
            _pixelFormat2Size[pc.PIXELFORMAT_R5_G6_B5] = 2;
            _pixelFormat2Size[pc.PIXELFORMAT_R5_G5_B5_A1] = 2;
            _pixelFormat2Size[pc.PIXELFORMAT_R4_G4_B4_A4] = 2;
            _pixelFormat2Size[pc.PIXELFORMAT_R8_G8_B8] = 4;
            _pixelFormat2Size[pc.PIXELFORMAT_R8_G8_B8_A8] = 4;
            _pixelFormat2Size[pc.PIXELFORMAT_RGB16F] = 8;
            _pixelFormat2Size[pc.PIXELFORMAT_RGBA16F] = 8;
            _pixelFormat2Size[pc.PIXELFORMAT_RGB32F] = 16;
            _pixelFormat2Size[pc.PIXELFORMAT_RGBA32F] = 16;
        }

        var mips = 1;
        if (tex.autoMipmap || tex._minFilter===gl.NEAREST_MIPMAP_NEAREST ||
            tex._minFilter===gl.NEAREST_MIPMAP_LINEAR || tex._minFilter===gl.LINEAR_MIPMAP_NEAREST ||
            tex._minFilter===gl.LINEAR_MIPMAP_LINEAR) {
            mips = Math.round(Math.log2(Math.max(tex._width, tex._height)) + 1);
        }
        var mipWidth = tex._width;
        var mipHeight = tex._height;
        var size = 0;

        for(var i=0; i<mips; i++) {
            if (!tex._compressed) {
                size += mipWidth * mipHeight * _pixelFormat2Size[tex._format];
            } else if (tex._format===pc.PIXELFORMAT_ETC1) {
                size += Math.floor((mipWidth + 3) / 4) * Math.floor((mipHeight + 3) / 4) * 8;
            } else if (tex._format===pc.PIXELFORMAT_PVRTC_2BPP_RGB_1 || tex._format===pc.PIXELFORMAT_PVRTC_2BPP_RGBA_1) {
                size += Math.max(mipWidth, 16) * Math.max(mipHeight, 8) / 4;
            } else if (tex._format===pc.PIXELFORMAT_PVRTC_4BPP_RGB_1 || tex._format===pc.PIXELFORMAT_PVRTC_4BPP_RGBA_1) {
                size += Math.max(mipWidth, 8) * Math.max(mipHeight, 8) / 2;
            } else {
                var DXT_BLOCK_WIDTH = 4;
                var DXT_BLOCK_HEIGHT = 4;
                var blockSize = tex._format===pc.PIXELFORMAT_DXT1? 8 : 16;
                var numBlocksAcross = Math.floor((mipWidth + DXT_BLOCK_WIDTH - 1) / DXT_BLOCK_WIDTH);
                var numBlocksDown = Math.floor((mipHeight + DXT_BLOCK_HEIGHT - 1) / DXT_BLOCK_HEIGHT);
                var numBlocks = numBlocksAcross * numBlocksDown;
                size += numBlocks * blockSize;
            }
            mipWidth = Math.max(mipWidth * 0.5, 1);
            mipHeight = Math.max(mipHeight * 0.5, 1);
        }

        if (tex._cubemap) size *= 6;
        return size;
    }

    function testRenderable(gl, ext, pixelFormat) {
        var __texture = gl.createTexture();
        gl.bindTexture(gl.TEXTURE_2D, __texture);
        gl.texParameteri(gl.TEXTURE_2D, gl.TEXTURE_MIN_FILTER, gl.NEAREST);
        gl.texParameteri(gl.TEXTURE_2D, gl.TEXTURE_MAG_FILTER, gl.NEAREST);
        gl.texParameteri(gl.TEXTURE_2D, gl.TEXTURE_WRAP_S, gl.CLAMP_TO_EDGE);
        gl.texParameteri(gl.TEXTURE_2D, gl.TEXTURE_WRAP_T, gl.CLAMP_TO_EDGE);

        var __width = 2;
        var __height = 2;
        gl.texImage2D(gl.TEXTURE_2D, 0, gl.RGBA, __width, __height, 0, gl.RGBA, pixelFormat, null);

        // Try to use this texture as a render target.
        var __fbo = gl.createFramebuffer();
        gl.bindFramebuffer(gl.FRAMEBUFFER, __fbo);
        gl.framebufferTexture2D(gl.FRAMEBUFFER, gl.COLOR_ATTACHMENT0, gl.TEXTURE_2D, __texture, 0);
        gl.bindTexture(gl.TEXTURE_2D, null);
        // It is legal for a WebGL implementation exposing the OES_texture_float extension to
        // support floating-point textures but not as attachments to framebuffer objects.
        if (gl.checkFramebufferStatus(gl.FRAMEBUFFER) != gl.FRAMEBUFFER_COMPLETE) {
            gl.deleteTexture(__texture);
            return false;
        }
        gl.deleteTexture(__texture);
        gl.bindFramebuffer(gl.FRAMEBUFFER, null);
        return true;
    }

    /**
     * @name pc.GraphicsDevice
     * @class The graphics device manages the underlying graphics context. It is responsible
     * for submitting render state changes and graphics primitives to the hardware. A graphics
     * device is tied to a specific canvas HTML element. It is valid to have more than one
     * canvas element per page and create a new graphics device against each.
     * @description Creates a new graphics device.
     * @param {Object} canvas The canvas to which the graphics device is tied.
     * @param {Object} [options] Options passed when creating the WebGL context. More info here https://developer.mozilla.org/en-US/docs/Web/API/HTMLCanvasElement/getContext
     */
    /**
     * @readonly
     * @name pc.GraphicsDevice#precision
     * @type String
     * @description The highest shader precision supported by this graphics device. Can be 'hiphp', 'mediump' or 'lowp'.
     */
    /**
     * @readonly
     * @name pc.GraphicsDevice#maxCubeMapSize
     * @type Number
     * @description The maximum supported dimension of a cube map.
     */
    /**
     * @readonly
     * @name pc.GraphicsDevice#maxTextureSize
     * @type Number
     * @description The maximum supported dimension of a texture.
     */
    /**
     * @event
     * @name pc.GraphicsDevice#resizecanvas
     * @description The 'resizecanvas' event is fired when the canvas is resized
     * @param {Number} width The new width of the canvas in pixels
     * @param {Number} height The new height of the canvas in pixels
    */
    var GraphicsDevice = function (canvas, options) {
        this.gl = undefined;
        this.canvas = canvas;
        this.shader = null;
        this.indexBuffer = null;
        this.vertexBuffers = [];
        this.vbOffsets = [];
        this.precision = "highp";
        this._enableAutoInstancing = false;
        this.autoInstancingMaxObjects = 16384;
        this.attributesInvalidated = true;
        this.boundBuffer = null;
        this.instancedAttribs = {};
        this.enabledAttributes = {};
        this.textureUnits = [];
        this.commitFunction = {};
        this._maxPixelRatio = 1;
        // local width/height without pixelRatio applied
        this._width = 0;
        this._height = 0;

        this.updateClientRect();

        if (!window.WebGLRenderingContext) {
            throw new pc.UnsupportedBrowserError();
        }

        // Retrieve the WebGL context
        if (canvas) {
            this.gl = _createContext(canvas, options);
        }

        if (!this.gl) {
            throw new pc.ContextCreationError();
        }

        var gl = this.gl;

        // put the rest of the contructor in a function
        // so that the constructor remains small. Small constructors
        // are optimized by Firefox due to type inference
        (function() {
            var i;

            canvas.addEventListener("webglcontextlost", _contextLostHandler, false);
            canvas.addEventListener("webglcontextrestored", _contextRestoredHandler, false);

            this.canvas        = canvas;
            this.shader        = null;
            this.indexBuffer   = null;
            this.vertexBuffers = [];
            this.vbOffsets = [];
            this.precision     = "highp";

            this.maxTextureSize = gl.getParameter(gl.MAX_TEXTURE_SIZE);
            this.maxCubeMapSize = gl.getParameter(gl.MAX_CUBE_MAP_TEXTURE_SIZE);
            this.maxRenderBufferSize = gl.getParameter(gl.MAX_RENDERBUFFER_SIZE);

            // Query the precision supported by ints and floats in vertex and fragment shaders.
            // Note that getShaderPrecisionFormat is not guaranteed to be present (such as some
            // instances of the default Android browser). In this case, assume highp is available.
            if (gl.getShaderPrecisionFormat) {
                var vertexShaderPrecisionHighpFloat = gl.getShaderPrecisionFormat(gl.VERTEX_SHADER, gl.HIGH_FLOAT);
                var vertexShaderPrecisionMediumpFloat = gl.getShaderPrecisionFormat(gl.VERTEX_SHADER, gl.MEDIUM_FLOAT);
                var vertexShaderPrecisionLowpFloat = gl.getShaderPrecisionFormat(gl.VERTEX_SHADER, gl.LOW_FLOAT);

                var fragmentShaderPrecisionHighpFloat = gl.getShaderPrecisionFormat(gl.FRAGMENT_SHADER, gl.HIGH_FLOAT);
                var fragmentShaderPrecisionMediumpFloat = gl.getShaderPrecisionFormat(gl.FRAGMENT_SHADER, gl.MEDIUM_FLOAT );
                var fragmentShaderPrecisionLowpFloat = gl.getShaderPrecisionFormat(gl.FRAGMENT_SHADER, gl.LOW_FLOAT);

                var vertexShaderPrecisionHighpInt = gl.getShaderPrecisionFormat(gl.VERTEX_SHADER, gl.HIGH_INT);
                var vertexShaderPrecisionMediumpInt = gl.getShaderPrecisionFormat(gl.VERTEX_SHADER, gl.MEDIUM_INT);
                var vertexShaderPrecisionLowpInt = gl.getShaderPrecisionFormat(gl.VERTEX_SHADER, gl.LOW_INT);

                var fragmentShaderPrecisionHighpInt = gl.getShaderPrecisionFormat(gl.FRAGMENT_SHADER, gl.HIGH_INT);
                var fragmentShaderPrecisionMediumpInt = gl.getShaderPrecisionFormat(gl.FRAGMENT_SHADER, gl.MEDIUM_INT);
                var fragmentShaderPrecisionLowpInt = gl.getShaderPrecisionFormat(gl.FRAGMENT_SHADER, gl.LOW_INT);

                var highpAvailable = vertexShaderPrecisionHighpFloat.precision > 0 && fragmentShaderPrecisionHighpFloat.precision > 0;
                var mediumpAvailable = vertexShaderPrecisionMediumpFloat.precision > 0 && fragmentShaderPrecisionMediumpFloat.precision > 0;

                if (!highpAvailable) {
                    if (mediumpAvailable) {
                        this.precision = "mediump";
                        console.warn("WARNING: highp not supported, using mediump");
                    } else {
                        this.precision = "lowp";
                        console.warn( "WARNING: highp and mediump not supported, using lowp" );
                    }
                }
            }

            this.maxPrecision = this.precision;

            this.defaultClearOptions = {
                color: [0, 0, 0, 1],
                depth: 1,
                stencil: 0,
                flags: pc.CLEARFLAG_COLOR | pc.CLEARFLAG_DEPTH
            };

            this.glAddress = [
                gl.REPEAT,
                gl.CLAMP_TO_EDGE,
                gl.MIRRORED_REPEAT
            ];

            this.glBlendEquation = [
                gl.FUNC_ADD,
                gl.FUNC_SUBTRACT,
                gl.FUNC_REVERSE_SUBTRACT
            ];

            this.glBlendFunction = [
                gl.ZERO,
                gl.ONE,
                gl.SRC_COLOR,
                gl.ONE_MINUS_SRC_COLOR,
                gl.DST_COLOR,
                gl.ONE_MINUS_DST_COLOR,
                gl.SRC_ALPHA,
                gl.SRC_ALPHA_SATURATE,
                gl.ONE_MINUS_SRC_ALPHA,
                gl.DST_ALPHA,
                gl.ONE_MINUS_DST_ALPHA
            ];

            this.glComparison = [
                gl.NEVER,
                gl.LESS,
                gl.EQUAL,
                gl.LEQUAL,
                gl.GREATER,
                gl.NOTEQUAL,
                gl.GEQUAL,
                gl.ALWAYS
            ];

            this.glStencilOp = [
                gl.KEEP,
                gl.ZERO,
                gl.REPLACE,
                gl.INCR,
                gl.INCR_WRAP,
                gl.DECR,
                gl.DECR_WRAP,
                gl.INVERT
            ];

            this.glClearFlag = [
                0,
                gl.COLOR_BUFFER_BIT,
                gl.DEPTH_BUFFER_BIT,
                gl.COLOR_BUFFER_BIT | gl.DEPTH_BUFFER_BIT,
                gl.STENCIL_BUFFER_BIT,
                gl.STENCIL_BUFFER_BIT | gl.COLOR_BUFFER_BIT,
                gl.STENCIL_BUFFER_BIT | gl.DEPTH_BUFFER_BIT,
                gl.STENCIL_BUFFER_BIT | gl.COLOR_BUFFER_BIT | gl.DEPTH_BUFFER_BIT
            ];

            this.glCull = [
                0,
                gl.BACK,
                gl.FRONT,
                gl.FRONT_AND_BACK
            ];

            this.glFilter = [
                gl.NEAREST,
                gl.LINEAR,
                gl.NEAREST_MIPMAP_NEAREST,
                gl.NEAREST_MIPMAP_LINEAR,
                gl.LINEAR_MIPMAP_NEAREST,
                gl.LINEAR_MIPMAP_LINEAR
            ];

            this.glPrimitive = [
                gl.POINTS,
                gl.LINES,
                gl.LINE_LOOP,
                gl.LINE_STRIP,
                gl.TRIANGLES,
                gl.TRIANGLE_STRIP,
                gl.TRIANGLE_FAN
            ];

            this.glType = [
                gl.BYTE,
                gl.UNSIGNED_BYTE,
                gl.SHORT,
                gl.UNSIGNED_SHORT,
                gl.INT,
                gl.UNSIGNED_INT,
                gl.FLOAT
            ];

            // Initialize extensions
            this.unmaskedRenderer = null;
            this.unmaskedVendor = null;
            this.extRendererInfo = gl.getExtension('WEBGL_debug_renderer_info');
            if (this.extRendererInfo) {
                this.unmaskedRenderer = gl.getParameter(this.extRendererInfo.UNMASKED_RENDERER_WEBGL);
                this.unmaskedVendor = gl.getParameter(this.extRendererInfo.UNMASKED_VENDOR_WEBGL);
            }

            this.extTextureFloat = gl.getExtension("OES_texture_float");
            this.extTextureFloatLinear = gl.getExtension("OES_texture_float_linear");

            this.extTextureHalfFloat = gl.getExtension("OES_texture_half_float");
            this.extTextureHalfFloatLinear = gl.getExtension("OES_texture_half_float_linear");

            this.extUintElement = gl.getExtension("OES_element_index_uint");

            this.maxVertexTextures = gl.getParameter(gl.MAX_VERTEX_TEXTURE_IMAGE_UNITS);
            this.supportsBoneTextures = this.extTextureFloat && this.maxVertexTextures > 0;

            this.extTextureLod = gl.getExtension('EXT_shader_texture_lod');

            this.fragmentUniformsCount = gl.getParameter(gl.MAX_FRAGMENT_UNIFORM_VECTORS);
            this.samplerCount = gl.getParameter(gl.MAX_TEXTURE_IMAGE_UNITS);

            this.useTexCubeLod = this.extTextureLod && this.samplerCount < 16;

            this.extDepthTexture = gl.getExtension("WEBKIT_WEBGL_depth_texture") ||
                                   gl.getExtension('WEBGL_depth_texture');

            this.extStandardDerivatives = gl.getExtension("OES_standard_derivatives");
            if (this.extStandardDerivatives) {
                gl.hint(this.extStandardDerivatives.FRAGMENT_SHADER_DERIVATIVE_HINT_OES, gl.NICEST);
            }

            this.extTextureFilterAnisotropic = gl.getExtension('EXT_texture_filter_anisotropic');
            if (!this.extTextureFilterAnisotropic) {
                this.extTextureFilterAnisotropic = gl.getExtension('WEBKIT_EXT_texture_filter_anisotropic');
            }

            this.extCompressedTextureS3TC = gl.getExtension('WEBGL_compressed_texture_s3tc');
            if (!this.extCompressedTextureS3TC) {
                this.extCompressedTextureS3TC = gl.getExtension('WEBKIT_WEBGL_compressed_texture_s3tc');
            }

            if (this.extCompressedTextureS3TC) {
                if (_isIE()) {
                    // IE 11 can't use mip maps with S3TC
                    this.extCompressedTextureS3TC = false;
                }
            }

            if (this.extCompressedTextureS3TC) {
                var formats = gl.getParameter(gl.COMPRESSED_TEXTURE_FORMATS);
                for (i = 0; i < formats.length; i++) {
                    switch (formats[i]) {
                        case this.extCompressedTextureS3TC.COMPRESSED_RGB_S3TC_DXT1_EXT:
                            break;
                        case this.extCompressedTextureS3TC.COMPRESSED_RGBA_S3TC_DXT1_EXT:
                            break;
                        case this.extCompressedTextureS3TC.COMPRESSED_RGBA_S3TC_DXT3_EXT:
                            break;
                        case this.extCompressedTextureS3TC.COMPRESSED_RGBA_S3TC_DXT5_EXT:
                            break;
                        default:
                            break;
                    }
                }
            }

            this.extInstancing = gl.getExtension("ANGLE_instanced_arrays");

            this.extCompressedTextureETC1 = gl.getExtension('WEBGL_compressed_texture_etc1');
            this.extCompressedTexturePVRTC = gl.getExtension('WEBGL_compressed_texture_pvrtc') ||
                                             gl.getExtension('WEBKIT_WEBGL_compressed_texture_pvrtc');
            this.extDrawBuffers = gl.getExtension('EXT_draw_buffers');
            this.maxDrawBuffers = this.extDrawBuffers ? gl.getParameter(this.extDrawBuffers.MAX_DRAW_BUFFERS_EXT) : 1;
            this.maxColorAttachments = this.extDrawBuffers ? gl.getParameter(this.extDrawBuffers.MAX_COLOR_ATTACHMENTS_EXT) : 1;

            var contextAttribs = gl.getContextAttributes();
            this.supportsMsaa = contextAttribs.antialias;
            this.supportsStencil = contextAttribs.stencil;

            // Create the default render target
            this.renderTarget = null;

            // Create the ScopeNamespace for shader attributes and variables
            this.scope = new pc.ScopeSpace("Device");

            // Define the uniform commit functions
            this.commitFunction = {};
            this.commitFunction[pc.UNIFORMTYPE_BOOL] = function (uniform, value) {
                if (uniform.value !== value) {
                    gl.uniform1i(uniform.locationId, value);
                    uniform.value = value;
                }
            };
            this.commitFunction[pc.UNIFORMTYPE_INT] = this.commitFunction[pc.UNIFORMTYPE_BOOL];
            this.commitFunction[pc.UNIFORMTYPE_FLOAT] = function (uniform, value) {
                if (uniform.value !== value) {
                    gl.uniform1f(uniform.locationId, value);
                    uniform.value = value;
                }
            };
            this.commitFunction[pc.UNIFORMTYPE_VEC2]  = function (uniform, value) {
                uniformValue = uniform.value;
                scopeX = value[0];
                scopeY = value[1];
                if (uniformValue[0]!==scopeX || uniformValue[1]!==scopeY) {
                    gl.uniform2fv(uniform.locationId, value);
                    uniformValue[0] = scopeX;
                    uniformValue[1] = scopeY;
                }
            };
            this.commitFunction[pc.UNIFORMTYPE_VEC3]  = function (uniform, value) {
                uniformValue = uniform.value;
                scopeX = value[0];
                scopeY = value[1];
                scopeZ = value[2];
                if (uniformValue[0]!==scopeX || uniformValue[1]!==scopeY || uniformValue[2]!==scopeZ) {
                    gl.uniform3fv(uniform.locationId, value);
                    uniformValue[0] = scopeX;
                    uniformValue[1] = scopeY;
                    uniformValue[2] = scopeZ;
                }
            };
            this.commitFunction[pc.UNIFORMTYPE_VEC4]  = function (uniform, value) {
                uniformValue = uniform.value;
                scopeX = value[0];
                scopeY = value[1];
                scopeZ = value[2];
                scopeW = value[3];
                if (uniformValue[0]!==scopeX || uniformValue[1]!==scopeY || uniformValue[2]!==scopeZ || uniformValue[3]!==scopeW) {
                    gl.uniform4fv(uniform.locationId, value);
                    uniformValue[0] = scopeX;
                    uniformValue[1] = scopeY;
                    uniformValue[2] = scopeZ;
                    uniformValue[3] = scopeW;
                }
            };
            this.commitFunction[pc.UNIFORMTYPE_IVEC2] = function (uniform, value) {
                uniformValue = uniform.value;
                scopeX = value[0];
                scopeY = value[1];
                if (uniformValue[0]!==scopeX || uniformValue[1]!==scopeY) {
                    gl.uniform2iv(uniform.locationId, value);
                    uniformValue[0] = scopeX;
                    uniformValue[1] = scopeY;
                }
            };
            this.commitFunction[pc.UNIFORMTYPE_BVEC2] = this.commitFunction[pc.UNIFORMTYPE_IVEC2];
            this.commitFunction[pc.UNIFORMTYPE_IVEC3] = function (uniform, value) {
                uniformValue = uniform.value;
                scopeX = value[0];
                scopeY = value[1];
                scopeZ = value[2];
                if (uniformValue[0]!==scopeX || uniformValue[1]!==scopeY || uniformValue[2]!==scopeZ) {
                    gl.uniform3iv(uniform.locationId, value);
                    uniformValue[0] = scopeX;
                    uniformValue[1] = scopeY;
                    uniformValue[2] = scopeZ;
                }
            };
            this.commitFunction[pc.UNIFORMTYPE_BVEC3] = this.commitFunction[pc.UNIFORMTYPE_IVEC3];
            this.commitFunction[pc.UNIFORMTYPE_IVEC4] = function (uniform, value) {
                uniformValue = uniform.value;
                scopeX = value[0];
                scopeY = value[1];
                scopeZ = value[2];
                scopeW = value[3];
                if (uniformValue[0]!==scopeX || uniformValue[1]!==scopeY || uniformValue[2]!==scopeZ || uniformValue[3]!==scopeW) {
                    gl.uniform4iv(uniform.locationId, value);
                    uniformValue[0] = scopeX;
                    uniformValue[1] = scopeY;
                    uniformValue[2] = scopeZ;
                    uniformValue[3] = scopeW;
                }
            };
            this.commitFunction[pc.UNIFORMTYPE_BVEC4] = this.commitFunction[pc.UNIFORMTYPE_IVEC4];
            this.commitFunction[pc.UNIFORMTYPE_MAT2]  = function (uniform, value) { gl.uniformMatrix2fv(uniform.locationId, false, value); };
            this.commitFunction[pc.UNIFORMTYPE_MAT3]  = function (uniform, value) { gl.uniformMatrix3fv(uniform.locationId, false, value); };
            this.commitFunction[pc.UNIFORMTYPE_MAT4]  = function (uniform, value) { gl.uniformMatrix4fv(uniform.locationId, false, value); };
            this.commitFunction[pc.UNIFORMTYPE_FLOATARRAY] = function (uniform, value) {
                gl.uniform1fv(uniform.locationId, value);
            };

            // Set the initial render state
            this.setBlending(false);
            this.setBlendFunction(pc.BLENDMODE_ONE, pc.BLENDMODE_ZERO);
            this.setBlendEquation(pc.BLENDEQUATION_ADD);
            this.setColorWrite(true, true, true, true);
            this.cullMode = pc.CULLFACE_NONE;
            this.setCullMode(pc.CULLFACE_BACK);
            this.setDepthTest(true);
            this.setDepthWrite(true);
            this.setStencilTest(false);
            this.setStencilFunc(pc.FUNC_ALWAYS, 0, 0xFF);
            this.setStencilOperation(pc.STENCILOP_KEEP, pc.STENCILOP_KEEP, pc.STENCILOP_KEEP);

            this.setClearDepth(1);
            this.setClearColor(0, 0, 0, 0);
            this.setClearStencil(0);

            gl.enable(gl.SCISSOR_TEST);

            this.programLib = new pc.ProgramLibrary(this);
            for (var generator in pc.programlib) {
                this.programLib.register(generator, pc.programlib[generator]);
            }

            // Calculate a estimate of the maximum number of bones that can be uploaded to the GPU
            // based on the number of available uniforms and the number of uniforms required for non-
            // bone data.  This is based off of the Standard shader.  A user defined shader may have
            // even less space available for bones so this calculated value can be overridden via
            // pc.GraphicsDevice.setBoneLimit.
            var numUniforms = gl.getParameter(gl.MAX_VERTEX_UNIFORM_VECTORS);
            numUniforms -= 4 * 4; // Model, view, projection and shadow matrices
            numUniforms -= 8;     // 8 lights max, each specifying a position vector
            numUniforms -= 1;     // Eye position
            numUniforms -= 4 * 4; // Up to 4 texture transforms
            this.boneLimit = Math.floor(numUniforms / 4);

            // Put a limit on the number of supported bones before skin partitioning must be performed
            // Some GPUs have demonstrated performance issues if the number of vectors allocated to the
            // skin matrix palette is left unbounded
            this.boneLimit = Math.min(this.boneLimit, 128);

            if (this.unmaskedRenderer === 'Mali-450 MP') {
                this.boneLimit = 34;
            } else if (this.unmaskedRenderer === 'Apple A8 GPU') {
                this.forceCpuParticles = true;
            }

            pc.events.attach(this);

            // Cached viewport and scissor dimensions
            this.vx = this.vy = this.vw = this.vh = 0;
            this.sx = this.sy = this.sw = this.sh = 0;

            this.boundBuffer = null;
            this.instancedAttribs = {};

            this.activeFramebuffer = null;

            this.activeTexture = 0;
            this.textureUnits = [];

            this.attributesInvalidated = true;

            this.enabledAttributes = {};

            this._drawCallsPerFrame = 0;
            this._shaderSwitchesPerFrame = 0;
            this._primsPerFrame = [];
            for(i=pc.PRIMITIVE_POINTS; i<=pc.PRIMITIVE_TRIFAN; i++) {
                this._primsPerFrame[i] = 0;
            }
            this._renderTargetCreationTime = 0;

            this._vram = {
                // #ifdef PROFILER
                texShadow: 0,
                texAsset: 0,
                texLightmap: 0,
                // #endif
                tex: 0,
                vb: 0,
                ib: 0
            };

            this._shaderStats = {
                vsCompiled: 0,
                fsCompiled: 0,
                linked: 0,
                materialShaders: 0,
                compileTime: 0
            };

            // Handle IE11's inability to take UNSIGNED_BYTE as a param for vertexAttribPointer
            var bufferId = gl.createBuffer();
            var storage = new ArrayBuffer(16);
            gl.bindBuffer(gl.ARRAY_BUFFER, bufferId);
            gl.bufferData(gl.ARRAY_BUFFER, storage, gl.STATIC_DRAW);
            gl.getError(); // Clear error flag
            gl.vertexAttribPointer(0, 4, gl.UNSIGNED_BYTE, false, 4, 0);
            this.supportsUnsignedByte = (gl.getError() === 0);
            gl.deleteBuffer(bufferId);

            if (!pc._benchmarked) {
                if (this.extTextureFloat) {
                    this.extTextureFloatRenderable = testRenderable(gl, this.extTextureFloat, gl.FLOAT);
                }
                if (this.extTextureHalfFloat) {
                    this.extTextureHalfFloatRenderable = testRenderable(gl, this.extTextureHalfFloat, this.extTextureHalfFloat.HALF_FLOAT_OES);
                }
                if (this.extTextureFloatRenderable) {
                    var device = this;
                    var chunks = pc.shaderChunks;
                    var test1 = chunks.createShaderFromCode(device, chunks.fullscreenQuadVS, chunks.precisionTestPS, "ptest1");
                    var test2 = chunks.createShaderFromCode(device, chunks.fullscreenQuadVS, chunks.precisionTest2PS, "ptest2");
                    var size = 1;

                    var tex = new pc.Texture(device, {
                        format: pc.PIXELFORMAT_RGBA32F,
                        width: size,
                        height: size,
                        autoMipmap: false
                    });
                    tex.minFilter = pc.FILTER_NEAREST;
                    tex.magFilter = pc.FILTER_NEAREST;
                    tex.addressU = pc.ADDRESS_CLAMP_TO_EDGE;
                    tex.addressV = pc.ADDRESS_CLAMP_TO_EDGE;
                    var targ = new pc.RenderTarget(device, tex, {
                        depth: false
                    });
                    pc.drawQuadWithShader(device, targ, test1);

                    var tex2 = new pc.Texture(device, {
                        format: pc.PIXELFORMAT_R8_G8_B8_A8,
                        width: size,
                        height: size,
                        autoMipmap: false
                    });
                    tex2.minFilter = pc.FILTER_NEAREST;
                    tex2.magFilter = pc.FILTER_NEAREST;
                    tex2.addressU = pc.ADDRESS_CLAMP_TO_EDGE;
                    tex2.addressV = pc.ADDRESS_CLAMP_TO_EDGE;
                    var targ2 = new pc.RenderTarget(device, tex2, {
                        depth: false
                    });
                    var constantTexSource = device.scope.resolve("source");
                    constantTexSource.setValue(tex);
                    pc.drawQuadWithShader(device, targ2, test2);

                    var pixels = new Uint8Array(size * size * 4);
                    gl.bindFramebuffer(gl.FRAMEBUFFER, targ2._glFrameBuffer);
                    gl.readPixels(0, 0, size, size, gl.RGBA, gl.UNSIGNED_BYTE, pixels);

                    var x = pixels[0] / 255.0;
                    var y = pixels[1] / 255.0;
                    var z = pixels[2] / 255.0;
                    var w = pixels[3] / 255.0;
                    var f = x/(256.0 * 256.0 * 256.0) + y/(256.0 * 256.0) + z/256.0 + w;

                    this.extTextureFloatHighPrecision = f===0.0;

                    tex.destroy();
                    targ.destroy();
                    tex2.destroy();
                    targ2.destroy();
                    pc.destroyPostEffectQuad();
                    gl.bindFramebuffer(gl.FRAMEBUFFER, null);
                }
                pc.extTextureFloatRenderable = this.extTextureFloatRenderable;
                pc.extTextureHalfFloatRenderable = this.extTextureHalfFloatRenderable;
                pc.extTextureFloatHighPrecision = this.extTextureFloatHighPrecision;
                pc._benchmarked = true;
            } else {
                this.extTextureFloatRenderable = pc.extTextureFloatRenderable;
                this.extTextureHalfFloatRenderable = pc.extTextureHalfFloatRenderable;
                this.extTextureFloatHighPrecision = pc.extTextureFloatHighPrecision;
            }

        }).call(this);
    };

    GraphicsDevice.prototype = {
        updateClientRect: function () {
            this.clientRect = this.canvas.getBoundingClientRect();
        },

        /**
         * @function
         * @name pc.GraphicsDevice#setViewport
         * @description Set the active rectangle for rendering on the specified device.
         * @param {Number} x The pixel space x-coordinate of the bottom left corner of the viewport.
         * @param {Number} y The pixel space y-coordinate of the bottom left corner of the viewport.
         * @param {Number} w The width of the viewport in pixels.
         * @param {Number} h The height of the viewport in pixels.
         */
        setViewport: function (x, y, w, h) {
            if ((this.vx !== x) || (this.vy !== y) || (this.vw !== w) || (this.vh !== h)) {
                this.gl.viewport(x, y, w, h);
                this.vx = x;
                this.vy = y;
                this.vw = w;
                this.vh = h;
            }
        },

        /**
         * @function
         * @name pc.GraphicsDevice#setScissor
         * @description Set the active scissor rectangle on the specified device.
         * @param {Number} x The pixel space x-coordinate of the bottom left corner of the scissor rectangle.
         * @param {Number} y The pixel space y-coordinate of the bottom left corner of the scissor rectangle.
         * @param {Number} w The width of the scissor rectangle in pixels.
         * @param {Number} h The height of the scissor rectangle in pixels.
         */
        setScissor: function (x, y, w, h) {
            if ((this.sx !== x) || (this.sy !== y) || (this.sw !== w) || (this.sh !== h)) {
                this.gl.scissor(x, y, w, h);
                this.sx = x;
                this.sy = y;
                this.sw = w;
                this.sh = h;
            }
        },

        /**
         * @private
         * @function
         * @name pc.GraphicsDevice#getProgramLibrary
         * @description Retrieves the program library assigned to the specified graphics device.
         * @returns {pc.ProgramLibrary} The program library assigned to the device.
         */
        getProgramLibrary: function () {
            return this.programLib;
        },

        /**
         * @private
         * @function
         * @name pc.GraphicsDevice#setProgramLibrary
         * @description Assigns a program library to the specified device. By default, a graphics
         * device is created with a program library that manages all of the programs that are
         * used to render any graphical primitives. However, this function allows the user to
         * replace the existing program library with a new one.
         * @param {pc.ProgramLibrary} programLib The program library to assign to the device.
         */
        setProgramLibrary: function (programLib) {
            this.programLib = programLib;
        },

        setFramebuffer: function (fb) {
            if (this.activeFramebuffer !== fb) {
                this.gl.bindFramebuffer(this.gl.FRAMEBUFFER, fb);
                this.activeFramebuffer = fb;
            }
        },

        /**
         * @function
         * @name pc.GraphicsDevice#updateBegin
         * @description Marks the beginning of a block of rendering. Internally, this function
         * binds the render target currently set on the device. This function should be matched
         * with a call to pc.GraphicsDevice#updateEnd. Calls to pc.GraphicsDevice#updateBegin
         * and pc.GraphicsDevice#updateEnd must not be nested.
         */
        updateBegin: function () {
            var gl = this.gl;

            this.boundBuffer = null;
            this.indexBuffer = null;

            // Set the render target
            var target = this.renderTarget;
            if (target) {
                // Create a new WebGL frame buffer object
                if (!target._glFrameBuffer) {

                    // #ifdef PROFILER
                    var startTime = pc.now();
                    this.fire('fbo:create', {
                        timestamp: startTime,
                        target: this
                    });
                    // #endif

                    target._glFrameBuffer = gl.createFramebuffer();
                    this.setFramebuffer(target._glFrameBuffer);

                    var colorBuffer = target._colorBuffer;
                    if (!colorBuffer._glTextureId) {
                        // Clamp the render buffer size to the maximum supported by the device
                        colorBuffer._width = Math.min(colorBuffer.width, this.maxRenderBufferSize);
                        colorBuffer._height = Math.min(colorBuffer.height, this.maxRenderBufferSize);

                        this.setTexture(colorBuffer, 0);
                    }

                    gl.framebufferTexture2D(gl.FRAMEBUFFER,
                                            gl.COLOR_ATTACHMENT0,
                                            colorBuffer._cubemap ? gl.TEXTURE_CUBE_MAP_POSITIVE_X + target._face : gl.TEXTURE_2D,
                                            colorBuffer._glTextureId,
                                            0);

                    if (target._depth) {
                        if (target._readableDepth) {
                            var depthTexture = new pc.Texture(this, {
                                                format: pc.PIXELFORMAT_DEPTH,
                                                width: target.width,
                                                height: target.height,
                                                autoMipmap: false
                                            });
                            depthTexture.minFilter = pc.FILTER_NEAREST;
                            depthTexture.magFilter = pc.FILTER_NEAREST;
                            depthTexture.addressU = pc.ADDRESS_CLAMP_TO_EDGE;
                            depthTexture.addressV = pc.ADDRESS_CLAMP_TO_EDGE;
                            target._depthTexture = depthTexture;

                            if (!depthTexture._glTextureId) {
                                this.initializeTexture(depthTexture);
                                this.uploadTexture(depthTexture);
                                depthTexture._needsUpload = false;
                            }
                            gl.framebufferTexture2D(gl.FRAMEBUFFER, gl.DEPTH_ATTACHMENT, gl.TEXTURE_2D, depthTexture._glTextureId, 0);
                        } else {
                            if (!target._glDepthBuffer) {
                                target._glDepthBuffer = gl.createRenderbuffer();
                            }

<<<<<<< HEAD
                            gl.bindRenderbuffer(gl.RENDERBUFFER, target._glDepthBuffer);
                            gl.renderbufferStorage(gl.RENDERBUFFER, gl.DEPTH_COMPONENT16, target.width, target.height);
                            gl.bindRenderbuffer(gl.RENDERBUFFER, null);

                            gl.framebufferRenderbuffer(gl.FRAMEBUFFER, gl.DEPTH_ATTACHMENT, gl.RENDERBUFFER, target._glDepthBuffer);
                        }
=======
                        gl.bindRenderbuffer(gl.RENDERBUFFER, target._glDepthBuffer);
                        if (target._stencil) {
                            gl.renderbufferStorage(gl.RENDERBUFFER, gl.DEPTH_STENCIL, target.width, target.height);
                            gl.framebufferRenderbuffer(gl.FRAMEBUFFER, gl.DEPTH_STENCIL_ATTACHMENT, gl.RENDERBUFFER, target._glDepthBuffer);
                        } else {
                            gl.renderbufferStorage(gl.RENDERBUFFER, gl.DEPTH_COMPONENT16, target.width, target.height);
                            gl.framebufferRenderbuffer(gl.FRAMEBUFFER, gl.DEPTH_ATTACHMENT, gl.RENDERBUFFER, target._glDepthBuffer);
                        }
                        gl.bindRenderbuffer(gl.RENDERBUFFER, null);
>>>>>>> 3417f36a
                    }

                    // Ensure all is well
                    var status = gl.checkFramebufferStatus(gl.FRAMEBUFFER);
                    switch (status) {
                        case gl.FRAMEBUFFER_INCOMPLETE_ATTACHMENT:
                            console.error("ERROR: FRAMEBUFFER_INCOMPLETE_ATTACHMENT");
                            break;
                        case gl.FRAMEBUFFER_INCOMPLETE_MISSING_ATTACHMENT:
                            console.error("ERROR: FRAMEBUFFER_INCOMPLETE_MISSING_ATTACHMENT");
                            break;
                        case gl.FRAMEBUFFER_INCOMPLETE_DIMENSIONS:
                            console.error("ERROR: FRAMEBUFFER_INCOMPLETE_DIMENSIONS");
                            break;
                        case gl.FRAMEBUFFER_UNSUPPORTED:
                            console.error("ERROR: FRAMEBUFFER_UNSUPPORTED");
                            break;
                        case gl.FRAMEBUFFER_COMPLETE:
                            break;
                        default:
                            break;
                    }

                    // #ifdef PROFILER
                    this._renderTargetCreationTime += pc.now() - startTime;
                    // #endif

                } else {
                    this.setFramebuffer(target._glFrameBuffer);
                }
            } else {
                this.setFramebuffer(null);
            }

            for (var i = 0; i < 16; i++) {
                this.textureUnits[i] = null;
            }
        },

        /**
         * @function
         * @name pc.GraphicsDevice#updateEnd
         * @description Marks the end of a block of rendering. This function should be called
         * after a matching call to pc.GraphicsDevice#updateBegin. Calls to pc.GraphicsDevice#updateBegin
         * and pc.GraphicsDevice#updateEnd must not be nested.
         */
        updateEnd: function () {
            var gl = this.gl;

            // Unset the render target
            var target = this.renderTarget;
            if (target) {
                // Switch rendering back to the back buffer
                this.setFramebuffer(null);

                // If the active render target is auto-mipmapped, generate its mip chain
                var colorBuffer = target._colorBuffer;
                if (colorBuffer._glTextureId && colorBuffer.autoMipmap && pc.math.powerOfTwo(colorBuffer._width) && pc.math.powerOfTwo(colorBuffer._height)) {
                    gl.bindTexture(colorBuffer._glTarget, colorBuffer._glTextureId);
                    gl.generateMipmap(colorBuffer._glTarget);
                }
            }
        },

        initializeTexture: function (texture) {
            var gl = this.gl;
            var ext;

            texture._glTextureId = gl.createTexture();

            texture._glTarget = texture._cubemap ? gl.TEXTURE_CUBE_MAP : gl.TEXTURE_2D;


            switch (texture._format) {
                case pc.PIXELFORMAT_A8:
                    texture._glFormat = gl.ALPHA;
                    texture._glInternalFormat = gl.ALPHA;
                    texture._glPixelType = gl.UNSIGNED_BYTE;
                    break;
                case pc.PIXELFORMAT_L8:
                    texture._glFormat = gl.LUMINANCE;
                    texture._glInternalFormat = gl.LUMINANCE;
                    texture._glPixelType = gl.UNSIGNED_BYTE;
                    break;
                case pc.PIXELFORMAT_L8_A8:
                    texture._glFormat = gl.LUMINANCE_ALPHA;
                    texture._glInternalFormat = gl.LUMINANCE_ALPHA;
                    texture._glPixelType = gl.UNSIGNED_BYTE;
                    break;
                case pc.PIXELFORMAT_R5_G6_B5:
                    texture._glFormat = gl.RGB;
                    texture._glInternalFormat = gl.RGB;
                    texture._glPixelType = gl.UNSIGNED_SHORT_5_6_5;
                    break;
                case pc.PIXELFORMAT_R5_G5_B5_A1:
                    texture._glFormat = gl.RGBA;
                    texture._glInternalFormat = gl.RGBA;
                    texture._glPixelType = gl.UNSIGNED_SHORT_5_5_5_1;
                    break;
                case pc.PIXELFORMAT_R4_G4_B4_A4:
                    texture._glFormat = gl.RGBA;
                    texture._glInternalFormat = gl.RGBA;
                    texture._glPixelType = gl.UNSIGNED_SHORT_4_4_4_4;
                    break;
                case pc.PIXELFORMAT_R8_G8_B8:
                    texture._glFormat = gl.RGB;
                    texture._glInternalFormat = gl.RGB;
                    texture._glPixelType = gl.UNSIGNED_BYTE;
                    break;
                case pc.PIXELFORMAT_R8_G8_B8_A8:
                    texture._glFormat = gl.RGBA;
                    texture._glInternalFormat = gl.RGBA;
                    texture._glPixelType = gl.UNSIGNED_BYTE;
                    break;
                case pc.PIXELFORMAT_DXT1:
                    ext = this.extCompressedTextureS3TC;
                    texture._glFormat = gl.RGB;
                    texture._glInternalFormat = ext.COMPRESSED_RGB_S3TC_DXT1_EXT;
                    break;
                case pc.PIXELFORMAT_DXT3:
                    ext = this.extCompressedTextureS3TC;
                    texture._glFormat = gl.RGBA;
                    texture._glInternalFormat = ext.COMPRESSED_RGBA_S3TC_DXT3_EXT;
                    break;
                case pc.PIXELFORMAT_DXT5:
                    ext = this.extCompressedTextureS3TC;
                    texture._glFormat = gl.RGBA;
                    texture._glInternalFormat = ext.COMPRESSED_RGBA_S3TC_DXT5_EXT;
                    break;
                case pc.PIXELFORMAT_ETC1:
                    ext = this.extCompressedTextureETC1;
                    texture._glFormat = gl.RGB;
                    texture._glInternalFormat = ext.COMPRESSED_RGB_ETC1_WEBGL;
                    break;
                case pc.PIXELFORMAT_PVRTC_2BPP_RGB_1:
                    ext = this.extCompressedTexturePVRTC;
                    texture._glFormat = gl.RGB;
                    texture._glInternalFormat = ext.COMPRESSED_RGB_PVRTC_2BPPV1_IMG;
                    break;
                case pc.PIXELFORMAT_PVRTC_2BPP_RGBA_1:
                    ext = this.extCompressedTexturePVRTC;
                    texture._glFormat = gl.RGBA;
                    texture._glInternalFormat = ext.COMPRESSED_RGBA_PVRTC_2BPPV1_IMG;
                    break;
                case pc.PIXELFORMAT_PVRTC_4BPP_RGB_1:
                    ext = this.extCompressedTexturePVRTC;
                    texture._glFormat = gl.RGB;
                    texture._glInternalFormat = ext.COMPRESSED_RGB_PVRTC_4BPPV1_IMG;
                    break;
                case pc.PIXELFORMAT_PVRTC_4BPP_RGBA_1:
                    ext = this.extCompressedTexturePVRTC;
                    texture._glFormat = gl.RGBA;
                    texture._glInternalFormat = ext.COMPRESSED_RGBA_PVRTC_4BPPV1_IMG;
                    break;
                case pc.PIXELFORMAT_RGB16F:
                    ext = this.extTextureHalfFloat;
                    texture._glFormat = gl.RGB;
                    texture._glInternalFormat = gl.RGB;
                    texture._glPixelType = ext.HALF_FLOAT_OES;
                    break;
                case pc.PIXELFORMAT_RGBA16F:
                    ext = this.extTextureHalfFloat;
                    texture._glFormat = gl.RGBA;
                    texture._glInternalFormat = gl.RGBA;
                    texture._glPixelType = ext.HALF_FLOAT_OES;
                    break;
                case pc.PIXELFORMAT_RGB32F:
                    texture._glFormat = gl.RGB;
                    texture._glInternalFormat = gl.RGB;
                    texture._glPixelType = gl.FLOAT;
                    break;
                case pc.PIXELFORMAT_RGBA32F:
                    texture._glFormat = gl.RGBA;
                    texture._glInternalFormat = gl.RGBA;
                    texture._glPixelType = gl.FLOAT;
                    break;
                case pc.PIXELFORMAT_DEPTH:
                    texture._glFormat = gl.DEPTH_COMPONENT;
                    texture._glInternalFormat = gl.DEPTH_COMPONENT;
                    texture._glPixelType = gl.UNSIGNED_SHORT;
                    break;
            }
        },

        uploadTexture: function (texture) {
            var gl = this.gl;

            if (texture._format===pc.PIXELFORMAT_DEPTH) {
                texture._glTextureId = gl.createTexture();
                gl.bindTexture(gl.TEXTURE_2D, texture._glTextureId);
                gl.texParameteri(gl.TEXTURE_2D, gl.TEXTURE_MAG_FILTER, gl.NEAREST);
                gl.texParameteri(gl.TEXTURE_2D, gl.TEXTURE_MIN_FILTER, gl.NEAREST);
                gl.texParameteri(gl.TEXTURE_2D, gl.TEXTURE_WRAP_S, gl.CLAMP_TO_EDGE);
                gl.texParameteri(gl.TEXTURE_2D, gl.TEXTURE_WRAP_T, gl.CLAMP_TO_EDGE);
                gl.texImage2D(gl.TEXTURE_2D, 0,
                    texture._glInternalFormat,
                    texture.width,
                    texture.height,
                    0,
                    texture._glFormat,
                    texture._glPixelType,
                    null);
                return;
            }

            var mipLevel = 0;
            var mipObject;
            var resMult;

            while (texture._levels[mipLevel] || mipLevel === 0) { // Upload all existing mip levels. Initialize 0 mip anyway.
                mipObject = texture._levels[mipLevel];

                if (mipLevel == 1 && ! texture._compressed) {
                    // We have more than one mip levels we want to assign, but we need all mips to make
                    // the texture complete. Therefore first generate all mip chain from 0, then assign custom mips.
                    gl.generateMipmap(texture._glTarget);
                }

                if (texture._cubemap) {
                    var face;

                    gl.pixelStorei(gl.UNPACK_FLIP_Y_WEBGL, false);
                    gl.pixelStorei(gl.UNPACK_PREMULTIPLY_ALPHA_WEBGL, false);
                    if ((mipObject[0] instanceof HTMLCanvasElement) || (mipObject[0] instanceof HTMLImageElement) || (mipObject[0] instanceof HTMLVideoElement)) {
                        // Upload the image, canvas or video
                        for (face = 0; face < 6; face++) {
                            if (! texture._levelsUpdated[0][face])
                                continue;

                            var src = mipObject[face];
                            // Downsize images that are too large to be used as cube maps
                            if (src instanceof HTMLImageElement) {
                                if (src.width > this.maxCubeMapSize || src.height > this.maxCubeMapSize) {
                                    src = _downsampleImage(src, this.maxCubeMapSize);
                                    if (mipLevel===0) {
                                        texture.width = src.width;
                                        texture.height = src.height;
                                    }
                                }
                            }

                            gl.texImage2D(gl.TEXTURE_CUBE_MAP_POSITIVE_X + face,
                                          mipLevel,
                                          texture._glInternalFormat,
                                          texture._glFormat,
                                          texture._glPixelType,
                                          src);
                        }
                    } else {
                        // Upload the byte array
                        resMult = 1 / Math.pow(2, mipLevel);
                        for (face = 0; face < 6; face++) {
                            if (! texture._levelsUpdated[0][face])
                                continue;

                            var texData = mipObject[face];
                            if (texture._compressed) {
                                gl.compressedTexImage2D(gl.TEXTURE_CUBE_MAP_POSITIVE_X + face,
                                                        mipLevel,
                                                        texture._glInternalFormat,
                                                        Math.max(texture._width * resMult, 1),
                                                        Math.max(texture._height * resMult, 1),
                                                        0,
                                                        texData);
                            } else {
                                gl.texImage2D(gl.TEXTURE_CUBE_MAP_POSITIVE_X + face,
                                              mipLevel,
                                              texture._glInternalFormat,
                                              Math.max(texture._width * resMult, 1),
                                              Math.max(texture._height * resMult, 1),
                                              0,
                                              texture._glFormat,
                                              texture._glPixelType,
                                              texData);
                            }
                        }
                    }
                } else {
                    if ((mipObject instanceof HTMLCanvasElement) || (mipObject instanceof HTMLImageElement) || (mipObject instanceof HTMLVideoElement)) {
                        // Downsize images that are too large to be used as textures
                        if (mipObject instanceof HTMLImageElement) {
                            if (mipObject.width > this.maxTextureSize || mipObject.height > this.maxTextureSize) {
                                mipObject = _downsampleImage(mipObject, this.maxTextureSize);
                                if (mipLevel===0) {
                                    texture.width = mipObject.width;
                                    texture.height = mipObject.height;
                                }
                            }
                        }

                        // Upload the image, canvas or video
                        gl.pixelStorei(gl.UNPACK_FLIP_Y_WEBGL, true);
                        gl.pixelStorei(gl.UNPACK_PREMULTIPLY_ALPHA_WEBGL, false);
                        gl.texImage2D(gl.TEXTURE_2D,
                                      mipLevel,
                                      texture._glInternalFormat,
                                      texture._glFormat,
                                      texture._glPixelType,
                                      mipObject);
                    } else {
                        // Upload the byte array
                        gl.pixelStorei(gl.UNPACK_FLIP_Y_WEBGL, false);
                        resMult = 1 / Math.pow(2, mipLevel);
                        if (texture._compressed) {
                            gl.compressedTexImage2D(gl.TEXTURE_2D,
                                                    mipLevel,
                                                    texture._glInternalFormat,
                                                    Math.max(texture._width * resMult, 1),
                                                    Math.max(texture._height * resMult, 1),
                                                    0,
                                                    mipObject);
                        } else {
                            gl.texImage2D(gl.TEXTURE_2D,
                                          mipLevel,
                                          texture._glInternalFormat,
                                          Math.max(texture._width * resMult, 1),
                                          Math.max(texture._height * resMult, 1),
                                          0,
                                          texture._glFormat,
                                          texture._glPixelType,
                                          mipObject);
                        }
                    }
                }
                mipLevel++;
            }

            if (texture._cubemap) {
                for(var i = 0; i < 6; i++)
                    texture._levelsUpdated[0][i] = false;
            } else {
                texture._levelsUpdated[0] = false;
            }

            if (texture.autoMipmap && pc.math.powerOfTwo(texture._width) && pc.math.powerOfTwo(texture._height) && texture._levels.length === 1 && !texture._compressed) {
                gl.generateMipmap(texture._glTarget);
            }

            if (texture._gpuSize) this._vram.tex -= texture._gpuSize;
            texture._gpuSize = gpuTexSize(gl, texture);
            this._vram.tex += texture._gpuSize;
            // #ifdef PROFILER
            if (texture.profilerHint===pc.TEXHINT_SHADOWMAP) {
                this._vram.texShadow += texture._gpuSize;
            } else if (texture.profilerHint===pc.TEXHINT_ASSET) {
                this._vram.texAsset += texture._gpuSize;
            } else if (texture.profilerHint===pc.TEXHINT_LIGHTMAP) {
                this._vram.texLightmap += texture._gpuSize;
            }
            // #endif
        },

        setTexture: function (texture, textureUnit) {
            var gl = this.gl;

            if (!texture._glTextureId) {
                this.initializeTexture(texture);
            }

            var paramDirty = texture._minFilterDirty || texture._magFilterDirty ||
                             texture._addressUDirty  || texture._addressVDirty  ||
                             texture._anisotropyDirty;

            if ((this.textureUnits[textureUnit] !== texture) || paramDirty) {
                if (this.activeTexture !== textureUnit) {
                    gl.activeTexture(gl.TEXTURE0 + textureUnit);
                    this.activeTexture = textureUnit;
                }
                gl.bindTexture(texture._glTarget, texture._glTextureId);
                this.textureUnits[textureUnit] = texture;
            }

            if (paramDirty) {
                if (texture._minFilterDirty) {
                    gl.texParameteri(texture._glTarget, gl.TEXTURE_MIN_FILTER, this.glFilter[texture._minFilter]);
                    texture._minFilterDirty = false;
                }
                if (texture._magFilterDirty) {
                    gl.texParameteri(texture._glTarget, gl.TEXTURE_MAG_FILTER, this.glFilter[texture._magFilter]);
                    texture._magFilterDirty = false;
                }
                if (texture._addressUDirty) {
                    gl.texParameteri(texture._glTarget, gl.TEXTURE_WRAP_S, this.glAddress[texture._addressU]);
                    texture._addressUDirty = false;
                }
                if (texture._addressVDirty) {
                    gl.texParameteri(texture._glTarget, gl.TEXTURE_WRAP_T, this.glAddress[texture._addressV]);
                    texture._addressVDirty = false;
                }
                if (texture._anisotropyDirty) {
                    var ext = this.extTextureFilterAnisotropic;
                    if (ext) {
                        var maxAnisotropy = this.maxAnisotropy;
                        var anisotropy = texture.anisotropy;
                        anisotropy = Math.min(anisotropy, maxAnisotropy);
                        gl.texParameterf(texture._glTarget, ext.TEXTURE_MAX_ANISOTROPY_EXT, anisotropy);
                    }
                    texture._anisotropyDirty = false;
                }
            }

            if (texture._needsUpload) {
                this.uploadTexture(texture);
                texture._needsUpload = false;
            }
        },

        onVertexBufferDeleted: function () {
            this.boundBuffer = null;
            this.indexBuffer = null;
            this.vertexBuffers.length = 0;
            this.vbOffsets.length = 0;
            this.attributesInvalidated = true;
            for(var loc in this.enabledAttributes) {
                this.gl.disableVertexAttribArray(loc);
            }
            this.enabledAttributes = {};
        },

        /**
         * @function
         * @name pc.GraphicsDevice#draw
         * @description Submits a graphical primitive to the hardware for immediate rendering.
         * @param {Object} primitive Primitive object describing how to submit current vertex/index buffers defined as follows:
         * @param {Number} primitive.type The type of primitive to render. Can be:
         * <ul>
         *     <li>pc.PRIMITIVE_POINTS</li>
         *     <li>pc.PRIMITIVE_LINES</li>
         *     <li>pc.PRIMITIVE_LINELOOP</li>
         *     <li>pc.PRIMITIVE_LINESTRIP</li>
         *     <li>pc.PRIMITIVE_TRIANGLES</li>
         *     <li>pc.PRIMITIVE_TRISTRIP</li>
         *     <li>pc.PRIMITIVE_TRIFAN</li>
         * </ul>
         * @param {Number} primitive.base The offset of the first index or vertex to dispatch in the draw call.
         * @param {Number} primitive.count The number of indices or vertices to dispatch in the draw call.
         * @param {Boolean} primitive.indexed True to interpret the primitive as indexed, thereby using the currently set index buffer and false otherwise.
         * @example
         * // Render a single, unindexed triangle
         * device.draw({
         *     type: pc.PRIMITIVE_TRIANGLES,
         *     base: 0,
         *     count: 3,
         *     indexed: false
         * )};
         */
        draw: function (primitive, numInstances) {
            var gl = this.gl;

            var i, j, len; // Loop counting
            var sampler, samplerValue, texture, numTextures; // Samplers
            var uniform, scopeId, uniformVersion, programVersion, locationId; // Uniforms
            var shader = this.shader;
            var samplers = shader.samplers;
            var uniforms = shader.uniforms;

            if (numInstances > 1) {
                this.boundBuffer = null;
                this.attributesInvalidated = true;
            }

            // Commit the vertex buffer inputs
            if (this.attributesInvalidated) {
                var attribute, element, vertexBuffer, vbOffset, bufferId;
                var attributes = shader.attributes;

                for (i = 0, len = attributes.length; i < len; i++) {
                    attribute = attributes[i];

                    // Retrieve vertex element for this shader attribute
                    element = attribute.scopeId.value;

                    // Check the vertex element is valid
                    if (element !== null) {
                        // Retrieve the vertex buffer that contains this element
                        vertexBuffer = this.vertexBuffers[element.stream];
                        vbOffset = this.vbOffsets[element.stream] || 0;

                        // Set the active vertex buffer object
                        bufferId = vertexBuffer.bufferId;
                        if (this.boundBuffer !== bufferId) {
                            gl.bindBuffer(gl.ARRAY_BUFFER, bufferId);
                            this.boundBuffer = bufferId;
                        }

                        // Hook the vertex buffer to the shader program
                        locationId = attribute.locationId;
                        if (!this.enabledAttributes[locationId]) {
                            gl.enableVertexAttribArray(locationId);
                            this.enabledAttributes[locationId] = true;
                        }
                        gl.vertexAttribPointer(
                            locationId,
                            element.numComponents,
                            this.glType[element.dataType],
                            element.normalize,
                            element.stride,
                            element.offset + vbOffset
                        );

                        if (element.stream===1 && numInstances>1) {
                            if (!this.instancedAttribs[locationId]) {
                                this.extInstancing.vertexAttribDivisorANGLE(locationId, 1);
                                this.instancedAttribs[locationId] = true;
                            }
                        } else if (this.instancedAttribs[locationId]) {
                            this.extInstancing.vertexAttribDivisorANGLE(locationId, 0);
                            this.instancedAttribs[locationId] = false;
                        }
                    }
                }

                this.attributesInvalidated = false;
            }

            // Commit the shader program variables
            var textureUnit = 0;

            for (i = 0, len = samplers.length; i < len; i++) {
                sampler = samplers[i];
                samplerValue = sampler.scopeId.value;
                if (!samplerValue) {
                    continue; // Because unset constants shouldn't raise random errors
                }

                if (samplerValue instanceof pc.Texture) {
                    texture = samplerValue;
                    this.setTexture(texture, textureUnit);

                    if (sampler.slot !== textureUnit) {
                        gl.uniform1i(sampler.locationId, textureUnit);
                        sampler.slot = textureUnit;
                    }
                    textureUnit++;
                } else { // Array
                    sampler.array.length = 0;
                    numTextures = samplerValue.length;
                    for (j = 0; j < numTextures; j++) {
                        texture = samplerValue[j];
                        this.setTexture(texture, textureUnit);

                        sampler.array[j] = textureUnit;
                        textureUnit++;
                    }
                    gl.uniform1iv(sampler.locationId, sampler.array);
                }
            }

            // Commit any updated uniforms
            for (i = 0, len = uniforms.length; i < len; i++) {
                uniform = uniforms[i];
                scopeId = uniform.scopeId;
                uniformVersion = uniform.version;
                programVersion = scopeId.versionObject.version;

                // Check the value is valid
                if (uniformVersion.globalId !== programVersion.globalId || uniformVersion.revision !== programVersion.revision) {
                    uniformVersion.globalId = programVersion.globalId;
                    uniformVersion.revision = programVersion.revision;

                    // Call the function to commit the uniform value
                    if (scopeId.value !== null) {
                        this.commitFunction[uniform.dataType](uniform, scopeId.value);
                    }
                }
            }

            this._drawCallsPerFrame++;
            this._primsPerFrame[primitive.type] += primitive.count * (numInstances > 1? numInstances : 1);

            if (primitive.indexed) {
                if (numInstances > 1) {
                    this.extInstancing.drawElementsInstancedANGLE(
                        this.glPrimitive[primitive.type],
                        primitive.count,
                        this.indexBuffer.glFormat,
                        primitive.base * 2,
                        numInstances
                    );
                    this.boundBuffer = null;
                    this.attributesInvalidated = true;
                } else {
                    gl.drawElements(
                        this.glPrimitive[primitive.type],
                        primitive.count,
                        this.indexBuffer.glFormat,
                        primitive.base * this.indexBuffer.bytesPerIndex
                    );
                }
            } else {
                if (numInstances > 1) {
                    this.extInstancing.drawArraysInstancedANGLE(
                        this.glPrimitive[primitive.type],
                        primitive.base,
                        primitive.count,
                        numInstances
                    );
                    this.boundBuffer = null;
                    this.attributesInvalidated = true;
                } else {
                    gl.drawArrays(
                        this.glPrimitive[primitive.type],
                        primitive.base,
                        primitive.count
                    );
                }
            }
        },

        /**
         * @function
         * @name pc.GraphicsDevice#clear
         * @description Clears the frame buffer of the currently set render target.
         * @param {Object} options Optional options object that controls the behavior of the clear operation defined as follows:
         * @param {Number[]} options.color The color to clear the color buffer to in the range 0.0 to 1.0 for each component.
         * @param {Number} options.depth The depth value to clear the depth buffer to in the range 0.0 to 1.0.
         * @param {Number} options.flags The buffers to clear (the types being color, depth and stencil). Can be any bitwise
         * combination of:
         * <ul>
         *     <li>pc.CLEARFLAG_COLOR</li>
         *     <li>pc.CLEARFLAG_DEPTH</li>
         *     <li>pc.CLEARFLAG_STENCIL</li>
         * </ul>
         * @example
         * // Clear color buffer to black and depth buffer to 1.0
         * device.clear();
         *
         * // Clear just the color buffer to red
         * device.clear({
         *     color: [1, 0, 0, 1],
         *     flags: pc.CLEARFLAG_COLOR
         * });
         *
         * // Clear color buffer to yellow and depth to 1.0
         * device.clear({
         *     color: [1, 1, 0, 1],
         *     depth: 1.0,
         *     flags: pc.CLEARFLAG_COLOR | pc.CLEARFLAG_DEPTH
         * });
         */
        clear: function (options) {
            var defaultOptions = this.defaultClearOptions;
            options = options || defaultOptions;

            var flags = (options.flags === undefined) ? defaultOptions.flags : options.flags;
            if (flags !== 0) {
                var gl = this.gl;

                // Set the clear color
                if (flags & pc.CLEARFLAG_COLOR) {
                    var color = (options.color === undefined) ? defaultOptions.color : options.color;
                    this.setClearColor(color[0], color[1], color[2], color[3]);
                }

                if (flags & pc.CLEARFLAG_DEPTH) {
                    // Set the clear depth
                    var depth = (options.depth === undefined) ? defaultOptions.depth : options.depth;
                    this.setClearDepth(depth);
                    if (!this.depthWrite) {
                        gl.depthMask(true);
                    }
                }

                if (flags & pc.CLEARFLAG_STENCIL) {
                    // Set the clear stencil
                    var stencil = (options.stencil === undefined) ? defaultOptions.stencil : options.stencil;
                    this.setClearStencil(stencil);
                }

                // Clear the frame buffer
                gl.clear(this.glClearFlag[flags]);

                if (flags & pc.CLEARFLAG_DEPTH) {
                    if (!this.depthWrite) {
                        gl.depthMask(false);
                    }
                }
            }
        },

        readPixels: function (x, y, w, h, pixels) {
            var gl = this.gl;
            gl.readPixels(x, y, w, h, gl.RGBA, gl.UNSIGNED_BYTE, pixels);
        },

        setClearDepth: function (depth) {
            if (depth !== this.clearDepth) {
                this.gl.clearDepth(depth);
                this.clearDepth = depth;
            }
        },

        setClearColor: function (r, g, b, a) {
            if ((r !== this.clearRed) || (g !== this.clearGreen) || (b !== this.clearBlue) || (a !== this.clearAlpha)) {
                this.gl.clearColor(r, g, b, a);
                this.clearRed = r;
                this.clearGreen = g;
                this.clearBlue = b;
                this.clearAlpha = a;
            }
        },

        setClearStencil: function (value) {
            if (value !== this.clearStencil) {
                this.gl.clearStencil(value);
                this.clearStencil = value;
            }
        },

        /**
         * @function
         * @name pc.GraphicsDevice#setRenderTarget
         * @description Sets the specified render target on the device. If null
         * is passed as a parameter, the back buffer becomes the current target
         * for all rendering operations.
         * @param {pc.RenderTarget} renderTarget The render target to activate.
         * @example
         * // Set a render target to receive all rendering output
         * device.setRenderTarget(renderTarget);
         *
         * // Set the back buffer to receive all rendering output
         * device.setRenderTarget(null);
         */
        setRenderTarget: function (renderTarget) {
            this.renderTarget = renderTarget;
        },

        /**
         * @function
         * @name pc.GraphicsDevice#getRenderTarget
         * @description Queries the currently set render target on the device.
         * @returns {pc.RenderTarget} The current render target.
         * @example
         * // Get the current render target
         * var renderTarget = device.getRenderTarget();
         */
        getRenderTarget: function () {
            return this.renderTarget;
        },

        /**
         * @function
         * @name pc.GraphicsDevice#getDepthTest
         * @description Queries whether depth testing is enabled.
         * @returns {Boolean} true if depth testing is enabled and false otherwise.
         * @example
         * var depthTest = device.getDepthTest();
         * console.log('Depth testing is ' + depthTest ? 'enabled' : 'disabled');
         */
        getDepthTest: function () {
            return this.depthTest;
        },

        /**
         * @function
         * @name pc.GraphicsDevice#setDepthTest
         * @description Enables or disables depth testing of fragments. Once this state
         * is set, it persists until it is changed. By default, depth testing is enabled.
         * @param {Boolean} depthTest true to enable depth testing and false otherwise.
         * @example
         * device.setDepthTest(true);
         */
        setDepthTest: function (depthTest) {
            if (this.depthTest !== depthTest) {
                var gl = this.gl;
                if (depthTest) {
                    gl.enable(gl.DEPTH_TEST);
                } else {
                    gl.disable(gl.DEPTH_TEST);
                }
                this.depthTest = depthTest;
            }
        },

        /**
         * @function
         * @name pc.GraphicsDevice#getDepthWrite
         * @description Queries whether writes to the depth buffer are enabled.
         * @returns {Boolean} true if depth writing is enabled and false otherwise.
         * @example
         * var depthWrite = device.getDepthWrite();
         * console.log('Depth writing is ' + depthWrite ? 'enabled' : 'disabled');
         */
        getDepthWrite: function () {
            return this.depthWrite;
        },

        /**
         * @function
         * @name pc.GraphicsDevice#setDepthWrite
         * @description Enables or disables writes to the depth buffer. Once this state
         * is set, it persists until it is changed. By default, depth writes are enabled.
         * @param {Boolean} writeDepth true to enable depth writing and false otherwise.
         * @example
         * device.setDepthWrite(true);
         */
        setDepthWrite: function (writeDepth) {
            if (this.depthWrite !== writeDepth) {
                this.gl.depthMask(writeDepth);
                this.depthWrite = writeDepth;
            }
        },

        /**
         * @function
         * @name pc.GraphicsDevice#setColorWrite
         * @description Enables or disables writes to the color buffer. Once this state
         * is set, it persists until it is changed. By default, color writes are enabled
         * for all color channels.
         * @param {Boolean} writeRed true to enable writing  of the red channel and false otherwise.
         * @param {Boolean} writeGreen true to enable writing  of the green channel and false otherwise.
         * @param {Boolean} writeBlue true to enable writing  of the blue channel and false otherwise.
         * @param {Boolean} writeAlpha true to enable writing  of the alpha channel and false otherwise.
         * @example
         * // Just write alpha into the frame buffer
         * device.setColorWrite(false, false, false, true);
         */
        setColorWrite: function (writeRed, writeGreen, writeBlue, writeAlpha) {
            if ((this.writeRed !== writeRed) ||
                (this.writeGreen !== writeGreen) ||
                (this.writeBlue !== writeBlue) ||
                (this.writeAlpha !== writeAlpha)) {
                this.gl.colorMask(writeRed, writeGreen, writeBlue, writeAlpha);
                this.writeRed = writeRed;
                this.writeGreen = writeGreen;
                this.writeBlue = writeBlue;
                this.writeAlpha = writeAlpha;
            }
        },

        /**
         * @function
         * @name pc.GraphicsDevice#getBlending
         * @description Queries whether blending is enabled.
         * @returns {Boolean} True if blending is enabled and false otherwise.
         */
        getBlending: function () {
            return this.blending;
        },

        /**
         * @function
         * @name pc.GraphicsDevice#setBlending
         * @description Enables or disables blending.
         * @param {Boolean} blending True to enable blending and false to disable it.
         */
        setBlending: function (blending) {
            if (this.blending !== blending) {
                var gl = this.gl;
                if (blending) {
                    gl.enable(gl.BLEND);
                } else {
                    gl.disable(gl.BLEND);
                }
                this.blending = blending;
            }
        },

        /**
         * @function
         * @name pc.GraphicsDevice#setStencilTest
         * @description Enables or disables stencil test.
         * @param {Boolean} enable True to enable stencil test and false to disable it.
         */
        setStencilTest: function (enable) {
            if (this.stencil !== enable) {
                var gl = this.gl;
                if (enable) {
                    gl.enable(gl.STENCIL_TEST);
                } else {
                    gl.disable(gl.STENCIL_TEST);
                }
                this.stencil = enable;
            }
        },

        /**
         * @function
         * @name pc.GraphicsDevice#setStencilFunc
         * @description Configures stencil test for both front and back faces.
         * @param {Number} func A comparison function that decides if the pixel should be written, based on the current stencil buffer value,
         * reference value, and mask value. Can be:
         * <ul>
         *     <li>pc.FUNC_NEVER: never pass</li>
         *     <li>pc.FUNC_LESS: pass if (ref & mask) < (stencil & mask)</li>
         *     <li>pc.FUNC_EQUAL: pass if (ref & mask) == (stencil & mask)</li>
         *     <li>pc.FUNC_LESSEQUAL: pass if (ref & mask) <= (stencil & mask)</li>
         *     <li>pc.FUNC_GREATER: pass if (ref & mask) > (stencil & mask)</li>
         *     <li>pc.FUNC_NOTEQUAL: pass if (ref & mask) != (stencil & mask)</li>
         *     <li>pc.FUNC_GREATEREQUAL: pass if (ref & mask) >= (stencil & mask)</li>
         *     <li>pc.FUNC_ALWAYS: always pass</li>
         * </ul>
         * @param {Number} ref Reference value used in comparison.
         * @param {Number} mask Mask applied to stencil buffer value and reference value before comparison.
         */
        setStencilFunc: function (func, ref, mask) {
            if (this.stencilFuncFront!==func || this.stencilRefFront!==ref || this.stencilMaskFront!==mask ||
                this.stencilFuncBack!==func || this.stencilRefBack!==ref || this.stencilMaskBack!==mask) {
                var gl = this.gl;
                gl.stencilFunc(this.glComparison[func], ref, mask);
                this.stencilFuncFront = this.stencilFuncBack = func;
                this.stencilRefFront = this.stencilRefBack = ref;
                this.stencilMaskFront = this.stencilMaskBack = mask;
            }
        },

        /**
         * @function
         * @name pc.GraphicsDevice#setStencilFuncFront
         * @description Same as pc.GraphicsDevice#setStencilFunc, but only for front faces.
         */
        setStencilFuncFront: function (func, ref, mask) {
            if (this.stencilFuncFront!==func || this.stencilRefFront!==ref || this.stencilMaskFront!==mask) {
                var gl = this.gl;
                gl.stencilFuncSeparate(gl.FRONT, this.glComparison[func], ref, mask);
                this.stencilFuncFront = func;
                this.stencilRefFront = ref;
                this.stencilMaskFront = mask;
            }
        },

        /**
         * @function
         * @name pc.GraphicsDevice#setStencilFuncBack
         * @description Same as pc.GraphicsDevice#setStencilFunc, but only for back faces.
         */
        setStencilFuncBack: function (func, ref, mask) {
            if (this.stencilFuncBack!==func || this.stencilRefBack!==ref || this.stencilMaskBack!==mask) {
                var gl = this.gl;
                gl.stencilFuncSeparate(gl.BACK, this.glComparison[func], ref, mask);
                this.stencilFuncBack = func;
                this.stencilRefBack = ref;
                this.stencilMaskBack = mask;
            }
        },

        /**
         * @function
         * @name pc.GraphicsDevice#setStencilOperation
         * @description Configures how stencil buffer values should be modified based on the result of depth/stencil tests. Works for both front and back faces.
         * @param {Number} fail Action to take if stencil test is failed
         * @param {Number} zfail Action to take if depth test is failed
         * @param {Number} zpass Action to take if both depth and stencil test are passed
         * All arguments can be:
         * <ul>
         *     <li>pc.STENCILOP_KEEP: don't change the stencil buffer value</li>
         *     <li>pc.STENCILOP_ZERO: set value to zero</li>
         *     <li>pc.STENCILOP_REPLACE: replace value with the reference value (see pc.GraphicsDevice#setStencilFunc)</li>
         *     <li>pc.STENCILOP_INCREMENT: increment the value</li>
         *     <li>pc.STENCILOP_INCREMENTWRAP: increment the value, but wrap it to zero when it's larger than a maximum representable value</li>
         *     <li>pc.STENCILOP_DECREMENT: decrement the value</li>
         *     <li>pc.STENCILOP_DECREMENTWRAP: decrement the value, but wrap it to a maximum representable value, if the current value is 0</li>
         *     <li>pc.STENCILOP_INVERT: invert the value bitwise</li>
         * </ul>
         */
        setStencilOperation: function (fail, zfail, zpass) {
            if (this.stencilFailFront!==fail || this.stencilZfailFront!==zfail || this.stencilZpassFront!==zpass ||
                this.stencilFailBack!==fail || this.stencilZfailBack!==zfail || this.stencilZpassBack!==zpass) {
                var gl = this.gl;
                gl.stencilOp(this.glStencilOp[fail], this.glStencilOp[zfail], this.glStencilOp[zpass]);
                this.stencilFailFront = this.stencilFailBack = fail;
                this.stencilZfailFront = this.stencilZfailBack = zfail;
                this.stencilZpassFront = this.stencilZpassBack = zpass;
            }
        },

        /**
         * @function
         * @name pc.GraphicsDevice#setStencilOperationFront
         * @description Same as pc.GraphicsDevice#setStencilOperation, but only for front faces.
         */
        setStencilOperationFront: function (fail, zfail, zpass) {
            if (this.stencilFailFront!==fail || this.stencilZfailFront!==zfail || this.stencilZpassFront!==zpass) {
                var gl = this.gl;
                gl.stencilOpSeparate(gl.FRONT, this.glStencilOp[fail], this.glStencilOp[zfail], this.glStencilOp[zpass]);
                this.stencilFailFront = fail;
                this.stencilZfailFront = zfail;
                this.stencilZpassFront = zpass;
            }
        },

        /**
         * @function
         * @name pc.GraphicsDevice#setStencilOperationBack
         * @description Same as pc.GraphicsDevice#setStencilOperation, but only for back faces.
         */
        setStencilOperationBack: function (fail, zfail, zpass) {
            if (this.stencilFailBack!==fail || this.stencilZfailBack!==zfail || this.stencilZpassBack!==zpass) {
                var gl = this.gl;
                gl.stencilOpSeparate(gl.BACK, this.glStencilOp[fail], this.glStencilOp[zfail], this.glStencilOp[zpass]);
                this.stencilFailBack = fail;
                this.stencilZfailBack = zfail;
                this.stencilZpassBack = zpass;
            }
        },

        /**
         * @function
         * @name pc.GraphicsDevice#setBlendFunction
         * @description Configures blending operations. Both source and destination
         * blend modes can take the following values:
         * <ul>
         *     <li>pc.BLENDMODE_ZERO</li>
         *     <li>pc.BLENDMODE_ONE</li>
         *     <li>pc.BLENDMODE_SRC_COLOR</li>
         *     <li>pc.BLENDMODE_ONE_MINUS_SRC_COLOR</li>
         *     <li>pc.BLENDMODE_DST_COLOR</li>
         *     <li>pc.BLENDMODE_ONE_MINUS_DST_COLOR</li>
         *     <li>pc.BLENDMODE_SRC_ALPHA</li>
         *     <li>pc.BLENDMODE_SRC_ALPHA_SATURATE</li>
         *     <li>pc.BLENDMODE_ONE_MINUS_SRC_ALPHA</li>
         *     <li>pc.BLENDMODE_DST_ALPHA</li>
         *     <li>pc.BLENDMODE_ONE_MINUS_DST_ALPHA</li>
         * </ul>
         * @param {Number} blendSrc The source blend function.
         * @param {Number} blendDst The destination blend function.
         */
        setBlendFunction: function (blendSrc, blendDst) {
            if ((this.blendSrc !== blendSrc) || (this.blendDst !== blendDst)) {
                this.gl.blendFunc(this.glBlendFunction[blendSrc], this.glBlendFunction[blendDst]);
                this.blendSrc = blendSrc;
                this.blendDst = blendDst;
            }
        },

        /**
         * @function
         * @name pc.GraphicsDevice#setBlendEquation
         * @description Configures the blending equation. The default blend equation is
         * pc.BLENDEQUATION_ADD.
         * @param {Number} blendEquation The blend equation. Can be:
         * <ul>
         *     <li>pc.BLENDEQUATION_ADD</li>
         *     <li>pc.BLENDEQUATION_SUBTRACT</li>
         *     <li>pc.BLENDEQUATION_REVERSE_SUBTRACT</li>
         * </ul>
         */
        setBlendEquation: function (blendEquation) {
            if (this.blendEquation !== blendEquation) {
                var gl = this.gl;
                gl.blendEquation(this.glBlendEquation[blendEquation]);
                this.blendEquation = blendEquation;
            }
        },

        /**
         * @function
         * @name pc.GraphicsDevice#setCullMode
         * @description Controls how triangles are culled based on their face direction.
         * The default cull mode is pc.CULLFACE_BACK.
         * @param {Number} cullMode The cull mode to set. Can be:
         * <ul>
         *     <li>pc.CULLFACE_NONE</li>
         *     <li>pc.CULLFACE_BACK</li>
         *     <li>pc.CULLFACE_FRONT</li>
         *     <li>pc.CULLFACE_FRONTANDBACK</li>
         * </ul>
         */
        setCullMode: function (cullMode) {
            if (this.cullMode !== cullMode) {
                if (cullMode === pc.CULLFACE_NONE) {
                    this.gl.disable(this.gl.CULL_FACE);
                } else {
                    if (this.cullMode === pc.CULLFACE_NONE) {
                        this.gl.enable(this.gl.CULL_FACE);
                    }

                    var mode = this.glCull[cullMode];
                    if (this.cullFace !== mode) {
                        this.gl.cullFace(mode);
                        this.cullFace = mode;
                    }
                }
                this.cullMode = cullMode;
            }
        },

        getCullMode: function () {
            return this.cullMode;
        },

        /**
         * @function
         * @name pc.GraphicsDevice#setIndexBuffer
         * @description Sets the current index buffer on the graphics device. On subsequent
         * calls to pc.GraphicsDevice#draw, the specified index buffer will be used to provide
         * index data for any indexed primitives.
         * @param {pc.IndexBuffer} indexBuffer The index buffer to assign to the device.
         */
        setIndexBuffer: function (indexBuffer) {
            // Store the index buffer
            if (this.indexBuffer !== indexBuffer) {
                this.indexBuffer = indexBuffer;

                // Set the active index buffer object
                var gl = this.gl;
                gl.bindBuffer(gl.ELEMENT_ARRAY_BUFFER, indexBuffer ? indexBuffer.bufferId : null);
            }
        },

        /**
         * @function
         * @name pc.GraphicsDevice#setVertexBuffer
         * @description Sets the current vertex buffer for a specific stream index on the graphics
         * device. On subsequent calls to pc.GraphicsDevice#draw, the specified vertex buffer will be
         * used to provide vertex data for any primitives.
         * @param {pc.VertexBuffer} vertexBuffer The vertex buffer to assign to the device.
         * @param {Number} stream The stream index for the vertex buffer, indexed from 0 upwards.
         */
        setVertexBuffer: function (vertexBuffer, stream, vbOffset) {
            if (this.vertexBuffers[stream] !== vertexBuffer || this.vbOffsets[stream] !== vbOffset) {
                // Store the vertex buffer for this stream index
                this.vertexBuffers[stream] = vertexBuffer;
                this.vbOffsets[stream] = vbOffset;

                // Push each vertex element in scope
                var vertexFormat = vertexBuffer.getFormat();
                var i = 0;
                var elements = vertexFormat.elements;
                var numElements = elements.length;
                while (i < numElements) {
                    var vertexElement = elements[i++];
                    vertexElement.stream = stream;
                    vertexElement.scopeId.setValue(vertexElement);
                }

                this.attributesInvalidated = true;
            }
        },

        /**
         * @function
         * @name pc.GraphicsDevice#setShader
         * @description Sets the active shader to be used during subsequent draw calls.
         * @param {pc.Shader} shader The shader to set to assign to the device.
         */
        setShader: function(shader) {
            if (shader !== this.shader) {
                this.shader = shader;

                if (! shader.ready)
                    shader.link();

                // Set the active shader
                this._shaderSwitchesPerFrame++;
                this.gl.useProgram(shader.program);

                this.attributesInvalidated = true;
            }
        },

        getHdrFormat: function() {
            if (this.extTextureHalfFloatRenderable) {
                return pc.PIXELFORMAT_RGB16F;
            } else if (this.extTextureFloatRenderable) {
                return pc.PIXELFORMAT_RGB32F;
            }
            return pc.PIXELFORMAT_R8_G8_B8_A8;
        },

        /**
         * @private
         * @function
         * @name pc.GraphicsDevice#getBoneLimit
         * @description Queries the maximum number of bones that can be referenced by a shader.
         * The shader generators (pc.programlib) use this number to specify the matrix array
         * size of the uniform 'matrix_pose[0]'. The value is calculated based on the number of
         * available uniform vectors available after subtracting the number taken by a typical
         * heavyweight shader. If a different number is required, it can be tuned via
         * pc.GraphicsDevice#setBoneLimit.
         * @returns {Number} The maximum number of bones that can be supported by the host hardware.
         */
        getBoneLimit: function () {
            return this.boneLimit;
        },

        /**
         * @private
         * @function
         * @name pc.GraphicsDevice#setBoneLimit
         * @description Specifies the maximum number of bones that the device can support on
         * the current hardware. This function allows the default calculated value based on
         * available vector uniforms to be overridden.
         * @param {Number} maxBones The maximum number of bones supported by the host hardware.
         */
        setBoneLimit: function (maxBones) {
            this.boneLimit = maxBones;
        },

        /* DEPRECATED */
        enableValidation: function (enable) {
            console.warn('enableValidation: This function is deprecated and will be removed shortly.');
        },

        validate: function () {
            console.warn('validate: This function is deprecated and will be removed shortly.');
        },

        /**
        * @function
        * @name pc.GraphicsDevice#resizeCanvas
        * @description Sets the width and height of the canvas, then fires the 'resizecanvas' event.
        */
        resizeCanvas: function (width, height) {
            this._width = width;
            this._height = height;

            var ratio = Math.min(this._maxPixelRatio, window.devicePixelRatio);
            width *= ratio;
            height *= ratio;
            this.canvas.width = width;
            this.canvas.height = height;
            this.fire(EVENT_RESIZE, width, height);
        },

        /**
        * @function
        * @name pc.GraphicsDevice#clearShaderCache
        * @description Frees memory from all shaders ever allocated with this device
        */
        clearShaderCache: function () {
            this.programLib.clearCache();
        },

        removeShaderFromCache: function (shader) {
            this.programLib.removeFromCache(shader);
        }
    };

    /**
     * @readonly
     * @name pc.GraphicsDevice#width
     * @type Number
     * @description Width of the back buffer in pixels.
     */
    Object.defineProperty(GraphicsDevice.prototype, 'width', {
        get: function () { return this.gl.drawingBufferWidth || this.canvas.width; }
    });

    /**
     * @readonly
     * @name pc.GraphicsDevice#height
     * @type Number
     * @description Height of the back buffer in pixels.
     */
    Object.defineProperty(GraphicsDevice.prototype, 'height', {
        get: function () { return this.gl.drawingBufferHeight || this.canvas.height; }
    });

    Object.defineProperty(GraphicsDevice.prototype, 'fullscreen', {
        get: function () { return !!document.fullscreenElement; },
        set: function (fullscreen) {
            if (fullscreen) {
                var canvas = this.gl.canvas;
                canvas.requestFullscreen();
            } else {
                document.exitFullscreen();
            }
        }
    });

    Object.defineProperty(GraphicsDevice.prototype, 'enableAutoInstancing', {
        get: function () { return this._enableAutoInstancing; },
        set: function (value) {
            this._enableAutoInstancing = value && this.extInstancing;
        }
    });

    /**
     * @readonly
     * @name pc.GraphicsDevice#maxAnisotropy
     * @type Number
     * @description The maximum supported texture anisotropy setting.
     */
    Object.defineProperty(GraphicsDevice.prototype, 'maxAnisotropy', {
        get: ( function () {
            var maxAniso;

            return function () {
                if (maxAniso === undefined) {
                    maxAniso = 1;

                    var gl = this.gl;
                    var glExt = this.extTextureFilterAnisotropic;
                    if (glExt) {
                        maxAniso = gl.getParameter(glExt.MAX_TEXTURE_MAX_ANISOTROPY_EXT);
                    }
                }

                return maxAniso;
            };
        } )()
    });

    Object.defineProperty(GraphicsDevice.prototype, 'maxPixelRatio', {
        get: function () { return this._maxPixelRatio; },
        set: function (ratio) {
            this._maxPixelRatio = ratio;
            this.resizeCanvas(this._width, this._height);
        }
    });

    return {
        UnsupportedBrowserError: UnsupportedBrowserError,
        ContextCreationError: ContextCreationError,
        GraphicsDevice: GraphicsDevice,
        precalculatedTangents: true
    };
}());<|MERGE_RESOLUTION|>--- conflicted
+++ resolved
@@ -900,25 +900,16 @@
                             if (!target._glDepthBuffer) {
                                 target._glDepthBuffer = gl.createRenderbuffer();
                             }
-
-<<<<<<< HEAD
                             gl.bindRenderbuffer(gl.RENDERBUFFER, target._glDepthBuffer);
-                            gl.renderbufferStorage(gl.RENDERBUFFER, gl.DEPTH_COMPONENT16, target.width, target.height);
+                            if (target._stencil) {
+                                gl.renderbufferStorage(gl.RENDERBUFFER, gl.DEPTH_STENCIL, target.width, target.height);
+                                gl.framebufferRenderbuffer(gl.FRAMEBUFFER, gl.DEPTH_STENCIL_ATTACHMENT, gl.RENDERBUFFER, target._glDepthBuffer);
+                            } else {
+                                gl.renderbufferStorage(gl.RENDERBUFFER, gl.DEPTH_COMPONENT16, target.width, target.height);
+                                gl.framebufferRenderbuffer(gl.FRAMEBUFFER, gl.DEPTH_ATTACHMENT, gl.RENDERBUFFER, target._glDepthBuffer);
+                            }
                             gl.bindRenderbuffer(gl.RENDERBUFFER, null);
-
-                            gl.framebufferRenderbuffer(gl.FRAMEBUFFER, gl.DEPTH_ATTACHMENT, gl.RENDERBUFFER, target._glDepthBuffer);
                         }
-=======
-                        gl.bindRenderbuffer(gl.RENDERBUFFER, target._glDepthBuffer);
-                        if (target._stencil) {
-                            gl.renderbufferStorage(gl.RENDERBUFFER, gl.DEPTH_STENCIL, target.width, target.height);
-                            gl.framebufferRenderbuffer(gl.FRAMEBUFFER, gl.DEPTH_STENCIL_ATTACHMENT, gl.RENDERBUFFER, target._glDepthBuffer);
-                        } else {
-                            gl.renderbufferStorage(gl.RENDERBUFFER, gl.DEPTH_COMPONENT16, target.width, target.height);
-                            gl.framebufferRenderbuffer(gl.FRAMEBUFFER, gl.DEPTH_ATTACHMENT, gl.RENDERBUFFER, target._glDepthBuffer);
-                        }
-                        gl.bindRenderbuffer(gl.RENDERBUFFER, null);
->>>>>>> 3417f36a
                     }
 
                     // Ensure all is well
