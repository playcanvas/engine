Object.assign(pc, function () {
    'use strict';

    var EVENT_RESIZE = 'resizecanvas';

    var _downsampleImage = function (image, size) {
        var srcW = image.width;
        var srcH = image.height;

        if ((srcW > size) || (srcH > size)) {
            var scale = size / Math.max(srcW, srcH);
            var dstW = Math.floor(srcW * scale);
            var dstH = Math.floor(srcH * scale);

            console.warn('Image dimensions larger than max supported texture size of ' + size + '. ' +
                         'Resizing from ' + srcW + ', ' + srcH + ' to ' + dstW + ', ' + dstH + '.');

            var canvas = document.createElement('canvas');
            canvas.width = dstW;
            canvas.height = dstH;

            var context = canvas.getContext('2d');
            context.drawImage(image, 0, 0, srcW, srcH, 0, 0, dstW, dstH);

            return canvas;
        }

        return image;
    };

    function testRenderable(gl, pixelFormat) {
        var result = true;

        // Create a 2x2 texture
        var texture = gl.createTexture();
        gl.bindTexture(gl.TEXTURE_2D, texture);
        gl.texParameteri(gl.TEXTURE_2D, gl.TEXTURE_MIN_FILTER, gl.NEAREST);
        gl.texParameteri(gl.TEXTURE_2D, gl.TEXTURE_MAG_FILTER, gl.NEAREST);
        gl.texParameteri(gl.TEXTURE_2D, gl.TEXTURE_WRAP_S, gl.CLAMP_TO_EDGE);
        gl.texParameteri(gl.TEXTURE_2D, gl.TEXTURE_WRAP_T, gl.CLAMP_TO_EDGE);
        gl.texImage2D(gl.TEXTURE_2D, 0, gl.RGBA, 2, 2, 0, gl.RGBA, pixelFormat, null);

        // Try to use this texture as a render target
        var framebuffer = gl.createFramebuffer();
        gl.bindFramebuffer(gl.FRAMEBUFFER, framebuffer);
        gl.framebufferTexture2D(gl.FRAMEBUFFER, gl.COLOR_ATTACHMENT0, gl.TEXTURE_2D, texture, 0);

        // It is legal for a WebGL implementation exposing the OES_texture_float extension to
        // support floating-point textures but not as attachments to framebuffer objects.
        if (gl.checkFramebufferStatus(gl.FRAMEBUFFER) !== gl.FRAMEBUFFER_COMPLETE) {
            result = false;
        }

        // Clean up
        gl.bindTexture(gl.TEXTURE_2D, null);
        gl.deleteTexture(texture);
        gl.bindFramebuffer(gl.FRAMEBUFFER, null);
        gl.deleteFramebuffer(framebuffer);

        return result;
    }

    function testTextureFloatHighPrecision(device) {
        if (!device.textureFloatRenderable)
            return false;

        var chunks = pc.shaderChunks;
        var test1 = chunks.createShaderFromCode(device, chunks.fullscreenQuadVS, chunks.precisionTestPS, "ptest1");
        var test2 = chunks.createShaderFromCode(device, chunks.fullscreenQuadVS, chunks.precisionTest2PS, "ptest2");

        var textureOptions = {
            format: pc.PIXELFORMAT_RGBA32F,
            width: 1,
            height: 1,
            mipmaps: false,
            minFilter: pc.FILTER_NEAREST,
            magFilter: pc.FILTER_NEAREST
<<<<<<< HEAD
        };
        var tex1 = new pc.Texture(device, textureOptions);
        var targ1 = new pc.RenderTarget(device, tex1, {
=======
        });
        tex.name = 'testFHP';
        var targ = new pc.RenderTarget(device, tex, {
>>>>>>> 02226d62
            depth: false
        });
        pc.drawQuadWithShader(device, targ1, test1);

<<<<<<< HEAD
        textureOptions.format = pc.PIXELFORMAT_R8_G8_B8_A8;
        var tex2 = new pc.Texture(device, textureOptions);
=======
        var tex2 = new pc.Texture(device, {
            format: pc.PIXELFORMAT_R8_G8_B8_A8,
            width: size,
            height: size,
            mipmaps: false,
            minFilter: pc.FILTER_NEAREST,
            magFilter: pc.FILTER_NEAREST
        });
        tex2.name = 'testFHP';
>>>>>>> 02226d62
        var targ2 = new pc.RenderTarget(device, tex2, {
            depth: false
        });
        device.constantTexSource.setValue(tex1);
        pc.drawQuadWithShader(device, targ2, test2);

        var prevFramebuffer = device.activeFramebuffer;
        device.setFramebuffer(targ2._glFrameBuffer);

        var pixels = new Uint8Array(4);
        device.readPixels(0, 0, 1, 1, pixels);

        device.setFramebuffer(prevFramebuffer);

        var x = pixels[0] / 255;
        var y = pixels[1] / 255;
        var z = pixels[2] / 255;
        var w = pixels[3] / 255;
        var f = x / (256 * 256 * 256) + y / (256 * 256) + z / 256 + w;

        tex1.destroy();
        targ1.destroy();
        tex2.destroy();
        targ2.destroy();

        return f === 0;
    }

    /**
     * @readonly
     * @name pc.GraphicsDevice#precision
     * @type String
     * @description The highest shader precision supported by this graphics device. Can be 'hiphp', 'mediump' or 'lowp'.
     */
    /**
     * @readonly
     * @name pc.GraphicsDevice#maxCubeMapSize
     * @type Number
     * @description The maximum supported dimension of a cube map.
     */
    /**
     * @readonly
     * @name pc.GraphicsDevice#maxTextureSize
     * @type Number
     * @description The maximum supported dimension of a texture.
     */
    /**
     * @readonly
     * @name pc.GraphicsDevice#maxVolumeSize
     * @type Number
     * @description The maximum supported dimension of a 3D texture (any axis).
     */
    /**
     * @readonly
     * @name pc.GraphicsDevice#maxAnisotropy
     * @type Number
     * @description The maximum supported texture anisotropy setting.
     */
    /**
     * @event
     * @name pc.GraphicsDevice#resizecanvas
     * @description The 'resizecanvas' event is fired when the canvas is resized
     * @param {Number} width The new width of the canvas in pixels
     * @param {Number} height The new height of the canvas in pixels
     */

    /**
     * @constructor
     * @name pc.GraphicsDevice
     * @classdesc The graphics device manages the underlying graphics context. It is responsible
     * for submitting render state changes and graphics primitives to the hardware. A graphics
     * device is tied to a specific canvas HTML element. It is valid to have more than one
     * canvas element per page and create a new graphics device against each.
     * @description Creates a new graphics device.
     * @param {Object} canvas The canvas to which the graphics device is tied.
     * @param {Object} [options] Options passed when creating the WebGL context. More info here https://developer.mozilla.org/en-US/docs/Web/API/HTMLCanvasElement/getContext
     */
    var GraphicsDevice = function (canvas, options) {
        var i;
        this.canvas = canvas;
        this.shader = null;
        this.indexBuffer = null;
        this.vertexBuffers = [];
        this.vbOffsets = [];
        this._enableAutoInstancing = false;
        this.autoInstancingMaxObjects = 16384;
        this.attributesInvalidated = true;
        this.boundBuffer = null;
        this.boundElementBuffer = null;
        this.instancedAttribs = { };
        this.enabledAttributes = { };
        this.transformFeedbackBuffer = null;
        this.activeFramebuffer = null;
        this.textureUnit = 0;
        this.textureUnits = [];
        this._maxPixelRatio = 1;
        this.renderTarget = null;
        this.feedback = null;

        // local width/height without pixelRatio applied
        this._width = 0;
        this._height = 0;

        this.updateClientRect();

        // Shader code to WebGL shader cache
        this.vertexShaderCache = {};
        this.fragmentShaderCache = {};

        // Array of WebGL objects that need to be re-initialized after a context restore event
        this.shaders = [];
        this.buffers = [];
        this.textures = [];
        this.targets = [];

        // Add handlers for when the WebGL context is lost or restored
        this.contextLost = false;

        this._contextLostHandler = function (event) {
            event.preventDefault();
            this.contextLost = true;
            // #ifdef DEBUG
            console.log('pc.GraphicsDevice: WebGL context lost.');
            // #endif
            this.fire('devicelost');
        }.bind(this);

        this._contextRestoredHandler = function () {
            // #ifdef DEBUG
            console.log('pc.GraphicsDevice: WebGL context restored.');
            // #endif
            this.initializeContext();
            this.contextLost = false;
            this.fire('devicerestored');
        }.bind(this);

        canvas.addEventListener("webglcontextlost", this._contextLostHandler, false);
        canvas.addEventListener("webglcontextrestored", this._contextRestoredHandler, false);

        // Retrieve the WebGL context
        var preferWebGl2 = (options && options.preferWebGl2 !== undefined) ? options.preferWebGl2 : true;

        var names = preferWebGl2 ? ["webgl2", "experimental-webgl2", "webgl", "experimental-webgl"] :
            ["webgl", "experimental-webgl"];
        var gl = null;
        options = options || {};
        options.stencil = true;
        for (i = 0; i < names.length; i++) {
            try {
                gl = canvas.getContext(names[i], options);
            } catch (e) { }

            if (gl) {
                this.webgl2 = preferWebGl2 && i < 2;
                break;
            }
        }

        if (!gl) {
            throw new Error("WebGL not supported");
        }

        this.gl = gl;

        this.initializeExtensions();
        this.initializeCapabilities();
        this.initializeRenderState();

        for (i = 0; i < this.maxCombinedTextures; i++) {
            this.textureUnits.push([null, null, null]);
        }

        this.defaultClearOptions = {
            color: [0, 0, 0, 1],
            depth: 1,
            stencil: 0,
            flags: pc.CLEARFLAG_COLOR | pc.CLEARFLAG_DEPTH
        };

        this.glAddress = [
            gl.REPEAT,
            gl.CLAMP_TO_EDGE,
            gl.MIRRORED_REPEAT
        ];

        this.glBlendEquation = [
            gl.FUNC_ADD,
            gl.FUNC_SUBTRACT,
            gl.FUNC_REVERSE_SUBTRACT,
            this.webgl2 ? gl.MIN : this.extBlendMinmax ? this.extBlendMinmax.MIN_EXT : gl.FUNC_ADD,
            this.webgl2 ? gl.MAX : this.extBlendMinmax ? this.extBlendMinmax.MAX_EXT : gl.FUNC_ADD
        ];

        this.glBlendFunction = [
            gl.ZERO,
            gl.ONE,
            gl.SRC_COLOR,
            gl.ONE_MINUS_SRC_COLOR,
            gl.DST_COLOR,
            gl.ONE_MINUS_DST_COLOR,
            gl.SRC_ALPHA,
            gl.SRC_ALPHA_SATURATE,
            gl.ONE_MINUS_SRC_ALPHA,
            gl.DST_ALPHA,
            gl.ONE_MINUS_DST_ALPHA
        ];

        this.glComparison = [
            gl.NEVER,
            gl.LESS,
            gl.EQUAL,
            gl.LEQUAL,
            gl.GREATER,
            gl.NOTEQUAL,
            gl.GEQUAL,
            gl.ALWAYS
        ];

        this.glStencilOp = [
            gl.KEEP,
            gl.ZERO,
            gl.REPLACE,
            gl.INCR,
            gl.INCR_WRAP,
            gl.DECR,
            gl.DECR_WRAP,
            gl.INVERT
        ];

        this.glClearFlag = [
            0,
            gl.COLOR_BUFFER_BIT,
            gl.DEPTH_BUFFER_BIT,
            gl.COLOR_BUFFER_BIT | gl.DEPTH_BUFFER_BIT,
            gl.STENCIL_BUFFER_BIT,
            gl.STENCIL_BUFFER_BIT | gl.COLOR_BUFFER_BIT,
            gl.STENCIL_BUFFER_BIT | gl.DEPTH_BUFFER_BIT,
            gl.STENCIL_BUFFER_BIT | gl.COLOR_BUFFER_BIT | gl.DEPTH_BUFFER_BIT
        ];

        this.glCull = [
            0,
            gl.BACK,
            gl.FRONT,
            gl.FRONT_AND_BACK
        ];

        this.glFilter = [
            gl.NEAREST,
            gl.LINEAR,
            gl.NEAREST_MIPMAP_NEAREST,
            gl.NEAREST_MIPMAP_LINEAR,
            gl.LINEAR_MIPMAP_NEAREST,
            gl.LINEAR_MIPMAP_LINEAR
        ];

        this.glPrimitive = [
            gl.POINTS,
            gl.LINES,
            gl.LINE_LOOP,
            gl.LINE_STRIP,
            gl.TRIANGLES,
            gl.TRIANGLE_STRIP,
            gl.TRIANGLE_FAN
        ];

        this.glType = [
            gl.BYTE,
            gl.UNSIGNED_BYTE,
            gl.SHORT,
            gl.UNSIGNED_SHORT,
            gl.INT,
            gl.UNSIGNED_INT,
            gl.FLOAT
        ];

        this.pcUniformType = {};
        this.pcUniformType[gl.BOOL]         = pc.UNIFORMTYPE_BOOL;
        this.pcUniformType[gl.INT]          = pc.UNIFORMTYPE_INT;
        this.pcUniformType[gl.FLOAT]        = pc.UNIFORMTYPE_FLOAT;
        this.pcUniformType[gl.FLOAT_VEC2]   = pc.UNIFORMTYPE_VEC2;
        this.pcUniformType[gl.FLOAT_VEC3]   = pc.UNIFORMTYPE_VEC3;
        this.pcUniformType[gl.FLOAT_VEC4]   = pc.UNIFORMTYPE_VEC4;
        this.pcUniformType[gl.INT_VEC2]     = pc.UNIFORMTYPE_IVEC2;
        this.pcUniformType[gl.INT_VEC3]     = pc.UNIFORMTYPE_IVEC3;
        this.pcUniformType[gl.INT_VEC4]     = pc.UNIFORMTYPE_IVEC4;
        this.pcUniformType[gl.BOOL_VEC2]    = pc.UNIFORMTYPE_BVEC2;
        this.pcUniformType[gl.BOOL_VEC3]    = pc.UNIFORMTYPE_BVEC3;
        this.pcUniformType[gl.BOOL_VEC4]    = pc.UNIFORMTYPE_BVEC4;
        this.pcUniformType[gl.FLOAT_MAT2]   = pc.UNIFORMTYPE_MAT2;
        this.pcUniformType[gl.FLOAT_MAT3]   = pc.UNIFORMTYPE_MAT3;
        this.pcUniformType[gl.FLOAT_MAT4]   = pc.UNIFORMTYPE_MAT4;
        this.pcUniformType[gl.SAMPLER_2D]   = pc.UNIFORMTYPE_TEXTURE2D;
        this.pcUniformType[gl.SAMPLER_CUBE] = pc.UNIFORMTYPE_TEXTURECUBE;
        if (this.webgl2) {
            this.pcUniformType[gl.SAMPLER_2D_SHADOW]   = pc.UNIFORMTYPE_TEXTURE2D_SHADOW;
            this.pcUniformType[gl.SAMPLER_CUBE_SHADOW] = pc.UNIFORMTYPE_TEXTURECUBE_SHADOW;
            this.pcUniformType[gl.SAMPLER_3D]          = pc.UNIFORMTYPE_TEXTURE3D;
        }

        this.targetToSlot = {};
        this.targetToSlot[gl.TEXTURE_2D] = 0;
        this.targetToSlot[gl.TEXTURE_CUBE_MAP] = 1;
        this.targetToSlot[gl.TEXTURE_3D] = 2;

        // Define the uniform commit functions
        var scopeX, scopeY, scopeZ, scopeW;
        var uniformValue;
        this.commitFunction = [];
        this.commitFunction[pc.UNIFORMTYPE_BOOL] = function (uniform, value) {
            if (uniform.value !== value) {
                gl.uniform1i(uniform.locationId, value);
                uniform.value = value;
            }
        };
        this.commitFunction[pc.UNIFORMTYPE_INT] = this.commitFunction[pc.UNIFORMTYPE_BOOL];
        this.commitFunction[pc.UNIFORMTYPE_FLOAT] = function (uniform, value) {
            if (uniform.value !== value) {
                gl.uniform1f(uniform.locationId, value);
                uniform.value = value;
            }
        };
        this.commitFunction[pc.UNIFORMTYPE_VEC2]  = function (uniform, value) {
            uniformValue = uniform.value;
            scopeX = value[0];
            scopeY = value[1];
            if (uniformValue[0] !== scopeX || uniformValue[1] !== scopeY) {
                gl.uniform2fv(uniform.locationId, value);
                uniformValue[0] = scopeX;
                uniformValue[1] = scopeY;
            }
        };
        this.commitFunction[pc.UNIFORMTYPE_VEC3]  = function (uniform, value) {
            uniformValue = uniform.value;
            scopeX = value[0];
            scopeY = value[1];
            scopeZ = value[2];
            if (uniformValue[0] !== scopeX || uniformValue[1] !== scopeY || uniformValue[2] !== scopeZ) {
                gl.uniform3fv(uniform.locationId, value);
                uniformValue[0] = scopeX;
                uniformValue[1] = scopeY;
                uniformValue[2] = scopeZ;
            }
        };
        this.commitFunction[pc.UNIFORMTYPE_VEC4]  = function (uniform, value) {
            uniformValue = uniform.value;
            scopeX = value[0];
            scopeY = value[1];
            scopeZ = value[2];
            scopeW = value[3];
            if (uniformValue[0] !== scopeX || uniformValue[1] !== scopeY || uniformValue[2] !== scopeZ || uniformValue[3] !== scopeW) {
                gl.uniform4fv(uniform.locationId, value);
                uniformValue[0] = scopeX;
                uniformValue[1] = scopeY;
                uniformValue[2] = scopeZ;
                uniformValue[3] = scopeW;
            }
        };
        this.commitFunction[pc.UNIFORMTYPE_IVEC2] = function (uniform, value) {
            uniformValue = uniform.value;
            scopeX = value[0];
            scopeY = value[1];
            if (uniformValue[0] !== scopeX || uniformValue[1] !== scopeY) {
                gl.uniform2iv(uniform.locationId, value);
                uniformValue[0] = scopeX;
                uniformValue[1] = scopeY;
            }
        };
        this.commitFunction[pc.UNIFORMTYPE_BVEC2] = this.commitFunction[pc.UNIFORMTYPE_IVEC2];
        this.commitFunction[pc.UNIFORMTYPE_IVEC3] = function (uniform, value) {
            uniformValue = uniform.value;
            scopeX = value[0];
            scopeY = value[1];
            scopeZ = value[2];
            if (uniformValue[0] !== scopeX || uniformValue[1] !== scopeY || uniformValue[2] !== scopeZ) {
                gl.uniform3iv(uniform.locationId, value);
                uniformValue[0] = scopeX;
                uniformValue[1] = scopeY;
                uniformValue[2] = scopeZ;
            }
        };
        this.commitFunction[pc.UNIFORMTYPE_BVEC3] = this.commitFunction[pc.UNIFORMTYPE_IVEC3];
        this.commitFunction[pc.UNIFORMTYPE_IVEC4] = function (uniform, value) {
            uniformValue = uniform.value;
            scopeX = value[0];
            scopeY = value[1];
            scopeZ = value[2];
            scopeW = value[3];
            if (uniformValue[0] !== scopeX || uniformValue[1] !== scopeY || uniformValue[2] !== scopeZ || uniformValue[3] !== scopeW) {
                gl.uniform4iv(uniform.locationId, value);
                uniformValue[0] = scopeX;
                uniformValue[1] = scopeY;
                uniformValue[2] = scopeZ;
                uniformValue[3] = scopeW;
            }
        };
        this.commitFunction[pc.UNIFORMTYPE_BVEC4] = this.commitFunction[pc.UNIFORMTYPE_IVEC4];
        this.commitFunction[pc.UNIFORMTYPE_MAT2]  = function (uniform, value) {
            gl.uniformMatrix2fv(uniform.locationId, false, value);
        };
        this.commitFunction[pc.UNIFORMTYPE_MAT3]  = function (uniform, value) {
            gl.uniformMatrix3fv(uniform.locationId, false, value);
        };
        this.commitFunction[pc.UNIFORMTYPE_MAT4]  = function (uniform, value) {
            gl.uniformMatrix4fv(uniform.locationId, false, value);
        };
        this.commitFunction[pc.UNIFORMTYPE_FLOATARRAY] = function (uniform, value) {
            gl.uniform1fv(uniform.locationId, value);
        };

        // Create the ScopeNamespace for shader attributes and variables
        this.scope = new pc.ScopeSpace("Device");

        this.programLib = new pc.ProgramLibrary(this);
        for (var generator in pc.programlib)
            this.programLib.register(generator, pc.programlib[generator]);

        pc.events.attach(this);

        this.supportsBoneTextures = this.extTextureFloat && this.maxVertexTextures > 0;
        this.useTexCubeLod = this.extTextureLod && this.maxTextures < 16;

        // Calculate an estimate of the maximum number of bones that can be uploaded to the GPU
        // based on the number of available uniforms and the number of uniforms required for non-
        // bone data.  This is based off of the Standard shader.  A user defined shader may have
        // even less space available for bones so this calculated value can be overridden via
        // pc.GraphicsDevice.setBoneLimit.
        var numUniforms = this.vertexUniformsCount;
        numUniforms -= 4 * 4; // Model, view, projection and shadow matrices
        numUniforms -= 8;     // 8 lights max, each specifying a position vector
        numUniforms -= 1;     // Eye position
        numUniforms -= 4 * 4; // Up to 4 texture transforms
        this.boneLimit = Math.floor(numUniforms / 4);

        // Put a limit on the number of supported bones before skin partitioning must be performed
        // Some GPUs have demonstrated performance issues if the number of vectors allocated to the
        // skin matrix palette is left unbounded
        this.boneLimit = Math.min(this.boneLimit, 128);

        if (this.unmaskedRenderer === 'Mali-450 MP') {
            this.boneLimit = 34;
        }

        if (this.unmaskedRenderer === 'Apple A8 GPU') {
            this.forceCpuParticles = true;
        }

        // Profiler stats
        this._drawCallsPerFrame = 0;
        this._shaderSwitchesPerFrame = 0;
        this._primsPerFrame = [];
        for (i = pc.PRIMITIVE_POINTS; i <= pc.PRIMITIVE_TRIFAN; i++) {
            this._primsPerFrame[i] = 0;
        }
        this._renderTargetCreationTime = 0;

        this._vram = {
            // #ifdef PROFILER
            texShadow: 0,
            texAsset: 0,
            texLightmap: 0,
            // #endif
            tex: 0,
            vb: 0,
            ib: 0
        };

        this._shaderStats = {
            vsCompiled: 0,
            fsCompiled: 0,
            linked: 0,
            materialShaders: 0,
            compileTime: 0
        };

        this.constantTexSource = this.scope.resolve("source");

        if (this.extTextureFloat) {
            if (this.webgl2) {
                // In WebGL2 float texture renderability is dictated by the EXT_color_buffer_float extension
                this.textureFloatRenderable = !!this.extColorBufferFloat;
            } else {
                // In WebGL1 we should just try rendering into a float texture
                this.textureFloatRenderable = testRenderable(gl, gl.FLOAT);
            }
        } else {
            this.textureFloatRenderable = false;
        }
        if (this.extTextureHalfFloat) {
            if (this.webgl2) {
                // EXT_color_buffer_float should affect both float and halffloat formats
                this.textureHalfFloatRenderable = !!this.extColorBufferFloat;
            } else {
                // Manual render check for half float
                this.textureHalfFloatRenderable = testRenderable(gl, this.extTextureHalfFloat.HALF_FLOAT_OES);
            }
        } else {
            this.textureHalfFloatRenderable = false;
        }

        this._textureFloatHighPrecision = undefined;

        this.initializeGrabPassTexture();
    };

    Object.assign(GraphicsDevice.prototype, {
        getPrecision: function () {
            var gl = this.gl;
            var precision = "highp";

            // Query the precision supported by ints and floats in vertex and fragment shaders.
            // Note that getShaderPrecisionFormat is not guaranteed to be present (such as some
            // instances of the default Android browser). In this case, assume highp is available.
            if (gl.getShaderPrecisionFormat) {
                var vertexShaderPrecisionHighpFloat = gl.getShaderPrecisionFormat(gl.VERTEX_SHADER, gl.HIGH_FLOAT);
                var vertexShaderPrecisionMediumpFloat = gl.getShaderPrecisionFormat(gl.VERTEX_SHADER, gl.MEDIUM_FLOAT);

                var fragmentShaderPrecisionHighpFloat = gl.getShaderPrecisionFormat(gl.FRAGMENT_SHADER, gl.HIGH_FLOAT);
                var fragmentShaderPrecisionMediumpFloat = gl.getShaderPrecisionFormat(gl.FRAGMENT_SHADER, gl.MEDIUM_FLOAT );

                var highpAvailable = vertexShaderPrecisionHighpFloat.precision > 0 && fragmentShaderPrecisionHighpFloat.precision > 0;
                var mediumpAvailable = vertexShaderPrecisionMediumpFloat.precision > 0 && fragmentShaderPrecisionMediumpFloat.precision > 0;

                if (!highpAvailable) {
                    if (mediumpAvailable) {
                        precision = "mediump";
                        // #ifdef DEBUG
                        console.warn("WARNING: highp not supported, using mediump");
                        // #endif
                    } else {
                        precision = "lowp";
                        // #ifdef DEBUG
                        console.warn( "WARNING: highp and mediump not supported, using lowp" );
                        // #endif
                    }
                }
            }

            return precision;
        },

        initializeExtensions: function () {
            var gl = this.gl;
            var ext;

            var supportedExtensions = gl.getSupportedExtensions();
            var getExtension = function () {
                var extension = null;
                for (var i = 0; i < arguments.length; i++) {
                    if (supportedExtensions.indexOf(arguments[i]) !== -1) {
                        extension = gl.getExtension(arguments[i]);
                    }
                }
                return extension;
            };

            if (this.webgl2) {
                this.extBlendMinmax = true;
                this.extDrawBuffers = true;
                this.extInstancing = true;
                this.extStandardDerivatives = true;
                this.extTextureFloat = true;
                this.extTextureHalfFloat = true;
                this.extTextureHalfFloatLinear = true;
                this.extTextureLod = true;
                this.extUintElement = true;
                this.extVertexArrayObject = true;
                this.extColorBufferFloat = getExtension('EXT_color_buffer_float');
            } else {
                this.extBlendMinmax = getExtension("EXT_blend_minmax");
                this.extDrawBuffers = getExtension('EXT_draw_buffers');
                this.extInstancing = getExtension("ANGLE_instanced_arrays");
                if (this.extInstancing) {
                    // Install the WebGL 2 Instancing API for WebGL 1.0
                    ext = this.extInstancing;
                    gl.drawArraysInstanced = ext.drawArraysInstancedANGLE.bind(ext);
                    gl.drawElementsInstanced = ext.drawElementsInstancedANGLE.bind(ext);
                    gl.vertexAttribDivisor = ext.vertexAttribDivisorANGLE.bind(ext);
                }

                this.extStandardDerivatives = getExtension("OES_standard_derivatives");
                this.extTextureFloat = getExtension("OES_texture_float");
                this.extTextureHalfFloat = getExtension("OES_texture_half_float");
                this.extTextureHalfFloatLinear = getExtension("OES_texture_half_float_linear");
                this.extTextureLod = getExtension('EXT_shader_texture_lod');
                this.extUintElement = getExtension("OES_element_index_uint");
                this.extVertexArrayObject = getExtension("OES_vertex_array_object");
                if (this.extVertexArrayObject) {
                    // Install the WebGL 2 VAO API for WebGL 1.0
                    ext = this.extVertexArrayObject;
                    gl.createVertexArray = ext.createVertexArrayOES.bind(ext);
                    gl.deleteVertexArray = ext.deleteVertexArrayOES.bind(ext);
                    gl.isVertexArray = ext.isVertexArrayOES.bind(ext);
                    gl.bindVertexArray = ext.bindVertexArrayOES.bind(ext);
                }
                this.extColorBufferFloat = null;
            }

            this.extDebugRendererInfo = getExtension('WEBGL_debug_renderer_info');
            this.extTextureFloatLinear = getExtension("OES_texture_float_linear");
            this.extTextureFilterAnisotropic = getExtension('EXT_texture_filter_anisotropic', 'WEBKIT_EXT_texture_filter_anisotropic');
            this.extCompressedTextureETC1 = getExtension('WEBGL_compressed_texture_etc1');
            this.extCompressedTextureETC = getExtension('WEBGL_compressed_texture_etc');
            this.extCompressedTexturePVRTC = getExtension('WEBGL_compressed_texture_pvrtc', 'WEBKIT_WEBGL_compressed_texture_pvrtc');
            this.extCompressedTextureS3TC = getExtension('WEBGL_compressed_texture_s3tc', 'WEBKIT_WEBGL_compressed_texture_s3tc');
            this.extParallelShaderCompile = getExtension('KHR_parallel_shader_compile');
        },

        initializeCapabilities: function () {
            var gl = this.gl;
            var ext;

            this.maxPrecision = this.precision = this.getPrecision();

            var contextAttribs = gl.getContextAttributes();
            this.supportsMsaa = contextAttribs.antialias;
            this.supportsStencil = contextAttribs.stencil;

            // Query parameter values from the WebGL context
            this.maxTextureSize = gl.getParameter(gl.MAX_TEXTURE_SIZE);
            this.maxCubeMapSize = gl.getParameter(gl.MAX_CUBE_MAP_TEXTURE_SIZE);
            this.maxRenderBufferSize = gl.getParameter(gl.MAX_RENDERBUFFER_SIZE);
            this.maxTextures = gl.getParameter(gl.MAX_TEXTURE_IMAGE_UNITS);
            this.maxCombinedTextures = gl.getParameter(gl.MAX_COMBINED_TEXTURE_IMAGE_UNITS);
            this.maxVertexTextures = gl.getParameter(gl.MAX_VERTEX_TEXTURE_IMAGE_UNITS);
            this.vertexUniformsCount = gl.getParameter(gl.MAX_VERTEX_UNIFORM_VECTORS);
            this.fragmentUniformsCount = gl.getParameter(gl.MAX_FRAGMENT_UNIFORM_VECTORS);
            if (this.webgl2) {
                this.maxDrawBuffers = gl.getParameter(gl.MAX_DRAW_BUFFERS);
                this.maxColorAttachments = gl.getParameter(gl.MAX_COLOR_ATTACHMENTS);
                this.maxVolumeSize = gl.getParameter(gl.MAX_3D_TEXTURE_SIZE);
            } else {
                ext = this.extDrawBuffers;
                this.maxDrawBuffers = ext ? gl.getParameter(ext.MAX_DRAW_BUFFERS_EXT) : 1;
                this.maxColorAttachments = ext ? gl.getParameter(ext.MAX_COLOR_ATTACHMENTS_EXT) : 1;
                this.maxVolumeSize = 1;
            }

            ext = this.extDebugRendererInfo;
            this.unmaskedRenderer = ext ? gl.getParameter(ext.UNMASKED_RENDERER_WEBGL) : '';
            this.unmaskedVendor = ext ? gl.getParameter(ext.UNMASKED_VENDOR_WEBGL) : '';

            ext = this.extTextureFilterAnisotropic;
            this.maxAnisotropy = ext ? gl.getParameter(ext.MAX_TEXTURE_MAX_ANISOTROPY_EXT) : 1;
        },

        initializeRenderState: function () {
            var gl = this.gl;

            // Initialize render state to a known start state
            this.blending = false;
            gl.disable(gl.BLEND);

            this.blendSrc = pc.BLENDMODE_ONE;
            this.blendDst = pc.BLENDMODE_ZERO;
            this.blendSrcAlpha = pc.BLENDMODE_ONE;
            this.blendDstAlpha = pc.BLENDMODE_ZERO;
            this.separateAlphaBlend = false;
            this.blendEquation = pc.BLENDEQUATION_ADD;
            this.blendAlphaEquation = pc.BLENDEQUATION_ADD;
            this.separateAlphaEquation = false;
            gl.blendFunc(gl.ONE, gl.ZERO);
            gl.blendEquation(gl.FUNC_ADD);

            this.writeRed = true;
            this.writeGreen = true;
            this.writeBlue = true;
            this.writeAlpha = true;
            gl.colorMask(true, true, true, true);

            this.cullMode = pc.CULLFACE_BACK;
            gl.enable(gl.CULL_FACE);
            gl.cullFace(gl.BACK);

            this.depthTest = true;
            gl.enable(gl.DEPTH_TEST);

            this.depthFunc = pc.FUNC_LESSEQUAL;
            gl.depthFunc(gl.LEQUAL);

            this.depthWrite = true;
            gl.depthMask(true);

            this.stencil = false;
            gl.disable(gl.STENCIL_TEST);

            this.stencilFuncFront = this.stencilFuncBack = pc.FUNC_ALWAYS;
            this.stencilRefFront = this.stencilRefBack = 0;
            this.stencilMaskFront = this.stencilMaskBack = 0xFF;
            gl.stencilFunc(gl.ALWAYS, 0, 0xFF);

            this.stencilFailFront = this.stencilFailBack = pc.STENCILOP_KEEP;
            this.stencilZfailFront = this.stencilZfailBack = pc.STENCILOP_KEEP;
            this.stencilZpassFront = this.stencilZpassBack = pc.STENCILOP_KEEP;
            this.stencilWriteMaskFront = 0xFF;
            this.stencilWriteMaskBack = 0xFF;
            gl.stencilOp(gl.KEEP, gl.KEEP, gl.KEEP);
            gl.stencilMask(0xFF);

            this.alphaToCoverage = false;
            this.raster = true;
            if (this.webgl2) {
                gl.disable(gl.SAMPLE_ALPHA_TO_COVERAGE);
                gl.disable(gl.RASTERIZER_DISCARD);
            }

            this.depthBiasEnabled = false;
            gl.disable(gl.POLYGON_OFFSET_FILL);

            this.clearDepth = 1;
            gl.clearDepth(1);

            this.clearRed = 0;
            this.clearBlue = 0;
            this.clearGreen = 0;
            this.clearAlpha = 0;
            gl.clearColor(0, 0, 0, 0);

            this.clearStencil = 0;
            gl.clearStencil(0);

            // Cached viewport and scissor dimensions
            this.vx = this.vy = this.vw = this.vh = 0;
            this.sx = this.sy = this.sw = this.sh = 0;

            if (this.webgl2) {
                gl.hint(gl.FRAGMENT_SHADER_DERIVATIVE_HINT, gl.NICEST);
            } else {
                if (this.extStandardDerivatives) {
                    gl.hint(this.extStandardDerivatives.FRAGMENT_SHADER_DERIVATIVE_HINT_OES, gl.NICEST);
                }
            }

            gl.enable(gl.SCISSOR_TEST);

            gl.pixelStorei(gl.UNPACK_COLORSPACE_CONVERSION_WEBGL, gl.NONE);

            this.unpackFlipY = false;
            gl.pixelStorei(gl.UNPACK_FLIP_Y_WEBGL, false);

            this.unpackPremultiplyAlpha = false;
            gl.pixelStorei(gl.UNPACK_PREMULTIPLY_ALPHA_WEBGL, false);
        },

        initializeContext: function () {
            this.initializeExtensions();
            this.initializeCapabilities();
            this.initializeRenderState();

            // Recompile all shaders (they'll be linked when they're next actually used)
            var i, len;
            for (i = 0, len = this.shaders.length; i < len; i++) {
                this.compileAndLinkShader(this.shaders[i]);
            }
            this.shader = null;

            // Recreate buffer objects and reupload buffer data to the GPU
            for (i = 0, len = this.buffers.length; i < len; i++) {
                this.buffers[i].bufferId = undefined;
                this.buffers[i].unlock();
            }
            this.boundBuffer = null;
            this.boundElementBuffer = null;
            this.indexBuffer = null;
            this.attributesInvalidated = true;
            this.enabledAttributes = {};
            this.vertexBuffers = [];

            // Force all textures to be recreated and reuploaded
            for (i = 0, len = this.textures.length; i < len; i++) {
                var texture = this.textures[i];
                this.destroyTexture(texture);
                texture.dirtyAll();
            }
            this.textureUnit = 0;
            this.textureUnits.length = 0;
            for (i = 0; i < this.maxCombinedTextures; i++) {
                this.textureUnits.push([null, null, null]);
            }

            // Reset all render targets so they'll be recreated as required.
            // TODO: a solution for the case where a render target contains something
            // that was previously generated that needs to be re-rendered.
            for (i = 0, len = this.targets.length; i < len; i++) {
                this.targets[i]._glFrameBuffer = undefined;
                this.targets[i]._glDepthBuffer = undefined;
                this.targets[i]._glResolveFrameBuffer = undefined;
                this.targets[i]._glMsaaColorBuffer = undefined;
                this.targets[i]._glMsaaDepthBuffer = undefined;
            }
            this.renderTarget = null;
            this.activeFramebuffer = null;
            this.feedback = null;
            this.transformFeedbackBuffer = null;
        },

        initializeGrabPassTexture: function () {
            if (this.grabPassTexture) return;

            var grabPassTexture = new pc.Texture(this, {
                format: pc.PIXELFORMAT_R8_G8_B8_A8,
                autoMipmap: false
            });

            grabPassTexture.minFilter = pc.FILTER_LINEAR;
            grabPassTexture.magFilter = pc.FILTER_LINEAR;
            grabPassTexture.addressU = pc.ADDRESS_CLAMP_TO_EDGE;
            grabPassTexture.addressV = pc.ADDRESS_CLAMP_TO_EDGE;

            grabPassTexture.name = 'texture_grabPass';
            grabPassTexture.setSource(this.canvas);

            var grabPassTextureId = this.scope.resolve(grabPassTexture.name);
            grabPassTextureId.setValue(grabPassTexture);

            this.grabPassTextureId = grabPassTextureId;
            this.grabPassTexture = grabPassTexture;
        },

        updateClientRect: function () {
            this.clientRect = this.canvas.getBoundingClientRect();
        },

        /**
         * @function
         * @name pc.GraphicsDevice#setViewport
         * @description Set the active rectangle for rendering on the specified device.
         * @param {Number} x The pixel space x-coordinate of the bottom left corner of the viewport.
         * @param {Number} y The pixel space y-coordinate of the bottom left corner of the viewport.
         * @param {Number} w The width of the viewport in pixels.
         * @param {Number} h The height of the viewport in pixels.
         */
        setViewport: function (x, y, w, h) {
            if ((this.vx !== x) || (this.vy !== y) || (this.vw !== w) || (this.vh !== h)) {
                this.gl.viewport(x, y, w, h);
                this.vx = x;
                this.vy = y;
                this.vw = w;
                this.vh = h;
            }
        },

        /**
         * @function
         * @name pc.GraphicsDevice#setScissor
         * @description Set the active scissor rectangle on the specified device.
         * @param {Number} x The pixel space x-coordinate of the bottom left corner of the scissor rectangle.
         * @param {Number} y The pixel space y-coordinate of the bottom left corner of the scissor rectangle.
         * @param {Number} w The width of the scissor rectangle in pixels.
         * @param {Number} h The height of the scissor rectangle in pixels.
         */
        setScissor: function (x, y, w, h) {
            if ((this.sx !== x) || (this.sy !== y) || (this.sw !== w) || (this.sh !== h)) {
                this.gl.scissor(x, y, w, h);
                this.sx = x;
                this.sy = y;
                this.sw = w;
                this.sh = h;
            }
        },

        /**
         * @private
         * @function
         * @name pc.GraphicsDevice#getProgramLibrary
         * @description Retrieves the program library assigned to the specified graphics device.
         * @returns {pc.ProgramLibrary} The program library assigned to the device.
         */
        getProgramLibrary: function () {
            return this.programLib;
        },

        /**
         * @private
         * @function
         * @name pc.GraphicsDevice#setProgramLibrary
         * @description Assigns a program library to the specified device. By default, a graphics
         * device is created with a program library that manages all of the programs that are
         * used to render any graphical primitives. However, this function allows the user to
         * replace the existing program library with a new one.
         * @param {pc.ProgramLibrary} programLib The program library to assign to the device.
         */
        setProgramLibrary: function (programLib) {
            this.programLib = programLib;
        },

        setFramebuffer: function (fb) {
            if (this.activeFramebuffer !== fb) {
                this.gl.bindFramebuffer(this.gl.FRAMEBUFFER, fb);
                this.activeFramebuffer = fb;
            }
        },

        _checkFbo: function () {
            // Ensure all is well
            var gl = this.gl;
            var status = gl.checkFramebufferStatus(gl.FRAMEBUFFER);
            switch (status) {
                case gl.FRAMEBUFFER_INCOMPLETE_ATTACHMENT:
                    console.error("ERROR: FRAMEBUFFER_INCOMPLETE_ATTACHMENT");
                    break;
                case gl.FRAMEBUFFER_INCOMPLETE_MISSING_ATTACHMENT:
                    console.error("ERROR: FRAMEBUFFER_INCOMPLETE_MISSING_ATTACHMENT");
                    break;
                case gl.FRAMEBUFFER_INCOMPLETE_DIMENSIONS:
                    console.error("ERROR: FRAMEBUFFER_INCOMPLETE_DIMENSIONS");
                    break;
                case gl.FRAMEBUFFER_UNSUPPORTED:
                    console.error("ERROR: FRAMEBUFFER_UNSUPPORTED");
                    break;
                case gl.FRAMEBUFFER_COMPLETE:
                    break;
                default:
                    break;
            }
        },

        copyRenderTarget: function (source, dest, color, depth) {
            var gl = this.gl;

            if (!this.webgl2 && depth) {
                // #ifdef DEBUG
                console.error("Depth is not copyable on WebGL 1.0");
                // #endif
                return false;
            }
            if (color) {
                if (!dest) {
                    // copying to backbuffer
                    if (!source._colorBuffer) {
                        // #ifdef DEBUG
                        console.error("Can't copy empty color buffer to backbuffer");
                        // #endif
                        return false;
                    }
                } else {
                    // copying to render target
                    if (!source._colorBuffer || !dest._colorBuffer) {
                        // #ifdef DEBUG
                        console.error("Can't copy color buffer, because one of the render targets doesn't have it");
                        // #endif
                        return false;
                    }
                    if (source._colorBuffer._format !== dest._colorBuffer._format) {
                        // #ifdef DEBUG
                        console.error("Can't copy render targets of different color formats");
                        // #endif
                        return false;
                    }
                }
            }
            if (depth) {
                if (!source._depthBuffer || !dest._depthBuffer) {
                    // #ifdef DEBUG
                    console.error("Can't copy depth buffer, because one of the render targets doesn't have it");
                    // #endif
                    return false;
                }
                if (source._depthBuffer._format !== dest._depthBuffer._format) {
                    // #ifdef DEBUG
                    console.error("Can't copy render targets of different depth formats");
                    // #endif
                    return false;
                }
            }

            if (this.webgl2 && dest) {
                var prevRt = this.renderTarget;
                this.renderTarget = dest;
                this.updateBegin();
                gl.bindFramebuffer(gl.READ_FRAMEBUFFER, source ? source._glFrameBuffer : null);
                gl.bindFramebuffer(gl.DRAW_FRAMEBUFFER, dest._glFrameBuffer);
                var w = source ? source.width : dest.width;
                var h = source ? source.height : dest.height;
                gl.blitFramebuffer( 0, 0, w, h,
                                    0, 0, w, h,
                                    (color ? gl.COLOR_BUFFER_BIT : 0) | (depth ? gl.DEPTH_BUFFER_BIT : 0),
                                    gl.NEAREST);
                this.renderTarget = prevRt;
                gl.bindFramebuffer(gl.FRAMEBUFFER, prevRt ? prevRt._glFrameBuffer : null);
            } else {
                if (!this._copyShader) {
                    var chunks = pc.shaderChunks;
                    this._copyShader = chunks.createShaderFromCode(this, chunks.fullscreenQuadVS, chunks.outputTex2DPS, "outputTex2D");
                }
                this.constantTexSource.setValue(source._colorBuffer);
                pc.drawQuadWithShader(this, dest, this._copyShader);
            }

            return true;
        },

        /**
         * @function
         * @name pc.GraphicsDevice#updateBegin
         * @description Marks the beginning of a block of rendering. Internally, this function
         * binds the render target currently set on the device. This function should be matched
         * with a call to pc.GraphicsDevice#updateEnd. Calls to pc.GraphicsDevice#updateBegin
         * and pc.GraphicsDevice#updateEnd must not be nested.
         */
        updateBegin: function () {
            var gl = this.gl;

            this.boundBuffer = null;
            this.boundElementBuffer = null;

            // Set the render target
            var target = this.renderTarget;
            if (target) {
                // Create a new WebGL frame buffer object
                if (!target._glFrameBuffer) {

                    // #ifdef PROFILER
                    var startTime = pc.now();
                    this.fire('fbo:create', {
                        timestamp: startTime,
                        target: this
                    });
                    // #endif

                    // Set RT's device
                    target._device = this;

                    // ##### Create main FBO #####
                    target._glFrameBuffer = gl.createFramebuffer();
                    this.setFramebuffer(target._glFrameBuffer);

                    // --- Init the provided color buffer (optional) ---
                    var colorBuffer = target._colorBuffer;
                    if (colorBuffer) {
                        if (!colorBuffer._glTexture) {
                            // Clamp the render buffer size to the maximum supported by the device
                            colorBuffer._width = Math.min(colorBuffer.width, this.maxRenderBufferSize);
                            colorBuffer._height = Math.min(colorBuffer.height, this.maxRenderBufferSize);
                            this.setTexture(colorBuffer, 0);
                        }
                        // Attach the color buffer
                        gl.framebufferTexture2D(
                            gl.FRAMEBUFFER,
                            gl.COLOR_ATTACHMENT0,
                            colorBuffer._cubemap ? gl.TEXTURE_CUBE_MAP_POSITIVE_X + target._face : gl.TEXTURE_2D,
                            colorBuffer._glTexture,
                            0
                        );
                    }

                    var depthBuffer = target._depthBuffer;
                    if (depthBuffer && this.webgl2) {
                        // --- Init the provided depth/stencil buffer (optional, WebGL2 only) ---
                        if (!depthBuffer._glTexture) {
                            // Clamp the render buffer size to the maximum supported by the device
                            depthBuffer._width = Math.min(depthBuffer.width, this.maxRenderBufferSize);
                            depthBuffer._height = Math.min(depthBuffer.height, this.maxRenderBufferSize);
                            this.setTexture(depthBuffer, 0);
                        }
                        // Attach
                        if (target._stencil) {
                            gl.framebufferTexture2D(gl.FRAMEBUFFER, gl.DEPTH_STENCIL_ATTACHMENT,
                                                    depthBuffer._cubemap ? gl.TEXTURE_CUBE_MAP_POSITIVE_X + target._face : gl.TEXTURE_2D,
                                                    target._depthBuffer._glTexture, 0);
                        } else {
                            gl.framebufferTexture2D(gl.FRAMEBUFFER, gl.DEPTH_ATTACHMENT,
                                                    depthBuffer._cubemap ? gl.TEXTURE_CUBE_MAP_POSITIVE_X + target._face : gl.TEXTURE_2D,
                                                    target._depthBuffer._glTexture, 0);
                        }
                    } else if (target._depth) {
                        // --- Init a new depth/stencil buffer (optional) ---
                        // if this is a MSAA RT, and no buffer to resolve to, skip creating non-MSAA depth
                        var willRenderMsaa = target._samples > 1 && this.webgl2;
                        if (!willRenderMsaa) {
                            if (!target._glDepthBuffer) {
                                target._glDepthBuffer = gl.createRenderbuffer();
                            }
                            gl.bindRenderbuffer(gl.RENDERBUFFER, target._glDepthBuffer);
                            if (target._stencil) {
                                gl.renderbufferStorage(gl.RENDERBUFFER, gl.DEPTH_STENCIL, target.width, target.height);
                                gl.framebufferRenderbuffer(gl.FRAMEBUFFER, gl.DEPTH_STENCIL_ATTACHMENT, gl.RENDERBUFFER, target._glDepthBuffer);
                            } else {
                                gl.renderbufferStorage(gl.RENDERBUFFER, gl.DEPTH_COMPONENT16, target.width, target.height);
                                gl.framebufferRenderbuffer(gl.FRAMEBUFFER, gl.DEPTH_ATTACHMENT, gl.RENDERBUFFER, target._glDepthBuffer);
                            }
                            gl.bindRenderbuffer(gl.RENDERBUFFER, null);
                        }
                    }

                    // #ifdef DEBUG
                    this._checkFbo();
                    // #endif

                    // ##### Create MSAA FBO (WebGL2 only) #####
                    if (this.webgl2 && target._samples > 1) {

                        // Use previous FBO for resolves
                        target._glResolveFrameBuffer = target._glFrameBuffer;

                        // Actual FBO will be MSAA
                        target._glFrameBuffer = gl.createFramebuffer();
                        this.setFramebuffer(target._glFrameBuffer);

                        // Create an optional MSAA color buffer
                        if (colorBuffer) {
                            if (!target._glMsaaColorBuffer) {
                                target._glMsaaColorBuffer = gl.createRenderbuffer();
                            }
                            gl.bindRenderbuffer(gl.RENDERBUFFER, target._glMsaaColorBuffer);
                            gl.renderbufferStorageMultisample(gl.RENDERBUFFER, target._samples, colorBuffer._glInternalFormat, target.width, target.height);
                            gl.framebufferRenderbuffer(gl.FRAMEBUFFER, gl.COLOR_ATTACHMENT0, gl.RENDERBUFFER, target._glMsaaColorBuffer);
                        }

                        // Optionally add a MSAA depth/stencil buffer
                        if (target._depth) {
                            if (!target._glMsaaDepthBuffer) {
                                target._glMsaaDepthBuffer = gl.createRenderbuffer();
                            }
                            gl.bindRenderbuffer(gl.RENDERBUFFER, target._glMsaaDepthBuffer);
                            if (target._stencil) {
                                gl.renderbufferStorageMultisample(gl.RENDERBUFFER, target._samples, gl.DEPTH24_STENCIL8, target.width, target.height);
                                gl.framebufferRenderbuffer(gl.FRAMEBUFFER, gl.DEPTH_STENCIL_ATTACHMENT, gl.RENDERBUFFER, target._glMsaaDepthBuffer);
                            } else {
                                gl.renderbufferStorageMultisample(gl.RENDERBUFFER, target._samples, gl.DEPTH_COMPONENT32F, target.width, target.height);
                                gl.framebufferRenderbuffer(gl.FRAMEBUFFER, gl.DEPTH_ATTACHMENT, gl.RENDERBUFFER, target._glMsaaDepthBuffer);
                            }
                        }
                        // #ifdef DEBUG
                        this._checkFbo();
                        // #endif
                    }

                    this.targets.push(target);

                    // #ifdef PROFILER
                    this._renderTargetCreationTime += pc.now() - startTime;
                    // #endif

                } else {
                    this.setFramebuffer(target._glFrameBuffer);
                }
            } else {
                this.setFramebuffer(null);
            }
        },

        /**
         * @function
         * @name pc.GraphicsDevice#updateEnd
         * @description Marks the end of a block of rendering. This function should be called
         * after a matching call to pc.GraphicsDevice#updateBegin. Calls to pc.GraphicsDevice#updateBegin
         * and pc.GraphicsDevice#updateEnd must not be nested.
         */
        updateEnd: function () {
            var gl = this.gl;

            // Unset the render target
            var target = this.renderTarget;
            if (target) {
                // If the active render target is auto-mipmapped, generate its mip chain
                var colorBuffer = target._colorBuffer;
                if (colorBuffer && colorBuffer._glTexture && colorBuffer.mipmaps && colorBuffer._pot) {
                    this.activeTexture(this.maxCombinedTextures - 1);
                    this.bindTexture(colorBuffer);
                    gl.generateMipmap(colorBuffer._glTarget);
                }

                // Resolve MSAA if needed
                if (this.webgl2 && target._samples > 1 && target.autoResolve) {
                    target.resolve();
                }
            }
        },

        initializeTexture: function (texture) {
            var gl = this.gl;
            var ext;

            texture._glTexture = gl.createTexture();

            texture._glTarget = texture._cubemap ? gl.TEXTURE_CUBE_MAP :
                (texture._volume ? gl.TEXTURE_3D : gl.TEXTURE_2D);

            switch (texture._format) {
                case pc.PIXELFORMAT_A8:
                    texture._glFormat = gl.ALPHA;
                    texture._glInternalFormat = gl.ALPHA;
                    texture._glPixelType = gl.UNSIGNED_BYTE;
                    break;
                case pc.PIXELFORMAT_L8:
                    texture._glFormat = gl.LUMINANCE;
                    texture._glInternalFormat = gl.LUMINANCE;
                    texture._glPixelType = gl.UNSIGNED_BYTE;
                    break;
                case pc.PIXELFORMAT_L8_A8:
                    texture._glFormat = gl.LUMINANCE_ALPHA;
                    texture._glInternalFormat = gl.LUMINANCE_ALPHA;
                    texture._glPixelType = gl.UNSIGNED_BYTE;
                    break;
                case pc.PIXELFORMAT_R5_G6_B5:
                    texture._glFormat = gl.RGB;
                    texture._glInternalFormat = gl.RGB;
                    texture._glPixelType = gl.UNSIGNED_SHORT_5_6_5;
                    break;
                case pc.PIXELFORMAT_R5_G5_B5_A1:
                    texture._glFormat = gl.RGBA;
                    texture._glInternalFormat = gl.RGBA;
                    texture._glPixelType = gl.UNSIGNED_SHORT_5_5_5_1;
                    break;
                case pc.PIXELFORMAT_R4_G4_B4_A4:
                    texture._glFormat = gl.RGBA;
                    texture._glInternalFormat = gl.RGBA;
                    texture._glPixelType = gl.UNSIGNED_SHORT_4_4_4_4;
                    break;
                case pc.PIXELFORMAT_R8_G8_B8:
                    texture._glFormat = gl.RGB;
                    texture._glInternalFormat = this.webgl2 ? gl.RGB8 : gl.RGB;
                    texture._glPixelType = gl.UNSIGNED_BYTE;
                    break;
                case pc.PIXELFORMAT_R8_G8_B8_A8:
                    texture._glFormat = gl.RGBA;
                    texture._glInternalFormat = this.webgl2 ? gl.RGBA8 : gl.RGBA;
                    texture._glPixelType = gl.UNSIGNED_BYTE;
                    break;
                case pc.PIXELFORMAT_DXT1:
                    ext = this.extCompressedTextureS3TC;
                    texture._glFormat = gl.RGB;
                    texture._glInternalFormat = ext.COMPRESSED_RGB_S3TC_DXT1_EXT;
                    break;
                case pc.PIXELFORMAT_DXT3:
                    ext = this.extCompressedTextureS3TC;
                    texture._glFormat = gl.RGBA;
                    texture._glInternalFormat = ext.COMPRESSED_RGBA_S3TC_DXT3_EXT;
                    break;
                case pc.PIXELFORMAT_DXT5:
                    ext = this.extCompressedTextureS3TC;
                    texture._glFormat = gl.RGBA;
                    texture._glInternalFormat = ext.COMPRESSED_RGBA_S3TC_DXT5_EXT;
                    break;
                case pc.PIXELFORMAT_ETC1:
                    ext = this.extCompressedTextureETC1;
                    texture._glFormat = gl.RGB;
                    texture._glInternalFormat = ext.COMPRESSED_RGB_ETC1_WEBGL;
                    break;
                case pc.PIXELFORMAT_PVRTC_2BPP_RGB_1:
                    ext = this.extCompressedTexturePVRTC;
                    texture._glFormat = gl.RGB;
                    texture._glInternalFormat = ext.COMPRESSED_RGB_PVRTC_2BPPV1_IMG;
                    break;
                case pc.PIXELFORMAT_PVRTC_2BPP_RGBA_1:
                    ext = this.extCompressedTexturePVRTC;
                    texture._glFormat = gl.RGBA;
                    texture._glInternalFormat = ext.COMPRESSED_RGBA_PVRTC_2BPPV1_IMG;
                    break;
                case pc.PIXELFORMAT_PVRTC_4BPP_RGB_1:
                    ext = this.extCompressedTexturePVRTC;
                    texture._glFormat = gl.RGB;
                    texture._glInternalFormat = ext.COMPRESSED_RGB_PVRTC_4BPPV1_IMG;
                    break;
                case pc.PIXELFORMAT_PVRTC_4BPP_RGBA_1:
                    ext = this.extCompressedTexturePVRTC;
                    texture._glFormat = gl.RGBA;
                    texture._glInternalFormat = ext.COMPRESSED_RGBA_PVRTC_4BPPV1_IMG;
                    break;
                case pc.PIXELFORMAT_ETC2_RGB:
                    ext = this.extCompressedTextureETC;
                    texture._glFormat = gl.RGB;
                    texture._glInternalFormat = ext.COMPRESSED_RGB8_ETC2;
                    break;
                case pc.PIXELFORMAT_ETC2_RGBA:
                    ext = this.extCompressedTextureETC;
                    texture._glFormat = gl.RGBA;
                    texture._glInternalFormat = ext.COMPRESSED_RGBA8_ETC2_EAC;
                    break;
                case pc.PIXELFORMAT_RGB16F:
                    // definition varies between WebGL1 and 2
                    ext = this.extTextureHalfFloat;
                    texture._glFormat = gl.RGB;
                    if (this.webgl2) {
                        texture._glInternalFormat = gl.RGB16F;
                        texture._glPixelType = gl.HALF_FLOAT;
                    } else {
                        texture._glInternalFormat = gl.RGB;
                        texture._glPixelType = ext.HALF_FLOAT_OES;
                    }
                    break;
                case pc.PIXELFORMAT_RGBA16F:
                    // definition varies between WebGL1 and 2
                    ext = this.extTextureHalfFloat;
                    texture._glFormat = gl.RGBA;
                    if (this.webgl2) {
                        texture._glInternalFormat = gl.RGBA16F;
                        texture._glPixelType = gl.HALF_FLOAT;
                    } else {
                        texture._glInternalFormat = gl.RGBA;
                        texture._glPixelType = ext.HALF_FLOAT_OES;
                    }
                    break;
                case pc.PIXELFORMAT_RGB32F:
                    // definition varies between WebGL1 and 2
                    texture._glFormat = gl.RGB;
                    if (this.webgl2) {
                        texture._glInternalFormat = gl.RGB32F;
                    } else {
                        texture._glInternalFormat = gl.RGB;
                    }
                    texture._glPixelType = gl.FLOAT;
                    break;
                case pc.PIXELFORMAT_RGBA32F:
                    // definition varies between WebGL1 and 2
                    texture._glFormat = gl.RGBA;
                    if (this.webgl2) {
                        texture._glInternalFormat = gl.RGBA32F;
                    } else {
                        texture._glInternalFormat = gl.RGBA;
                    }
                    texture._glPixelType = gl.FLOAT;
                    break;
                case pc.PIXELFORMAT_R32F: // WebGL2 only
                    texture._glFormat = gl.RED;
                    texture._glInternalFormat = gl.R32F;
                    texture._glPixelType = gl.FLOAT;
                    break;
                case pc.PIXELFORMAT_DEPTH:
                    if (this.webgl2) {
                        // native WebGL2
                        texture._glFormat = gl.DEPTH_COMPONENT;
                        texture._glInternalFormat = gl.DEPTH_COMPONENT32F; // should allow 16/24 bits?
                        texture._glPixelType = gl.FLOAT;
                    } else {
                        // using WebGL1 extension
                        texture._glFormat = gl.DEPTH_COMPONENT;
                        texture._glInternalFormat = gl.DEPTH_COMPONENT;
                        texture._glPixelType = gl.UNSIGNED_SHORT; // the only acceptable value?
                    }
                    break;
                case pc.PIXELFORMAT_DEPTHSTENCIL: // WebGL2 only
                    texture._glFormat = gl.DEPTH_STENCIL;
                    texture._glInternalFormat = gl.DEPTH24_STENCIL8;
                    texture._glPixelType = gl.UNSIGNED_INT_24_8;
                    break;
                case pc.PIXELFORMAT_111110F: // WebGL2 only
                    texture._glFormat = gl.RGB;
                    texture._glInternalFormat = gl.R11F_G11F_B10F;
                    texture._glPixelType = gl.FLOAT;
                    break;
                case pc.PIXELFORMAT_SRGB: // WebGL2 only
                    texture._glFormat = gl.RGB;
                    texture._glInternalFormat = gl.SRGB8;
                    texture._glPixelType = gl.UNSIGNED_BYTE;
                    break;
                case pc.PIXELFORMAT_SRGBA: // WebGL2 only
                    texture._glFormat = gl.RGBA;
                    texture._glInternalFormat = gl.SRGB8_ALPHA8;
                    texture._glPixelType = gl.UNSIGNED_BYTE;
                    break;
            }

            // Track this texture now that it is a WebGL resource
            this.textures.push(texture);
        },

        destroyTexture: function (texture) {
            if (texture._glTexture) {
                // Remove texture from device's texture cache
                var idx = this.textures.indexOf(texture);
                if (idx !== -1) {
                    this.textures.splice(idx, 1);
                }

                // Remove texture from any uniforms
                for (var uniformName in this.scope.variables) {
                    var uniform = this.scope.variables[uniformName];
                    if (uniform.value === texture) {
                        uniform.value = null;
                    }
                }

                // Update shadowed texture unit state to remove texture from any units
                for (var i = 0; i < this.textureUnits.length; i++) {
                    var textureUnit = this.textureUnits[i];
                    for (var j = 0; j < textureUnit.length; j++) {
                        if (textureUnit[j] === texture._glTexture) {
                            textureUnit[j] = null;
                        }
                    }
                }

                // Blow away WebGL texture resource
                var gl = this.gl;
                gl.deleteTexture(texture._glTexture);
                delete texture._glTexture;
                delete texture._glTarget;
                delete texture._glFormat;
                delete texture._glInternalFormat;
                delete texture._glPixelType;

                // Update texture stats
                this._vram.tex -= texture._gpuSize;
                // #ifdef PROFILER
                if (texture.profilerHint === pc.TEXHINT_SHADOWMAP) {
                    this._vram.texShadow -= texture._gpuSize;
                } else if (texture.profilerHint === pc.TEXHINT_ASSET) {
                    this._vram.texAsset -= texture._gpuSize;
                } else if (texture.profilerHint === pc.TEXHINT_LIGHTMAP) {
                    this._vram.texLightmap -= texture._gpuSize;
                }
                // #endif
            }
        },

        setUnpackFlipY: function (flipY) {
            if (this.unpackFlipY !== flipY) {
                this.unpackFlipY = flipY;

                // Note: the WebGL spec states that UNPACK_FLIP_Y_WEBGL only affects
                // texImage2D and texSubImage2D, not compressedTexImage2D
                var gl = this.gl;
                gl.pixelStorei(gl.UNPACK_FLIP_Y_WEBGL, flipY);
            }
        },

        setUnpackPremultiplyAlpha: function (premultiplyAlpha) {
            if (this.unpackPremultiplyAlpha !== premultiplyAlpha) {
                this.unpackPremultiplyAlpha = premultiplyAlpha;

                // Note: the WebGL spec states that UNPACK_PREMULTIPLY_ALPHA_WEBGL only affects
                // texImage2D and texSubImage2D, not compressedTexImage2D
                var gl = this.gl;
                gl.pixelStorei(gl.UNPACK_PREMULTIPLY_ALPHA_WEBGL, premultiplyAlpha);
            }
        },

        uploadTexture: function (texture) {
            var gl = this.gl;

            if (!texture._needsUpload && ((texture._needsMipmapsUpload && texture._mipmapsUploaded) || !texture._pot))
                return;

            var mipLevel = 0;
            var mipObject;
            var resMult;

            while (texture._levels[mipLevel] || mipLevel === 0) {
                // Upload all existing mip levels. Initialize 0 mip anyway.

                if (!texture._needsUpload && mipLevel === 0) {
                    mipLevel++;
                    continue;
                } else if (mipLevel && (!texture._needsMipmapsUpload || !texture._mipmaps)) {
                    break;
                }

                mipObject = texture._levels[mipLevel];

                if (mipLevel == 1 && !texture._compressed) {
                    // We have more than one mip levels we want to assign, but we need all mips to make
                    // the texture complete. Therefore first generate all mip chain from 0, then assign custom mips.
                    gl.generateMipmap(texture._glTarget);
                    texture._mipmapsUploaded = true;
                }

                if (texture._cubemap) {
                    // ----- CUBEMAP -----
                    var face;

                    if ((mipObject[0] instanceof HTMLCanvasElement) || (mipObject[0] instanceof HTMLImageElement) || (mipObject[0] instanceof HTMLVideoElement)) {
                        // Upload the image, canvas or video
                        for (face = 0; face < 6; face++) {
                            if (!texture._levelsUpdated[0][face])
                                continue;

                            var src = mipObject[face];
                            // Downsize images that are too large to be used as cube maps
                            if (src instanceof HTMLImageElement) {
                                if (src.width > this.maxCubeMapSize || src.height > this.maxCubeMapSize) {
                                    src = _downsampleImage(src, this.maxCubeMapSize);
                                    if (mipLevel === 0) {
                                        texture.width = src.width;
                                        texture.height = src.height;
                                    }
                                }
                            }

                            this.setUnpackFlipY(false);
                            this.setUnpackPremultiplyAlpha(texture._premultiplyAlpha);
                            gl.texImage2D(
                                gl.TEXTURE_CUBE_MAP_POSITIVE_X + face,
                                mipLevel,
                                texture._glInternalFormat,
                                texture._glFormat,
                                texture._glPixelType,
                                src
                            );
                        }
                    } else {
                        // Upload the byte array
                        resMult = 1 / Math.pow(2, mipLevel);
                        for (face = 0; face < 6; face++) {
                            if (!texture._levelsUpdated[0][face])
                                continue;

                            var texData = mipObject[face];
                            if (texture._compressed) {
                                gl.compressedTexImage2D(
                                    gl.TEXTURE_CUBE_MAP_POSITIVE_X + face,
                                    mipLevel,
                                    texture._glInternalFormat,
                                    Math.max(texture._width * resMult, 1),
                                    Math.max(texture._height * resMult, 1),
                                    0,
                                    texData
                                );
                            } else {
                                this.setUnpackFlipY(false);
                                this.setUnpackPremultiplyAlpha(texture._premultiplyAlpha);
                                gl.texImage2D(
                                    gl.TEXTURE_CUBE_MAP_POSITIVE_X + face,
                                    mipLevel,
                                    texture._glInternalFormat,
                                    Math.max(texture._width * resMult, 1),
                                    Math.max(texture._height * resMult, 1),
                                    0,
                                    texture._glFormat,
                                    texture._glPixelType,
                                    texData
                                );
                            }
                        }
                    }
                } else if (texture._volume) {
                    // ----- 3D -----
                    // Image/canvas/video not supported (yet?)
                    // Upload the byte array
                    resMult = 1 / Math.pow(2, mipLevel);
                    if (texture._compressed) {
                        gl.compressedTexImage3D(gl.TEXTURE_3D,
                                                mipLevel,
                                                texture._glInternalFormat,
                                                Math.max(texture._width * resMult, 1),
                                                Math.max(texture._height * resMult, 1),
                                                Math.max(texture._depth * resMult, 1),
                                                0,
                                                mipObject);
                    } else {
                        this.setUnpackFlipY(false);
                        this.setUnpackPremultiplyAlpha(texture._premultiplyAlpha);
                        gl.texImage3D(gl.TEXTURE_3D,
                                      mipLevel,
                                      texture._glInternalFormat,
                                      Math.max(texture._width * resMult, 1),
                                      Math.max(texture._height * resMult, 1),
                                      Math.max(texture._depth * resMult, 1),
                                      0,
                                      texture._glFormat,
                                      texture._glPixelType,
                                      mipObject);
                    }
                } else {
                    // ----- 2D -----
                    if ((mipObject instanceof HTMLCanvasElement) || (mipObject instanceof HTMLImageElement) || (mipObject instanceof HTMLVideoElement)) {
                        // Downsize images that are too large to be used as textures
                        if (mipObject instanceof HTMLImageElement) {
                            if (mipObject.width > this.maxTextureSize || mipObject.height > this.maxTextureSize) {
                                mipObject = _downsampleImage(mipObject, this.maxTextureSize);
                                if (mipLevel === 0) {
                                    texture.width = mipObject.width;
                                    texture.height = mipObject.height;
                                }
                            }
                        }

                        // Upload the image, canvas or video
                        this.setUnpackFlipY(texture._flipY);
                        this.setUnpackPremultiplyAlpha(texture._premultiplyAlpha);
                        gl.texImage2D(
                            gl.TEXTURE_2D,
                            mipLevel,
                            texture._glInternalFormat,
                            texture._glFormat,
                            texture._glPixelType,
                            mipObject
                        );
                    } else {
                        // Upload the byte array
                        resMult = 1 / Math.pow(2, mipLevel);
                        if (texture._compressed) {
                            gl.compressedTexImage2D(
                                gl.TEXTURE_2D,
                                mipLevel,
                                texture._glInternalFormat,
                                Math.max(texture._width * resMult, 1),
                                Math.max(texture._height * resMult, 1),
                                0,
                                mipObject
                            );
                        } else {
                            this.setUnpackFlipY(false);
                            this.setUnpackPremultiplyAlpha(texture._premultiplyAlpha);
                            gl.texImage2D(
                                gl.TEXTURE_2D,
                                mipLevel,
                                texture._glInternalFormat,
                                Math.max(texture._width * resMult, 1),
                                Math.max(texture._height * resMult, 1),
                                0,
                                texture._glFormat,
                                texture._glPixelType,
                                mipObject
                            );
                        }
                    }

                    if (mipLevel === 0) {
                        texture._mipmapsUploaded = false;
                    } else {
                        texture._mipmapsUploaded = true;
                    }
                }
                mipLevel++;
            }

            if (texture._needsUpload) {
                if (texture._cubemap) {
                    for (var i = 0; i < 6; i++)
                        texture._levelsUpdated[0][i] = false;
                } else {
                    texture._levelsUpdated[0] = false;
                }
            }

            if (!texture._compressed && texture._mipmaps && texture._needsMipmapsUpload && texture._pot && texture._levels.length === 1) {
                gl.generateMipmap(texture._glTarget);
                texture._mipmapsUploaded = true;
            }

            if (texture._gpuSize) {
                this._vram.tex -= texture._gpuSize;
                // #ifdef PROFILER
                if (texture.profilerHint === pc.TEXHINT_SHADOWMAP) {
                    this._vram.texShadow -= texture._gpuSize;
                } else if (texture.profilerHint === pc.TEXHINT_ASSET) {
                    this._vram.texAsset -= texture._gpuSize;
                } else if (texture.profilerHint === pc.TEXHINT_LIGHTMAP) {
                    this._vram.texLightmap -= texture._gpuSize;
                }
                // #endif
            }

            texture._gpuSize = texture.gpuSize;
            this._vram.tex += texture._gpuSize;
            // #ifdef PROFILER
            if (texture.profilerHint === pc.TEXHINT_SHADOWMAP) {
                this._vram.texShadow += texture._gpuSize;
            } else if (texture.profilerHint === pc.TEXHINT_ASSET) {
                this._vram.texAsset += texture._gpuSize;
            } else if (texture.profilerHint === pc.TEXHINT_LIGHTMAP) {
                this._vram.texLightmap += texture._gpuSize;
            }
            // #endif
        },

        // Activate the specified texture unit
        activeTexture: function (textureUnit) {
            if (this.textureUnit !== textureUnit) {
                this.gl.activeTexture(this.gl.TEXTURE0 + textureUnit);
                this.textureUnit = textureUnit;
            }
        },

        // If the texture is not already bound on the currently active texture
        // unit, bind it
        bindTexture: function (texture) {
            var textureTarget = texture._glTarget;
            var textureObject = texture._glTexture;
            var textureUnit = this.textureUnit;
            var slot = this.targetToSlot[textureTarget];
            if (this.textureUnits[textureUnit][slot] !== textureObject) {
                this.gl.bindTexture(textureTarget, textureObject);
                this.textureUnits[textureUnit][slot] = textureObject;
            }
        },

        // If the texture is not bound on the specified texture unit, active the
        // texture unit and bind the texture to it
        bindTextureOnUnit: function (texture, textureUnit) {
            var textureTarget = texture._glTarget;
            var textureObject = texture._glTexture;
            var slot = this.targetToSlot[textureTarget];
            if (this.textureUnits[textureUnit][slot] !== textureObject) {
                this.activeTexture(textureUnit);
                this.gl.bindTexture(textureTarget, textureObject);
                this.textureUnits[textureUnit][slot] = textureObject;
            }
        },

        setTextureParameters: function (texture) {
            var gl = this.gl;
            var flags = texture._parameterFlags;
            var target = texture._glTarget;

            if (flags & 1) {
                var filter = texture._minFilter;
                if (!texture._pot || !texture._mipmaps || (texture._compressed && texture._levels.length === 1)) {
                    if (filter === pc.FILTER_NEAREST_MIPMAP_NEAREST || filter === pc.FILTER_NEAREST_MIPMAP_LINEAR) {
                        filter = pc.FILTER_NEAREST;
                    } else if (filter === pc.FILTER_LINEAR_MIPMAP_NEAREST || filter === pc.FILTER_LINEAR_MIPMAP_LINEAR) {
                        filter = pc.FILTER_LINEAR;
                    }
                }
                gl.texParameteri(target, gl.TEXTURE_MIN_FILTER, this.glFilter[filter]);
            }
            if (flags & 2) {
                gl.texParameteri(target, gl.TEXTURE_MAG_FILTER, this.glFilter[texture._magFilter]);
            }
            if (flags & 4) {
                if (this.webgl2) {
                    gl.texParameteri(target, gl.TEXTURE_WRAP_S, this.glAddress[texture._addressU]);
                } else {
                    // WebGL1 doesn't support all addressing modes with NPOT textures
                    gl.texParameteri(target, gl.TEXTURE_WRAP_S, this.glAddress[texture._pot ? texture._addressU : pc.ADDRESS_CLAMP_TO_EDGE]);
                }
            }
            if (flags & 8) {
                if (this.webgl2) {
                    gl.texParameteri(target, gl.TEXTURE_WRAP_T, this.glAddress[texture._addressV]);
                } else {
                    // WebGL1 doesn't support all addressing modes with NPOT textures
                    gl.texParameteri(target, gl.TEXTURE_WRAP_T, this.glAddress[texture._pot ? texture._addressV : pc.ADDRESS_CLAMP_TO_EDGE]);
                }
            }
            if (flags & 16) {
                if (this.webgl2) {
                    gl.texParameteri(target, gl.TEXTURE_WRAP_R, this.glAddress[texture._addressW]);
                }
            }
            if (flags & 32) {
                if (this.webgl2) {
                    gl.texParameteri(target, gl.TEXTURE_COMPARE_MODE, texture._compareOnRead ? gl.COMPARE_REF_TO_TEXTURE : gl.NONE);
                }
            }
            if (flags & 64) {
                if (this.webgl2) {
                    gl.texParameteri(target, gl.TEXTURE_COMPARE_FUNC, this.glComparison[texture._compareFunc]);
                }
            }
            if (flags & 128) {
                var ext = this.extTextureFilterAnisotropic;
                if (ext) {
                    gl.texParameterf(target, ext.TEXTURE_MAX_ANISOTROPY_EXT, Math.max(1, Math.min(Math.round(texture._anisotropy), this.maxAnisotropy)));
                }
            }
        },

        setTexture: function (texture, textureUnit) {
            if (!texture._glTexture)
                this.initializeTexture(texture);

            if (texture._parameterFlags > 0 || texture._needsUpload || texture._needsMipmapsUpload) {
                // Ensure the specified texture unit is active
                this.activeTexture(textureUnit);
                // Ensure the texture is bound on correct target of the specified texture unit
                this.bindTexture(texture);

                if (texture._parameterFlags) {
                    this.setTextureParameters(texture);
                    texture._parameterFlags = 0;
                }

                if (texture._needsUpload || texture._needsMipmapsUpload) {
                    this.uploadTexture(texture);

                    if (texture !== this.grabPassTexture) {
                        texture._needsUpload = false;
                        texture._needsMipmapsUpload = false;
                    }
                }
            } else {
                // Ensure the texture is currently bound to the correct target on the specified texture unit.
                // If the texture is already bound to the correct target on the specified unit, there's no need
                // to actually make the specified texture unit active because the texture itself does not need
                // to be udpated.
                this.bindTextureOnUnit(texture, textureUnit);
            }
        },

        setBuffers: function (numInstances) {
            var gl = this.gl;
            var attribute, element, vertexBuffer, vbOffset, bufferId, locationId;
            var attributes = this.shader.attributes;

            // Commit the vertex buffer inputs
            if (this.attributesInvalidated) {
                for (var i = 0, len = attributes.length; i < len; i++) {
                    attribute = attributes[i];

                    // Retrieve vertex element for this shader attribute
                    element = attribute.scopeId.value;

                    // Check the vertex element is valid
                    if (element !== null) {
                        // Retrieve the vertex buffer that contains this element
                        vertexBuffer = this.vertexBuffers[element.stream];
                        vbOffset = this.vbOffsets[element.stream] || 0;

                        // Set the active vertex buffer object
                        bufferId = vertexBuffer.bufferId;
                        if (this.boundBuffer !== bufferId) {
                            gl.bindBuffer(gl.ARRAY_BUFFER, bufferId);
                            this.boundBuffer = bufferId;
                        }

                        // Hook the vertex buffer to the shader program
                        locationId = attribute.locationId;
                        if (!this.enabledAttributes[locationId]) {
                            gl.enableVertexAttribArray(locationId);
                            this.enabledAttributes[locationId] = true;
                        }
                        gl.vertexAttribPointer(
                            locationId,
                            element.numComponents,
                            this.glType[element.dataType],
                            element.normalize,
                            element.stride,
                            element.offset + vbOffset
                        );

                        if (element.stream === 1 && numInstances > 1) {
                            if (!this.instancedAttribs[locationId]) {
                                gl.vertexAttribDivisor(locationId, 1);
                                this.instancedAttribs[locationId] = true;
                            }
                        } else if (this.instancedAttribs[locationId]) {
                            gl.vertexAttribDivisor(locationId, 0);
                            this.instancedAttribs[locationId] = false;
                        }
                    }
                }

                this.attributesInvalidated = false;
            }

            // Set the active index buffer object
            bufferId = this.indexBuffer ? this.indexBuffer.bufferId : null;
            if (this.boundElementBuffer !== bufferId) {
                gl.bindBuffer(gl.ELEMENT_ARRAY_BUFFER, bufferId);
                this.boundElementBuffer = bufferId;
            }
        },

        /**
         * @function
         * @name pc.GraphicsDevice#draw
         * @description Submits a graphical primitive to the hardware for immediate rendering.
         * @param {Object} primitive Primitive object describing how to submit current vertex/index buffers defined as follows:
         * @param {Number} primitive.type The type of primitive to render. Can be:
         * <ul>
         *     <li>pc.PRIMITIVE_POINTS</li>
         *     <li>pc.PRIMITIVE_LINES</li>
         *     <li>pc.PRIMITIVE_LINELOOP</li>
         *     <li>pc.PRIMITIVE_LINESTRIP</li>
         *     <li>pc.PRIMITIVE_TRIANGLES</li>
         *     <li>pc.PRIMITIVE_TRISTRIP</li>
         *     <li>pc.PRIMITIVE_TRIFAN</li>
         * </ul>
         * @param {Number} primitive.base The offset of the first index or vertex to dispatch in the draw call.
         * @param {Number} primitive.count The number of indices or vertices to dispatch in the draw call.
         * @param {Boolean} primitive.indexed True to interpret the primitive as indexed, thereby using the currently set index buffer and false otherwise.
         * @param {Number} [numInstances=1] The number of instances to render when using ANGLE_instanced_arrays. Defaults to 1.
         * @example
         * // Render a single, unindexed triangle
         * device.draw({
         *     type: pc.PRIMITIVE_TRIANGLES,
         *     base: 0,
         *     count: 3,
         *     indexed: false
         * )};
         */
        draw: function (primitive, numInstances) {
            var gl = this.gl;

            var i, j, len; // Loop counting
            var sampler, samplerValue, texture, numTextures; // Samplers
            var uniform, scopeId, uniformVersion, programVersion; // Uniforms
            var shader = this.shader;
            var samplers = shader.samplers;
            var uniforms = shader.uniforms;

            if (numInstances > 1) {
                this.boundBuffer = null;
                this.attributesInvalidated = true;
            }

            this.setBuffers(numInstances);

            // Commit the shader program variables
            var textureUnit = 0;

            for (i = 0, len = samplers.length; i < len; i++) {
                sampler = samplers[i];
                samplerValue = sampler.scopeId.value;
                if (!samplerValue) {
                    continue; // Because unset constants shouldn't raise random errors
                }

                if (samplerValue instanceof pc.Texture) {
                    texture = samplerValue;
                    this.setTexture(texture, textureUnit);

                    // #ifdef DEBUG
                    if (this.renderTarget) {
                        // Set breakpoint here to debug "Source and destination textures of the draw are the same" errors
                        if (this.renderTarget._samples < 2) {
                            if (this.renderTarget.colorBuffer && this.renderTarget.colorBuffer === texture) {
                                console.error("Trying to bind current color buffer as a texture");
                            } else if (this.renderTarget.depthBuffer && this.renderTarget.depthBuffer === texture) {
                                console.error("Trying to bind current depth buffer as a texture");
                            }
                        }
                    }
                    // #endif

                    if (sampler.slot !== textureUnit) {
                        gl.uniform1i(sampler.locationId, textureUnit);
                        sampler.slot = textureUnit;
                    }
                    textureUnit++;
                } else { // Array
                    sampler.array.length = 0;
                    numTextures = samplerValue.length;
                    for (j = 0; j < numTextures; j++) {
                        texture = samplerValue[j];
                        this.setTexture(texture, textureUnit);

                        sampler.array[j] = textureUnit;
                        textureUnit++;
                    }
                    gl.uniform1iv(sampler.locationId, sampler.array);
                }
            }

            // Commit any updated uniforms
            for (i = 0, len = uniforms.length; i < len; i++) {
                uniform = uniforms[i];
                scopeId = uniform.scopeId;
                uniformVersion = uniform.version;
                programVersion = scopeId.versionObject.version;

                // Check the value is valid
                if (uniformVersion.globalId !== programVersion.globalId || uniformVersion.revision !== programVersion.revision) {
                    uniformVersion.globalId = programVersion.globalId;
                    uniformVersion.revision = programVersion.revision;

                    // Call the function to commit the uniform value
                    if (scopeId.value !== null) {
                        this.commitFunction[uniform.dataType](uniform, scopeId.value);
                    }
                }
            }

            if (this.webgl2 && this.transformFeedbackBuffer) {
                // Enable TF, start writing to out buffer
                gl.bindBufferBase(gl.TRANSFORM_FEEDBACK_BUFFER, 0, this.transformFeedbackBuffer.bufferId);
                gl.beginTransformFeedback(gl.POINTS);
            }

            var mode = this.glPrimitive[primitive.type];
            var count = primitive.count;

            if (primitive.indexed) {
                var indexBuffer = this.indexBuffer;
                var format = indexBuffer.glFormat;
                var offset = primitive.base * indexBuffer.bytesPerIndex;

                if (numInstances > 1) {
                    gl.drawElementsInstanced(mode, count, format, offset, numInstances);
                } else {
                    gl.drawElements(mode, count, format, offset);
                }
            } else {
                var first = primitive.base;

                if (numInstances > 1) {
                    gl.drawArraysInstanced(mode, first, count, numInstances);
                } else {
                    gl.drawArrays(mode, first, count);
                }
            }

            if (this.webgl2 && this.transformFeedbackBuffer) {
                // disable TF
                gl.endTransformFeedback();
                gl.bindBufferBase(gl.TRANSFORM_FEEDBACK_BUFFER, 0, null);
            }

            // #ifdef PROFILER
            this._drawCallsPerFrame++;
            this._primsPerFrame[primitive.type] += primitive.count * (numInstances > 1 ? numInstances : 1);
            // #endif
        },

        /**
         * @function
         * @name pc.GraphicsDevice#clear
         * @description Clears the frame buffer of the currently set render target.
         * @param {Object} options Optional options object that controls the behavior of the clear operation defined as follows:
         * @param {Number[]} options.color The color to clear the color buffer to in the range 0.0 to 1.0 for each component.
         * @param {Number} options.depth The depth value to clear the depth buffer to in the range 0.0 to 1.0.
         * @param {Number} options.flags The buffers to clear (the types being color, depth and stencil). Can be any bitwise
         * combination of:
         * <ul>
         *     <li>pc.CLEARFLAG_COLOR</li>
         *     <li>pc.CLEARFLAG_DEPTH</li>
         *     <li>pc.CLEARFLAG_STENCIL</li>
         * </ul>
         * @example
         * // Clear color buffer to black and depth buffer to 1.0
         * device.clear();
         *
         * // Clear just the color buffer to red
         * device.clear({
         *     color: [1, 0, 0, 1],
         *     flags: pc.CLEARFLAG_COLOR
         * });
         *
         * // Clear color buffer to yellow and depth to 1.0
         * device.clear({
         *     color: [1, 1, 0, 1],
         *     depth: 1.0,
         *     flags: pc.CLEARFLAG_COLOR | pc.CLEARFLAG_DEPTH
         * });
         */
        clear: function (options) {
            var defaultOptions = this.defaultClearOptions;
            options = options || defaultOptions;

            var flags = (options.flags == undefined) ? defaultOptions.flags : options.flags;
            if (flags !== 0) {
                var gl = this.gl;

                // Set the clear color
                if (flags & pc.CLEARFLAG_COLOR) {
                    var color = (options.color == undefined) ? defaultOptions.color : options.color;
                    this.setClearColor(color[0], color[1], color[2], color[3]);
                }

                if (flags & pc.CLEARFLAG_DEPTH) {
                    // Set the clear depth
                    var depth = (options.depth == undefined) ? defaultOptions.depth : options.depth;
                    this.setClearDepth(depth);
                    if (!this.depthWrite) {
                        gl.depthMask(true);
                    }
                }

                if (flags & pc.CLEARFLAG_STENCIL) {
                    // Set the clear stencil
                    var stencil = (options.stencil == undefined) ? defaultOptions.stencil : options.stencil;
                    this.setClearStencil(stencil);
                }

                // Clear the frame buffer
                gl.clear(this.glClearFlag[flags]);

                if (flags & pc.CLEARFLAG_DEPTH) {
                    if (!this.depthWrite) {
                        gl.depthMask(false);
                    }
                }
            }
        },

        readPixels: function (x, y, w, h, pixels) {
            var gl = this.gl;
            gl.readPixels(x, y, w, h, gl.RGBA, gl.UNSIGNED_BYTE, pixels);
        },

        setClearDepth: function (depth) {
            if (depth !== this.clearDepth) {
                this.gl.clearDepth(depth);
                this.clearDepth = depth;
            }
        },

        setClearColor: function (r, g, b, a) {
            if ((r !== this.clearRed) || (g !== this.clearGreen) || (b !== this.clearBlue) || (a !== this.clearAlpha)) {
                this.gl.clearColor(r, g, b, a);
                this.clearRed = r;
                this.clearGreen = g;
                this.clearBlue = b;
                this.clearAlpha = a;
            }
        },

        setClearStencil: function (value) {
            if (value !== this.clearStencil) {
                this.gl.clearStencil(value);
                this.clearStencil = value;
            }
        },

        /**
         * @function
         * @name pc.GraphicsDevice#setRenderTarget
         * @description Sets the specified render target on the device. If null
         * is passed as a parameter, the back buffer becomes the current target
         * for all rendering operations.
         * @param {pc.RenderTarget} renderTarget The render target to activate.
         * @example
         * // Set a render target to receive all rendering output
         * device.setRenderTarget(renderTarget);
         *
         * // Set the back buffer to receive all rendering output
         * device.setRenderTarget(null);
         */
        setRenderTarget: function (renderTarget) {
            this.renderTarget = renderTarget;
        },

        /**
         * @function
         * @name pc.GraphicsDevice#getRenderTarget
         * @description Queries the currently set render target on the device.
         * @returns {pc.RenderTarget} The current render target.
         * @example
         * // Get the current render target
         * var renderTarget = device.getRenderTarget();
         */
        getRenderTarget: function () {
            return this.renderTarget;
        },

        /**
         * @function
         * @name pc.GraphicsDevice#getDepthTest
         * @description Queries whether depth testing is enabled.
         * @returns {Boolean} true if depth testing is enabled and false otherwise.
         * @example
         * var depthTest = device.getDepthTest();
         * console.log('Depth testing is ' + depthTest ? 'enabled' : 'disabled');
         */
        getDepthTest: function () {
            return this.depthTest;
        },

        /**
         * @function
         * @name pc.GraphicsDevice#setDepthTest
         * @description Enables or disables depth testing of fragments. Once this state
         * is set, it persists until it is changed. By default, depth testing is enabled.
         * @param {Boolean} depthTest true to enable depth testing and false otherwise.
         * @example
         * device.setDepthTest(true);
         */
        setDepthTest: function (depthTest) {
            if (this.depthTest !== depthTest) {
                var gl = this.gl;
                if (depthTest) {
                    gl.enable(gl.DEPTH_TEST);
                } else {
                    gl.disable(gl.DEPTH_TEST);
                }
                this.depthTest = depthTest;
            }
        },

        /**
         * @function
         * @name pc.GraphicsDevice#setDepthFunc
         * @description Configures the depth test.
         * @param {Number} func A function to compare a new depth value with an existing z-buffer value and decide if to write a pixel. Can be:
         * <ul>
         *     <li>pc.FUNC_NEVER: don't draw</li>
         *     <li>pc.FUNC_LESS: draw if new depth < depth buffer</li>
         *     <li>pc.FUNC_EQUAL: draw if new depth == depth buffer</li>
         *     <li>pc.FUNC_LESSEQUAL: draw if new depth <= depth buffer</li>
         *     <li>pc.FUNC_GREATER: draw if new depth > depth buffer</li>
         *     <li>pc.FUNC_NOTEQUAL: draw if new depth != depth buffer</li>
         *     <li>pc.FUNC_GREATEREQUAL: draw if new depth >= depth buffer</li>
         *     <li>pc.FUNC_ALWAYS: always draw</li>
         * </ul>
         */
        setDepthFunc: function (func) {
            if (this.depthFunc === func) return;
            this.gl.depthFunc(this.glComparison[func]);
            this.depthFunc = func;
        },

        /**
         * @function
         * @name pc.GraphicsDevice#getDepthWrite
         * @description Queries whether writes to the depth buffer are enabled.
         * @returns {Boolean} true if depth writing is enabled and false otherwise.
         * @example
         * var depthWrite = device.getDepthWrite();
         * console.log('Depth writing is ' + depthWrite ? 'enabled' : 'disabled');
         */
        getDepthWrite: function () {
            return this.depthWrite;
        },

        /**
         * @function
         * @name pc.GraphicsDevice#setDepthWrite
         * @description Enables or disables writes to the depth buffer. Once this state
         * is set, it persists until it is changed. By default, depth writes are enabled.
         * @param {Boolean} writeDepth true to enable depth writing and false otherwise.
         * @example
         * device.setDepthWrite(true);
         */
        setDepthWrite: function (writeDepth) {
            if (this.depthWrite !== writeDepth) {
                this.gl.depthMask(writeDepth);
                this.depthWrite = writeDepth;
            }
        },

        /**
         * @function
         * @name pc.GraphicsDevice#setColorWrite
         * @description Enables or disables writes to the color buffer. Once this state
         * is set, it persists until it is changed. By default, color writes are enabled
         * for all color channels.
         * @param {Boolean} writeRed true to enable writing of the red channel and false otherwise.
         * @param {Boolean} writeGreen true to enable writing of the green channel and false otherwise.
         * @param {Boolean} writeBlue true to enable writing of the blue channel and false otherwise.
         * @param {Boolean} writeAlpha true to enable writing of the alpha channel and false otherwise.
         * @example
         * // Just write alpha into the frame buffer
         * device.setColorWrite(false, false, false, true);
         */
        setColorWrite: function (writeRed, writeGreen, writeBlue, writeAlpha) {
            if ((this.writeRed !== writeRed) ||
                (this.writeGreen !== writeGreen) ||
                (this.writeBlue !== writeBlue) ||
                (this.writeAlpha !== writeAlpha)) {
                this.gl.colorMask(writeRed, writeGreen, writeBlue, writeAlpha);
                this.writeRed = writeRed;
                this.writeGreen = writeGreen;
                this.writeBlue = writeBlue;
                this.writeAlpha = writeAlpha;
            }
        },

        /**
         * @private
         * @function
         * @name pc.GraphicsDevice#setAlphaToCoverage
         * @description Enables or disables alpha to coverage (WebGL2 only).
         * @param {Boolean} state True to enable alpha to coverage and false to disable it.
         */
        setAlphaToCoverage: function (state) {
            if (!this.webgl2) return;
            if (this.alphaToCoverage === state) return;
            this.alphaToCoverage = state;

            if (state) {
                this.gl.enable(this.gl.SAMPLE_ALPHA_TO_COVERAGE);
            } else {
                this.gl.disable(this.gl.SAMPLE_ALPHA_TO_COVERAGE);
            }
        },

        /**
         * @private
         * @function
         * @name pc.GraphicsDevice#setTransformFeedbackBuffer
         * @description Sets the output vertex buffer. It will be written to by a shader with transform feedback varyings.
         * @param {pc.VertexBuffer} tf The output vertex buffer
         */
        setTransformFeedbackBuffer: function (tf) {
            if (this.transformFeedbackBuffer === tf)
                return;

            this.transformFeedbackBuffer = tf;

            if (this.webgl2) {
                var gl = this.gl;
                if (tf) {
                    if (!this.feedback) {
                        this.feedback = gl.createTransformFeedback();
                    }
                    gl.bindTransformFeedback(gl.TRANSFORM_FEEDBACK, this.feedback);
                } else {
                    gl.bindTransformFeedback(gl.TRANSFORM_FEEDBACK, null);
                }
            }
        },

        /**
         * @private
         * @function
         * @name pc.GraphicsDevice#setRaster
         * @description Enables or disables rasterization. Useful with transform feedback, when you only need to process the data without drawing.
         * @param {Boolean} on True to enable rasterization and false to disable it.
         */
        setRaster: function (on) {
            if (this.raster === on) return;

            this.raster = on;

            if (this.webgl2) {
                if (on) {
                    this.gl.disable(this.gl.RASTERIZER_DISCARD);
                } else {
                    this.gl.enable(this.gl.RASTERIZER_DISCARD);
                }
            }
        },

        setDepthBias: function (on) {
            if (this.depthBiasEnabled === on) return;

            this.depthBiasEnabled = on;

            if (on) {
                this.gl.enable(this.gl.POLYGON_OFFSET_FILL);
            } else {
                this.gl.disable(this.gl.POLYGON_OFFSET_FILL);
            }
        },

        setDepthBiasValues: function (constBias, slopeBias) {
            this.gl.polygonOffset(slopeBias, constBias);
        },

        /**
         * @function
         * @name pc.GraphicsDevice#getBlending
         * @description Queries whether blending is enabled.
         * @returns {Boolean} True if blending is enabled and false otherwise.
         */
        getBlending: function () {
            return this.blending;
        },

        /**
         * @function
         * @name pc.GraphicsDevice#setBlending
         * @description Enables or disables blending.
         * @param {Boolean} blending True to enable blending and false to disable it.
         */
        setBlending: function (blending) {
            if (this.blending !== blending) {
                var gl = this.gl;
                if (blending) {
                    gl.enable(gl.BLEND);
                } else {
                    gl.disable(gl.BLEND);
                }
                this.blending = blending;
            }
        },

        /**
         * @function
         * @name pc.GraphicsDevice#setStencilTest
         * @description Enables or disables stencil test.
         * @param {Boolean} enable True to enable stencil test and false to disable it.
         */
        setStencilTest: function (enable) {
            if (this.stencil !== enable) {
                var gl = this.gl;
                if (enable) {
                    gl.enable(gl.STENCIL_TEST);
                } else {
                    gl.disable(gl.STENCIL_TEST);
                }
                this.stencil = enable;
            }
        },

        /**
         * @function
         * @name pc.GraphicsDevice#setStencilFunc
         * @description Configures stencil test for both front and back faces.
         * @param {Number} func A comparison function that decides if the pixel should be written, based on the current stencil buffer value,
         * reference value, and mask value. Can be:
         * <ul>
         *     <li>pc.FUNC_NEVER: never pass</li>
         *     <li>pc.FUNC_LESS: pass if (ref & mask) < (stencil & mask)</li>
         *     <li>pc.FUNC_EQUAL: pass if (ref & mask) == (stencil & mask)</li>
         *     <li>pc.FUNC_LESSEQUAL: pass if (ref & mask) <= (stencil & mask)</li>
         *     <li>pc.FUNC_GREATER: pass if (ref & mask) > (stencil & mask)</li>
         *     <li>pc.FUNC_NOTEQUAL: pass if (ref & mask) != (stencil & mask)</li>
         *     <li>pc.FUNC_GREATEREQUAL: pass if (ref & mask) >= (stencil & mask)</li>
         *     <li>pc.FUNC_ALWAYS: always pass</li>
         * </ul>
         * @param {Number} ref Reference value used in comparison.
         * @param {Number} mask Mask applied to stencil buffer value and reference value before comparison.
         */
        setStencilFunc: function (func, ref, mask) {
            if (this.stencilFuncFront !== func || this.stencilRefFront !== ref || this.stencilMaskFront !== mask ||
                this.stencilFuncBack !== func || this.stencilRefBack !== ref || this.stencilMaskBack !== mask) {
                var gl = this.gl;
                gl.stencilFunc(this.glComparison[func], ref, mask);
                this.stencilFuncFront = this.stencilFuncBack = func;
                this.stencilRefFront = this.stencilRefBack = ref;
                this.stencilMaskFront = this.stencilMaskBack = mask;
            }
        },

        /**
         * @function
         * @name pc.GraphicsDevice#setStencilFuncFront
         * @description Configures stencil test for front faces.
         * @param {Number} func A comparison function that decides if the pixel should be written,
         * based on the current stencil buffer value, reference value, and mask value. Can be:
         * <ul>
         *     <li>pc.FUNC_NEVER: never pass</li>
         *     <li>pc.FUNC_LESS: pass if (ref & mask) < (stencil & mask)</li>
         *     <li>pc.FUNC_EQUAL: pass if (ref & mask) == (stencil & mask)</li>
         *     <li>pc.FUNC_LESSEQUAL: pass if (ref & mask) <= (stencil & mask)</li>
         *     <li>pc.FUNC_GREATER: pass if (ref & mask) > (stencil & mask)</li>
         *     <li>pc.FUNC_NOTEQUAL: pass if (ref & mask) != (stencil & mask)</li>
         *     <li>pc.FUNC_GREATEREQUAL: pass if (ref & mask) >= (stencil & mask)</li>
         *     <li>pc.FUNC_ALWAYS: always pass</li>
         * </ul>
         * @param {Number} ref Reference value used in comparison.
         * @param {Number} mask Mask applied to stencil buffer value and reference value before comparison.
         */
        setStencilFuncFront: function (func, ref, mask) {
            if (this.stencilFuncFront !== func || this.stencilRefFront !== ref || this.stencilMaskFront !== mask) {
                var gl = this.gl;
                gl.stencilFuncSeparate(gl.FRONT, this.glComparison[func], ref, mask);
                this.stencilFuncFront = func;
                this.stencilRefFront = ref;
                this.stencilMaskFront = mask;
            }
        },

        /**
         * @function
         * @name pc.GraphicsDevice#setStencilFuncBack
         * @description Configures stencil test for back faces.
         * @param {Number} func A comparison function that decides if the pixel should be written,
         * based on the current stencil buffer value, reference value, and mask value. Can be:
         * <ul>
         *     <li>pc.FUNC_NEVER: never pass</li>
         *     <li>pc.FUNC_LESS: pass if (ref & mask) < (stencil & mask)</li>
         *     <li>pc.FUNC_EQUAL: pass if (ref & mask) == (stencil & mask)</li>
         *     <li>pc.FUNC_LESSEQUAL: pass if (ref & mask) <= (stencil & mask)</li>
         *     <li>pc.FUNC_GREATER: pass if (ref & mask) > (stencil & mask)</li>
         *     <li>pc.FUNC_NOTEQUAL: pass if (ref & mask) != (stencil & mask)</li>
         *     <li>pc.FUNC_GREATEREQUAL: pass if (ref & mask) >= (stencil & mask)</li>
         *     <li>pc.FUNC_ALWAYS: always pass</li>
         * </ul>
         * @param {Number} ref Reference value used in comparison.
         * @param {Number} mask Mask applied to stencil buffer value and reference value before comparison.
         */
        setStencilFuncBack: function (func, ref, mask) {
            if (this.stencilFuncBack !== func || this.stencilRefBack !== ref || this.stencilMaskBack !== mask) {
                var gl = this.gl;
                gl.stencilFuncSeparate(gl.BACK, this.glComparison[func], ref, mask);
                this.stencilFuncBack = func;
                this.stencilRefBack = ref;
                this.stencilMaskBack = mask;
            }
        },

        /**
         * @function
         * @name pc.GraphicsDevice#setStencilOperation
         * @description Configures how stencil buffer values should be modified based on the result
         * of depth/stencil tests. Works for both front and back faces.
         * @param {Number} fail Action to take if stencil test is failed
         * @param {Number} zfail Action to take if depth test is failed
         * @param {Number} zpass Action to take if both depth and stencil test are passed
         * All arguments can be:
         * <ul>
         *     <li>pc.STENCILOP_KEEP: don't change the stencil buffer value</li>
         *     <li>pc.STENCILOP_ZERO: set value to zero</li>
         *     <li>pc.STENCILOP_REPLACE: replace value with the reference value (see {@link pc.GraphicsDevice#setStencilFunc})</li>
         *     <li>pc.STENCILOP_INCREMENT: increment the value</li>
         *     <li>pc.STENCILOP_INCREMENTWRAP: increment the value, but wrap it to zero when it's larger than a maximum representable value</li>
         *     <li>pc.STENCILOP_DECREMENT: decrement the value</li>
         *     <li>pc.STENCILOP_DECREMENTWRAP: decrement the value, but wrap it to a maximum representable value, if the current value is 0</li>
         *     <li>pc.STENCILOP_INVERT: invert the value bitwise</li>
         * </ul>
         * @param {Number} writeMask A bit mask applied to the reference value, when written.
         */
        setStencilOperation: function (fail, zfail, zpass, writeMask) {
            if (this.stencilFailFront !== fail || this.stencilZfailFront !== zfail || this.stencilZpassFront !== zpass ||
                this.stencilFailBack !== fail || this.stencilZfailBack !== zfail || this.stencilZpassBack !== zpass) {
                this.gl.stencilOp(this.glStencilOp[fail], this.glStencilOp[zfail], this.glStencilOp[zpass]);
                this.stencilFailFront = this.stencilFailBack = fail;
                this.stencilZfailFront = this.stencilZfailBack = zfail;
                this.stencilZpassFront = this.stencilZpassBack = zpass;
            }
            if (this.stencilWriteMaskFront !== writeMask || this.stencilWriteMaskBack !== writeMask) {
                this.gl.stencilMask(writeMask);
                this.stencilWriteMaskFront = writeMask;
                this.stencilWriteMaskBack = writeMask;
            }
        },

        /**
         * @function
         * @name pc.GraphicsDevice#setStencilOperationFront
         * @description Configures how stencil buffer values should be modified based on the result
         * of depth/stencil tests. Works for front faces.
         * @param {Number} fail Action to take if stencil test is failed
         * @param {Number} zfail Action to take if depth test is failed
         * @param {Number} zpass Action to take if both depth and stencil test are passed
         * All arguments can be:
         * <ul>
         *     <li>pc.STENCILOP_KEEP: don't change the stencil buffer value</li>
         *     <li>pc.STENCILOP_ZERO: set value to zero</li>
         *     <li>pc.STENCILOP_REPLACE: replace value with the reference value (see {@link pc.GraphicsDevice#setStencilFunc})</li>
         *     <li>pc.STENCILOP_INCREMENT: increment the value</li>
         *     <li>pc.STENCILOP_INCREMENTWRAP: increment the value, but wrap it to zero when it's larger than a maximum representable value</li>
         *     <li>pc.STENCILOP_DECREMENT: decrement the value</li>
         *     <li>pc.STENCILOP_DECREMENTWRAP: decrement the value, but wrap it to a maximum representable value, if the current value is 0</li>
         *     <li>pc.STENCILOP_INVERT: invert the value bitwise</li>
         * </ul>
         * @param {Number} writeMask A bit mask applied to the reference value, when written.
         */
        setStencilOperationFront: function (fail, zfail, zpass, writeMask) {
            if (this.stencilFailFront !== fail || this.stencilZfailFront !== zfail || this.stencilZpassFront !== zpass) {
                this.gl.stencilOpSeparate(this.gl.FRONT, this.glStencilOp[fail], this.glStencilOp[zfail], this.glStencilOp[zpass]);
                this.stencilFailFront = fail;
                this.stencilZfailFront = zfail;
                this.stencilZpassFront = zpass;
            }
            if (this.stencilWriteMaskFront !== writeMask) {
                this.gl.stencilMaskSeparate(this.gl.FRONT, writeMask);
                this.stencilWriteMaskFront = writeMask;
            }
        },

        /**
         * @function
         * @name pc.GraphicsDevice#setStencilOperationBack
         * @description Configures how stencil buffer values should be modified based on the result
         * of depth/stencil tests. Works for back faces.
         * @param {Number} fail Action to take if stencil test is failed
         * @param {Number} zfail Action to take if depth test is failed
         * @param {Number} zpass Action to take if both depth and stencil test are passed
         * All arguments can be:
         * <ul>
         *     <li>pc.STENCILOP_KEEP: don't change the stencil buffer value</li>
         *     <li>pc.STENCILOP_ZERO: set value to zero</li>
         *     <li>pc.STENCILOP_REPLACE: replace value with the reference value (see {@link pc.GraphicsDevice#setStencilFunc})</li>
         *     <li>pc.STENCILOP_INCREMENT: increment the value</li>
         *     <li>pc.STENCILOP_INCREMENTWRAP: increment the value, but wrap it to zero when it's larger than a maximum representable value</li>
         *     <li>pc.STENCILOP_DECREMENT: decrement the value</li>
         *     <li>pc.STENCILOP_DECREMENTWRAP: decrement the value, but wrap it to a maximum representable value, if the current value is 0</li>
         *     <li>pc.STENCILOP_INVERT: invert the value bitwise</li>
         * </ul>
         * @param {Number} writeMask A bit mask applied to the reference value, when written.
         */
        setStencilOperationBack: function (fail, zfail, zpass, writeMask) {
            if (this.stencilFailBack !== fail || this.stencilZfailBack !== zfail || this.stencilZpassBack !== zpass) {
                this.gl.stencilOpSeparate(this.gl.BACK, this.glStencilOp[fail], this.glStencilOp[zfail], this.glStencilOp[zpass]);
                this.stencilFailBack = fail;
                this.stencilZfailBack = zfail;
                this.stencilZpassBack = zpass;
            }
            if (this.stencilWriteMaskBack !== writeMask) {
                this.gl.stencilMaskSeparate(this.gl.BACK, writeMask);
                this.stencilWriteMaskBack = writeMask;
            }
        },

        /**
         * @function
         * @name pc.GraphicsDevice#setBlendFunction
         * @description Configures blending operations. Both source and destination
         * blend modes can take the following values:
         * <ul>
         *     <li>pc.BLENDMODE_ZERO</li>
         *     <li>pc.BLENDMODE_ONE</li>
         *     <li>pc.BLENDMODE_SRC_COLOR</li>
         *     <li>pc.BLENDMODE_ONE_MINUS_SRC_COLOR</li>
         *     <li>pc.BLENDMODE_DST_COLOR</li>
         *     <li>pc.BLENDMODE_ONE_MINUS_DST_COLOR</li>
         *     <li>pc.BLENDMODE_SRC_ALPHA</li>
         *     <li>pc.BLENDMODE_SRC_ALPHA_SATURATE</li>
         *     <li>pc.BLENDMODE_ONE_MINUS_SRC_ALPHA</li>
         *     <li>pc.BLENDMODE_DST_ALPHA</li>
         *     <li>pc.BLENDMODE_ONE_MINUS_DST_ALPHA</li>
         * </ul>
         * @param {Number} blendSrc The source blend function.
         * @param {Number} blendDst The destination blend function.
         */
        setBlendFunction: function (blendSrc, blendDst) {
            if (this.blendSrc !== blendSrc || this.blendDst !== blendDst || this.separateAlphaBlend) {
                this.gl.blendFunc(this.glBlendFunction[blendSrc], this.glBlendFunction[blendDst]);
                this.blendSrc = blendSrc;
                this.blendDst = blendDst;
                this.separateAlphaBlend = false;
            }
        },

        /**
         * @function
         * @name pc.GraphicsDevice#setBlendFunctionSeparate
         * @description Configures blending operations. Both source and destination
         * blend modes can take the following values:
         * <ul>
         *     <li>pc.BLENDMODE_ZERO</li>
         *     <li>pc.BLENDMODE_ONE</li>
         *     <li>pc.BLENDMODE_SRC_COLOR</li>
         *     <li>pc.BLENDMODE_ONE_MINUS_SRC_COLOR</li>
         *     <li>pc.BLENDMODE_DST_COLOR</li>
         *     <li>pc.BLENDMODE_ONE_MINUS_DST_COLOR</li>
         *     <li>pc.BLENDMODE_SRC_ALPHA</li>
         *     <li>pc.BLENDMODE_SRC_ALPHA_SATURATE</li>
         *     <li>pc.BLENDMODE_ONE_MINUS_SRC_ALPHA</li>
         *     <li>pc.BLENDMODE_DST_ALPHA</li>
         *     <li>pc.BLENDMODE_ONE_MINUS_DST_ALPHA</li>
         * </ul>
         * @param {Number} blendSrc The source blend function.
         * @param {Number} blendDst The destination blend function.
         * @param {Number} blendSrcAlpha The separate source blend function for the alpha channel.
         * @param {Number} blendDstAlpha The separate destination blend function for the alpha channel.
         */
        setBlendFunctionSeparate: function (blendSrc, blendDst, blendSrcAlpha, blendDstAlpha) {
            if (this.blendSrc !== blendSrc || this.blendDst !== blendDst || this.blendSrcAlpha !== blendSrcAlpha || this.blendDstAlpha !== blendDstAlpha || !this.separateAlphaBlend) {
                this.gl.blendFuncSeparate(this.glBlendFunction[blendSrc], this.glBlendFunction[blendDst],
                                          this.glBlendFunction[blendSrcAlpha], this.glBlendFunction[blendDstAlpha]);
                this.blendSrc = blendSrc;
                this.blendDst = blendDst;
                this.blendSrcAlpha = blendSrcAlpha;
                this.blendDstAlpha = blendDstAlpha;
                this.separateAlphaBlend = true;
            }
        },

        /**
         * @function
         * @name pc.GraphicsDevice#setBlendEquation
         * @description Configures the blending equation. The default blend equation is
         * pc.BLENDEQUATION_ADD.
         * @param {Number} blendEquation The blend equation. Can be:
         * <ul>
         *     <li>pc.BLENDEQUATION_ADD</li>
         *     <li>pc.BLENDEQUATION_SUBTRACT</li>
         *     <li>pc.BLENDEQUATION_REVERSE_SUBTRACT</li>
         *     <li>pc.BLENDEQUATION_MIN</li>
         *     <li>pc.BLENDEQUATION_MAX</li>
         * Note that MIN and MAX modes require either EXT_blend_minmax or WebGL2 to work (check device.extBlendMinmax).
         * </ul>
         */
        setBlendEquation: function (blendEquation) {
            if (this.blendEquation !== blendEquation || this.separateAlphaEquation) {
                this.gl.blendEquation(this.glBlendEquation[blendEquation]);
                this.blendEquation = blendEquation;
                this.separateAlphaEquation = false;
            }
        },

        /**
         * @function
         * @name pc.GraphicsDevice#setBlendEquationSeparate
         * @description Configures the blending equation. The default blend equation is
         * pc.BLENDEQUATION_ADD.
         * @param {Number} blendEquation The blend equation. Can be:
         * <ul>
         *     <li>pc.BLENDEQUATION_ADD</li>
         *     <li>pc.BLENDEQUATION_SUBTRACT</li>
         *     <li>pc.BLENDEQUATION_REVERSE_SUBTRACT</li>
         *     <li>pc.BLENDEQUATION_MIN</li>
         *     <li>pc.BLENDEQUATION_MAX</li>
         * Note that MIN and MAX modes require either EXT_blend_minmax or WebGL2 to work (check device.extBlendMinmax).
         * @param {Number} blendAlphaEquation A separate blend equation for the alpha channel. Accepts same values as blendEquation.
         * </ul>
         */
        setBlendEquationSeparate: function (blendEquation, blendAlphaEquation) {
            if (this.blendEquation !== blendEquation || this.blendAlphaEquation !== blendAlphaEquation || !this.separateAlphaEquation) {
                this.gl.blendEquationSeparate(this.glBlendEquation[blendEquation], this.glBlendEquation[blendAlphaEquation]);
                this.blendEquation = blendEquation;
                this.blendAlphaEquation = blendAlphaEquation;
                this.separateAlphaEquation = true;
            }
        },

        /**
         * @function
         * @name pc.GraphicsDevice#setCullMode
         * @description Controls how triangles are culled based on their face direction.
         * The default cull mode is pc.CULLFACE_BACK.
         * @param {Number} cullMode The cull mode to set. Can be:
         * <ul>
         *     <li>pc.CULLFACE_NONE</li>
         *     <li>pc.CULLFACE_BACK</li>
         *     <li>pc.CULLFACE_FRONT</li>
         *     <li>pc.CULLFACE_FRONTANDBACK</li>
         * </ul>
         */
        setCullMode: function (cullMode) {
            if (this.cullMode !== cullMode) {
                if (cullMode === pc.CULLFACE_NONE) {
                    this.gl.disable(this.gl.CULL_FACE);
                } else {
                    if (this.cullMode === pc.CULLFACE_NONE) {
                        this.gl.enable(this.gl.CULL_FACE);
                    }

                    var mode = this.glCull[cullMode];
                    if (this.cullFace !== mode) {
                        this.gl.cullFace(mode);
                        this.cullFace = mode;
                    }
                }
                this.cullMode = cullMode;
            }
        },

        getCullMode: function () {
            return this.cullMode;
        },

        /**
         * @function
         * @name pc.GraphicsDevice#setIndexBuffer
         * @description Sets the current index buffer on the graphics device. On subsequent
         * calls to pc.GraphicsDevice#draw, the specified index buffer will be used to provide
         * index data for any indexed primitives.
         * @param {pc.IndexBuffer} indexBuffer The index buffer to assign to the device.
         */
        setIndexBuffer: function (indexBuffer) {
            // Store the index buffer
            this.indexBuffer = indexBuffer;
        },

        /**
         * @function
         * @name pc.GraphicsDevice#setVertexBuffer
         * @description Sets the current vertex buffer for a specific stream index on the graphics
         * device. On subsequent calls to pc.GraphicsDevice#draw, the specified vertex buffer will be
         * used to provide vertex data for any primitives.
         * @param {pc.VertexBuffer} vertexBuffer The vertex buffer to assign to the device.
         * @param {Number} stream The stream index for the vertex buffer, indexed from 0 upwards.
         * @param {Number} [vbOffset=0] The byte offset into the vertex buffer data. Defaults to 0.
         */
        setVertexBuffer: function (vertexBuffer, stream, vbOffset) {
            if (this.vertexBuffers[stream] !== vertexBuffer || this.vbOffsets[stream] !== vbOffset) {
                // Store the vertex buffer for this stream index
                this.vertexBuffers[stream] = vertexBuffer;
                this.vbOffsets[stream] = vbOffset;

                // Push each vertex element in scope
                var vertexFormat = vertexBuffer.getFormat();
                var i = 0;
                var elements = vertexFormat.elements;
                var numElements = elements.length;
                while (i < numElements) {
                    var vertexElement = elements[i++];
                    vertexElement.stream = stream;
                    vertexElement.scopeId.setValue(vertexElement);
                }

                this.attributesInvalidated = true;
            }
        },

        compileShaderSource: function (src, isVertexShader) {
            var gl = this.gl;

            var glShader = isVertexShader ? this.vertexShaderCache[src] : this.fragmentShaderCache[src];

            if (!glShader) {
                // #ifdef PROFILER
                var startTime = pc.now();
                this.fire('shader:compile:start', {
                    timestamp: startTime,
                    target: this
                });
                // #endif

                glShader = gl.createShader(isVertexShader ? gl.VERTEX_SHADER : gl.FRAGMENT_SHADER);

                gl.shaderSource(glShader, src);
                gl.compileShader(glShader);

                // #ifdef PROFILER
                var endTime = pc.now();
                this.fire('shader:compile:end', {
                    timestamp: endTime,
                    target: this
                });
                this._shaderStats.compileTime += endTime - startTime;
                // #endif

                if (isVertexShader) {
                    this.vertexShaderCache[src] = glShader;
                    // #ifdef PROFILER
                    this._shaderStats.vsCompiled++;
                    // #endif
                } else {
                    this.fragmentShaderCache[src] = glShader;
                    // #ifdef PROFILER
                    this._shaderStats.fsCompiled++;
                    // #endif
                }
            }

            return glShader;
        },

        compileAndLinkShader: function (shader) {
            var gl = this.gl;

            var definition = shader.definition;
            var glVertexShader = this.compileShaderSource(definition.vshader, true);
            var glFragmentShader = this.compileShaderSource(definition.fshader, false);

            var glProgram = gl.createProgram();

            gl.attachShader(glProgram, glVertexShader);
            gl.attachShader(glProgram, glFragmentShader);

            if (this.webgl2 && definition.useTransformFeedback) {
                // Collect all "out_" attributes and use them for output
                var attrs = definition.attributes;
                var outNames = [];
                for (var attr in attrs) {
                    if (attrs.hasOwnProperty(attr)) {
                        outNames.push("out_" + attr);
                    }
                }
                gl.transformFeedbackVaryings(glProgram, outNames, gl.INTERLEAVED_ATTRIBS);
            }

            gl.linkProgram(glProgram);

            // Cache the WebGL objects on the shader
            shader._glVertexShader = glVertexShader;
            shader._glFragmentShader = glFragmentShader;
            shader._glProgram = glProgram;

            // #ifdef PROFILER
            this._shaderStats.linked++;
            if (definition.tag === pc.SHADERTAG_MATERIAL) {
                this._shaderStats.materialShaders++;
            }
            // #endif
        },

        createShader: function (shader) {
            this.compileAndLinkShader(shader);

            this.shaders.push(shader);
        },

        destroyShader: function (shader) {
            var idx = this.shaders.indexOf(shader);
            if (idx !== -1) {
                this.shaders.splice(idx, 1);
            }

            if (shader._glProgram) {
                this.gl.deleteProgram(shader._glProgram);
                shader._glProgram = null;
                this.removeShaderFromCache(shader);
            }
        },

        _addLineNumbers: function (src) {
            var lines = src.split("\n");

            // Chrome reports shader errors on lines indexed from 1
            for (var i = 0, len = lines.length; i < len; i++) {
                lines[i] = (i + 1) + ":\t" + lines[i];
            }

            return lines.join( "\n" );
        },

        postLink: function (shader) {
            var gl = this.gl;

            var glVertexShader = shader._glVertexShader;
            var glFragmentShader = shader._glFragmentShader;
            var glProgram = shader._glProgram;

            var definition = shader.definition;

            // #ifdef PROFILER
            var startTime = pc.now();
            this.fire('shader:link:start', {
                timestamp: startTime,
                target: this
            });
            // #endif

            // Check for errors
            if (!gl.getShaderParameter(glVertexShader, gl.COMPILE_STATUS)) {
                console.error("Failed to compile vertex shader:\n\n" + this._addLineNumbers(definition.vshader) + "\n\n" + gl.getShaderInfoLog(glVertexShader));
                return false;
            }
            if (!gl.getShaderParameter(glFragmentShader, gl.COMPILE_STATUS)) {
                console.error("Failed to compile fragment shader:\n\n" + this._addLineNumbers(definition.fshader) + "\n\n" + gl.getShaderInfoLog(glFragmentShader));
                return false;
            }
            if (!gl.getProgramParameter(glProgram, gl.LINK_STATUS)) {
                console.error("Failed to link shader program. Error: " + gl.getProgramInfoLog(glProgram));
                return false;
            }

            var i, info, location, shaderInput;

            // Query the program for each vertex buffer input (GLSL 'attribute')
            i = 0;
            var numAttributes = gl.getProgramParameter(glProgram, gl.ACTIVE_ATTRIBUTES);
            while (i < numAttributes) {
                info = gl.getActiveAttrib(glProgram, i++);
                location = gl.getAttribLocation(glProgram, info.name);

                // Check attributes are correctly linked up
                if (definition.attributes[info.name] === undefined) {
                    console.error('Vertex shader attribute "' + info.name + '" is not mapped to a semantic in shader definition.');
                }

                shaderInput = new pc.ShaderInput(this, definition.attributes[info.name], this.pcUniformType[info.type], location);

                shader.attributes.push(shaderInput);
            }

            // Query the program for each shader state (GLSL 'uniform')
            i = 0;
            var numUniforms = gl.getProgramParameter(glProgram, gl.ACTIVE_UNIFORMS);
            while (i < numUniforms) {
                info = gl.getActiveUniform(glProgram, i++);
                location = gl.getUniformLocation(glProgram, info.name);

                shaderInput = new pc.ShaderInput(this, info.name, this.pcUniformType[info.type], location);

                if (info.type === gl.SAMPLER_2D || info.type === gl.SAMPLER_CUBE ||
                    (this.webgl2 && (info.type === gl.SAMPLER_2D_SHADOW || info.type === gl.SAMPLER_CUBE_SHADOW || info.type === gl.SAMPLER_3D))
                ) {
                    shader.samplers.push(shaderInput);
                } else {
                    shader.uniforms.push(shaderInput);
                }
            }

            shader.ready = true;

            // #ifdef PROFILER
            var endTime = pc.now();
            this.fire('shader:link:end', {
                timestamp: endTime,
                target: this
            });
            this._shaderStats.compileTime += endTime - startTime;
            // #endif

            return true;
        },

        /**
         * @function
         * @name pc.GraphicsDevice#setShader
         * @description Sets the active shader to be used during subsequent draw calls.
         * @param {pc.Shader} shader The shader to set to assign to the device.
         * @returns {Boolean} true if the shader was successfully set, false otherwise.
         */
        setShader: function (shader) {
            if (shader !== this.shader) {
                if (!shader.ready) {
                    if (!this.postLink(shader)) {
                        return false;
                    }
                }

                this.shader = shader;

                // Set the active shader
                this.gl.useProgram(shader._glProgram);

                // #ifdef PROFILER
                this._shaderSwitchesPerFrame++;
                // #endif

                this.attributesInvalidated = true;
            }
            return true;
        },

        getHdrFormat: function () {
            if (this.textureHalfFloatRenderable) {
                return pc.PIXELFORMAT_RGB16F;
            } else if (this.textureFloatRenderable) {
                return pc.PIXELFORMAT_RGB32F;
            }
            return pc.PIXELFORMAT_R8_G8_B8_A8;
        },

        /**
         * @private
         * @function
         * @name pc.GraphicsDevice#getBoneLimit
         * @description Queries the maximum number of bones that can be referenced by a shader.
         * The shader generators (pc.programlib) use this number to specify the matrix array
         * size of the uniform 'matrix_pose[0]'. The value is calculated based on the number of
         * available uniform vectors available after subtracting the number taken by a typical
         * heavyweight shader. If a different number is required, it can be tuned via
         * pc.GraphicsDevice#setBoneLimit.
         * @returns {Number} The maximum number of bones that can be supported by the host hardware.
         */
        getBoneLimit: function () {
            return this.boneLimit;
        },

        /**
         * @private
         * @function
         * @name pc.GraphicsDevice#setBoneLimit
         * @description Specifies the maximum number of bones that the device can support on
         * the current hardware. This function allows the default calculated value based on
         * available vector uniforms to be overridden.
         * @param {Number} maxBones The maximum number of bones supported by the host hardware.
         */
        setBoneLimit: function (maxBones) {
            this.boneLimit = maxBones;
        },

        /**
         * @function
         * @name pc.GraphicsDevice#resizeCanvas
         * @description Sets the width and height of the canvas, then fires the 'resizecanvas' event.
         * Note that the specified width and height values will be multiplied by the value of
         * {@link pc.GraphicsDevice#maxPixelRatio} to give the final resultant width and height for
         * the canvas.
         * @param {Number} width The new width of the canvas.
         * @param {Number} height The new height of the canvas.
         */
        resizeCanvas: function (width, height) {
            this._width = width;
            this._height = height;

            var ratio = Math.min(this._maxPixelRatio, window.devicePixelRatio);
            width *= ratio;
            height *= ratio;
            this.canvas.width = width;
            this.canvas.height = height;
            this.fire(EVENT_RESIZE, width, height);
        },

        setResolution: function (width, height) {
            this._width = width;
            this._height = height;
            this.canvas.width = width;
            this.canvas.height = height;
            this.fire(EVENT_RESIZE, width, height);
        },

        /**
         * @function
         * @name pc.GraphicsDevice#clearShaderCache
         * @description Frees memory from all shaders ever allocated with this device
         */
        clearShaderCache: function () {
            var gl = this.gl;
            var shaderSrc;
            for (shaderSrc in this.fragmentShaderCache) {
                gl.deleteShader(this.fragmentShaderCache[shaderSrc]);
                delete this.fragmentShaderCache[shaderSrc];
            }
            for (shaderSrc in this.vertexShaderCache) {
                gl.deleteShader(this.vertexShaderCache[shaderSrc]);
                delete this.vertexShaderCache[shaderSrc];
            }

            this.programLib.clearCache();
        },

        removeShaderFromCache: function (shader) {
            this.programLib.removeFromCache(shader);
        },

        destroy: function () {
            var gl = this.gl;

            this.grabPassTexture.destroy();

            if (this.webgl2 && this.feedback) {
                gl.deleteTransformFeedback(this.feedback);
            }

            this.clearShaderCache();

            this.canvas.removeEventListener('webglcontextlost', this._contextLostHandler, false);
            this.canvas.removeEventListener('webglcontextrestored', this._contextRestoredHandler, false);

            this._contextLostHandler = null;
            this._contextRestoredHandler = null;

            this.canvas = null;
            this.gl = null;
        }
    });

    /**
     * @readonly
     * @name pc.GraphicsDevice#width
     * @type Number
     * @description Width of the back buffer in pixels.
     */
    Object.defineProperty(GraphicsDevice.prototype, 'width', {
        get: function () {
            return this.gl.drawingBufferWidth || this.canvas.width;
        }
    });

    /**
     * @readonly
     * @name pc.GraphicsDevice#height
     * @type Number
     * @description Height of the back buffer in pixels.
     */
    Object.defineProperty(GraphicsDevice.prototype, 'height', {
        get: function () {
            return this.gl.drawingBufferHeight || this.canvas.height;
        }
    });

    Object.defineProperty(GraphicsDevice.prototype, 'fullscreen', {
        get: function () {
            return !!document.fullscreenElement;
        },
        set: function (fullscreen) {
            if (fullscreen) {
                var canvas = this.gl.canvas;
                canvas.requestFullscreen();
            } else {
                document.exitFullscreen();
            }
        }
    });

    Object.defineProperty(GraphicsDevice.prototype, 'enableAutoInstancing', {
        get: function () {
            return this._enableAutoInstancing;
        },
        set: function (value) {
            this._enableAutoInstancing = value && this.extInstancing;
        }
    });

    Object.defineProperty(GraphicsDevice.prototype, 'maxPixelRatio', {
        get: function () {
            return this._maxPixelRatio;
        },
        set: function (ratio) {
            this._maxPixelRatio = ratio;
            this.resizeCanvas(this._width, this._height);
        }
    });

    Object.defineProperty(GraphicsDevice.prototype, 'textureFloatHighPrecision', {
        get: function () {
            if (this._textureFloatHighPrecision === undefined) {
                this._textureFloatHighPrecision = testTextureFloatHighPrecision(this);
            }
            return this._textureFloatHighPrecision;
        }
    });

    return {
        GraphicsDevice: GraphicsDevice
    };
}());<|MERGE_RESOLUTION|>--- conflicted
+++ resolved
@@ -75,33 +75,17 @@
             mipmaps: false,
             minFilter: pc.FILTER_NEAREST,
             magFilter: pc.FILTER_NEAREST
-<<<<<<< HEAD
         };
         var tex1 = new pc.Texture(device, textureOptions);
+        tex.name = 'testFHP';
         var targ1 = new pc.RenderTarget(device, tex1, {
-=======
-        });
-        tex.name = 'testFHP';
-        var targ = new pc.RenderTarget(device, tex, {
->>>>>>> 02226d62
             depth: false
         });
         pc.drawQuadWithShader(device, targ1, test1);
 
-<<<<<<< HEAD
         textureOptions.format = pc.PIXELFORMAT_R8_G8_B8_A8;
         var tex2 = new pc.Texture(device, textureOptions);
-=======
-        var tex2 = new pc.Texture(device, {
-            format: pc.PIXELFORMAT_R8_G8_B8_A8,
-            width: size,
-            height: size,
-            mipmaps: false,
-            minFilter: pc.FILTER_NEAREST,
-            magFilter: pc.FILTER_NEAREST
-        });
         tex2.name = 'testFHP';
->>>>>>> 02226d62
         var targ2 = new pc.RenderTarget(device, tex2, {
             depth: false
         });
