Object.assign(pc, function () {
    'use strict';

    var EVENT_RESIZE = 'resizecanvas';

    var _downsampleImage = function (image, size) {
        var srcW = image.width;
        var srcH = image.height;

        if ((srcW > size) || (srcH > size)) {
            var scale = size / Math.max(srcW, srcH);
            var dstW = Math.floor(srcW * scale);
            var dstH = Math.floor(srcH * scale);

            console.warn('Image dimensions larger than max supported texture size of ' + size + '. ' +
                         'Resizing from ' + srcW + ', ' + srcH + ' to ' + dstW + ', ' + dstH + '.');

            var canvas = document.createElement('canvas');
            canvas.width = dstW;
            canvas.height = dstH;

            var context = canvas.getContext('2d');
            context.drawImage(image, 0, 0, srcW, srcH, 0, 0, dstW, dstH);

            return canvas;
        }

        return image;
    };

    function testRenderable(gl, pixelFormat) {
        var result = true;

        // Create a 2x2 texture
        var texture = gl.createTexture();
        gl.bindTexture(gl.TEXTURE_2D, texture);
        gl.texParameteri(gl.TEXTURE_2D, gl.TEXTURE_MIN_FILTER, gl.NEAREST);
        gl.texParameteri(gl.TEXTURE_2D, gl.TEXTURE_MAG_FILTER, gl.NEAREST);
        gl.texParameteri(gl.TEXTURE_2D, gl.TEXTURE_WRAP_S, gl.CLAMP_TO_EDGE);
        gl.texParameteri(gl.TEXTURE_2D, gl.TEXTURE_WRAP_T, gl.CLAMP_TO_EDGE);
        gl.texImage2D(gl.TEXTURE_2D, 0, gl.RGBA, 2, 2, 0, gl.RGBA, pixelFormat, null);

        // Try to use this texture as a render target
        var framebuffer = gl.createFramebuffer();
        gl.bindFramebuffer(gl.FRAMEBUFFER, framebuffer);
        gl.framebufferTexture2D(gl.FRAMEBUFFER, gl.COLOR_ATTACHMENT0, gl.TEXTURE_2D, texture, 0);

        // It is legal for a WebGL implementation exposing the OES_texture_float extension to
        // support floating-point textures but not as attachments to framebuffer objects.
        if (gl.checkFramebufferStatus(gl.FRAMEBUFFER) !== gl.FRAMEBUFFER_COMPLETE) {
            result = false;
        }

        // Clean up
        gl.bindTexture(gl.TEXTURE_2D, null);
        gl.deleteTexture(texture);
        gl.bindFramebuffer(gl.FRAMEBUFFER, null);
        gl.deleteFramebuffer(framebuffer);

        return result;
    }

    function testTextureFloatHighPrecision(device) {
        if (!device.textureFloatRenderable)
            return false;

        var gl = device.gl;
        var chunks = pc.shaderChunks;
        var test1 = chunks.createShaderFromCode(device, chunks.fullscreenQuadVS, chunks.precisionTestPS, "ptest1");
        var test2 = chunks.createShaderFromCode(device, chunks.fullscreenQuadVS, chunks.precisionTest2PS, "ptest2");
        var size = 1;

        var tex = new pc.Texture(device, {
            format: pc.PIXELFORMAT_RGBA32F,
            width: size,
            height: size,
            mipmaps: false,
            minFilter: pc.FILTER_NEAREST,
            magFilter: pc.FILTER_NEAREST
        });
        var targ = new pc.RenderTarget(device, tex, {
            depth: false
        });
        pc.drawQuadWithShader(device, targ, test1);

        var tex2 = new pc.Texture(device, {
            format: pc.PIXELFORMAT_R8_G8_B8_A8,
            width: size,
            height: size,
            mipmaps: false,
            minFilter: pc.FILTER_NEAREST,
            magFilter: pc.FILTER_NEAREST
        });
        var targ2 = new pc.RenderTarget(device, tex2, {
            depth: false
        });
        device.constantTexSource.setValue(tex);
        pc.drawQuadWithShader(device, targ2, test2);

        gl.bindFramebuffer(gl.FRAMEBUFFER, targ2._glFrameBuffer);

        var pixels = new Uint8Array(size * size * 4);
        gl.readPixels(0, 0, size, size, gl.RGBA, gl.UNSIGNED_BYTE, pixels);

        gl.bindFramebuffer(gl.FRAMEBUFFER, device.activeFramebuffer);

        var x = pixels[0] / 255.0;
        var y = pixels[1] / 255.0;
        var z = pixels[2] / 255.0;
        var w = pixels[3] / 255.0;
        var f = x / (256.0 * 256.0 * 256.0) + y / (256.0 * 256.0) + z / 256.0 + w;

        tex.destroy();
        targ.destroy();
        tex2.destroy();
        targ2.destroy();

        return f === 0.0;
    }

    /**
     * @readonly
     * @name pc.GraphicsDevice#precision
     * @type String
     * @description The highest shader precision supported by this graphics device. Can be 'hiphp', 'mediump' or 'lowp'.
     */
    /**
     * @readonly
     * @name pc.GraphicsDevice#maxCubeMapSize
     * @type Number
     * @description The maximum supported dimension of a cube map.
     */
    /**
     * @readonly
     * @name pc.GraphicsDevice#maxTextureSize
     * @type Number
     * @description The maximum supported dimension of a texture.
     */
    /**
     * @readonly
     * @name pc.GraphicsDevice#maxVolumeSize
     * @type Number
     * @description The maximum supported dimension of a 3D texture (any axis).
     */
    /**
     * @readonly
     * @name pc.GraphicsDevice#maxAnisotropy
     * @type Number
     * @description The maximum supported texture anisotropy setting.
     */
    /**
     * @event
     * @name pc.GraphicsDevice#resizecanvas
     * @description The 'resizecanvas' event is fired when the canvas is resized
     * @param {Number} width The new width of the canvas in pixels
     * @param {Number} height The new height of the canvas in pixels
     */

    /**
     * @constructor
     * @name pc.GraphicsDevice
     * @classdesc The graphics device manages the underlying graphics context. It is responsible
     * for submitting render state changes and graphics primitives to the hardware. A graphics
     * device is tied to a specific canvas HTML element. It is valid to have more than one
     * canvas element per page and create a new graphics device against each.
     * @description Creates a new graphics device.
     * @param {Object} canvas The canvas to which the graphics device is tied.
     * @param {Object} [options] Options passed when creating the WebGL context. More info here https://developer.mozilla.org/en-US/docs/Web/API/HTMLCanvasElement/getContext
     */
    var GraphicsDevice = function (canvas, options) {
        var i;
        this.canvas = canvas;
        this.shader = null;
        this.indexBuffer = null;
        this.vertexBuffers = [];
        this.vbOffsets = [];
        this._enableAutoInstancing = false;
        this.autoInstancingMaxObjects = 16384;
        this.attributesInvalidated = true;
        this.boundBuffer = null;
        this.boundElementBuffer = null;
        this.instancedAttribs = { };
        this.enabledAttributes = { };
        this.transformFeedbackBuffer = null;
        this.activeFramebuffer = null;
        this.textureUnit = 0;
        this.textureUnits = [];
        this._maxPixelRatio = 1;
        this.renderTarget = null;
        this.feedback = null;

        // local width/height without pixelRatio applied
        this._width = 0;
        this._height = 0;

        this.updateClientRect();

        // Shader code to WebGL shader cache
        this.vertexShaderCache = {};
        this.fragmentShaderCache = {};

        // Array of WebGL objects that need to be re-initialized after a context restore event
        this.shaders = [];
        this.buffers = [];
        this.textures = [];
        this.targets = [];

        // Add handlers for when the WebGL context is lost or restored
        this.contextLost = false;

        this._contextLostHandler = function (event) {
            event.preventDefault();
            this.contextLost = true;
            // #ifdef DEBUG
            console.log('pc.GraphicsDevice: WebGL context lost.');
            // #endif
            this.fire('devicelost');
        }.bind(this);

        this._contextRestoredHandler = function () {
            // #ifdef DEBUG
            console.log('pc.GraphicsDevice: WebGL context restored.');
            // #endif
            this.initializeContext();
            this.contextLost = false;
            this.fire('devicerestored');
        }.bind(this);

        canvas.addEventListener("webglcontextlost", this._contextLostHandler, false);
        canvas.addEventListener("webglcontextrestored", this._contextRestoredHandler, false);

        // Retrieve the WebGL context
        var preferWebGl2 = (options && options.preferWebGl2 !== undefined) ? options.preferWebGl2 : true;

        var names = preferWebGl2 ? ["webgl2", "experimental-webgl2", "webgl", "experimental-webgl"] :
            ["webgl", "experimental-webgl"];
        var gl = null;
        options = options || {};
        options.stencil = true;
        for (i = 0; i < names.length; i++) {
            try {
                gl = canvas.getContext(names[i], options);
            } catch (e) { }

            if (gl) {
                this.webgl2 = preferWebGl2 && i < 2;
                break;
            }
        }

        if (!gl) {
            throw new Error("WebGL not supported");
        }

        this.gl = gl;

        this.initializeExtensions();
        this.initializeCapabilities();
        this.initializeRenderState();

        for (i = 0; i < this.maxCombinedTextures; i++) {
            this.textureUnits.push([null, null, null]);
        }

        this.defaultClearOptions = {
            color: [0, 0, 0, 1],
            depth: 1,
            stencil: 0,
            flags: pc.CLEARFLAG_COLOR | pc.CLEARFLAG_DEPTH
        };

        this.glAddress = [
            gl.REPEAT,
            gl.CLAMP_TO_EDGE,
            gl.MIRRORED_REPEAT
        ];

        this.glBlendEquation = [
            gl.FUNC_ADD,
            gl.FUNC_SUBTRACT,
            gl.FUNC_REVERSE_SUBTRACT,
            this.webgl2 ? gl.MIN : this.extBlendMinmax ? this.extBlendMinmax.MIN_EXT : gl.FUNC_ADD,
            this.webgl2 ? gl.MAX : this.extBlendMinmax ? this.extBlendMinmax.MAX_EXT : gl.FUNC_ADD
        ];

        this.glBlendFunction = [
            gl.ZERO,
            gl.ONE,
            gl.SRC_COLOR,
            gl.ONE_MINUS_SRC_COLOR,
            gl.DST_COLOR,
            gl.ONE_MINUS_DST_COLOR,
            gl.SRC_ALPHA,
            gl.SRC_ALPHA_SATURATE,
            gl.ONE_MINUS_SRC_ALPHA,
            gl.DST_ALPHA,
            gl.ONE_MINUS_DST_ALPHA
        ];

        this.glComparison = [
            gl.NEVER,
            gl.LESS,
            gl.EQUAL,
            gl.LEQUAL,
            gl.GREATER,
            gl.NOTEQUAL,
            gl.GEQUAL,
            gl.ALWAYS
        ];

        this.glStencilOp = [
            gl.KEEP,
            gl.ZERO,
            gl.REPLACE,
            gl.INCR,
            gl.INCR_WRAP,
            gl.DECR,
            gl.DECR_WRAP,
            gl.INVERT
        ];

        this.glClearFlag = [
            0,
            gl.COLOR_BUFFER_BIT,
            gl.DEPTH_BUFFER_BIT,
            gl.COLOR_BUFFER_BIT | gl.DEPTH_BUFFER_BIT,
            gl.STENCIL_BUFFER_BIT,
            gl.STENCIL_BUFFER_BIT | gl.COLOR_BUFFER_BIT,
            gl.STENCIL_BUFFER_BIT | gl.DEPTH_BUFFER_BIT,
            gl.STENCIL_BUFFER_BIT | gl.COLOR_BUFFER_BIT | gl.DEPTH_BUFFER_BIT
        ];

        this.glCull = [
            0,
            gl.BACK,
            gl.FRONT,
            gl.FRONT_AND_BACK
        ];

        this.glFilter = [
            gl.NEAREST,
            gl.LINEAR,
            gl.NEAREST_MIPMAP_NEAREST,
            gl.NEAREST_MIPMAP_LINEAR,
            gl.LINEAR_MIPMAP_NEAREST,
            gl.LINEAR_MIPMAP_LINEAR
        ];

        this.glPrimitive = [
            gl.POINTS,
            gl.LINES,
            gl.LINE_LOOP,
            gl.LINE_STRIP,
            gl.TRIANGLES,
            gl.TRIANGLE_STRIP,
            gl.TRIANGLE_FAN
        ];

        this.glType = [
            gl.BYTE,
            gl.UNSIGNED_BYTE,
            gl.SHORT,
            gl.UNSIGNED_SHORT,
            gl.INT,
            gl.UNSIGNED_INT,
            gl.FLOAT
        ];

        this.pcUniformType = {};
        this.pcUniformType[gl.BOOL]         = pc.UNIFORMTYPE_BOOL;
        this.pcUniformType[gl.INT]          = pc.UNIFORMTYPE_INT;
        this.pcUniformType[gl.FLOAT]        = pc.UNIFORMTYPE_FLOAT;
        this.pcUniformType[gl.FLOAT_VEC2]   = pc.UNIFORMTYPE_VEC2;
        this.pcUniformType[gl.FLOAT_VEC3]   = pc.UNIFORMTYPE_VEC3;
        this.pcUniformType[gl.FLOAT_VEC4]   = pc.UNIFORMTYPE_VEC4;
        this.pcUniformType[gl.INT_VEC2]     = pc.UNIFORMTYPE_IVEC2;
        this.pcUniformType[gl.INT_VEC3]     = pc.UNIFORMTYPE_IVEC3;
        this.pcUniformType[gl.INT_VEC4]     = pc.UNIFORMTYPE_IVEC4;
        this.pcUniformType[gl.BOOL_VEC2]    = pc.UNIFORMTYPE_BVEC2;
        this.pcUniformType[gl.BOOL_VEC3]    = pc.UNIFORMTYPE_BVEC3;
        this.pcUniformType[gl.BOOL_VEC4]    = pc.UNIFORMTYPE_BVEC4;
        this.pcUniformType[gl.FLOAT_MAT2]   = pc.UNIFORMTYPE_MAT2;
        this.pcUniformType[gl.FLOAT_MAT3]   = pc.UNIFORMTYPE_MAT3;
        this.pcUniformType[gl.FLOAT_MAT4]   = pc.UNIFORMTYPE_MAT4;
        this.pcUniformType[gl.SAMPLER_2D]   = pc.UNIFORMTYPE_TEXTURE2D;
        this.pcUniformType[gl.SAMPLER_CUBE] = pc.UNIFORMTYPE_TEXTURECUBE;
        if (this.webgl2) {
            this.pcUniformType[gl.SAMPLER_2D_SHADOW]   = pc.UNIFORMTYPE_TEXTURE2D_SHADOW;
            this.pcUniformType[gl.SAMPLER_CUBE_SHADOW] = pc.UNIFORMTYPE_TEXTURECUBE_SHADOW;
            this.pcUniformType[gl.SAMPLER_3D]          = pc.UNIFORMTYPE_TEXTURE3D;
        }

        this.targetToSlot = {};
        this.targetToSlot[gl.TEXTURE_2D] = 0;
        this.targetToSlot[gl.TEXTURE_CUBE_MAP] = 1;
        this.targetToSlot[gl.TEXTURE_3D] = 2;

        // Define the uniform commit functions
        var scopeX, scopeY, scopeZ, scopeW;
        var uniformValue;
        this.commitFunction = [];
        this.commitFunction[pc.UNIFORMTYPE_BOOL] = function (uniform, value) {
            if (uniform.value !== value) {
                gl.uniform1i(uniform.locationId, value);
                uniform.value = value;
            }
        };
        this.commitFunction[pc.UNIFORMTYPE_INT] = this.commitFunction[pc.UNIFORMTYPE_BOOL];
        this.commitFunction[pc.UNIFORMTYPE_FLOAT] = function (uniform, value) {
            if (uniform.value !== value) {
                gl.uniform1f(uniform.locationId, value);
                uniform.value = value;
            }
        };
        this.commitFunction[pc.UNIFORMTYPE_VEC2]  = function (uniform, value) {
            uniformValue = uniform.value;
            scopeX = value[0];
            scopeY = value[1];
            if (uniformValue[0] !== scopeX || uniformValue[1] !== scopeY) {
                gl.uniform2fv(uniform.locationId, value);
                uniformValue[0] = scopeX;
                uniformValue[1] = scopeY;
            }
        };
        this.commitFunction[pc.UNIFORMTYPE_VEC3]  = function (uniform, value) {
            uniformValue = uniform.value;
            scopeX = value[0];
            scopeY = value[1];
            scopeZ = value[2];
            if (uniformValue[0] !== scopeX || uniformValue[1] !== scopeY || uniformValue[2] !== scopeZ) {
                gl.uniform3fv(uniform.locationId, value);
                uniformValue[0] = scopeX;
                uniformValue[1] = scopeY;
                uniformValue[2] = scopeZ;
            }
        };
        this.commitFunction[pc.UNIFORMTYPE_VEC4]  = function (uniform, value) {
            uniformValue = uniform.value;
            scopeX = value[0];
            scopeY = value[1];
            scopeZ = value[2];
            scopeW = value[3];
            if (uniformValue[0] !== scopeX || uniformValue[1] !== scopeY || uniformValue[2] !== scopeZ || uniformValue[3] !== scopeW) {
                gl.uniform4fv(uniform.locationId, value);
                uniformValue[0] = scopeX;
                uniformValue[1] = scopeY;
                uniformValue[2] = scopeZ;
                uniformValue[3] = scopeW;
            }
        };
        this.commitFunction[pc.UNIFORMTYPE_IVEC2] = function (uniform, value) {
            uniformValue = uniform.value;
            scopeX = value[0];
            scopeY = value[1];
            if (uniformValue[0] !== scopeX || uniformValue[1] !== scopeY) {
                gl.uniform2iv(uniform.locationId, value);
                uniformValue[0] = scopeX;
                uniformValue[1] = scopeY;
            }
        };
        this.commitFunction[pc.UNIFORMTYPE_BVEC2] = this.commitFunction[pc.UNIFORMTYPE_IVEC2];
        this.commitFunction[pc.UNIFORMTYPE_IVEC3] = function (uniform, value) {
            uniformValue = uniform.value;
            scopeX = value[0];
            scopeY = value[1];
            scopeZ = value[2];
            if (uniformValue[0] !== scopeX || uniformValue[1] !== scopeY || uniformValue[2] !== scopeZ) {
                gl.uniform3iv(uniform.locationId, value);
                uniformValue[0] = scopeX;
                uniformValue[1] = scopeY;
                uniformValue[2] = scopeZ;
            }
        };
        this.commitFunction[pc.UNIFORMTYPE_BVEC3] = this.commitFunction[pc.UNIFORMTYPE_IVEC3];
        this.commitFunction[pc.UNIFORMTYPE_IVEC4] = function (uniform, value) {
            uniformValue = uniform.value;
            scopeX = value[0];
            scopeY = value[1];
            scopeZ = value[2];
            scopeW = value[3];
            if (uniformValue[0] !== scopeX || uniformValue[1] !== scopeY || uniformValue[2] !== scopeZ || uniformValue[3] !== scopeW) {
                gl.uniform4iv(uniform.locationId, value);
                uniformValue[0] = scopeX;
                uniformValue[1] = scopeY;
                uniformValue[2] = scopeZ;
                uniformValue[3] = scopeW;
            }
        };
        this.commitFunction[pc.UNIFORMTYPE_BVEC4] = this.commitFunction[pc.UNIFORMTYPE_IVEC4];
        this.commitFunction[pc.UNIFORMTYPE_MAT2]  = function (uniform, value) {
            gl.uniformMatrix2fv(uniform.locationId, false, value);
        };
        this.commitFunction[pc.UNIFORMTYPE_MAT3]  = function (uniform, value) {
            gl.uniformMatrix3fv(uniform.locationId, false, value);
        };
        this.commitFunction[pc.UNIFORMTYPE_MAT4]  = function (uniform, value) {
            gl.uniformMatrix4fv(uniform.locationId, false, value);
        };
        this.commitFunction[pc.UNIFORMTYPE_FLOATARRAY] = function (uniform, value) {
            gl.uniform1fv(uniform.locationId, value);
        };

        // Create the ScopeNamespace for shader attributes and variables
        this.scope = new pc.ScopeSpace("Device");

        this.programLib = new pc.ProgramLibrary(this);
        for (var generator in pc.programlib)
            this.programLib.register(generator, pc.programlib[generator]);

        pc.events.attach(this);

        this.supportsBoneTextures = this.extTextureFloat && this.maxVertexTextures > 0;
        this.useTexCubeLod = this.extTextureLod && this.maxTextures < 16;

        // Calculate an estimate of the maximum number of bones that can be uploaded to the GPU
        // based on the number of available uniforms and the number of uniforms required for non-
        // bone data.  This is based off of the Standard shader.  A user defined shader may have
        // even less space available for bones so this calculated value can be overridden via
        // pc.GraphicsDevice.setBoneLimit.
        var numUniforms = this.vertexUniformsCount;
        numUniforms -= 4 * 4; // Model, view, projection and shadow matrices
        numUniforms -= 8;     // 8 lights max, each specifying a position vector
        numUniforms -= 1;     // Eye position
        numUniforms -= 4 * 4; // Up to 4 texture transforms
        this.boneLimit = Math.floor(numUniforms / 4);

        // Put a limit on the number of supported bones before skin partitioning must be performed
        // Some GPUs have demonstrated performance issues if the number of vectors allocated to the
        // skin matrix palette is left unbounded
        this.boneLimit = Math.min(this.boneLimit, 128);

        if (this.unmaskedRenderer === 'Mali-450 MP') {
            this.boneLimit = 34;
        }

        if (this.unmaskedRenderer === 'Apple A8 GPU') {
            this.forceCpuParticles = true;
        }

        // Profiler stats
        this._drawCallsPerFrame = 0;
        this._shaderSwitchesPerFrame = 0;
        this._primsPerFrame = [];
        for (i = pc.PRIMITIVE_POINTS; i <= pc.PRIMITIVE_TRIFAN; i++) {
            this._primsPerFrame[i] = 0;
        }
        this._renderTargetCreationTime = 0;

        this._vram = {
            // #ifdef PROFILER
            texShadow: 0,
            texAsset: 0,
            texLightmap: 0,
            // #endif
            tex: 0,
            vb: 0,
            ib: 0
        };

        this._shaderStats = {
            vsCompiled: 0,
            fsCompiled: 0,
            linked: 0,
            materialShaders: 0,
            compileTime: 0
        };

        this.constantTexSource = this.scope.resolve("source");

        if (this.extTextureFloat) {
            if (this.webgl2) {
                // In WebGL2 float texture renderability is dictated by the EXT_color_buffer_float extension
                this.textureFloatRenderable = !!this.extColorBufferFloat;
            } else {
                // In WebGL1 we should just try rendering into a float texture
                this.textureFloatRenderable = testRenderable(gl, gl.FLOAT);
            }
        } else {
            this.textureFloatRenderable = false;
        }
        if (this.extTextureHalfFloat) {
            if (this.webgl2) {
                // EXT_color_buffer_float should affect both float and halffloat formats
                this.textureHalfFloatRenderable = !!this.extColorBufferFloat;
            } else {
                // Manual render check for half float
                this.textureHalfFloatRenderable = testRenderable(gl, this.extTextureHalfFloat.HALF_FLOAT_OES);
            }
        } else {
            this.textureHalfFloatRenderable = false;
        }

        this.textureFloatHighPrecision = testTextureFloatHighPrecision(this);

        this.initializeGrabPassTexture();
    };

    Object.assign(GraphicsDevice.prototype, {
        getPrecision: function () {
            var gl = this.gl;
            var precision = "highp";

            // Query the precision supported by ints and floats in vertex and fragment shaders.
            // Note that getShaderPrecisionFormat is not guaranteed to be present (such as some
            // instances of the default Android browser). In this case, assume highp is available.
            if (gl.getShaderPrecisionFormat) {
                var vertexShaderPrecisionHighpFloat = gl.getShaderPrecisionFormat(gl.VERTEX_SHADER, gl.HIGH_FLOAT);
                var vertexShaderPrecisionMediumpFloat = gl.getShaderPrecisionFormat(gl.VERTEX_SHADER, gl.MEDIUM_FLOAT);

                var fragmentShaderPrecisionHighpFloat = gl.getShaderPrecisionFormat(gl.FRAGMENT_SHADER, gl.HIGH_FLOAT);
                var fragmentShaderPrecisionMediumpFloat = gl.getShaderPrecisionFormat(gl.FRAGMENT_SHADER, gl.MEDIUM_FLOAT );

                var highpAvailable = vertexShaderPrecisionHighpFloat.precision > 0 && fragmentShaderPrecisionHighpFloat.precision > 0;
                var mediumpAvailable = vertexShaderPrecisionMediumpFloat.precision > 0 && fragmentShaderPrecisionMediumpFloat.precision > 0;

                if (!highpAvailable) {
                    if (mediumpAvailable) {
                        precision = "mediump";
                        // #ifdef DEBUG
                        console.warn("WARNING: highp not supported, using mediump");
                        // #endif
                    } else {
                        precision = "lowp";
                        // #ifdef DEBUG
                        console.warn( "WARNING: highp and mediump not supported, using lowp" );
                        // #endif
                    }
                }
            }

            return precision;
        },

        initializeExtensions: function () {
            var gl = this.gl;
            var ext;

            var supportedExtensions = gl.getSupportedExtensions();
            var getExtension = function () {
                var extension = null;
                for (var i = 0; i < arguments.length; i++) {
                    if (supportedExtensions.indexOf(arguments[i]) !== -1) {
                        extension = gl.getExtension(arguments[i]);
                    }
                }
                return extension;
            };

            if (this.webgl2) {
                this.extBlendMinmax = true;
                this.extDrawBuffers = true;
                this.extInstancing = true;
                this.extStandardDerivatives = true;
                this.extTextureFloat = true;
                this.extTextureHalfFloat = true;
                this.extTextureHalfFloatLinear = true;
                this.extTextureLod = true;
                this.extUintElement = true;
                this.extVertexArrayObject = true;
                this.extColorBufferFloat = getExtension('EXT_color_buffer_float');
            } else {
                this.extBlendMinmax = getExtension("EXT_blend_minmax");
                this.extDrawBuffers = getExtension('EXT_draw_buffers');
                this.extInstancing = getExtension("ANGLE_instanced_arrays");
                if (this.extInstancing) {
                    // Install the WebGL 2 Instancing API for WebGL 1.0
                    ext = this.extInstancing;
                    gl.drawArraysInstanced = ext.drawArraysInstancedANGLE.bind(ext);
                    gl.drawElementsInstanced = ext.drawElementsInstancedANGLE.bind(ext);
                    gl.vertexAttribDivisor = ext.vertexAttribDivisorANGLE.bind(ext);
                }

                this.extStandardDerivatives = getExtension("OES_standard_derivatives");
                this.extTextureFloat = getExtension("OES_texture_float");
                this.extTextureHalfFloat = getExtension("OES_texture_half_float");
                this.extTextureHalfFloatLinear = getExtension("OES_texture_half_float_linear");
                this.extTextureLod = getExtension('EXT_shader_texture_lod');
                this.extUintElement = getExtension("OES_element_index_uint");
                this.extVertexArrayObject = getExtension("OES_vertex_array_object");
                if (this.extVertexArrayObject) {
                    // Install the WebGL 2 VAO API for WebGL 1.0
                    ext = this.extVertexArrayObject;
                    gl.createVertexArray = ext.createVertexArrayOES.bind(ext);
                    gl.deleteVertexArray = ext.deleteVertexArrayOES.bind(ext);
                    gl.isVertexArray = ext.isVertexArrayOES.bind(ext);
                    gl.bindVertexArray = ext.bindVertexArrayOES.bind(ext);
                }
                this.extColorBufferFloat = null;
            }

            this.extDebugRendererInfo = getExtension('WEBGL_debug_renderer_info');
            this.extTextureFloatLinear = getExtension("OES_texture_float_linear");
            this.extTextureFilterAnisotropic = getExtension('EXT_texture_filter_anisotropic', 'WEBKIT_EXT_texture_filter_anisotropic');
            this.extCompressedTextureETC1 = getExtension('WEBGL_compressed_texture_etc1');
            this.extCompressedTextureETC = getExtension('WEBGL_compressed_texture_etc');
            this.extCompressedTexturePVRTC = getExtension('WEBGL_compressed_texture_pvrtc', 'WEBKIT_WEBGL_compressed_texture_pvrtc');
            this.extCompressedTextureS3TC = getExtension('WEBGL_compressed_texture_s3tc', 'WEBKIT_WEBGL_compressed_texture_s3tc');
            this.extParallelShaderCompile = getExtension('KHR_parallel_shader_compile');
        },

        initializeCapabilities: function () {
            var gl = this.gl;
            var ext;

            this.maxPrecision = this.precision = this.getPrecision();

            var contextAttribs = gl.getContextAttributes();
            this.supportsMsaa = contextAttribs.antialias;
            this.supportsStencil = contextAttribs.stencil;

            // Query parameter values from the WebGL context
            this.maxTextureSize = gl.getParameter(gl.MAX_TEXTURE_SIZE);
            this.maxCubeMapSize = gl.getParameter(gl.MAX_CUBE_MAP_TEXTURE_SIZE);
            this.maxRenderBufferSize = gl.getParameter(gl.MAX_RENDERBUFFER_SIZE);
            this.maxTextures = gl.getParameter(gl.MAX_TEXTURE_IMAGE_UNITS);
            this.maxCombinedTextures = gl.getParameter(gl.MAX_COMBINED_TEXTURE_IMAGE_UNITS);
            this.maxVertexTextures = gl.getParameter(gl.MAX_VERTEX_TEXTURE_IMAGE_UNITS);
            this.vertexUniformsCount = gl.getParameter(gl.MAX_VERTEX_UNIFORM_VECTORS);
            this.fragmentUniformsCount = gl.getParameter(gl.MAX_FRAGMENT_UNIFORM_VECTORS);
            if (this.webgl2) {
                this.maxDrawBuffers = gl.getParameter(gl.MAX_DRAW_BUFFERS);
                this.maxColorAttachments = gl.getParameter(gl.MAX_COLOR_ATTACHMENTS);
                this.maxVolumeSize = gl.getParameter(gl.MAX_3D_TEXTURE_SIZE);
            } else {
                ext = this.extDrawBuffers;
                this.maxDrawBuffers = ext ? gl.getParameter(ext.MAX_DRAW_BUFFERS_EXT) : 1;
                this.maxColorAttachments = ext ? gl.getParameter(ext.MAX_COLOR_ATTACHMENTS_EXT) : 1;
                this.maxVolumeSize = 1;
            }

            ext = this.extDebugRendererInfo;
            this.unmaskedRenderer = ext ? gl.getParameter(ext.UNMASKED_RENDERER_WEBGL) : '';
            this.unmaskedVendor = ext ? gl.getParameter(ext.UNMASKED_VENDOR_WEBGL) : '';

            ext = this.extTextureFilterAnisotropic;
            this.maxAnisotropy = ext ? gl.getParameter(ext.MAX_TEXTURE_MAX_ANISOTROPY_EXT) : 1;
        },

        initializeRenderState: function () {
            var gl = this.gl;

            // Initialize render state to a known start state
            this.blending = false;
            gl.disable(gl.BLEND);

            this.blendSrc = pc.BLENDMODE_ONE;
            this.blendDst = pc.BLENDMODE_ZERO;
            this.blendSrcAlpha = pc.BLENDMODE_ONE;
            this.blendDstAlpha = pc.BLENDMODE_ZERO;
            this.separateAlphaBlend = false;
            this.blendEquation = pc.BLENDEQUATION_ADD;
            this.blendAlphaEquation = pc.BLENDEQUATION_ADD;
            this.separateAlphaEquation = false;
            gl.blendFunc(gl.ONE, gl.ZERO);
            gl.blendEquation(gl.FUNC_ADD);

            this.writeRed = true;
            this.writeGreen = true;
            this.writeBlue = true;
            this.writeAlpha = true;
            gl.colorMask(true, true, true, true);

            this.cullMode = pc.CULLFACE_BACK;
            gl.enable(gl.CULL_FACE);
            gl.cullFace(gl.BACK);

            this.depthTest = true;
            gl.enable(gl.DEPTH_TEST);

            this.depthFunc = pc.FUNC_LESSEQUAL;
            gl.depthFunc(gl.LEQUAL);

            this.depthWrite = true;
            gl.depthMask(true);

            this.stencil = false;
            gl.disable(gl.STENCIL_TEST);

            this.stencilFuncFront = this.stencilFuncBack = pc.FUNC_ALWAYS;
            this.stencilRefFront = this.stencilRefBack = 0;
            this.stencilMaskFront = this.stencilMaskBack = 0xFF;
            gl.stencilFunc(gl.ALWAYS, 0, 0xFF);

            this.stencilFailFront = this.stencilFailBack = pc.STENCILOP_KEEP;
            this.stencilZfailFront = this.stencilZfailBack = pc.STENCILOP_KEEP;
            this.stencilZpassFront = this.stencilZpassBack = pc.STENCILOP_KEEP;
            this.stencilWriteMaskFront = 0xFF;
            this.stencilWriteMaskBack = 0xFF;
            gl.stencilOp(gl.KEEP, gl.KEEP, gl.KEEP);
            gl.stencilMask(0xFF);

            this.alphaToCoverage = false;
            this.raster = true;
            if (this.webgl2) {
                gl.disable(gl.SAMPLE_ALPHA_TO_COVERAGE);
                gl.disable(gl.RASTERIZER_DISCARD);
            }

            this.depthBiasEnabled = false;
            gl.disable(gl.POLYGON_OFFSET_FILL);

            this.clearDepth = 1;
            gl.clearDepth(1);

            this.clearRed = 0;
            this.clearBlue = 0;
            this.clearGreen = 0;
            this.clearAlpha = 0;
            gl.clearColor(0, 0, 0, 0);

            this.clearStencil = 0;
            gl.clearStencil(0);

            // Cached viewport and scissor dimensions
            this.vx = this.vy = this.vw = this.vh = 0;
            this.sx = this.sy = this.sw = this.sh = 0;

            if (this.webgl2) {
                gl.hint(gl.FRAGMENT_SHADER_DERIVATIVE_HINT, gl.NICEST);
            } else {
                if (this.extStandardDerivatives) {
                    gl.hint(this.extStandardDerivatives.FRAGMENT_SHADER_DERIVATIVE_HINT_OES, gl.NICEST);
                }
            }

            gl.enable(gl.SCISSOR_TEST);

            gl.pixelStorei(gl.UNPACK_COLORSPACE_CONVERSION_WEBGL, gl.NONE);

            this.unpackFlipY = false;
            gl.pixelStorei(gl.UNPACK_FLIP_Y_WEBGL, false);

            this.unpackPremultiplyAlpha = false;
            gl.pixelStorei(gl.UNPACK_PREMULTIPLY_ALPHA_WEBGL, false);
        },

        initializeContext: function () {
            this.initializeExtensions();
            this.initializeCapabilities();
            this.initializeRenderState();

            // Recompile all shaders (they'll be linked when they're next actually used)
            var i, len;
            for (i = 0, len = this.shaders.length; i < len; i++) {
                this.compileAndLinkShader(this.shaders[i]);
            }
            this.shader = null;

            // Recreate buffer objects and reupload buffer data to the GPU
            for (i = 0, len = this.buffers.length; i < len; i++) {
                this.buffers[i].bufferId = undefined;
                this.buffers[i].unlock();
            }
            this.boundBuffer = null;
            this.boundElementBuffer = null;
            this.indexBuffer = null;
            this.attributesInvalidated = true;
            this.enabledAttributes = {};
            this.vertexBuffers = [];

            // Force all textures to be recreated and reuploaded
            for (i = 0, len = this.textures.length; i < len; i++) {
                var texture = this.textures[i];
                this.destroyTexture(texture);
                texture.dirtyAll();
            }
            this.textureUnit = 0;
            this.textureUnits.length = 0;
            for (i = 0; i < this.maxCombinedTextures; i++) {
                this.textureUnits.push([null, null, null]);
            }

            // Reset all render targets so they'll be recreated as required.
            // TODO: a solution for the case where a render target contains something
            // that was previously generated that needs to be re-rendered.
            for (i = 0, len = this.targets.length; i < len; i++) {
                this.targets[i]._glFrameBuffer = undefined;
                this.targets[i]._glDepthBuffer = undefined;
                this.targets[i]._glResolveFrameBuffer = undefined;
                this.targets[i]._glMsaaColorBuffer = undefined;
                this.targets[i]._glMsaaDepthBuffer = undefined;
            }
            this.renderTarget = null;
            this.activeFramebuffer = null;
            this.feedback = null;
            this.transformFeedbackBuffer = null;
        },

        initializeGrabPassTexture: function () {
            if (this.grabPassTexture) return;

            var grabPassTexture = new pc.Texture(this, {
                format: pc.PIXELFORMAT_R8_G8_B8_A8,
                autoMipmap: false
            });

            grabPassTexture.minFilter = pc.FILTER_LINEAR;
            grabPassTexture.magFilter = pc.FILTER_LINEAR;
            grabPassTexture.addressU = pc.ADDRESS_CLAMP_TO_EDGE;
            grabPassTexture.addressV = pc.ADDRESS_CLAMP_TO_EDGE;

            grabPassTexture.name = 'texture_grabPass';
            grabPassTexture.setSource(this.canvas);

            var grabPassTextureId = this.scope.resolve(grabPassTexture.name);
            grabPassTextureId.setValue(grabPassTexture);

            this.grabPassTextureId = grabPassTextureId;
            this.grabPassTexture = grabPassTexture;
        },

        updateClientRect: function () {
            this.clientRect = this.canvas.getBoundingClientRect();
        },

        /**
         * @function
         * @name pc.GraphicsDevice#setViewport
         * @description Set the active rectangle for rendering on the specified device.
         * @param {Number} x The pixel space x-coordinate of the bottom left corner of the viewport.
         * @param {Number} y The pixel space y-coordinate of the bottom left corner of the viewport.
         * @param {Number} w The width of the viewport in pixels.
         * @param {Number} h The height of the viewport in pixels.
         */
        setViewport: function (x, y, w, h) {
            if ((this.vx !== x) || (this.vy !== y) || (this.vw !== w) || (this.vh !== h)) {
                this.gl.viewport(x, y, w, h);
                this.vx = x;
                this.vy = y;
                this.vw = w;
                this.vh = h;
            }
        },

        /**
         * @function
         * @name pc.GraphicsDevice#setScissor
         * @description Set the active scissor rectangle on the specified device.
         * @param {Number} x The pixel space x-coordinate of the bottom left corner of the scissor rectangle.
         * @param {Number} y The pixel space y-coordinate of the bottom left corner of the scissor rectangle.
         * @param {Number} w The width of the scissor rectangle in pixels.
         * @param {Number} h The height of the scissor rectangle in pixels.
         */
        setScissor: function (x, y, w, h) {
            if ((this.sx !== x) || (this.sy !== y) || (this.sw !== w) || (this.sh !== h)) {
                this.gl.scissor(x, y, w, h);
                this.sx = x;
                this.sy = y;
                this.sw = w;
                this.sh = h;
            }
        },

        /**
         * @private
         * @function
         * @name pc.GraphicsDevice#getProgramLibrary
         * @description Retrieves the program library assigned to the specified graphics device.
         * @returns {pc.ProgramLibrary} The program library assigned to the device.
         */
        getProgramLibrary: function () {
            return this.programLib;
        },

        /**
         * @private
         * @function
         * @name pc.GraphicsDevice#setProgramLibrary
         * @description Assigns a program library to the specified device. By default, a graphics
         * device is created with a program library that manages all of the programs that are
         * used to render any graphical primitives. However, this function allows the user to
         * replace the existing program library with a new one.
         * @param {pc.ProgramLibrary} programLib The program library to assign to the device.
         */
        setProgramLibrary: function (programLib) {
            this.programLib = programLib;
        },

        setFramebuffer: function (fb) {
            if (this.activeFramebuffer !== fb) {
                this.gl.bindFramebuffer(this.gl.FRAMEBUFFER, fb);
                this.activeFramebuffer = fb;
            }
        },

        _checkFbo: function () {
            // Ensure all is well
            var gl = this.gl;
            var status = gl.checkFramebufferStatus(gl.FRAMEBUFFER);
            switch (status) {
                case gl.FRAMEBUFFER_INCOMPLETE_ATTACHMENT:
                    console.error("ERROR: FRAMEBUFFER_INCOMPLETE_ATTACHMENT");
                    break;
                case gl.FRAMEBUFFER_INCOMPLETE_MISSING_ATTACHMENT:
                    console.error("ERROR: FRAMEBUFFER_INCOMPLETE_MISSING_ATTACHMENT");
                    break;
                case gl.FRAMEBUFFER_INCOMPLETE_DIMENSIONS:
                    console.error("ERROR: FRAMEBUFFER_INCOMPLETE_DIMENSIONS");
                    break;
                case gl.FRAMEBUFFER_UNSUPPORTED:
                    console.error("ERROR: FRAMEBUFFER_UNSUPPORTED");
                    break;
                case gl.FRAMEBUFFER_COMPLETE:
                    break;
                default:
                    break;
            }
        },

        copyRenderTarget: function (source, dest, color, depth) {
            var gl = this.gl;

            if (!this.webgl2 && depth) {
                // #ifdef DEBUG
                console.error("Depth is not copyable on WebGL 1.0");
                // #endif
                return false;
            }
            if (color) {
                if (!dest) {
                    // copying to backbuffer
                    if (!source._colorBuffer) {
                        // #ifdef DEBUG
                        console.error("Can't copy empty color buffer to backbuffer");
                        // #endif
                        return false;
                    }
                } else {
                    // copying to render target
                    if (!source._colorBuffer || !dest._colorBuffer) {
                        // #ifdef DEBUG
                        console.error("Can't copy color buffer, because one of the render targets doesn't have it");
                        // #endif
                        return false;
                    }
                    if (source._colorBuffer._format !== dest._colorBuffer._format) {
                        // #ifdef DEBUG
                        console.error("Can't copy render targets of different color formats");
                        // #endif
                        return false;
                    }
                }
            }
            if (depth) {
                if (!source._depthBuffer || !dest._depthBuffer) {
                    // #ifdef DEBUG
                    console.error("Can't copy depth buffer, because one of the render targets doesn't have it");
                    // #endif
                    return false;
                }
                if (source._depthBuffer._format !== dest._depthBuffer._format) {
                    // #ifdef DEBUG
                    console.error("Can't copy render targets of different depth formats");
                    // #endif
                    return false;
                }
            }

            if (this.webgl2 && dest) {
                var prevRt = this.renderTarget;
                this.renderTarget = dest;
                this.updateBegin();
                gl.bindFramebuffer(gl.READ_FRAMEBUFFER, source ? source._glFrameBuffer : null);
                gl.bindFramebuffer(gl.DRAW_FRAMEBUFFER, dest._glFrameBuffer);
                var w = source ? source.width : dest.width;
                var h = source ? source.height : dest.height;
                gl.blitFramebuffer( 0, 0, w, h,
                                    0, 0, w, h,
                                    (color ? gl.COLOR_BUFFER_BIT : 0) | (depth ? gl.DEPTH_BUFFER_BIT : 0),
                                    gl.NEAREST);
                this.renderTarget = prevRt;
                gl.bindFramebuffer(gl.FRAMEBUFFER, prevRt ? prevRt._glFrameBuffer : null);
            } else {
                if (!this._copyShader) {
                    var chunks = pc.shaderChunks;
                    this._copyShader = chunks.createShaderFromCode(this, chunks.fullscreenQuadVS, chunks.outputTex2DPS, "outputTex2D");
                }
                this.constantTexSource.setValue(source._colorBuffer);
                pc.drawQuadWithShader(this, dest, this._copyShader);
            }

            return true;
        },

        /**
         * @function
         * @name pc.GraphicsDevice#updateBegin
         * @description Marks the beginning of a block of rendering. Internally, this function
         * binds the render target currently set on the device. This function should be matched
         * with a call to pc.GraphicsDevice#updateEnd. Calls to pc.GraphicsDevice#updateBegin
         * and pc.GraphicsDevice#updateEnd must not be nested.
         */
        updateBegin: function () {
            var gl = this.gl;

            this.boundBuffer = null;
            this.boundElementBuffer = null;

            // Set the render target
            var target = this.renderTarget;
            if (target) {
                // Create a new WebGL frame buffer object
                if (!target._glFrameBuffer) {

                    // #ifdef PROFILER
                    var startTime = pc.now();
                    this.fire('fbo:create', {
                        timestamp: startTime,
                        target: this
                    });
                    // #endif

                    // Set RT's device
                    target._device = this;

                    // ##### Create main FBO #####
                    target._glFrameBuffer = gl.createFramebuffer();
                    this.setFramebuffer(target._glFrameBuffer);

                    // --- Init the provided color buffer (optional) ---
                    var colorBuffer = target._colorBuffer;
                    if (colorBuffer) {
                        if (!colorBuffer._glTexture) {
                            // Clamp the render buffer size to the maximum supported by the device
                            colorBuffer._width = Math.min(colorBuffer.width, this.maxRenderBufferSize);
                            colorBuffer._height = Math.min(colorBuffer.height, this.maxRenderBufferSize);
                            this.setTexture(colorBuffer, 0);
                        }
                        // Attach the color buffer
                        gl.framebufferTexture2D(
                            gl.FRAMEBUFFER,
                            gl.COLOR_ATTACHMENT0,
                            colorBuffer._cubemap ? gl.TEXTURE_CUBE_MAP_POSITIVE_X + target._face : gl.TEXTURE_2D,
                            colorBuffer._glTexture,
                            0
                        );
                    }

                    var depthBuffer = target._depthBuffer;
                    if (depthBuffer && this.webgl2) {
                        // --- Init the provided depth/stencil buffer (optional, WebGL2 only) ---
                        if (!depthBuffer._glTexture) {
                            // Clamp the render buffer size to the maximum supported by the device
                            depthBuffer._width = Math.min(depthBuffer.width, this.maxRenderBufferSize);
                            depthBuffer._height = Math.min(depthBuffer.height, this.maxRenderBufferSize);
                            this.setTexture(depthBuffer, 0);
                        }
                        // Attach
                        if (target._stencil) {
                            gl.framebufferTexture2D(gl.FRAMEBUFFER, gl.DEPTH_STENCIL_ATTACHMENT,
                                                    depthBuffer._cubemap ? gl.TEXTURE_CUBE_MAP_POSITIVE_X + target._face : gl.TEXTURE_2D,
                                                    target._depthBuffer._glTexture, 0);
                        } else {
                            gl.framebufferTexture2D(gl.FRAMEBUFFER, gl.DEPTH_ATTACHMENT,
                                                    depthBuffer._cubemap ? gl.TEXTURE_CUBE_MAP_POSITIVE_X + target._face : gl.TEXTURE_2D,
                                                    target._depthBuffer._glTexture, 0);
                        }
                    } else if (target._depth) {
                        // --- Init a new depth/stencil buffer (optional) ---
                        // if this is a MSAA RT, and no buffer to resolve to, skip creating non-MSAA depth
                        var willRenderMsaa = target._samples > 1 && this.webgl2;
                        if (!willRenderMsaa) {
                            if (!target._glDepthBuffer) {
                                target._glDepthBuffer = gl.createRenderbuffer();
                            }
                            gl.bindRenderbuffer(gl.RENDERBUFFER, target._glDepthBuffer);
                            if (target._stencil) {
                                gl.renderbufferStorage(gl.RENDERBUFFER, gl.DEPTH_STENCIL, target.width, target.height);
                                gl.framebufferRenderbuffer(gl.FRAMEBUFFER, gl.DEPTH_STENCIL_ATTACHMENT, gl.RENDERBUFFER, target._glDepthBuffer);
                            } else {
                                gl.renderbufferStorage(gl.RENDERBUFFER, gl.DEPTH_COMPONENT16, target.width, target.height);
                                gl.framebufferRenderbuffer(gl.FRAMEBUFFER, gl.DEPTH_ATTACHMENT, gl.RENDERBUFFER, target._glDepthBuffer);
                            }
                            gl.bindRenderbuffer(gl.RENDERBUFFER, null);
                        }
                    }

                    // #ifdef DEBUG
                    this._checkFbo();
                    // #endif

                    // ##### Create MSAA FBO (WebGL2 only) #####
                    if (this.webgl2 && target._samples > 1) {

                        // Use previous FBO for resolves
                        target._glResolveFrameBuffer = target._glFrameBuffer;

                        // Actual FBO will be MSAA
                        target._glFrameBuffer = gl.createFramebuffer();
                        this.setFramebuffer(target._glFrameBuffer);

                        // Create an optional MSAA color buffer
                        if (colorBuffer) {
                            if (!target._glMsaaColorBuffer) {
                                target._glMsaaColorBuffer = gl.createRenderbuffer();
                            }
                            gl.bindRenderbuffer(gl.RENDERBUFFER, target._glMsaaColorBuffer);
                            gl.renderbufferStorageMultisample(gl.RENDERBUFFER, target._samples, colorBuffer._glInternalFormat, target.width, target.height);
                            gl.framebufferRenderbuffer(gl.FRAMEBUFFER, gl.COLOR_ATTACHMENT0, gl.RENDERBUFFER, target._glMsaaColorBuffer);
                        }

                        // Optionally add a MSAA depth/stencil buffer
                        if (target._depth) {
                            if (!target._glMsaaDepthBuffer) {
                                target._glMsaaDepthBuffer = gl.createRenderbuffer();
                            }
                            gl.bindRenderbuffer(gl.RENDERBUFFER, target._glMsaaDepthBuffer);
                            if (target._stencil) {
                                gl.renderbufferStorageMultisample(gl.RENDERBUFFER, target._samples, gl.DEPTH24_STENCIL8, target.width, target.height);
                                gl.framebufferRenderbuffer(gl.FRAMEBUFFER, gl.DEPTH_STENCIL_ATTACHMENT, gl.RENDERBUFFER, target._glMsaaDepthBuffer);
                            } else {
                                gl.renderbufferStorageMultisample(gl.RENDERBUFFER, target._samples, gl.DEPTH_COMPONENT32F, target.width, target.height);
                                gl.framebufferRenderbuffer(gl.FRAMEBUFFER, gl.DEPTH_ATTACHMENT, gl.RENDERBUFFER, target._glMsaaDepthBuffer);
                            }
                        }
                        // #ifdef DEBUG
                        this._checkFbo();
                        // #endif
                    }

                    this.targets.push(target);

                    // #ifdef PROFILER
                    this._renderTargetCreationTime += pc.now() - startTime;
                    // #endif

                } else {
                    this.setFramebuffer(target._glFrameBuffer);
                }
            } else {
                this.setFramebuffer(null);
            }
        },

        /**
         * @function
         * @name pc.GraphicsDevice#updateEnd
         * @description Marks the end of a block of rendering. This function should be called
         * after a matching call to pc.GraphicsDevice#updateBegin. Calls to pc.GraphicsDevice#updateBegin
         * and pc.GraphicsDevice#updateEnd must not be nested.
         */
        updateEnd: function () {
            var gl = this.gl;

            // Unset the render target
            var target = this.renderTarget;
            if (target) {
                // If the active render target is auto-mipmapped, generate its mip chain
                var colorBuffer = target._colorBuffer;
                if (colorBuffer && colorBuffer._glTexture && colorBuffer.mipmaps && colorBuffer._pot) {
                    this.activeTexture(this.maxCombinedTextures - 1);
                    this.bindTexture(colorBuffer);
                    gl.generateMipmap(colorBuffer._glTarget);
                }

                // Resolve MSAA if needed
                if (this.webgl2 && target._samples > 1 && target.autoResolve) {
                    target.resolve();
                }
            }
        },

        initializeTexture: function (texture) {
            var gl = this.gl;
            var ext;

            texture._glTexture = gl.createTexture();

            texture._glTarget = texture._cubemap ? gl.TEXTURE_CUBE_MAP :
                (texture._volume ? gl.TEXTURE_3D : gl.TEXTURE_2D);

            switch (texture._format) {
                case pc.PIXELFORMAT_A8:
                    texture._glFormat = gl.ALPHA;
                    texture._glInternalFormat = gl.ALPHA;
                    texture._glPixelType = gl.UNSIGNED_BYTE;
                    break;
                case pc.PIXELFORMAT_L8:
                    texture._glFormat = gl.LUMINANCE;
                    texture._glInternalFormat = gl.LUMINANCE;
                    texture._glPixelType = gl.UNSIGNED_BYTE;
                    break;
                case pc.PIXELFORMAT_L8_A8:
                    texture._glFormat = gl.LUMINANCE_ALPHA;
                    texture._glInternalFormat = gl.LUMINANCE_ALPHA;
                    texture._glPixelType = gl.UNSIGNED_BYTE;
                    break;
                case pc.PIXELFORMAT_R5_G6_B5:
                    texture._glFormat = gl.RGB;
                    texture._glInternalFormat = gl.RGB;
                    texture._glPixelType = gl.UNSIGNED_SHORT_5_6_5;
                    break;
                case pc.PIXELFORMAT_R5_G5_B5_A1:
                    texture._glFormat = gl.RGBA;
                    texture._glInternalFormat = gl.RGBA;
                    texture._glPixelType = gl.UNSIGNED_SHORT_5_5_5_1;
                    break;
                case pc.PIXELFORMAT_R4_G4_B4_A4:
                    texture._glFormat = gl.RGBA;
                    texture._glInternalFormat = gl.RGBA;
                    texture._glPixelType = gl.UNSIGNED_SHORT_4_4_4_4;
                    break;
                case pc.PIXELFORMAT_R8_G8_B8:
                    texture._glFormat = gl.RGB;
                    texture._glInternalFormat = this.webgl2 ? gl.RGB8 : gl.RGB;
                    texture._glPixelType = gl.UNSIGNED_BYTE;
                    break;
                case pc.PIXELFORMAT_R8_G8_B8_A8:
                    texture._glFormat = gl.RGBA;
                    texture._glInternalFormat = this.webgl2 ? gl.RGBA8 : gl.RGBA;
                    texture._glPixelType = gl.UNSIGNED_BYTE;
                    break;
                case pc.PIXELFORMAT_DXT1:
                    ext = this.extCompressedTextureS3TC;
                    texture._glFormat = gl.RGB;
                    texture._glInternalFormat = ext.COMPRESSED_RGB_S3TC_DXT1_EXT;
                    break;
                case pc.PIXELFORMAT_DXT3:
                    ext = this.extCompressedTextureS3TC;
                    texture._glFormat = gl.RGBA;
                    texture._glInternalFormat = ext.COMPRESSED_RGBA_S3TC_DXT3_EXT;
                    break;
                case pc.PIXELFORMAT_DXT5:
                    ext = this.extCompressedTextureS3TC;
                    texture._glFormat = gl.RGBA;
                    texture._glInternalFormat = ext.COMPRESSED_RGBA_S3TC_DXT5_EXT;
                    break;
                case pc.PIXELFORMAT_ETC1:
                    ext = this.extCompressedTextureETC1;
                    texture._glFormat = gl.RGB;
                    texture._glInternalFormat = ext.COMPRESSED_RGB_ETC1_WEBGL;
                    break;
                case pc.PIXELFORMAT_PVRTC_2BPP_RGB_1:
                    ext = this.extCompressedTexturePVRTC;
                    texture._glFormat = gl.RGB;
                    texture._glInternalFormat = ext.COMPRESSED_RGB_PVRTC_2BPPV1_IMG;
                    break;
                case pc.PIXELFORMAT_PVRTC_2BPP_RGBA_1:
                    ext = this.extCompressedTexturePVRTC;
                    texture._glFormat = gl.RGBA;
                    texture._glInternalFormat = ext.COMPRESSED_RGBA_PVRTC_2BPPV1_IMG;
                    break;
                case pc.PIXELFORMAT_PVRTC_4BPP_RGB_1:
                    ext = this.extCompressedTexturePVRTC;
                    texture._glFormat = gl.RGB;
                    texture._glInternalFormat = ext.COMPRESSED_RGB_PVRTC_4BPPV1_IMG;
                    break;
                case pc.PIXELFORMAT_PVRTC_4BPP_RGBA_1:
                    ext = this.extCompressedTexturePVRTC;
                    texture._glFormat = gl.RGBA;
                    texture._glInternalFormat = ext.COMPRESSED_RGBA_PVRTC_4BPPV1_IMG;
                    break;
                case pc.PIXELFORMAT_ETC2_RGB:
                    ext = this.extCompressedTextureETC;
                    texture._glFormat = gl.RGB;
                    texture._glInternalFormat = ext.COMPRESSED_RGB8_ETC2;
                    break;
                case pc.PIXELFORMAT_ETC2_RGBA:
                    ext = this.extCompressedTextureETC;
                    texture._glFormat = gl.RGBA;
                    texture._glInternalFormat = ext.COMPRESSED_RGBA8_ETC2_EAC;
                    break;
                case pc.PIXELFORMAT_RGB16F:
                    // definition varies between WebGL1 and 2
                    ext = this.extTextureHalfFloat;
                    texture._glFormat = gl.RGB;
                    if (this.webgl2) {
                        texture._glInternalFormat = gl.RGB16F;
                        texture._glPixelType = gl.HALF_FLOAT;
                    } else {
                        texture._glInternalFormat = gl.RGB;
                        texture._glPixelType = ext.HALF_FLOAT_OES;
                    }
                    break;
                case pc.PIXELFORMAT_RGBA16F:
                    // definition varies between WebGL1 and 2
                    ext = this.extTextureHalfFloat;
                    texture._glFormat = gl.RGBA;
                    if (this.webgl2) {
                        texture._glInternalFormat = gl.RGBA16F;
                        texture._glPixelType = gl.HALF_FLOAT;
                    } else {
                        texture._glInternalFormat = gl.RGBA;
                        texture._glPixelType = ext.HALF_FLOAT_OES;
                    }
                    break;
                case pc.PIXELFORMAT_RGB32F:
                    // definition varies between WebGL1 and 2
                    texture._glFormat = gl.RGB;
                    if (this.webgl2) {
                        texture._glInternalFormat = gl.RGB32F;
                    } else {
                        texture._glInternalFormat = gl.RGB;
                    }
                    texture._glPixelType = gl.FLOAT;
                    break;
                case pc.PIXELFORMAT_RGBA32F:
                    // definition varies between WebGL1 and 2
                    texture._glFormat = gl.RGBA;
                    if (this.webgl2) {
                        texture._glInternalFormat = gl.RGBA32F;
                    } else {
                        texture._glInternalFormat = gl.RGBA;
                    }
                    texture._glPixelType = gl.FLOAT;
                    break;
                case pc.PIXELFORMAT_R32F: // WebGL2 only
                    texture._glFormat = gl.RED;
                    texture._glInternalFormat = gl.R32F;
                    texture._glPixelType = gl.FLOAT;
                    break;
                case pc.PIXELFORMAT_DEPTH:
                    if (this.webgl2) {
                        // native WebGL2
                        texture._glFormat = gl.DEPTH_COMPONENT;
                        texture._glInternalFormat = gl.DEPTH_COMPONENT32F; // should allow 16/24 bits?
                        texture._glPixelType = gl.FLOAT;
                    } else {
                        // using WebGL1 extension
                        texture._glFormat = gl.DEPTH_COMPONENT;
                        texture._glInternalFormat = gl.DEPTH_COMPONENT;
                        texture._glPixelType = gl.UNSIGNED_SHORT; // the only acceptable value?
                    }
                    break;
                case pc.PIXELFORMAT_DEPTHSTENCIL: // WebGL2 only
                    texture._glFormat = gl.DEPTH_STENCIL;
                    texture._glInternalFormat = gl.DEPTH24_STENCIL8;
                    texture._glPixelType = gl.UNSIGNED_INT_24_8;
                    break;
                case pc.PIXELFORMAT_111110F: // WebGL2 only
                    texture._glFormat = gl.RGB;
                    texture._glInternalFormat = gl.R11F_G11F_B10F;
                    texture._glPixelType = gl.FLOAT;
                    break;
                case pc.PIXELFORMAT_SRGB: // WebGL2 only
                    texture._glFormat = gl.RGB;
                    texture._glInternalFormat = gl.SRGB8;
                    texture._glPixelType = gl.UNSIGNED_BYTE;
                    break;
                case pc.PIXELFORMAT_SRGBA: // WebGL2 only
                    texture._glFormat = gl.RGBA;
                    texture._glInternalFormat = gl.SRGB8_ALPHA8;
                    texture._glPixelType = gl.UNSIGNED_BYTE;
                    break;
            }

            // Track this texture now that it is a WebGL resource
            this.textures.push(texture);
        },

        destroyTexture: function (texture) {
            if (texture._glTexture) {
                // Remove texture from device's texture cache
                var idx = this.textures.indexOf(texture);
                if (idx !== -1) {
                    this.textures.splice(idx, 1);
                }

                // Remove texture from any uniforms
                for (var uniformName in this.scope.variables) {
                    var uniform = this.scope.variables[uniformName];
                    if (uniform.value === texture) {
                        uniform.value = null;
                    }
                }

                // Update shadowed texture unit state to remove texture from any units
                for (var i = 0; i < this.textureUnits.length; i++) {
                    var textureUnit = this.textureUnits[i];
                    for (var j = 0; j < textureUnit.length; j++) {
                        if (textureUnit[j] === texture._glTexture) {
                            textureUnit[j] = null;
                        }
                    }
                }

                // Blow away WebGL texture resource
                var gl = this.gl;
                gl.deleteTexture(texture._glTexture);
                delete texture._glTexture;
                delete texture._glTarget;
                delete texture._glFormat;
                delete texture._glInternalFormat;
                delete texture._glPixelType;

                // Update texture stats
                this._vram.tex -= texture._gpuSize;
                // #ifdef PROFILER
                if (texture.profilerHint === pc.TEXHINT_SHADOWMAP) {
                    this._vram.texShadow -= texture._gpuSize;
                } else if (texture.profilerHint === pc.TEXHINT_ASSET) {
                    this._vram.texAsset -= texture._gpuSize;
                } else if (texture.profilerHint === pc.TEXHINT_LIGHTMAP) {
                    this._vram.texLightmap -= texture._gpuSize;
                }
                // #endif
            }
        },

        setUnpackFlipY: function (flipY) {
            if (this.unpackFlipY !== flipY) {
                this.unpackFlipY = flipY;

                // Note: the WebGL spec states that UNPACK_FLIP_Y_WEBGL only affects
                // texImage2D and texSubImage2D, not compressedTexImage2D
                var gl = this.gl;
                gl.pixelStorei(gl.UNPACK_FLIP_Y_WEBGL, flipY);
            }
        },

        setUnpackPremultiplyAlpha: function (premultiplyAlpha) {
            if (this.unpackPremultiplyAlpha !== premultiplyAlpha) {
                this.unpackPremultiplyAlpha = premultiplyAlpha;

                // Note: the WebGL spec states that UNPACK_PREMULTIPLY_ALPHA_WEBGL only affects
                // texImage2D and texSubImage2D, not compressedTexImage2D
                var gl = this.gl;
                gl.pixelStorei(gl.UNPACK_PREMULTIPLY_ALPHA_WEBGL, premultiplyAlpha);
            }
        },

        uploadTexture: function (texture) {
            var gl = this.gl;

            if (!texture._needsUpload && ((texture._needsMipmapsUpload && texture._mipmapsUploaded) || !texture._pot))
                return;

            var mipLevel = 0;
            var mipObject;
            var resMult;

            while (texture._levels[mipLevel] || mipLevel === 0) {
                // Upload all existing mip levels. Initialize 0 mip anyway.

                if (!texture._needsUpload && mipLevel === 0) {
                    mipLevel++;
                    continue;
                } else if (mipLevel && (!texture._needsMipmapsUpload || !texture._mipmaps)) {
                    break;
                }

                mipObject = texture._levels[mipLevel];

                if (mipLevel == 1 && !texture._compressed) {
                    // We have more than one mip levels we want to assign, but we need all mips to make
                    // the texture complete. Therefore first generate all mip chain from 0, then assign custom mips.
                    gl.generateMipmap(texture._glTarget);
                    texture._mipmapsUploaded = true;
                }

                if (texture._cubemap) {
                    // ----- CUBEMAP -----
                    var face;

                    if ((mipObject[0] instanceof HTMLCanvasElement) || (mipObject[0] instanceof HTMLImageElement) || (mipObject[0] instanceof HTMLVideoElement)) {
                        // Upload the image, canvas or video
                        for (face = 0; face < 6; face++) {
                            if (!texture._levelsUpdated[0][face])
                                continue;

                            var src = mipObject[face];
                            // Downsize images that are too large to be used as cube maps
                            if (src instanceof HTMLImageElement) {
                                if (src.width > this.maxCubeMapSize || src.height > this.maxCubeMapSize) {
                                    src = _downsampleImage(src, this.maxCubeMapSize);
                                    if (mipLevel === 0) {
                                        texture.width = src.width;
                                        texture.height = src.height;
                                    }
                                }
                            }

                            this.setUnpackFlipY(false);
                            this.setUnpackPremultiplyAlpha(texture._premultiplyAlpha);
                            gl.texImage2D(
                                gl.TEXTURE_CUBE_MAP_POSITIVE_X + face,
                                mipLevel,
                                texture._glInternalFormat,
                                texture._glFormat,
                                texture._glPixelType,
                                src
                            );
                        }
                    } else {
                        // Upload the byte array
                        resMult = 1 / Math.pow(2, mipLevel);
                        for (face = 0; face < 6; face++) {
                            if (!texture._levelsUpdated[0][face])
                                continue;

                            var texData = mipObject[face];
                            if (texture._compressed) {
                                gl.compressedTexImage2D(
                                    gl.TEXTURE_CUBE_MAP_POSITIVE_X + face,
                                    mipLevel,
                                    texture._glInternalFormat,
                                    Math.max(texture._width * resMult, 1),
                                    Math.max(texture._height * resMult, 1),
                                    0,
                                    texData
                                );
                            } else {
                                this.setUnpackFlipY(false);
                                this.setUnpackPremultiplyAlpha(texture._premultiplyAlpha);
                                gl.texImage2D(
                                    gl.TEXTURE_CUBE_MAP_POSITIVE_X + face,
                                    mipLevel,
                                    texture._glInternalFormat,
                                    Math.max(texture._width * resMult, 1),
                                    Math.max(texture._height * resMult, 1),
                                    0,
                                    texture._glFormat,
                                    texture._glPixelType,
                                    texData
                                );
                            }
                        }
                    }
                } else if (texture._volume) {
                    // ----- 3D -----
                    // Image/canvas/video not supported (yet?)
                    // Upload the byte array
                    resMult = 1 / Math.pow(2, mipLevel);
                    if (texture._compressed) {
                        gl.compressedTexImage3D(gl.TEXTURE_3D,
                                                mipLevel,
                                                texture._glInternalFormat,
                                                Math.max(texture._width * resMult, 1),
                                                Math.max(texture._height * resMult, 1),
                                                Math.max(texture._depth * resMult, 1),
                                                0,
                                                mipObject);
                    } else {
                        this.setUnpackFlipY(false);
                        this.setUnpackPremultiplyAlpha(texture._premultiplyAlpha);
                        gl.texImage3D(gl.TEXTURE_3D,
                                      mipLevel,
                                      texture._glInternalFormat,
                                      Math.max(texture._width * resMult, 1),
                                      Math.max(texture._height * resMult, 1),
                                      Math.max(texture._depth * resMult, 1),
                                      0,
                                      texture._glFormat,
                                      texture._glPixelType,
                                      mipObject);
                    }
                } else {
                    // ----- 2D -----
                    if ((mipObject instanceof HTMLCanvasElement) || (mipObject instanceof HTMLImageElement) || (mipObject instanceof HTMLVideoElement)) {
                        // Downsize images that are too large to be used as textures
                        if (mipObject instanceof HTMLImageElement) {
                            if (mipObject.width > this.maxTextureSize || mipObject.height > this.maxTextureSize) {
                                mipObject = _downsampleImage(mipObject, this.maxTextureSize);
                                if (mipLevel === 0) {
                                    texture.width = mipObject.width;
                                    texture.height = mipObject.height;
                                }
                            }
                        }

                        // Upload the image, canvas or video
                        this.setUnpackFlipY(texture._flipY);
                        this.setUnpackPremultiplyAlpha(texture._premultiplyAlpha);
                        gl.texImage2D(
                            gl.TEXTURE_2D,
                            mipLevel,
                            texture._glInternalFormat,
                            texture._glFormat,
                            texture._glPixelType,
                            mipObject
                        );
                    } else {
                        // Upload the byte array
                        resMult = 1 / Math.pow(2, mipLevel);
                        if (texture._compressed) {
                            gl.compressedTexImage2D(
                                gl.TEXTURE_2D,
                                mipLevel,
                                texture._glInternalFormat,
                                Math.max(texture._width * resMult, 1),
                                Math.max(texture._height * resMult, 1),
                                0,
                                mipObject
                            );
                        } else {
                            this.setUnpackFlipY(false);
                            this.setUnpackPremultiplyAlpha(texture._premultiplyAlpha);
                            gl.texImage2D(
                                gl.TEXTURE_2D,
                                mipLevel,
                                texture._glInternalFormat,
                                Math.max(texture._width * resMult, 1),
                                Math.max(texture._height * resMult, 1),
                                0,
                                texture._glFormat,
                                texture._glPixelType,
                                mipObject
                            );
                        }
                    }

                    if (mipLevel === 0) {
                        texture._mipmapsUploaded = false;
                    } else {
                        texture._mipmapsUploaded = true;
                    }
                }
                mipLevel++;
            }

            if (texture._needsUpload) {
                if (texture._cubemap) {
                    for (var i = 0; i < 6; i++)
                        texture._levelsUpdated[0][i] = false;
                } else {
                    texture._levelsUpdated[0] = false;
                }
            }

            if (!texture._compressed && texture._mipmaps && texture._needsMipmapsUpload && texture._pot && texture._levels.length === 1) {
                gl.generateMipmap(texture._glTarget);
                texture._mipmapsUploaded = true;
            }

            if (texture._gpuSize) {
                this._vram.tex -= texture._gpuSize;
                // #ifdef PROFILER
                if (texture.profilerHint === pc.TEXHINT_SHADOWMAP) {
                    this._vram.texShadow -= texture._gpuSize;
                } else if (texture.profilerHint === pc.TEXHINT_ASSET) {
                    this._vram.texAsset -= texture._gpuSize;
                } else if (texture.profilerHint === pc.TEXHINT_LIGHTMAP) {
                    this._vram.texLightmap -= texture._gpuSize;
                }
                // #endif
            }

            texture._gpuSize = texture.gpuSize;
            this._vram.tex += texture._gpuSize;
            // #ifdef PROFILER
            if (texture.profilerHint === pc.TEXHINT_SHADOWMAP) {
                this._vram.texShadow += texture._gpuSize;
            } else if (texture.profilerHint === pc.TEXHINT_ASSET) {
                this._vram.texAsset += texture._gpuSize;
            } else if (texture.profilerHint === pc.TEXHINT_LIGHTMAP) {
                this._vram.texLightmap += texture._gpuSize;
            }
            // #endif
        },

        // Activate the specified texture unit
        activeTexture: function (textureUnit) {
            if (this.textureUnit !== textureUnit) {
                this.gl.activeTexture(this.gl.TEXTURE0 + textureUnit);
                this.textureUnit = textureUnit;
            }
        },

        // If the texture is not already bound on the currently active texture
        // unit, bind it
        bindTexture: function (texture) {
            var textureTarget = texture._glTarget;
            var textureObject = texture._glTexture;
            var textureUnit = this.textureUnit;
            var slot = this.targetToSlot[textureTarget];
            if (this.textureUnits[textureUnit][slot] !== textureObject) {
                this.gl.bindTexture(textureTarget, textureObject);
                this.textureUnits[textureUnit][slot] = textureObject;
            }
        },

        // If the texture is not bound on the specified texture unit, active the
        // texture unit and bind the texture to it
        bindTextureOnUnit: function (texture, textureUnit) {
            var textureTarget = texture._glTarget;
            var textureObject = texture._glTexture;
            var slot = this.targetToSlot[textureTarget];
            if (this.textureUnits[textureUnit][slot] !== textureObject) {
                this.activeTexture(textureUnit);
                this.gl.bindTexture(textureTarget, textureObject);
                this.textureUnits[textureUnit][slot] = textureObject;
            }
        },

        setTextureParameters: function (texture) {
            var gl = this.gl;
            var flags = texture._parameterFlags;
            var target = texture._glTarget;

            if (flags & 1) {
                var filter = texture._minFilter;
                if (!texture._pot || !texture._mipmaps || (texture._compressed && texture._levels.length === 1)) {
                    if (filter === pc.FILTER_NEAREST_MIPMAP_NEAREST || filter === pc.FILTER_NEAREST_MIPMAP_LINEAR) {
                        filter = pc.FILTER_NEAREST;
                    } else if (filter === pc.FILTER_LINEAR_MIPMAP_NEAREST || filter === pc.FILTER_LINEAR_MIPMAP_LINEAR) {
                        filter = pc.FILTER_LINEAR;
                    }
                }
                gl.texParameteri(target, gl.TEXTURE_MIN_FILTER, this.glFilter[filter]);
            }
            if (flags & 2) {
                gl.texParameteri(target, gl.TEXTURE_MAG_FILTER, this.glFilter[texture._magFilter]);
            }
            if (flags & 4) {
                if (this.webgl2) {
                    gl.texParameteri(target, gl.TEXTURE_WRAP_S, this.glAddress[texture._addressU]);
                } else {
                    // WebGL1 doesn't support all addressing modes with NPOT textures
                    gl.texParameteri(target, gl.TEXTURE_WRAP_S, this.glAddress[texture._pot ? texture._addressU : pc.ADDRESS_CLAMP_TO_EDGE]);
                }
            }
            if (flags & 8) {
                if (this.webgl2) {
                    gl.texParameteri(target, gl.TEXTURE_WRAP_T, this.glAddress[texture._addressV]);
                } else {
                    // WebGL1 doesn't support all addressing modes with NPOT textures
                    gl.texParameteri(target, gl.TEXTURE_WRAP_T, this.glAddress[texture._pot ? texture._addressV : pc.ADDRESS_CLAMP_TO_EDGE]);
                }
            }
            if (flags & 16) {
                if (this.webgl2) {
                    gl.texParameteri(target, gl.TEXTURE_WRAP_R, this.glAddress[texture._addressW]);
                }
            }
            if (flags & 32) {
                if (this.webgl2) {
                    gl.texParameteri(target, gl.TEXTURE_COMPARE_MODE, texture._compareOnRead ? gl.COMPARE_REF_TO_TEXTURE : gl.NONE);
                }
            }
            if (flags & 64) {
                if (this.webgl2) {
                    gl.texParameteri(target, gl.TEXTURE_COMPARE_FUNC, this.glComparison[texture._compareFunc]);
                }
            }
            if (flags & 128) {
                var ext = this.extTextureFilterAnisotropic;
                if (ext) {
                    gl.texParameterf(target, ext.TEXTURE_MAX_ANISOTROPY_EXT, Math.max(1, Math.min(Math.round(texture._anisotropy), this.maxAnisotropy)));
                }
            }
        },

        setTexture: function (texture, textureUnit) {
            if (!texture._glTexture)
                this.initializeTexture(texture);

            if (texture._parameterFlags > 0 || texture._needsUpload || texture._needsMipmapsUpload) {
                // Ensure the specified texture unit is active
                this.activeTexture(textureUnit);
                // Ensure the texture is bound on correct target of the specified texture unit
                this.bindTexture(texture);

                if (texture._parameterFlags) {
                    this.setTextureParameters(texture);
                    texture._parameterFlags = 0;
                }

                if (texture._needsUpload || texture._needsMipmapsUpload) {
                    this.uploadTexture(texture);

                    if (texture !== this.grabPassTexture) {
                        texture._needsUpload = false;
                        texture._needsMipmapsUpload = false;
                    }
                }
            } else {
                // Ensure the texture is currently bound to the correct target on the specified texture unit.
                // If the texture is already bound to the correct target on the specified unit, there's no need
                // to actually make the specified texture unit active because the texture itself does not need
                // to be udpated.
                this.bindTextureOnUnit(texture, textureUnit);
            }
        },

        setBuffers: function (numInstances) {
            var gl = this.gl;
            var attribute, element, vertexBuffer, vbOffset, bufferId, locationId;
            var attributes = this.shader.attributes;

            // Commit the vertex buffer inputs
            if (this.attributesInvalidated) {
                for (var i = 0, len = attributes.length; i < len; i++) {
                    attribute = attributes[i];

                    // Retrieve vertex element for this shader attribute
                    element = attribute.scopeId.value;

                    // Check the vertex element is valid
                    if (element !== null) {
                        // Retrieve the vertex buffer that contains this element
                        vertexBuffer = this.vertexBuffers[element.stream];
                        vbOffset = this.vbOffsets[element.stream] || 0;

                        // Set the active vertex buffer object
                        bufferId = vertexBuffer.bufferId;
                        if (this.boundBuffer !== bufferId) {
                            gl.bindBuffer(gl.ARRAY_BUFFER, bufferId);
                            this.boundBuffer = bufferId;
                        }

                        // Hook the vertex buffer to the shader program
                        locationId = attribute.locationId;
                        if (!this.enabledAttributes[locationId]) {
                            gl.enableVertexAttribArray(locationId);
                            this.enabledAttributes[locationId] = true;
                        }
                        gl.vertexAttribPointer(
                            locationId,
                            element.numComponents,
                            this.glType[element.dataType],
                            element.normalize,
                            element.stride,
                            element.offset + vbOffset
                        );

                        if (element.stream === 1 && numInstances > 1) {
                            if (!this.instancedAttribs[locationId]) {
                                gl.vertexAttribDivisor(locationId, 1);
                                this.instancedAttribs[locationId] = true;
                            }
                        } else if (this.instancedAttribs[locationId]) {
                            gl.vertexAttribDivisor(locationId, 0);
                            this.instancedAttribs[locationId] = false;
                        }
                    }
                }

                this.attributesInvalidated = false;
            }

            // Set the active index buffer object
            bufferId = this.indexBuffer ? this.indexBuffer.bufferId : null;
            if (this.boundElementBuffer !== bufferId) {
                gl.bindBuffer(gl.ELEMENT_ARRAY_BUFFER, bufferId);
                this.boundElementBuffer = bufferId;
            }
        },

        /**
         * @function
         * @name pc.GraphicsDevice#draw
         * @description Submits a graphical primitive to the hardware for immediate rendering.
         * @param {Object} primitive Primitive object describing how to submit current vertex/index buffers defined as follows:
         * @param {Number} primitive.type The type of primitive to render. Can be:
         * <ul>
         *     <li>pc.PRIMITIVE_POINTS</li>
         *     <li>pc.PRIMITIVE_LINES</li>
         *     <li>pc.PRIMITIVE_LINELOOP</li>
         *     <li>pc.PRIMITIVE_LINESTRIP</li>
         *     <li>pc.PRIMITIVE_TRIANGLES</li>
         *     <li>pc.PRIMITIVE_TRISTRIP</li>
         *     <li>pc.PRIMITIVE_TRIFAN</li>
         * </ul>
         * @param {Number} primitive.base The offset of the first index or vertex to dispatch in the draw call.
         * @param {Number} primitive.count The number of indices or vertices to dispatch in the draw call.
         * @param {Boolean} primitive.indexed True to interpret the primitive as indexed, thereby using the currently set index buffer and false otherwise.
         * @param {Number} [numInstances=1] The number of instances to render when using ANGLE_instanced_arrays. Defaults to 1.
         * @example
         * // Render a single, unindexed triangle
         * device.draw({
         *     type: pc.PRIMITIVE_TRIANGLES,
         *     base: 0,
         *     count: 3,
         *     indexed: false
         * )};
         */
        draw: function (primitive, numInstances) {
            var gl = this.gl;

            var i, j, len; // Loop counting
            var sampler, samplerValue, texture, numTextures; // Samplers
            var uniform, scopeId, uniformVersion, programVersion; // Uniforms
            var shader = this.shader;
            var samplers = shader.samplers;
            var uniforms = shader.uniforms;

            if (numInstances > 1) {
                this.boundBuffer = null;
                this.attributesInvalidated = true;
            }

            this.setBuffers(numInstances);

            // Commit the shader program variables
            var textureUnit = 0;

            for (i = 0, len = samplers.length; i < len; i++) {
                sampler = samplers[i];
                samplerValue = sampler.scopeId.value;
                if (!samplerValue) {
                    continue; // Because unset constants shouldn't raise random errors
                }

                if (samplerValue instanceof pc.Texture) {
                    texture = samplerValue;
                    this.setTexture(texture, textureUnit);

                    // #ifdef DEBUG
                    if (this.renderTarget) {
                        // Set breakpoint here to debug "Source and destination textures of the draw are the same" errors
                        if (this.renderTarget._samples < 2) {
                            if (this.renderTarget.colorBuffer && this.renderTarget.colorBuffer === texture) {
                                console.error("Trying to bind current color buffer as a texture");
                            } else if (this.renderTarget.depthBuffer && this.renderTarget.depthBuffer === texture) {
                                console.error("Trying to bind current depth buffer as a texture");
                            }
                        }
                    }
                    // #endif

                    if (sampler.slot !== textureUnit) {
                        gl.uniform1i(sampler.locationId, textureUnit);
                        sampler.slot = textureUnit;
                    }
                    textureUnit++;
                } else { // Array
                    sampler.array.length = 0;
                    numTextures = samplerValue.length;
                    for (j = 0; j < numTextures; j++) {
                        texture = samplerValue[j];
                        this.setTexture(texture, textureUnit);

                        sampler.array[j] = textureUnit;
                        textureUnit++;
                    }
                    gl.uniform1iv(sampler.locationId, sampler.array);
                }
            }

            // Commit any updated uniforms
            for (i = 0, len = uniforms.length; i < len; i++) {
                uniform = uniforms[i];
                scopeId = uniform.scopeId;
                uniformVersion = uniform.version;
                programVersion = scopeId.versionObject.version;

                // Check the value is valid
                if (uniformVersion.globalId !== programVersion.globalId || uniformVersion.revision !== programVersion.revision) {
                    uniformVersion.globalId = programVersion.globalId;
                    uniformVersion.revision = programVersion.revision;

                    // Call the function to commit the uniform value
                    if (scopeId.value !== null) {
                        this.commitFunction[uniform.dataType](uniform, scopeId.value);
                    }
                }
            }

            if (this.webgl2 && this.transformFeedbackBuffer) {
                // Enable TF, start writing to out buffer
                gl.bindBufferBase(gl.TRANSFORM_FEEDBACK_BUFFER, 0, this.transformFeedbackBuffer.bufferId);
                gl.beginTransformFeedback(gl.POINTS);
            }

            var mode = this.glPrimitive[primitive.type];
            var count = primitive.count;

            if (primitive.indexed) {
                var indexBuffer = this.indexBuffer;
                var format = indexBuffer.glFormat;
                var offset = primitive.base * indexBuffer.bytesPerIndex;

                if (numInstances > 1) {
                    gl.drawElementsInstanced(mode, count, format, offset, numInstances);
                } else {
                    gl.drawElements(mode, count, format, offset);
                }
            } else {
                var first = primitive.base;

                if (numInstances > 1) {
                    gl.drawArraysInstanced(mode, first, count, numInstances);
                } else {
                    gl.drawArrays(mode, first, count);
                }
            }

            if (this.webgl2 && this.transformFeedbackBuffer) {
                // disable TF
                gl.endTransformFeedback();
                gl.bindBufferBase(gl.TRANSFORM_FEEDBACK_BUFFER, 0, null);
            }

            // #ifdef PROFILER
            this._drawCallsPerFrame++;
            this._primsPerFrame[primitive.type] += primitive.count * (numInstances > 1 ? numInstances : 1);
            // #endif
        },

        /**
         * @function
         * @name pc.GraphicsDevice#clear
         * @description Clears the frame buffer of the currently set render target.
         * @param {Object} options Optional options object that controls the behavior of the clear operation defined as follows:
         * @param {Number[]} options.color The color to clear the color buffer to in the range 0.0 to 1.0 for each component.
         * @param {Number} options.depth The depth value to clear the depth buffer to in the range 0.0 to 1.0.
         * @param {Number} options.flags The buffers to clear (the types being color, depth and stencil). Can be any bitwise
         * combination of:
         * <ul>
         *     <li>pc.CLEARFLAG_COLOR</li>
         *     <li>pc.CLEARFLAG_DEPTH</li>
         *     <li>pc.CLEARFLAG_STENCIL</li>
         * </ul>
         * @example
         * // Clear color buffer to black and depth buffer to 1.0
         * device.clear();
         *
         * // Clear just the color buffer to red
         * device.clear({
         *     color: [1, 0, 0, 1],
         *     flags: pc.CLEARFLAG_COLOR
         * });
         *
         * // Clear color buffer to yellow and depth to 1.0
         * device.clear({
         *     color: [1, 1, 0, 1],
         *     depth: 1.0,
         *     flags: pc.CLEARFLAG_COLOR | pc.CLEARFLAG_DEPTH
         * });
         */
        clear: function (options) {
            var defaultOptions = this.defaultClearOptions;
            options = options || defaultOptions;

            var flags = (options.flags == undefined) ? defaultOptions.flags : options.flags;
            if (flags !== 0) {
                var gl = this.gl;

                // Set the clear color
                if (flags & pc.CLEARFLAG_COLOR) {
                    var color = (options.color == undefined) ? defaultOptions.color : options.color;
                    this.setClearColor(color[0], color[1], color[2], color[3]);
                }

                if (flags & pc.CLEARFLAG_DEPTH) {
                    // Set the clear depth
                    var depth = (options.depth == undefined) ? defaultOptions.depth : options.depth;
                    this.setClearDepth(depth);
                    if (!this.depthWrite) {
                        gl.depthMask(true);
                    }
                }

                if (flags & pc.CLEARFLAG_STENCIL) {
                    // Set the clear stencil
                    var stencil = (options.stencil == undefined) ? defaultOptions.stencil : options.stencil;
                    this.setClearStencil(stencil);
                }

                // Clear the frame buffer
                gl.clear(this.glClearFlag[flags]);

                if (flags & pc.CLEARFLAG_DEPTH) {
                    if (!this.depthWrite) {
                        gl.depthMask(false);
                    }
                }
            }
        },

        readPixels: function (x, y, w, h, pixels) {
            var gl = this.gl;
            gl.readPixels(x, y, w, h, gl.RGBA, gl.UNSIGNED_BYTE, pixels);
        },

        setClearDepth: function (depth) {
            if (depth !== this.clearDepth) {
                this.gl.clearDepth(depth);
                this.clearDepth = depth;
            }
        },

        setClearColor: function (r, g, b, a) {
            if ((r !== this.clearRed) || (g !== this.clearGreen) || (b !== this.clearBlue) || (a !== this.clearAlpha)) {
                this.gl.clearColor(r, g, b, a);
                this.clearRed = r;
                this.clearGreen = g;
                this.clearBlue = b;
                this.clearAlpha = a;
            }
        },

        setClearStencil: function (value) {
            if (value !== this.clearStencil) {
                this.gl.clearStencil(value);
                this.clearStencil = value;
            }
        },

        /**
         * @function
         * @name pc.GraphicsDevice#setRenderTarget
         * @description Sets the specified render target on the device. If null
         * is passed as a parameter, the back buffer becomes the current target
         * for all rendering operations.
         * @param {pc.RenderTarget} renderTarget The render target to activate.
         * @example
         * // Set a render target to receive all rendering output
         * device.setRenderTarget(renderTarget);
         *
         * // Set the back buffer to receive all rendering output
         * device.setRenderTarget(null);
         */
        setRenderTarget: function (renderTarget) {
            this.renderTarget = renderTarget;
        },

        /**
         * @function
         * @name pc.GraphicsDevice#getRenderTarget
         * @description Queries the currently set render target on the device.
         * @returns {pc.RenderTarget} The current render target.
         * @example
         * // Get the current render target
         * var renderTarget = device.getRenderTarget();
         */
        getRenderTarget: function () {
            return this.renderTarget;
        },

        /**
         * @function
         * @name pc.GraphicsDevice#getDepthTest
         * @description Queries whether depth testing is enabled.
         * @returns {Boolean} true if depth testing is enabled and false otherwise.
         * @example
         * var depthTest = device.getDepthTest();
         * console.log('Depth testing is ' + depthTest ? 'enabled' : 'disabled');
         */
        getDepthTest: function () {
            return this.depthTest;
        },

        /**
         * @function
         * @name pc.GraphicsDevice#setDepthTest
         * @description Enables or disables depth testing of fragments. Once this state
         * is set, it persists until it is changed. By default, depth testing is enabled.
         * @param {Boolean} depthTest true to enable depth testing and false otherwise.
         * @example
         * device.setDepthTest(true);
         */
        setDepthTest: function (depthTest) {
            if (this.depthTest !== depthTest) {
                var gl = this.gl;
                if (depthTest) {
                    gl.enable(gl.DEPTH_TEST);
                } else {
                    gl.disable(gl.DEPTH_TEST);
                }
                this.depthTest = depthTest;
            }
        },

        /**
         * @function
         * @name pc.GraphicsDevice#setDepthFunc
         * @description Configures the depth test.
         * @param {Number} func A function to compare a new depth value with an existing z-buffer value and decide if to write a pixel. Can be:
         * <ul>
         *     <li>pc.FUNC_NEVER: don't draw</li>
         *     <li>pc.FUNC_LESS: draw if new depth < depth buffer</li>
         *     <li>pc.FUNC_EQUAL: draw if new depth == depth buffer</li>
         *     <li>pc.FUNC_LESSEQUAL: draw if new depth <= depth buffer</li>
         *     <li>pc.FUNC_GREATER: draw if new depth > depth buffer</li>
         *     <li>pc.FUNC_NOTEQUAL: draw if new depth != depth buffer</li>
         *     <li>pc.FUNC_GREATEREQUAL: draw if new depth >= depth buffer</li>
         *     <li>pc.FUNC_ALWAYS: always draw</li>
         * </ul>
         */
        setDepthFunc: function (func) {
            if (this.depthFunc === func) return;
            this.gl.depthFunc(this.glComparison[func]);
            this.depthFunc = func;
        },

        /**
         * @function
         * @name pc.GraphicsDevice#getDepthWrite
         * @description Queries whether writes to the depth buffer are enabled.
         * @returns {Boolean} true if depth writing is enabled and false otherwise.
         * @example
         * var depthWrite = device.getDepthWrite();
         * console.log('Depth writing is ' + depthWrite ? 'enabled' : 'disabled');
         */
        getDepthWrite: function () {
            return this.depthWrite;
        },

        /**
         * @function
         * @name pc.GraphicsDevice#setDepthWrite
         * @description Enables or disables writes to the depth buffer. Once this state
         * is set, it persists until it is changed. By default, depth writes are enabled.
         * @param {Boolean} writeDepth true to enable depth writing and false otherwise.
         * @example
         * device.setDepthWrite(true);
         */
        setDepthWrite: function (writeDepth) {
            if (this.depthWrite !== writeDepth) {
                this.gl.depthMask(writeDepth);
                this.depthWrite = writeDepth;
            }
        },

        /**
         * @function
         * @name pc.GraphicsDevice#setColorWrite
         * @description Enables or disables writes to the color buffer. Once this state
         * is set, it persists until it is changed. By default, color writes are enabled
         * for all color channels.
         * @param {Boolean} writeRed true to enable writing of the red channel and false otherwise.
         * @param {Boolean} writeGreen true to enable writing of the green channel and false otherwise.
         * @param {Boolean} writeBlue true to enable writing of the blue channel and false otherwise.
         * @param {Boolean} writeAlpha true to enable writing of the alpha channel and false otherwise.
         * @example
         * // Just write alpha into the frame buffer
         * device.setColorWrite(false, false, false, true);
         */
        setColorWrite: function (writeRed, writeGreen, writeBlue, writeAlpha) {
            if ((this.writeRed !== writeRed) ||
                (this.writeGreen !== writeGreen) ||
                (this.writeBlue !== writeBlue) ||
                (this.writeAlpha !== writeAlpha)) {
                this.gl.colorMask(writeRed, writeGreen, writeBlue, writeAlpha);
                this.writeRed = writeRed;
                this.writeGreen = writeGreen;
                this.writeBlue = writeBlue;
                this.writeAlpha = writeAlpha;
            }
        },

        /**
         * @private
         * @function
         * @name pc.GraphicsDevice#setAlphaToCoverage
         * @description Enables or disables alpha to coverage (WebGL2 only).
         * @param {Boolean} state True to enable alpha to coverage and false to disable it.
         */
        setAlphaToCoverage: function (state) {
            if (!this.webgl2) return;
            if (this.alphaToCoverage === state) return;
            this.alphaToCoverage = state;

            if (state) {
                this.gl.enable(this.gl.SAMPLE_ALPHA_TO_COVERAGE);
            } else {
                this.gl.disable(this.gl.SAMPLE_ALPHA_TO_COVERAGE);
            }
        },

        /**
         * @private
         * @function
         * @name pc.GraphicsDevice#setTransformFeedbackBuffer
         * @description Sets the output vertex buffer. It will be written to by a shader with transform feedback varyings.
         * @param {pc.VertexBuffer} tf The output vertex buffer
         */
        setTransformFeedbackBuffer: function (tf) {
            if (this.transformFeedbackBuffer === tf)
                return;

            this.transformFeedbackBuffer = tf;

            if (this.webgl2) {
                var gl = this.gl;
                if (tf) {
                    if (!this.feedback) {
                        this.feedback = gl.createTransformFeedback();
                    }
                    gl.bindTransformFeedback(gl.TRANSFORM_FEEDBACK, this.feedback);
                } else {
                    gl.bindTransformFeedback(gl.TRANSFORM_FEEDBACK, null);
                }
            }
        },

        /**
         * @private
         * @function
         * @name pc.GraphicsDevice#setRaster
         * @description Enables or disables rasterization. Useful with transform feedback, when you only need to process the data without drawing.
         * @param {Boolean} on True to enable rasterization and false to disable it.
         */
        setRaster: function (on) {
            if (this.raster === on) return;

            this.raster = on;

            if (this.webgl2) {
                if (on) {
                    this.gl.disable(this.gl.RASTERIZER_DISCARD);
                } else {
                    this.gl.enable(this.gl.RASTERIZER_DISCARD);
                }
            }
        },

        setDepthBias: function (on) {
            if (this.depthBiasEnabled === on) return;

            this.depthBiasEnabled = on;

            if (on) {
                this.gl.enable(this.gl.POLYGON_OFFSET_FILL);
            } else {
                this.gl.disable(this.gl.POLYGON_OFFSET_FILL);
            }
        },

        setDepthBiasValues: function (constBias, slopeBias) {
            this.gl.polygonOffset(slopeBias, constBias);
        },

        /**
         * @function
         * @name pc.GraphicsDevice#getBlending
         * @description Queries whether blending is enabled.
         * @returns {Boolean} True if blending is enabled and false otherwise.
         */
        getBlending: function () {
            return this.blending;
        },

        /**
         * @function
         * @name pc.GraphicsDevice#setBlending
         * @description Enables or disables blending.
         * @param {Boolean} blending True to enable blending and false to disable it.
         */
        setBlending: function (blending) {
            if (this.blending !== blending) {
                var gl = this.gl;
                if (blending) {
                    gl.enable(gl.BLEND);
                } else {
                    gl.disable(gl.BLEND);
                }
                this.blending = blending;
            }
        },

        /**
         * @function
         * @name pc.GraphicsDevice#setStencilTest
         * @description Enables or disables stencil test.
         * @param {Boolean} enable True to enable stencil test and false to disable it.
         */
        setStencilTest: function (enable) {
            if (this.stencil !== enable) {
                var gl = this.gl;
                if (enable) {
                    gl.enable(gl.STENCIL_TEST);
                } else {
                    gl.disable(gl.STENCIL_TEST);
                }
                this.stencil = enable;
            }
        },

        /**
         * @function
         * @name pc.GraphicsDevice#setStencilFunc
         * @description Configures stencil test for both front and back faces.
         * @param {Number} func A comparison function that decides if the pixel should be written, based on the current stencil buffer value,
         * reference value, and mask value. Can be:
         * <ul>
         *     <li>pc.FUNC_NEVER: never pass</li>
         *     <li>pc.FUNC_LESS: pass if (ref & mask) < (stencil & mask)</li>
         *     <li>pc.FUNC_EQUAL: pass if (ref & mask) == (stencil & mask)</li>
         *     <li>pc.FUNC_LESSEQUAL: pass if (ref & mask) <= (stencil & mask)</li>
         *     <li>pc.FUNC_GREATER: pass if (ref & mask) > (stencil & mask)</li>
         *     <li>pc.FUNC_NOTEQUAL: pass if (ref & mask) != (stencil & mask)</li>
         *     <li>pc.FUNC_GREATEREQUAL: pass if (ref & mask) >= (stencil & mask)</li>
         *     <li>pc.FUNC_ALWAYS: always pass</li>
         * </ul>
         * @param {Number} ref Reference value used in comparison.
         * @param {Number} mask Mask applied to stencil buffer value and reference value before comparison.
         */
        setStencilFunc: function (func, ref, mask) {
            if (this.stencilFuncFront !== func || this.stencilRefFront !== ref || this.stencilMaskFront !== mask ||
                this.stencilFuncBack !== func || this.stencilRefBack !== ref || this.stencilMaskBack !== mask) {
                var gl = this.gl;
                gl.stencilFunc(this.glComparison[func], ref, mask);
                this.stencilFuncFront = this.stencilFuncBack = func;
                this.stencilRefFront = this.stencilRefBack = ref;
                this.stencilMaskFront = this.stencilMaskBack = mask;
            }
        },

        /**
         * @function
         * @name pc.GraphicsDevice#setStencilFuncFront
         * @description Configures stencil test for front faces.
         * @param {Number} func A comparison function that decides if the pixel should be written,
         * based on the current stencil buffer value, reference value, and mask value. Can be:
         * <ul>
         *     <li>pc.FUNC_NEVER: never pass</li>
         *     <li>pc.FUNC_LESS: pass if (ref & mask) < (stencil & mask)</li>
         *     <li>pc.FUNC_EQUAL: pass if (ref & mask) == (stencil & mask)</li>
         *     <li>pc.FUNC_LESSEQUAL: pass if (ref & mask) <= (stencil & mask)</li>
         *     <li>pc.FUNC_GREATER: pass if (ref & mask) > (stencil & mask)</li>
         *     <li>pc.FUNC_NOTEQUAL: pass if (ref & mask) != (stencil & mask)</li>
         *     <li>pc.FUNC_GREATEREQUAL: pass if (ref & mask) >= (stencil & mask)</li>
         *     <li>pc.FUNC_ALWAYS: always pass</li>
         * </ul>
         * @param {Number} ref Reference value used in comparison.
         * @param {Number} mask Mask applied to stencil buffer value and reference value before comparison.
         */
        setStencilFuncFront: function (func, ref, mask) {
            if (this.stencilFuncFront !== func || this.stencilRefFront !== ref || this.stencilMaskFront !== mask) {
                var gl = this.gl;
                gl.stencilFuncSeparate(gl.FRONT, this.glComparison[func], ref, mask);
                this.stencilFuncFront = func;
                this.stencilRefFront = ref;
                this.stencilMaskFront = mask;
            }
        },

        /**
         * @function
         * @name pc.GraphicsDevice#setStencilFuncBack
         * @description Configures stencil test for back faces.
         * @param {Number} func A comparison function that decides if the pixel should be written,
         * based on the current stencil buffer value, reference value, and mask value. Can be:
         * <ul>
         *     <li>pc.FUNC_NEVER: never pass</li>
         *     <li>pc.FUNC_LESS: pass if (ref & mask) < (stencil & mask)</li>
         *     <li>pc.FUNC_EQUAL: pass if (ref & mask) == (stencil & mask)</li>
         *     <li>pc.FUNC_LESSEQUAL: pass if (ref & mask) <= (stencil & mask)</li>
         *     <li>pc.FUNC_GREATER: pass if (ref & mask) > (stencil & mask)</li>
         *     <li>pc.FUNC_NOTEQUAL: pass if (ref & mask) != (stencil & mask)</li>
         *     <li>pc.FUNC_GREATEREQUAL: pass if (ref & mask) >= (stencil & mask)</li>
         *     <li>pc.FUNC_ALWAYS: always pass</li>
         * </ul>
         * @param {Number} ref Reference value used in comparison.
         * @param {Number} mask Mask applied to stencil buffer value and reference value before comparison.
         */
        setStencilFuncBack: function (func, ref, mask) {
            if (this.stencilFuncBack !== func || this.stencilRefBack !== ref || this.stencilMaskBack !== mask) {
                var gl = this.gl;
                gl.stencilFuncSeparate(gl.BACK, this.glComparison[func], ref, mask);
                this.stencilFuncBack = func;
                this.stencilRefBack = ref;
                this.stencilMaskBack = mask;
            }
        },

        /**
         * @function
         * @name pc.GraphicsDevice#setStencilOperation
         * @description Configures how stencil buffer values should be modified based on the result
         * of depth/stencil tests. Works for both front and back faces.
         * @param {Number} fail Action to take if stencil test is failed
         * @param {Number} zfail Action to take if depth test is failed
         * @param {Number} zpass Action to take if both depth and stencil test are passed
         * All arguments can be:
         * <ul>
         *     <li>pc.STENCILOP_KEEP: don't change the stencil buffer value</li>
         *     <li>pc.STENCILOP_ZERO: set value to zero</li>
         *     <li>pc.STENCILOP_REPLACE: replace value with the reference value (see {@link pc.GraphicsDevice#setStencilFunc})</li>
         *     <li>pc.STENCILOP_INCREMENT: increment the value</li>
         *     <li>pc.STENCILOP_INCREMENTWRAP: increment the value, but wrap it to zero when it's larger than a maximum representable value</li>
         *     <li>pc.STENCILOP_DECREMENT: decrement the value</li>
         *     <li>pc.STENCILOP_DECREMENTWRAP: decrement the value, but wrap it to a maximum representable value, if the current value is 0</li>
         *     <li>pc.STENCILOP_INVERT: invert the value bitwise</li>
         * </ul>
         * @param {Number} writeMask A bit mask applied to the reference value, when written.
         */
        setStencilOperation: function (fail, zfail, zpass, writeMask) {
            if (this.stencilFailFront !== fail || this.stencilZfailFront !== zfail || this.stencilZpassFront !== zpass ||
                this.stencilFailBack !== fail || this.stencilZfailBack !== zfail || this.stencilZpassBack !== zpass) {
                this.gl.stencilOp(this.glStencilOp[fail], this.glStencilOp[zfail], this.glStencilOp[zpass]);
                this.stencilFailFront = this.stencilFailBack = fail;
                this.stencilZfailFront = this.stencilZfailBack = zfail;
                this.stencilZpassFront = this.stencilZpassBack = zpass;
            }
            if (this.stencilWriteMaskFront !== writeMask || this.stencilWriteMaskBack !== writeMask) {
                this.gl.stencilMask(writeMask);
                this.stencilWriteMaskFront = writeMask;
                this.stencilWriteMaskBack = writeMask;
            }
        },

        /**
         * @function
         * @name pc.GraphicsDevice#setStencilOperationFront
         * @description Configures how stencil buffer values should be modified based on the result
         * of depth/stencil tests. Works for front faces.
         * @param {Number} fail Action to take if stencil test is failed
         * @param {Number} zfail Action to take if depth test is failed
         * @param {Number} zpass Action to take if both depth and stencil test are passed
         * All arguments can be:
         * <ul>
         *     <li>pc.STENCILOP_KEEP: don't change the stencil buffer value</li>
         *     <li>pc.STENCILOP_ZERO: set value to zero</li>
         *     <li>pc.STENCILOP_REPLACE: replace value with the reference value (see {@link pc.GraphicsDevice#setStencilFunc})</li>
         *     <li>pc.STENCILOP_INCREMENT: increment the value</li>
         *     <li>pc.STENCILOP_INCREMENTWRAP: increment the value, but wrap it to zero when it's larger than a maximum representable value</li>
         *     <li>pc.STENCILOP_DECREMENT: decrement the value</li>
         *     <li>pc.STENCILOP_DECREMENTWRAP: decrement the value, but wrap it to a maximum representable value, if the current value is 0</li>
         *     <li>pc.STENCILOP_INVERT: invert the value bitwise</li>
         * </ul>
         * @param {Number} writeMask A bit mask applied to the reference value, when written.
         */
        setStencilOperationFront: function (fail, zfail, zpass, writeMask) {
            if (this.stencilFailFront !== fail || this.stencilZfailFront !== zfail || this.stencilZpassFront !== zpass) {
                this.gl.stencilOpSeparate(this.gl.FRONT, this.glStencilOp[fail], this.glStencilOp[zfail], this.glStencilOp[zpass]);
                this.stencilFailFront = fail;
                this.stencilZfailFront = zfail;
                this.stencilZpassFront = zpass;
            }
            if (this.stencilWriteMaskFront !== writeMask) {
                this.gl.stencilMaskSeparate(this.gl.FRONT, writeMask);
                this.stencilWriteMaskFront = writeMask;
            }
        },

        /**
         * @function
         * @name pc.GraphicsDevice#setStencilOperationBack
         * @description Configures how stencil buffer values should be modified based on the result
         * of depth/stencil tests. Works for back faces.
         * @param {Number} fail Action to take if stencil test is failed
         * @param {Number} zfail Action to take if depth test is failed
         * @param {Number} zpass Action to take if both depth and stencil test are passed
         * All arguments can be:
         * <ul>
         *     <li>pc.STENCILOP_KEEP: don't change the stencil buffer value</li>
         *     <li>pc.STENCILOP_ZERO: set value to zero</li>
         *     <li>pc.STENCILOP_REPLACE: replace value with the reference value (see {@link pc.GraphicsDevice#setStencilFunc})</li>
         *     <li>pc.STENCILOP_INCREMENT: increment the value</li>
         *     <li>pc.STENCILOP_INCREMENTWRAP: increment the value, but wrap it to zero when it's larger than a maximum representable value</li>
         *     <li>pc.STENCILOP_DECREMENT: decrement the value</li>
         *     <li>pc.STENCILOP_DECREMENTWRAP: decrement the value, but wrap it to a maximum representable value, if the current value is 0</li>
         *     <li>pc.STENCILOP_INVERT: invert the value bitwise</li>
         * </ul>
         * @param {Number} writeMask A bit mask applied to the reference value, when written.
         */
        setStencilOperationBack: function (fail, zfail, zpass, writeMask) {
            if (this.stencilFailBack !== fail || this.stencilZfailBack !== zfail || this.stencilZpassBack !== zpass) {
                this.gl.stencilOpSeparate(this.gl.BACK, this.glStencilOp[fail], this.glStencilOp[zfail], this.glStencilOp[zpass]);
                this.stencilFailBack = fail;
                this.stencilZfailBack = zfail;
                this.stencilZpassBack = zpass;
            }
            if (this.stencilWriteMaskBack !== writeMask) {
                this.gl.stencilMaskSeparate(this.gl.BACK, writeMask);
                this.stencilWriteMaskBack = writeMask;
            }
        },

        /**
         * @function
         * @name pc.GraphicsDevice#setBlendFunction
         * @description Configures blending operations. Both source and destination
         * blend modes can take the following values:
         * <ul>
         *     <li>pc.BLENDMODE_ZERO</li>
         *     <li>pc.BLENDMODE_ONE</li>
         *     <li>pc.BLENDMODE_SRC_COLOR</li>
         *     <li>pc.BLENDMODE_ONE_MINUS_SRC_COLOR</li>
         *     <li>pc.BLENDMODE_DST_COLOR</li>
         *     <li>pc.BLENDMODE_ONE_MINUS_DST_COLOR</li>
         *     <li>pc.BLENDMODE_SRC_ALPHA</li>
         *     <li>pc.BLENDMODE_SRC_ALPHA_SATURATE</li>
         *     <li>pc.BLENDMODE_ONE_MINUS_SRC_ALPHA</li>
         *     <li>pc.BLENDMODE_DST_ALPHA</li>
         *     <li>pc.BLENDMODE_ONE_MINUS_DST_ALPHA</li>
         * </ul>
         * @param {Number} blendSrc The source blend function.
         * @param {Number} blendDst The destination blend function.
         */
        setBlendFunction: function (blendSrc, blendDst) {
            if (this.blendSrc !== blendSrc || this.blendDst !== blendDst || this.separateAlphaBlend) {
                this.gl.blendFunc(this.glBlendFunction[blendSrc], this.glBlendFunction[blendDst]);
                this.blendSrc = blendSrc;
                this.blendDst = blendDst;
                this.separateAlphaBlend = false;
            }
        },

        /**
         * @function
         * @name pc.GraphicsDevice#setBlendFunctionSeparate
         * @description Configures blending operations. Both source and destination
         * blend modes can take the following values:
         * <ul>
         *     <li>pc.BLENDMODE_ZERO</li>
         *     <li>pc.BLENDMODE_ONE</li>
         *     <li>pc.BLENDMODE_SRC_COLOR</li>
         *     <li>pc.BLENDMODE_ONE_MINUS_SRC_COLOR</li>
         *     <li>pc.BLENDMODE_DST_COLOR</li>
         *     <li>pc.BLENDMODE_ONE_MINUS_DST_COLOR</li>
         *     <li>pc.BLENDMODE_SRC_ALPHA</li>
         *     <li>pc.BLENDMODE_SRC_ALPHA_SATURATE</li>
         *     <li>pc.BLENDMODE_ONE_MINUS_SRC_ALPHA</li>
         *     <li>pc.BLENDMODE_DST_ALPHA</li>
         *     <li>pc.BLENDMODE_ONE_MINUS_DST_ALPHA</li>
         * </ul>
         * @param {Number} blendSrc The source blend function.
         * @param {Number} blendDst The destination blend function.
         * @param {Number} blendSrcAlpha The separate source blend function for the alpha channel.
         * @param {Number} blendDstAlpha The separate destination blend function for the alpha channel.
         */
        setBlendFunctionSeparate: function (blendSrc, blendDst, blendSrcAlpha, blendDstAlpha) {
            if (this.blendSrc !== blendSrc || this.blendDst !== blendDst || this.blendSrcAlpha !== blendSrcAlpha || this.blendDstAlpha !== blendDstAlpha || !this.separateAlphaBlend) {
                this.gl.blendFuncSeparate(this.glBlendFunction[blendSrc], this.glBlendFunction[blendDst],
                                          this.glBlendFunction[blendSrcAlpha], this.glBlendFunction[blendDstAlpha]);
                this.blendSrc = blendSrc;
                this.blendDst = blendDst;
                this.blendSrcAlpha = blendSrcAlpha;
                this.blendDstAlpha = blendDstAlpha;
                this.separateAlphaBlend = true;
            }
        },

        /**
         * @function
         * @name pc.GraphicsDevice#setBlendEquation
         * @description Configures the blending equation. The default blend equation is
         * pc.BLENDEQUATION_ADD.
         * @param {Number} blendEquation The blend equation. Can be:
         * <ul>
         *     <li>pc.BLENDEQUATION_ADD</li>
         *     <li>pc.BLENDEQUATION_SUBTRACT</li>
         *     <li>pc.BLENDEQUATION_REVERSE_SUBTRACT</li>
         *     <li>pc.BLENDEQUATION_MIN</li>
         *     <li>pc.BLENDEQUATION_MAX</li>
         * Note that MIN and MAX modes require either EXT_blend_minmax or WebGL2 to work (check device.extBlendMinmax).
         * </ul>
         */
        setBlendEquation: function (blendEquation) {
            if (this.blendEquation !== blendEquation || this.separateAlphaEquation) {
                this.gl.blendEquation(this.glBlendEquation[blendEquation]);
                this.blendEquation = blendEquation;
                this.separateAlphaEquation = false;
            }
        },

        /**
         * @function
         * @name pc.GraphicsDevice#setBlendEquationSeparate
         * @description Configures the blending equation. The default blend equation is
         * pc.BLENDEQUATION_ADD.
         * @param {Number} blendEquation The blend equation. Can be:
         * <ul>
         *     <li>pc.BLENDEQUATION_ADD</li>
         *     <li>pc.BLENDEQUATION_SUBTRACT</li>
         *     <li>pc.BLENDEQUATION_REVERSE_SUBTRACT</li>
         *     <li>pc.BLENDEQUATION_MIN</li>
         *     <li>pc.BLENDEQUATION_MAX</li>
         * Note that MIN and MAX modes require either EXT_blend_minmax or WebGL2 to work (check device.extBlendMinmax).
         * @param {Number} blendAlphaEquation A separate blend equation for the alpha channel. Accepts same values as blendEquation.
         * </ul>
         */
        setBlendEquationSeparate: function (blendEquation, blendAlphaEquation) {
            if (this.blendEquation !== blendEquation || this.blendAlphaEquation !== blendAlphaEquation || !this.separateAlphaEquation) {
                this.gl.blendEquationSeparate(this.glBlendEquation[blendEquation], this.glBlendEquation[blendAlphaEquation]);
                this.blendEquation = blendEquation;
                this.blendAlphaEquation = blendAlphaEquation;
                this.separateAlphaEquation = true;
            }
        },

        /**
         * @function
         * @name pc.GraphicsDevice#setCullMode
         * @description Controls how triangles are culled based on their face direction.
         * The default cull mode is pc.CULLFACE_BACK.
         * @param {Number} cullMode The cull mode to set. Can be:
         * <ul>
         *     <li>pc.CULLFACE_NONE</li>
         *     <li>pc.CULLFACE_BACK</li>
         *     <li>pc.CULLFACE_FRONT</li>
         *     <li>pc.CULLFACE_FRONTANDBACK</li>
         * </ul>
         */
        setCullMode: function (cullMode) {
            if (this.cullMode !== cullMode) {
                if (cullMode === pc.CULLFACE_NONE) {
                    this.gl.disable(this.gl.CULL_FACE);
                } else {
                    if (this.cullMode === pc.CULLFACE_NONE) {
                        this.gl.enable(this.gl.CULL_FACE);
                    }

                    var mode = this.glCull[cullMode];
                    if (this.cullFace !== mode) {
                        this.gl.cullFace(mode);
                        this.cullFace = mode;
                    }
                }
                this.cullMode = cullMode;
            }
        },

        getCullMode: function () {
            return this.cullMode;
        },

        /**
         * @function
         * @name pc.GraphicsDevice#setIndexBuffer
         * @description Sets the current index buffer on the graphics device. On subsequent
         * calls to pc.GraphicsDevice#draw, the specified index buffer will be used to provide
         * index data for any indexed primitives.
         * @param {pc.IndexBuffer} indexBuffer The index buffer to assign to the device.
         */
        setIndexBuffer: function (indexBuffer) {
            // Store the index buffer
            this.indexBuffer = indexBuffer;
        },

        /**
         * @function
         * @name pc.GraphicsDevice#setVertexBuffer
         * @description Sets the current vertex buffer for a specific stream index on the graphics
         * device. On subsequent calls to pc.GraphicsDevice#draw, the specified vertex buffer will be
         * used to provide vertex data for any primitives.
         * @param {pc.VertexBuffer} vertexBuffer The vertex buffer to assign to the device.
         * @param {Number} stream The stream index for the vertex buffer, indexed from 0 upwards.
         * @param {Number} [vbOffset=0] The byte offset into the vertex buffer data. Defaults to 0.
         */
        setVertexBuffer: function (vertexBuffer, stream, vbOffset) {
            if (this.vertexBuffers[stream] !== vertexBuffer || this.vbOffsets[stream] !== vbOffset) {
                // Store the vertex buffer for this stream index
                this.vertexBuffers[stream] = vertexBuffer;
                this.vbOffsets[stream] = vbOffset;

                // Push each vertex element in scope
                var vertexFormat = vertexBuffer.getFormat();
                var i = 0;
                var elements = vertexFormat.elements;
                var numElements = elements.length;
                while (i < numElements) {
                    var vertexElement = elements[i++];
                    vertexElement.stream = stream;
                    vertexElement.scopeId.setValue(vertexElement);
                }

                this.attributesInvalidated = true;
            }
        },

        compileShaderSource: function (src, isVertexShader) {
            var gl = this.gl;

            var glShader = isVertexShader ? this.vertexShaderCache[src] : this.fragmentShaderCache[src];

            if (!glShader) {
                // #ifdef PROFILER
                var startTime = pc.now();
                this.fire('shader:compile:start', {
                    timestamp: startTime,
                    target: this
                });
                // #endif

                glShader = gl.createShader(isVertexShader ? gl.VERTEX_SHADER : gl.FRAGMENT_SHADER);

                gl.shaderSource(glShader, src);
                gl.compileShader(glShader);

                // #ifdef PROFILER
                var endTime = pc.now();
                this.fire('shader:compile:end', {
                    timestamp: endTime,
                    target: this
                });
                this._shaderStats.compileTime += endTime - startTime;
                // #endif

                if (isVertexShader) {
                    this.vertexShaderCache[src] = glShader;
                    // #ifdef PROFILER
                    this._shaderStats.vsCompiled++;
                    // #endif
                } else {
                    this.fragmentShaderCache[src] = glShader;
                    // #ifdef PROFILER
                    this._shaderStats.fsCompiled++;
                    // #endif
                }
            }

            return glShader;
        },

        compileAndLinkShader: function (shader) {
            var gl = this.gl;

            var definition = shader.definition;
            var glVertexShader = this.compileShaderSource(definition.vshader, true);
            var glFragmentShader = this.compileShaderSource(definition.fshader, false);

            var glProgram = gl.createProgram();

            gl.attachShader(glProgram, glVertexShader);
            gl.attachShader(glProgram, glFragmentShader);

            if (this.webgl2 && definition.useTransformFeedback) {
                // Collect all "out_" attributes and use them for output
                var attrs = definition.attributes;
                var outNames = [];
                for (var attr in attrs) {
                    if (attrs.hasOwnProperty(attr)) {
                        outNames.push("out_" + attr);
                    }
                }
                gl.transformFeedbackVaryings(glProgram, outNames, gl.INTERLEAVED_ATTRIBS);
            }

            gl.linkProgram(glProgram);

            // Cache the WebGL objects on the shader
            shader._glVertexShader = glVertexShader;
            shader._glFragmentShader = glFragmentShader;
            shader._glProgram = glProgram;

            // #ifdef PROFILER
            if (definition.tag === pc.SHADERTAG_MATERIAL) {
                this._shaderStats.materialShaders++;
            }
            // #endif
        },

        createShader: function (shader) {
            this.compileAndLinkShader(shader);

            this.shaders.push(shader);
        },

        destroyShader: function (shader) {
            var idx = this.shaders.indexOf(shader);
            if (idx !== -1) {
                this.shaders.splice(idx, 1);
            }

            if (shader._glProgram) {
                this.gl.deleteProgram(shader._glProgram);
                shader._glProgram = null;
                this.removeShaderFromCache(shader);
            }
        },

        _addLineNumbers: function (src) {
            var lines = src.split("\n");

            // Chrome reports shader errors on lines indexed from 1
            for (var i = 0, len = lines.length; i < len; i++) {
                lines[i] = (i + 1) + ":\t" + lines[i];
            }

            return lines.join( "\n" );
        },

        postLink: function (shader) {
            var gl = this.gl;

            var glVertexShader = shader._glVertexShader;
            var glFragmentShader = shader._glFragmentShader;
            var glProgram = shader._glProgram;

            var definition = shader.definition;

            // #ifdef PROFILER
            var startTime = pc.now();
            this.fire('shader:link:start', {
                timestamp: startTime,
                target: this
            });
            // #endif

            // Check for errors
            if (!gl.getShaderParameter(glVertexShader, gl.COMPILE_STATUS)) {
                console.error("Failed to compile vertex shader:\n\n" + this._addLineNumbers(definition.vshader) + "\n\n" + gl.getShaderInfoLog(glVertexShader));
                return false;
            }
            if (!gl.getShaderParameter(glFragmentShader, gl.COMPILE_STATUS)) {
                console.error("Failed to compile fragment shader:\n\n" + this._addLineNumbers(definition.fshader) + "\n\n" + gl.getShaderInfoLog(glFragmentShader));
                return false;
            }
            if (!gl.getProgramParameter(glProgram, gl.LINK_STATUS)) {
                console.error("Failed to link shader program. Error: " + gl.getProgramInfoLog(glProgram));
                return false;
            }

            var i, info, location, shaderInput;

            // Query the program for each vertex buffer input (GLSL 'attribute')
            i = 0;
            var numAttributes = gl.getProgramParameter(glProgram, gl.ACTIVE_ATTRIBUTES);
            while (i < numAttributes) {
                info = gl.getActiveAttrib(glProgram, i++);
                location = gl.getAttribLocation(glProgram, info.name);

                // Check attributes are correctly linked up
                if (definition.attributes[info.name] === undefined) {
                    console.error('Vertex shader attribute "' + info.name + '" is not mapped to a semantic in shader definition.');
                }

                shaderInput = new pc.ShaderInput(this, definition.attributes[info.name], this.pcUniformType[info.type], location);

                shader.attributes.push(shaderInput);
            }

            // Query the program for each shader state (GLSL 'uniform')
            i = 0;
            var numUniforms = gl.getProgramParameter(glProgram, gl.ACTIVE_UNIFORMS);
            while (i < numUniforms) {
                info = gl.getActiveUniform(glProgram, i++);
                location = gl.getUniformLocation(glProgram, info.name);

                shaderInput = new pc.ShaderInput(this, info.name, this.pcUniformType[info.type], location);

                if (info.type === gl.SAMPLER_2D || info.type === gl.SAMPLER_CUBE ||
                    (this.webgl2 && (info.type === gl.SAMPLER_2D_SHADOW || info.type === gl.SAMPLER_CUBE_SHADOW || info.type === gl.SAMPLER_3D))
                ) {
                    shader.samplers.push(shaderInput);
                } else {
                    shader.uniforms.push(shaderInput);
                }
            }

            shader.ready = true;

            // #ifdef PROFILER
            var endTime = pc.now();
            this.fire('shader:link:end', {
                timestamp: endTime,
                target: this
            });
            this._shaderStats.compileTime += endTime - startTime;
            // #endif

            return true;
        },

        /**
         * @function
         * @name pc.GraphicsDevice#setShader
         * @description Sets the active shader to be used during subsequent draw calls.
         * @param {pc.Shader} shader The shader to set to assign to the device.
         * @returns {Boolean} true if the shader was successfully set, false otherwise.
         */
        setShader: function (shader) {
            if (shader !== this.shader) {
                if (!shader.ready) {
                    if (!this.postLink(shader)) {
                        return false;
                    }
                }

                this.shader = shader;

                // Set the active shader
                this.gl.useProgram(shader._glProgram);

                // #ifdef PROFILER
                this._shaderSwitchesPerFrame++;
                // #endif

                this.attributesInvalidated = true;
            }
            return true;
        },

        getHdrFormat: function () {
            if (this.textureHalfFloatRenderable) {
                return pc.PIXELFORMAT_RGB16F;
            } else if (this.textureFloatRenderable) {
                return pc.PIXELFORMAT_RGB32F;
            }
            return pc.PIXELFORMAT_R8_G8_B8_A8;
        },

        /**
         * @private
         * @function
         * @name pc.GraphicsDevice#getBoneLimit
         * @description Queries the maximum number of bones that can be referenced by a shader.
         * The shader generators (pc.programlib) use this number to specify the matrix array
         * size of the uniform 'matrix_pose[0]'. The value is calculated based on the number of
         * available uniform vectors available after subtracting the number taken by a typical
         * heavyweight shader. If a different number is required, it can be tuned via
         * pc.GraphicsDevice#setBoneLimit.
         * @returns {Number} The maximum number of bones that can be supported by the host hardware.
         */
        getBoneLimit: function () {
            return this.boneLimit;
        },

        /**
         * @private
         * @function
         * @name pc.GraphicsDevice#setBoneLimit
         * @description Specifies the maximum number of bones that the device can support on
         * the current hardware. This function allows the default calculated value based on
         * available vector uniforms to be overridden.
         * @param {Number} maxBones The maximum number of bones supported by the host hardware.
         */
        setBoneLimit: function (maxBones) {
            this.boneLimit = maxBones;
        },

        /**
         * @function
         * @name pc.GraphicsDevice#resizeCanvas
         * @description Sets the width and height of the canvas, then fires the 'resizecanvas' event.
         * Note that the specified width and height values will be multiplied by the value of
         * {@link pc.GraphicsDevice#maxPixelRatio} to give the final resultant width and height for
         * the canvas.
         * @param {Number} width The new width of the canvas.
         * @param {Number} height The new height of the canvas.
         */
        resizeCanvas: function (width, height) {
            this._width = width;
            this._height = height;

            var ratio = Math.min(this._maxPixelRatio, window.devicePixelRatio);
            width *= ratio;
            height *= ratio;
            this.canvas.width = width;
            this.canvas.height = height;
            this.fire(EVENT_RESIZE, width, height);
        },

        setResolution: function (width, height) {
            this._width = width;
            this._height = height;
            this.canvas.width = width;
            this.canvas.height = height;
            this.fire(EVENT_RESIZE, width, height);
        },

        /**
         * @function
         * @name pc.GraphicsDevice#clearShaderCache
         * @description Frees memory from all shaders ever allocated with this device
         */
        clearShaderCache: function () {
            var gl = this.gl;
            var shaderSrc;
            for (shaderSrc in this.fragmentShaderCache) {
                gl.deleteShader(this.fragmentShaderCache[shaderSrc]);
                delete this.fragmentShaderCache[shaderSrc];
            }
            for (shaderSrc in this.vertexShaderCache) {
                gl.deleteShader(this.vertexShaderCache[shaderSrc]);
                delete this.vertexShaderCache[shaderSrc];
            }

            this.programLib.clearCache();
        },

        removeShaderFromCache: function (shader) {
            this.programLib.removeFromCache(shader);
        },

        destroy: function () {
            var gl = this.gl;

            this.grabPassTexture.destroy();

            if (this.webgl2 && this.feedback) {
                gl.deleteTransformFeedback(this.feedback);
            }

            this.clearShaderCache();

<<<<<<< HEAD
=======
            this.canvas.removeEventListener('webglcontextlost', this._contextLostHandler, false);
            this.canvas.removeEventListener('webglcontextrestored', this._contextRestoredHandler, false);

>>>>>>> 1efff364
            this.canvas = null;
            this.gl = null;
        }
    });

    /**
     * @readonly
     * @name pc.GraphicsDevice#width
     * @type Number
     * @description Width of the back buffer in pixels.
     */
    Object.defineProperty(GraphicsDevice.prototype, 'width', {
        get: function () {
            return this.gl.drawingBufferWidth || this.canvas.width;
        }
    });

    /**
     * @readonly
     * @name pc.GraphicsDevice#height
     * @type Number
     * @description Height of the back buffer in pixels.
     */
    Object.defineProperty(GraphicsDevice.prototype, 'height', {
        get: function () {
            return this.gl.drawingBufferHeight || this.canvas.height;
        }
    });

    Object.defineProperty(GraphicsDevice.prototype, 'fullscreen', {
        get: function () {
            return !!document.fullscreenElement;
        },
        set: function (fullscreen) {
            if (fullscreen) {
                var canvas = this.gl.canvas;
                canvas.requestFullscreen();
            } else {
                document.exitFullscreen();
            }
        }
    });

    Object.defineProperty(GraphicsDevice.prototype, 'enableAutoInstancing', {
        get: function () {
            return this._enableAutoInstancing;
        },
        set: function (value) {
            this._enableAutoInstancing = value && this.extInstancing;
        }
    });

    Object.defineProperty(GraphicsDevice.prototype, 'maxPixelRatio', {
        get: function () {
            return this._maxPixelRatio;
        },
        set: function (ratio) {
            this._maxPixelRatio = ratio;
            this.resizeCanvas(this._width, this._height);
        }
    });

    return {
        GraphicsDevice: GraphicsDevice
    };
}());<|MERGE_RESOLUTION|>--- conflicted
+++ resolved
@@ -3169,12 +3169,9 @@
 
             this.clearShaderCache();
 
-<<<<<<< HEAD
-=======
             this.canvas.removeEventListener('webglcontextlost', this._contextLostHandler, false);
             this.canvas.removeEventListener('webglcontextrestored', this._contextRestoredHandler, false);
 
->>>>>>> 1efff364
             this.canvas = null;
             this.gl = null;
         }
