--- conflicted
+++ resolved
@@ -2939,7 +2939,6 @@
 
             this.clearShaderCache();
 
-<<<<<<< HEAD
             var shaderSrc;
             for (shaderSrc in this.fragmentShaderCache) {
                 gl.deleteShader(this.fragmentShaderCache[shaderSrc]);
@@ -2949,10 +2948,9 @@
                 gl.deleteShader(this.vertexShaderCache[shaderSrc]);
                 delete this.vertexShaderCache[shaderSrc];
             }
-=======
+
             this.canvas = null;
             this.gl = null;
->>>>>>> 5ed0a503
         }
     });
 
