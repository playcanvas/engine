--- conflicted
+++ resolved
@@ -31,13 +31,8 @@
 /**
  * @static
  * @function
-<<<<<<< HEAD
- * @name pc.reprojectTexture
+ * @name reprojectTexture
  * @description This function reprojects textures between cubemap, equirectangular and octahedral formats. The
-=======
- * @name reprojectTexture
- * @description This function reprojects textures between cubemap and equirectangular formats. The
->>>>>>> 7bdb8989
  * function can read and write textures with pixel data in RGBE, RGBM, linear and sRGB formats. When
  * specularPower is specified it will perform a phong-weighted convolution of the source (for generating
  * a gloss maps).
