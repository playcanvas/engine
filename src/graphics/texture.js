--- conflicted
+++ resolved
@@ -65,26 +65,17 @@
     var Texture = function (graphicsDevice, options) {
         this.device = graphicsDevice;
 
-<<<<<<< HEAD
-        // Defaults
-        var width = 4;
-        var height = 4;
-        var depth = 1;
-        var format = pc.PIXELFORMAT_R8_G8_B8_A8;
-        var cubemap = false;
-        var volume = false;
-        var rgbm = false;
-        var fixCubemapSeams = false;
-=======
         this.name = null;
         this._width = 4;
         this._height = 4;
+        this._depth = 1;
         this._pot = true;
 
         this._format = pc.PIXELFORMAT_R8_G8_B8_A8;
         this.rgbm = false;
 
         this._cubemap = false;
+        this._volume = false;
         this.fixCubemapSeams = false;
 
         this._mipmaps = true;
@@ -94,31 +85,17 @@
         this._anisotropy = 1;
         this._addressU = pc.ADDRESS_REPEAT;
         this._addressV = pc.ADDRESS_REPEAT;
-
->>>>>>> ee60bf83
+        this._addressW = pc.ADDRESS_REPEAT;
+
         // #ifdef PROFILER
         this.profilerHint = 0;
         // #endif
 
         if (options !== undefined) {
-<<<<<<< HEAD
-            width = (options.width !== undefined) ? options.width : width;
-            height = (options.height !== undefined) ? options.height : height;
-            depth = (options.depth !== undefined) ? options.depth : depth;
-            format = (options.format !== undefined) ? options.format : format;
-            cubemap = (options.cubemap !== undefined) ? options.cubemap : cubemap;
-            volume = (options.volume !== undefined) ? options.volume : volume;
-            rgbm = (options.rgbm !== undefined)? options.rgbm : rgbm;
-            fixCubemapSeams = (options.fixCubemapSeams !== undefined)? options.fixCubemapSeams : fixCubemapSeams;
-            // #ifdef PROFILER
-            hint = (options.profilerHint !== undefined)? options.profilerHint : 0;
-            // #endif
-        }
-=======
             this._width = (options.width !== undefined) ? options.width : this._width;
             this._height = (options.height !== undefined) ? options.height : this._height;
+            this._depth = (options.depth !== undefined) ? options.depth : this._depth;
             this._pot = pc.math.powerOfTwo(this._width) && pc.math.powerOfTwo(this._height);
->>>>>>> ee60bf83
 
             this._format = (options.format !== undefined) ? options.format : this._format;
             this.rgbm = (options.rgbm !== undefined) ? options.rgbm : this.rgbm;
@@ -129,22 +106,8 @@
                 this._mipmaps = (options.autoMipmap !== undefined) ? options.autoMipmap : this._mipmaps;
             }
 
-<<<<<<< HEAD
-        // PRIVATE
-        this._cubemap = cubemap;
-        this._volume = volume;
-        this._format = format;
-        this._compressed = (format === pc.PIXELFORMAT_DXT1 ||
-                            format === pc.PIXELFORMAT_DXT3 ||
-                            format === pc.PIXELFORMAT_DXT5 ||
-                            format >= pc.PIXELFORMAT_ETC1);
-
-        // Set the new texture to be 4x4 (minimum supported texture size)
-        this._width = width || 4;
-        this._height = height || 4;
-        this._depth = depth || 1;
-=======
             this._cubemap = (options.cubemap !== undefined) ? options.cubemap : this._cubemap;
+            this._volume = (options.volume !== undefined) ? options.volume : this._volume;
             this.fixCubemapSeams = (options.fixCubemapSeams !== undefined) ? options.fixCubemapSeams : this.fixCubemapSeams;
 
             this._minFilter = (options.minFilter !== undefined) ? options.minFilter : this._minFilter;
@@ -152,7 +115,7 @@
             this._anisotropy = (options.anisotropy !== undefined) ? options.anisotropy : this._anisotropy;
             this._addressU = (options.addressU !== undefined) ? options.addressU : this._addressU;
             this._addressV = (options.addressV !== undefined) ? options.addressV : this._addressV;
->>>>>>> ee60bf83
+            this._addressW = (options.addressW !== undefined) ? options.addressW : this._addressW;
 
             // #ifdef PROFILER
             this.profilerHint = (options.profilerHint !== undefined)? options.profilerHint : this.profilerHint;
@@ -182,21 +145,6 @@
         this._anisotropyDirty = true;
 
         this._gpuSize = 0;
-<<<<<<< HEAD
-
-        // Power of two dependent properties
-        var pot = pc.math.powerOfTwo(this._width) && pc.math.powerOfTwo(this._height);
-        if (options !== undefined) {
-            this._autoMipmap = (options.autoMipmap !== undefined) ? options.autoMipmap : pot;
-        } else {
-            this._autoMipmap = pot;
-        }
-        this._addressU = pot? pc.ADDRESS_REPEAT : pc.ADDRESS_CLAMP_TO_EDGE;
-        this._addressV = this.addressU;
-        this._addressW = this.addressU;
-        this._minFilter = pot? pc.FILTER_LINEAR_MIPMAP_LINEAR : pc.FILTER_LINEAR;
-=======
->>>>>>> ee60bf83
     };
 
     // Public properties
@@ -283,7 +231,6 @@
     });
 
     /**
-<<<<<<< HEAD
      * @name pc.Texture#addressW
      * @type Number
      * @description The addressing mode to be applied to the texture depth. Only relevant for 3D textures. Can be:
@@ -300,12 +247,6 @@
                 logWARNING("Can't set W addressing mode for a non-3D texture.");
                 return;
             }
-            if (!(pc.math.powerOfTwo(this._width) && pc.math.powerOfTwo(this._height))) {
-                if (addressW !== pc.ADDRESS_CLAMP_TO_EDGE) {
-                    logWARNING("Invalid address mode in W set on non power of two texture. Forcing clamp to edge addressing.");
-                    addressW = pc.ADDRESS_CLAMP_TO_EDGE;
-                }
-            }
             if (addressW !== this._addressW) {
                 this._addressW = addressW;
                 this._addressWDirty = true;
@@ -314,18 +255,16 @@
     });
 
     /**
-=======
      * @private
      * @deprecated
->>>>>>> ee60bf83
      * @name pc.Texture#autoMipmap
      * @type Boolean
      * @description Toggles automatic mipmap generation. Can't be used on non power of two textures.
      */
     Object.defineProperty(Texture.prototype, 'autoMipmap', {
-        get: function() { return this._autoMipmap; },
+        get: function() { return this._mipmaps; },
         set: function(v) {
-            this._autoMipmap = v;
+            this.mipmaps = v;
         }
     });
 
@@ -366,11 +305,7 @@
      * @readonly
      * @name pc.Texture#width
      * @type Number
-<<<<<<< HEAD
-     * @description The width of the base mip level in pixels.
-=======
      * @description The width of the texture in pixels.
->>>>>>> ee60bf83
      */
     Object.defineProperty(Texture.prototype, 'width', {
         get: function() { return this._width; }
@@ -380,11 +315,7 @@
      * @readonly
      * @name pc.Texture#height
      * @type Number
-<<<<<<< HEAD
-     * @description The height of the base mip level in pixels.
-=======
      * @description The height of the texture in pixels.
->>>>>>> ee60bf83
      */
     Object.defineProperty(Texture.prototype, 'height', {
         get: function() { return this._height; }
