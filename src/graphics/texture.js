--- conflicted
+++ resolved
@@ -597,16 +597,11 @@
          * @description Forcibly free up the underlying WebGL resource owned by the texture.
          */
         destroy: function () {
-<<<<<<< HEAD
             if (this.device) {
                 this.device.destroyTexture(this);
             }
             this.device = null;
-            this._levels = [];
-=======
             this._levels = null;
-            this.device.destroyTexture(this);
->>>>>>> 1efff364
         },
 
         // Force a full resubmission of the texture to WebGL (used on a context restore event)
