--- conflicted
+++ resolved
@@ -720,34 +720,22 @@
                     invalid = true;
                 }
 
-<<<<<<< HEAD
-                for (i = 0; i < 6; i++) {
-                    if (invalid || this._levels[mipLevel][i] !== source[i])
-                        this._levelsUpdated[mipLevel][i] = true;
-=======
                 if (!invalid) {
                     // mark levels as updated
                     for (i = 0; i < 6; i++) {
                         if (this._levels[0][i] !== source[i])
                             this._levelsUpdated[0][i] = true;
                     }
->>>>>>> 5ed0a503
                 }
             } else {
                 // check if source is valid type of element
                 if (!(source instanceof HTMLImageElement) && !(source instanceof HTMLCanvasElement) && !(source instanceof HTMLVideoElement))
                     invalid = true;
 
-<<<<<<< HEAD
-                // mark level as updated
-                if (invalid || source !== this._levels[mipLevel])
-                    this._levelsUpdated[mipLevel] = true;
-=======
                 if (!invalid) {
                     // mark level as updated
                     if (source !== this._levels[0])
                         this._levelsUpdated[0] = true;
->>>>>>> 5ed0a503
 
                     width = source.width;
                     height = source.height;
@@ -764,15 +752,9 @@
 
                 // remove levels
                 if (this._cubemap) {
-<<<<<<< HEAD
-                    for(i = 0; i < 6; i++) {
+                    for (i = 0; i < 6; i++) {
                         this._levels[mipLevel][i] = null;
                         this._levelsUpdated[mipLevel][i] = true;
-=======
-                    for (i = 0; i < 6; i++) {
-                        this._levels[0][i] = null;
-                        this._levelsUpdated[0][i] = true;
->>>>>>> 5ed0a503
                     }
                 } else {
                     this._levels[mipLevel] = null;
@@ -780,20 +762,11 @@
                 }
             } else {
                 // valid texture
-<<<<<<< HEAD
-                if (mipLevel === 0) {
-                    this._width = width;
-                    this._height = height;
-                }
-
-                this._levels[mipLevel] = source;
-=======
                 this._width = width;
                 this._height = height;
                 this._pot = pc.math.powerOfTwo(this._width) && pc.math.powerOfTwo(this._height);
 
                 this._levels[0] = source;
->>>>>>> 5ed0a503
             }
 
             // valid or changed state of validity
@@ -810,12 +783,8 @@
          * @name pc.Texture#getSource
          * @description Get the pixel data of the texture. If this is a cubemap then an array of 6 images will be returned otherwise
          * a single image.
-<<<<<<< HEAD
          * @param {Number} mipLevel A integer specifying the level of detail. Level 0 is the base image level and level n is the nth mipmap reduction level.
-         * @return {HTMLImageElement} The source image of this texture.
-=======
          * @returns {HTMLImageElement} The source image of this texture.
->>>>>>> 5ed0a503
          */
         getSource: function (mipLevel) {
             mipLevel = mipLevel || 0;
