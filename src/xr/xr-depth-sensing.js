import { EventHandler } from '../core/event-handler.js';
import { Mat4 } from '../math/mat4.js';
import { Texture } from '../graphics/texture.js';
import { ADDRESS_CLAMP_TO_EDGE, PIXELFORMAT_L8_A8, FILTER_LINEAR } from '../graphics/constants.js';
import { XRDEPTHSENSINGUSAGE_CPU, XRDEPTHSENSINGUSAGE_GPU } from './constants.js';

/* eslint-disable jsdoc/check-examples */
/**
 * @class
 * @name XrDepthSensing
 * @augments EventHandler
 * @classdesc Depth Sensing provides depth information which is reconstructed using the underlying AR system. It provides the ability to query depth values (CPU path) or access a depth texture (GPU path). Depth information can be used (not limited to) for reconstructing real world geometry, virtual object placement, occlusion of virtual objects by real world geometry and more.
 * @description Depth Sensing provides depth information which is reconstructed using the underlying AR system. It provides the ability to query depth values (CPU path) or access a depth texture (GPU path). Depth information can be used (not limited to) for reconstructing real world geometry, virtual object placement, occlusion of virtual objects by real world geometry and more.
 * @param {XrManager} manager - WebXR Manager.
 * @property {boolean} supported True if Depth Sensing is supported.
 * @property {number} width Width of depth texture or 0 if not available.
 * @property {number} height Height of depth texture or 0 if not available.
 * @example
 * // CPU path
 * var depthSensing = app.xr.depthSensing;
 * if (depthSensing.available) {
 *     // get depth in the middle of the screen, value is in meters
 *     var depth = depthSensing.getDepth(depthSensing.width / 2, depthSensing.height / 2);
 * }
 * @example
 * // GPU path, attaching texture to material
 * material.diffuseMap = depthSensing.texture;
 * material.setParameter('matrix_depth_uv', depthSensing.uvMatrix.data);
 * material.update();
 *
 * // update UV transformation matrix on depth texture resize
 * depthSensing.on('resize', function () {
 *     material.setParameter('matrix_depth_uv', depthSensing.uvMatrix.data);
 * });
 * @example
 * // GLSL shader to unpack depth texture
 * varying vec2 vUv0;
 *
 * uniform sampler2D texture_depthSensingMap;
 * uniform mat4 matrix_depth_uv;
 *
 * void main(void) {
 *     // transform UVs using depth matrix
 *     vec2 texCoord = (matrix_depth_uv * vec4(vUv0.xy, 0.0, 1.0)).xy;
 *
 *     // get luminance alpha components from depth texture
 *     vec2 packedDepth = texture2D(texture_depthSensingMap, texCoord).ra;
 *
 *     // unpack into single value in millimeters
 *     float depth = dot(packedDepth, vec2(255.0, 256.0 * 255.0)); // mm
 *
 *     // normalize: 0m to 8m distance
 *     depth = min(depth / 8000.0, 1.0); // 0..1 = 0m..8m
 *
 *     // paint scene from black to white based on distance
 *     gl_FragColor = vec4(depth, depth, depth, 1.0);
 * }
 */
/* eslint-enable jsdoc/check-examples */
class XrDepthSensing extends EventHandler {
    constructor(manager) {
        super();

        this._manager = manager;
        this._available = false;

        this._depthInfoCpu = null;
        this._depthInfoGpu = null;

        this._usage = null;
        this._dataFormat = null;

        this._matrixDirty = false;
        this._matrix = new Mat4();
        this._emptyBuffer = new Uint8Array(32);
        this._depthBuffer = null;

        // TODO
        // data format can be different
        this._texture = new Texture(this._manager.app.graphicsDevice, {
            format: PIXELFORMAT_L8_A8,
            mipmaps: false,
            addressU: ADDRESS_CLAMP_TO_EDGE,
            addressV: ADDRESS_CLAMP_TO_EDGE,
            minFilter: FILTER_LINEAR,
            magFilter: FILTER_LINEAR
        });

        if (this.supported) {
            this._manager.on('start', this._onSessionStart, this);
            this._manager.on('end', this._onSessionEnd, this);
        }
    }

    /**
     * @event
     * @name XrDepthSensing#available
     * @description Fired when depth sensing data becomes available.
     */

    /**
     * @event
     * @name XrDepthSensing#unavailable
     * @description Fired when depth sensing data becomes unavailable.
     */

    /**
     * @event
     * @name XrDepthSensing#resize
     * @description Fired when the depth sensing texture been resized. The {@link XrDepthSensing#uvMatrix} needs to be updated for relevant shaders.
     * @param {number} width - The new width of the depth texture in pixels.
     * @param {number} height - The new height of the depth texture in pixels.
     * @example
     * depthSensing.on('resize', function () {
     *     material.setParameter('matrix_depth_uv', depthSensing.uvMatrix);
     * });
     */

    _onSessionStart() {
        const session = this._manager.session;

        try {
            this._usage = session.depthUsage;
            this._dataFormat = session.depthDataFormat;
        } catch(ex) {
            this._usage = null;
            this._dataFormat = null;
            this._available = false;

            this.fire('error', ex);
        }
    }

    _onSessionEnd() {
        this._depthInfoCpu = null;
        this._depthInfoGpu = null;

        this._usage = null;
        this._dataFormat = null;

        if (this._available) {
            this._available = false;
            this.fire('unavailable');
        }

        this._depthBuffer = null;
        this._texture._width = 4;
        this._texture._height = 4;
        this._texture._levels[0] = this._emptyBuffer;
        this._texture.upload();
    }

    _updateTexture() {
<<<<<<< HEAD
        const depthInfo = this._depthInfoCpu || this._depthInfoGpu;

        if (depthInfo) {
            var resized = false;
=======
        if (this._depthInfo) {
            let resized = false;
>>>>>>> d5fafe79

            // changed resolution
            if (depthInfo.width !== this._texture.width || depthInfo.height !== this._texture.height) {
                this._texture._width = depthInfo.width;
                this._texture._height = depthInfo.height;
                this._matrixDirty = true;
                resized = true;
            }

<<<<<<< HEAD
            if (this._depthInfoCpu) {
                var dataBuffer = this._depthInfoCpu.data;
                this._depthBuffer = new Uint8Array(dataBuffer.buffer, dataBuffer.byteOffset, dataBuffer.byteLength);
                this._texture._levels[0] = this._depthBuffer;
                this._texture.upload();
            } else if (this._depthInfoGpu) {
                // TODO
                // GPU usage
            }
=======
            const dataBuffer = this._depthInfo.data;
            this._depthBuffer = new Uint8Array(dataBuffer.buffer, dataBuffer.byteOffset, dataBuffer.byteLength);
            this._texture._levels[0] = this._depthBuffer;
            this._texture.upload();

            if (resized) this.fire('resize', this._depthInfo.width, this._depthInfo.height);
>>>>>>> d5fafe79

            if (resized) this.fire('resize', depthInfo.width, depthInfo.height);
        } else if (this._depthBuffer) {
            // depth info not available anymore
            this._depthBuffer = null;
            this._texture._width = 4;
            this._texture._height = 4;
            this._texture._levels[0] = this._emptyBuffer;
            this._texture.upload();
        }
    }

    update(frame, view) {
<<<<<<< HEAD
        if (! this._usage)
            return;

        let depthInfoCpu = null;
        if (this._usage === XRDEPTHSENSINGUSAGE_CPU && view) {
            depthInfoCpu = frame.getDepthInformation(view);
=======
        if (view) {
            if (! this._depthInfo) this._matrixDirty = true;
            try {
                this._depthInfo = frame.getDepthInformation(view);
            } catch (ex) {
                this._depthInfo = null;
            }
>>>>>>> d5fafe79
        } else {
            depthInfoCpu = null;
        }

        if ((this._depthInfoCpu && ! depthInfoCpu) || (! this._depthInfoCpu && depthInfoCpu)) {
            this._matrixDirty = true;
        }
        this._depthInfoCpu = depthInfoCpu;

        // TODO
        // GPU usage

        this._updateTexture();

        if (this._matrixDirty) {
            this._matrixDirty = false;

            let depthInfo = this._depthInfoCpu || this._depthInfoGpu;

            if (depthInfo) {
                this._matrix.data.set(depthInfo.normDepthBufferFromNormView.matrix);
            } else {
                this._matrix.setIdentity();
            }
        }

        if ((this._depthInfoCpu || this._depthInfoGpu) && ! this._available) {
            this._available = true;
            this.fire('available');
        } else if (! this._depthInfoCpu && ! this._depthInfoGpu && this._available) {
            this._available = false;
            this.fire('unavailable');
        }
    }

    /**
     * @function
     * @name XrDepthSensing#getDepth
     * @param {number} x - X coordinate of pixel in depth texture.
     * @param {number} y - Y coordinate of pixel in depth texture.
     * @description Get depth value from depth information in meters. X and Y coordinates are in depth texture space, use {@link XrDepthSensing#width} and {@link XrDepthSensing#height}. This is not using a GPU texture and is a CPU path.
     * @example
     * var depth = app.xr.depthSensing.getDepth(x, y);
     * if (depth !== null) {
     *     // depth in meters
     * }
     * @returns {number|null} Depth in meters or null if depth information is currently not available.
     */
    getDepth(x, y) {
        // TODO
        // GPU usage

        if (! this._depthInfoCpu)
            return null;

        return this._depthInfoCpu.getDepthInMeters(x, y);
    }

    get supported() {
        return !! window.XRDepthInformation;
    }

    /**
     * @name XrDepthSensing#available
     * @type {boolean}
     * @description True if depth sensing information is available.
     * @example
     * if (app.xr.depthSensing.available) {
     *     var depth = app.xr.depthSensing.getDepth(x, y);
     * }
     */
    get available() {
        return this._available;
    }

    get usage() {
        return this._usage;
    }

    get dataFormat() {
        return this._dataFormat;
    }

    get width() {
        return this._depthInfo && this._depthInfo.width || 0;
    }

    get height() {
        return this._depthInfo && this._depthInfo.height || 0;
    }

    /* eslint-disable jsdoc/check-examples */
    /**
     * @name XrDepthSensing#texture
     * @type {Texture}
     * @description Texture that contains packed depth information. The format of this texture is {@link PIXELFORMAT_L8_A8}. It is UV transformed based on the underlying AR system which can be normalized using {@link XrDepthSensing#uvMatrix}.
     * @example
     * material.diffuseMap = depthSensing.texture;
     * @example
     * // GLSL shader to unpack depth texture
     * varying vec2 vUv0;
     *
     * uniform sampler2D texture_depthSensingMap;
     * uniform mat4 matrix_depth_uv;
     *
     * void main(void) {
     *     // transform UVs using depth matrix
     *     vec2 texCoord = (matrix_depth_uv * vec4(vUv0.xy, 0.0, 1.0)).xy;
     *
     *     // get luminance alpha components from depth texture
     *     vec2 packedDepth = texture2D(texture_depthSensingMap, texCoord).ra;
     *
     *     // unpack into single value in millimeters
     *     float depth = dot(packedDepth, vec2(255.0, 256.0 * 255.0)); // mm
     *
     *     // normalize: 0m to 8m distance
     *     depth = min(depth / 8000.0, 1.0); // 0..1 = 0m..8m
     *
     *     // paint scene from black to white based on distance
     *     gl_FragColor = vec4(depth, depth, depth, 1.0);
     * }
     */
    /* eslint-enable jsdoc/check-examples */
    get texture() {
        return this._texture;
    }

    /**
     * @name XrDepthSensing#uvMatrix
     * @type {Mat4}
     * @description 4x4 matrix that should be used to transform depth texture UVs to normalized UVs in a shader. It is updated when the depth texture is resized. Refer to {@link XrDepthSensing#resize}.
     * @example
     * material.setParameter('matrix_depth_uv', depthSensing.uvMatrix.data);
     */
    get uvMatrix() {
        return this._matrix;
    }

    get rawValueToMeters() {
        const depthInfo = this._depthInfoCpu || this._depthInfoGpu;
        if (! depthInfo) return null;
        return depthInfo.rawValueToMeters;
    }
}

export { XrDepthSensing };<|MERGE_RESOLUTION|>--- conflicted
+++ resolved
@@ -151,15 +151,10 @@
     }
 
     _updateTexture() {
-<<<<<<< HEAD
         const depthInfo = this._depthInfoCpu || this._depthInfoGpu;
 
         if (depthInfo) {
-            var resized = false;
-=======
-        if (this._depthInfo) {
             let resized = false;
->>>>>>> d5fafe79
 
             // changed resolution
             if (depthInfo.width !== this._texture.width || depthInfo.height !== this._texture.height) {
@@ -169,9 +164,8 @@
                 resized = true;
             }
 
-<<<<<<< HEAD
             if (this._depthInfoCpu) {
-                var dataBuffer = this._depthInfoCpu.data;
+                const dataBuffer = this._depthInfoCpu.data;
                 this._depthBuffer = new Uint8Array(dataBuffer.buffer, dataBuffer.byteOffset, dataBuffer.byteLength);
                 this._texture._levels[0] = this._depthBuffer;
                 this._texture.upload();
@@ -179,14 +173,6 @@
                 // TODO
                 // GPU usage
             }
-=======
-            const dataBuffer = this._depthInfo.data;
-            this._depthBuffer = new Uint8Array(dataBuffer.buffer, dataBuffer.byteOffset, dataBuffer.byteLength);
-            this._texture._levels[0] = this._depthBuffer;
-            this._texture.upload();
-
-            if (resized) this.fire('resize', this._depthInfo.width, this._depthInfo.height);
->>>>>>> d5fafe79
 
             if (resized) this.fire('resize', depthInfo.width, depthInfo.height);
         } else if (this._depthBuffer) {
@@ -200,22 +186,12 @@
     }
 
     update(frame, view) {
-<<<<<<< HEAD
         if (! this._usage)
             return;
 
         let depthInfoCpu = null;
         if (this._usage === XRDEPTHSENSINGUSAGE_CPU && view) {
             depthInfoCpu = frame.getDepthInformation(view);
-=======
-        if (view) {
-            if (! this._depthInfo) this._matrixDirty = true;
-            try {
-                this._depthInfo = frame.getDepthInformation(view);
-            } catch (ex) {
-                this._depthInfo = null;
-            }
->>>>>>> d5fafe79
         } else {
             depthInfoCpu = null;
         }
