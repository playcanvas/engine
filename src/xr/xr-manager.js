--- conflicted
+++ resolved
@@ -13,11 +13,8 @@
 import { XrImageTracking } from './xr-image-tracking.js';
 import { XrDomOverlay } from './xr-dom-overlay.js';
 import { XrDepthSensing } from './xr-depth-sensing.js';
-<<<<<<< HEAD
 import { XrAnchors } from './xr-anchors.js';
-=======
 import { XrPlaneDetection } from './xr-plane-detection.js';
->>>>>>> f5acac1e
 
 /**
  * @class
@@ -558,13 +555,11 @@
             if (this.imageTracking.supported)
                 this.imageTracking.update(frame);
 
-<<<<<<< HEAD
             if (this.anchors.supported)
                 this.anchors.update(frame);
-=======
+
             if (this.planeDetection.supported)
                 this.planeDetection.update(frame);
->>>>>>> f5acac1e
         }
 
         this.fire('update', frame);
