import { EventHandler } from '../core/event-handler.js';

import { Mat3 } from '../math/mat3.js';
import { Mat4 } from '../math/mat4.js';
import { Quat } from '../math/quat.js';
import { Vec3 } from '../math/vec3.js';
import { Vec4 } from '../math/vec4.js';

import { XRTYPE_INLINE, XRTYPE_VR, XRTYPE_AR } from './constants.js';
import { XrHitTest } from './xr-hit-test.js';
import { XrInput } from './xr-input.js';
import { XrLightEstimation } from './xr-light-estimation.js';
<<<<<<< HEAD
import { XrDepthSensing } from './xr-depth-sensing.js';
=======
import { XrImageTracking } from './xr-image-tracking.js';
>>>>>>> 430b44af
import { XrDomOverlay } from './xr-dom-overlay.js';

/**
 * @class
 * @name pc.XrManager
 * @augments pc.EventHandler
 * @classdesc Manage and update XR session and its states.
 * @description Manage and update XR session and its states.
 * @param {pc.Application} app - The main application.
 * @property {boolean} supported True if XR is supported.
 * @property {boolean} active True if XR session is running.
 * @property {string|null} type Returns type of currently running XR session or null if no session is running. Can be
 * any of pc.XRTYPE_*.
 * @property {string|null} spaceType Returns reference space type of currently running XR session or null if no session
 * is running. Can be any of pc.XRSPACE_*.
 * @property {pc.Entity|null} camera Active camera for which XR session is running or null.
 * @property {pc.XrInput} input provides access to Input Sources.
 * @property {pc.XrHitTest} hitTest provides ability to hit test representation of real world geometry of underlying AR system.
 * @property {object|null} session provides access to XRSession of WebXR
 */
function XrManager(app) {
    EventHandler.call(this);

    var self = this;

    this.app = app;

    this._supported = !! navigator.xr;

    this._available = { };

    // Add all the supported session types
    this._available[XRTYPE_INLINE] = false;
    this._available[XRTYPE_VR] = false;
    this._available[XRTYPE_AR] = false;

    this._type = null;
    this._spaceType = null;
    this._session = null;
    this._baseLayer = null;
    this._referenceSpace = null;

    this.input = new XrInput(this);
    this.hitTest = new XrHitTest(this);
    this.lightEstimation = new XrLightEstimation(this);
<<<<<<< HEAD
    this.depthSensing = new XrDepthSensing(this);
=======
    this.imageTracking = new XrImageTracking(this);
>>>>>>> 430b44af
    this.domOverlay = new XrDomOverlay(this);

    this._camera = null;
    this.views = [];
    this.viewsPool = [];
    this._localPosition = new Vec3();
    this._localRotation = new Quat();

    this._depthNear = 0.1;
    this._depthFar = 1000;

    this._width = 0;
    this._height = 0;

    // TODO
    // 1. HMD class with its params
    // 2. Space class
    // 3. Controllers class

    if (this._supported) {
        navigator.xr.addEventListener('devicechange', function () {
            self._deviceAvailabilityCheck();
        });
        this._deviceAvailabilityCheck();
    }
}
XrManager.prototype = Object.create(EventHandler.prototype);
XrManager.prototype.constructor = XrManager;

/**
 * @event
 * @name pc.XrManager#available
 * @description Fired when availability of specific XR type is changed.
 * @param {string} type - The session type that has changed availability.
 * @param {boolean} available - True if specified session type is now available.
 * @example
 * app.xr.on('available', function (type, available) {
 *     console.log('"' + type + '" XR session is now ' + (available ? 'available' : 'unavailable'));
 * });
 */

/**
 * @event
 * @name pc.XrManager#available:[type]
 * @description Fired when availability of specific XR type is changed.
 * @param {boolean} available - True if specified session type is now available.
 * @example
 * app.xr.on('available:' + pc.XRTYPE_VR, function (available) {
 *     console.log('Immersive VR session is now ' + (available ? 'available' : 'unavailable'));
 * });
 */

/**
 * @event
 * @name pc.XrManager#start
 * @description Fired when XR session is started
 * @example
 * app.xr.on('start', function () {
 *     // XR session has started
 * });
 */

/**
 * @event
 * @name pc.XrManager#end
 * @description Fired when XR session is ended
 * @example
 * app.xr.on('end', function () {
 *     // XR session has ended
 * });
 */

/**
 * @event
 * @name pc.XrManager#update
 * @param {object} frame - [XRFrame](https://developer.mozilla.org/en-US/docs/Web/API/XRFrame) object that can be used for interfacing directly with WebXR APIs.
 * @description Fired when XR session is updated, providing relevant XRFrame object.
 * @example
 * app.xr.on('update', function (frame) {
 *
 * });
 */

/**
 * @event
 * @name pc.XrManager#error
 * @param {Error} error - Error object related to failure of session start or check of session type support.
 * @description Fired when XR session is failed to start or failed to check for session type support.
 * @example
 * app.xr.on('error', function (ex) {
 *     // XR session has failed to start, or failed to check for session type support
 * });
 */

/**
 * @function
 * @name pc.XrManager#start
 * @description Attempts to start XR session for provided {@link pc.CameraComponent} and optionally fires callback when session is created or failed to create.
 * @param {pc.CameraComponent} camera - it will be used to render XR session and manipulated based on pose tracking
 * @param {string} type - session type. Can be one of the following:
 *
 * * {@link pc.XRTYPE_INLINE}: Inline - always available type of session. It has limited features availability and is rendered into HTML element.
 * * {@link pc.XRTYPE_VR}: Immersive VR - session that provides exclusive access to VR device with best available tracking features.
 * * {@link pc.XRTYPE_AR}: Immersive AR - session that provides exclusive access to VR/AR device that is intended to be blended with real-world environment.
 *
 * @param {string} spaceType - reference space type. Can be one of the following:
 *
 * * {@link pc.XRSPACE_VIEWER}: Viewer - always supported space with some basic tracking capabilities.
 * * {@link pc.XRSPACE_LOCAL}: Local - represents a tracking space with a native origin near the viewer at the time of creation. It is meant for seated or basic local XR sessions.
 * * {@link pc.XRSPACE_LOCALFLOOR}: Local Floor - represents a tracking space with a native origin at the floor in a safe position for the user to stand. The y axis equals 0 at floor level. Floor level value might be estimated by the underlying platform. It is meant for seated or basic local XR sessions.
 * * {@link pc.XRSPACE_BOUNDEDFLOOR}: Bounded Floor - represents a tracking space with its native origin at the floor, where the user is expected to move within a pre-established boundary.
 * * {@link pc.XRSPACE_UNBOUNDED}: Unbounded - represents a tracking space where the user is expected to move freely around their environment, potentially long distances from their starting point.
 *
 * @example
 * button.on('click', function () {
 *     app.xr.start(camera, pc.XRTYPE_VR, pc.XRSPACE_LOCAL);
 * });
 * @param {object} [options] - object with additional options for XR session initialization.
 * @param {string[]} [options.optionalFeatures] - Optional features for XRSession start. It is used for getting access to additional WebXR spec extensions.
 * @param {pc.callbacks.XrError} [options.callback] - Optional callback function called once session is started. The callback has one argument Error - it is null if successfully started XR session.
 */
XrManager.prototype.start = function (camera, type, spaceType, options) {
    var self = this;
    var callback = options;

    if (typeof(options) === 'object')
        callback = options.callback;

    if (! this._available[type]) {
        if (callback) callback(new Error('XR is not available'));
        return;
    }

    if (this._session) {
        if (callback) callback(new Error('XR session is already started'));
        return;
    }

    this._camera = camera;
    this._camera.camera.xr = this;
    this._type = type;
    this._spaceType = spaceType;

    this._setClipPlanes(camera.nearClip, camera.farClip);

    // TODO
    // makeXRCompatible
    // scenario to test:
    // 1. app is running on integrated GPU
    // 2. XR device is connected, to another GPU
    // 3. probably immersive-vr will fail to be created
    // 4. call makeXRCompatible, very likely will lead to context loss

    var opts = {
        requiredFeatures: [spaceType],
        optionalFeatures: []
    };

    if (type === XRTYPE_AR) {
        opts.optionalFeatures.push('light-estimation');
        opts.optionalFeatures.push('hit-test');
        opts.optionalFeatures.push('depth-sensing');

        if (options && options.imageTracking) {
            opts.optionalFeatures.push('image-tracking');
        }

        if (this.domOverlay.root) {
            opts.optionalFeatures.push('dom-overlay');
            opts.domOverlay = { root: this.domOverlay.root };
        }
    } else if (type === XRTYPE_VR) {
        opts.optionalFeatures.push('hand-tracking');
    }

    if (options && options.optionalFeatures)
        opts.optionalFeatures = opts.optionalFeatures.concat(options.optionalFeatures);

    if (this.imageTracking.images.length) {
        this.imageTracking.prepareImages(function (err, trackedImages) {
            if (err) {
                if (callback) callback(err);
                self.fire('error', err);
                return;
            }

            if (trackedImages !== null)
                opts.trackedImages = trackedImages;

            self._onStartOptionsReady(type, spaceType, opts, callback);
        });
    } else {
        self._onStartOptionsReady(type, spaceType, opts, callback);
    }
};

XrManager.prototype._onStartOptionsReady = function (type, spaceType, options, callback) {
    var self = this;

    navigator.xr.requestSession(type, options).then(function (session) {
        self._onSessionStart(session, spaceType, callback);
    }).catch(function (ex) {
        self._camera.camera.xr = null;
        self._camera = null;
        self._type = null;
        self._spaceType = null;

        if (callback) callback(ex);
        self.fire('error', ex);
    });
};

/**
 * @function
 * @name pc.XrManager#end
 * @description Attempts to end XR session and optionally fires callback when session is ended or failed to end.
 * @example
 * app.keyboard.on('keydown', function (evt) {
 *     if (evt.key === pc.KEY_ESCAPE && app.xr.active) {
 *         app.xr.end();
 *     }
 * });
 * @param {pc.callbacks.XrError} [callback] - Optional callback function called once session is started. The callback has one argument Error - it is null if successfully started XR session.
 */
XrManager.prototype.end = function (callback) {
    if (! this._session) {
        if (callback) callback(new Error('XR Session is not initialized'));
        return;
    }

    if (callback) this.once('end', callback);

    this._session.end();
};

/**
 * @function
 * @name pc.XrManager#isAvailable
 * @description Check if specific type of session is available
 * @param {string} type - session type. Can be one of the following:
 *
 * * {@link pc.XRTYPE_INLINE}: Inline - always available type of session. It has limited features availability and is rendered into HTML element.
 * * {@link pc.XRTYPE_VR}: Immersive VR - session that provides exclusive access to VR device with best available tracking features.
 * * {@link pc.XRTYPE_AR}: Immersive AR - session that provides exclusive access to VR/AR device that is intended to be blended with real-world environment.
 *
 * @example
 * if (app.xr.isAvailable(pc.XRTYPE_VR)) {
 *     // VR is available
 * }
 * @returns {boolean} True if specified session type is available.
 */
XrManager.prototype.isAvailable = function (type) {
    return this._available[type];
};

XrManager.prototype._deviceAvailabilityCheck = function () {
    for (var key in this._available) {
        this._sessionSupportCheck(key);
    }
};

XrManager.prototype._sessionSupportCheck = function (type) {
    var self = this;

    navigator.xr.isSessionSupported(type).then(function (available) {
        if (self._available[type] === available)
            return;

        self._available[type] = available;
        self.fire('available', type, available);
        self.fire('available:' + type, available);
    }).catch(function (ex) {
        self.fire('error', ex);
    });
};

XrManager.prototype._onSessionStart = function (session, spaceType, callback) {
    var self = this;
    var failed = false;

    this._session = session;

    var onVisibilityChange = function () {
        self.fire('visibility:change', session.visibilityState);
    };

    var onClipPlanesChange = function () {
        self._setClipPlanes(self._camera.nearClip, self._camera.farClip);
    };

    // clean up once session is ended
    var onEnd = function () {
        self._session = null;
        self._referenceSpace = null;
        self.views = [];
        self._width = 0;
        self._height = 0;
        self._type = null;
        self._spaceType = null;

        if (self._camera) {
            self._camera.off('set_nearClip', onClipPlanesChange);
            self._camera.off('set_farClip', onClipPlanesChange);

            self._camera.camera.xr = null;
            self._camera = null;
        }

        session.removeEventListener('end', onEnd);
        session.removeEventListener('visibilitychange', onVisibilityChange);

        if (! failed) self.fire('end');

        // old requestAnimationFrame will never be triggered,
        // so queue up new tick
        self.app.tick();
    };

    session.addEventListener('end', onEnd);
    session.addEventListener('visibilitychange', onVisibilityChange);

    this._camera.on('set_nearClip', onClipPlanesChange);
    this._camera.on('set_farClip', onClipPlanesChange);

    this._baseLayer = new XRWebGLLayer(session, this.app.graphicsDevice.gl);

    session.updateRenderState({
        baseLayer: this._baseLayer,
        depthNear: this._depthNear,
        depthFar: this._depthFar
    });

    // request reference space
    session.requestReferenceSpace(spaceType).then(function (referenceSpace) {
        self._referenceSpace = referenceSpace;

        // old requestAnimationFrame will never be triggered,
        // so queue up new tick
        self.app.tick();

        if (callback) callback(null);
        self.fire('start');
    }).catch(function (ex) {
        failed = true;
        session.end();
        if (callback) callback(ex);
        self.fire('error', ex);
    });
};

XrManager.prototype._setClipPlanes = function (near, far) {
    if (this._depthNear === near && this._depthFar === far)
        return;

    this._depthNear = near;
    this._depthFar = far;

    if (! this._session)
        return;

    // if session is available,
    // queue up render state update
    this._session.updateRenderState({
        depthNear: this._depthNear,
        depthFar: this._depthFar
    });
};

XrManager.prototype.update = function (frame) {
    if (! this._session) return;

    var i, view, viewRaw, layer, viewport;
    var lengthNew;

    // canvas resolution should be set on first frame availability or resolution changes
    var width = frame.session.renderState.baseLayer.framebufferWidth;
    var height = frame.session.renderState.baseLayer.framebufferHeight;
    if (this._width !== width || this._height !== height) {
        this._width = width;
        this._height = height;
        this.app.graphicsDevice.setResolution(width, height);
    }

    var pose = frame.getViewerPose(this._referenceSpace);
    lengthNew = pose ? pose.views.length : 0;

    if (lengthNew > this.views.length) {
        // add new views into list
        for (i = 0; i <= (lengthNew - this.views.length); i++) {
            view = this.viewsPool.pop();
            if (! view) {
                view = {
                    viewport: new Vec4(),
                    projMat: new Mat4(),
                    viewMat: new Mat4(),
                    viewOffMat: new Mat4(),
                    viewInvMat: new Mat4(),
                    viewInvOffMat: new Mat4(),
                    projViewOffMat: new Mat4(),
                    viewMat3: new Mat3(),
                    position: new Float32Array(3),
                    rotation: new Quat()
                };
            }

            this.views.push(view);
        }
    } else if (lengthNew <= this.views.length) {
        // remove views from list into pool
        for (i = 0; i < (this.views.length - lengthNew); i++) {
            this.viewsPool.push(this.views.pop());
        }
    }

    if (pose) {
        // reset position
        var posePosition = pose.transform.position;
        var poseOrientation = pose.transform.orientation;
        this._localPosition.set(posePosition.x, posePosition.y, posePosition.z);
        this._localRotation.set(poseOrientation.x, poseOrientation.y, poseOrientation.z, poseOrientation.w);

        layer = frame.session.renderState.baseLayer;

        for (i = 0; i < pose.views.length; i++) {
            // for each view, calculate matrices
            viewRaw = pose.views[i];
            view = this.views[i];
            viewport = layer.getViewport(viewRaw);

            view.viewport.x = viewport.x;
            view.viewport.y = viewport.y;
            view.viewport.z = viewport.width;
            view.viewport.w = viewport.height;

            view.projMat.set(viewRaw.projectionMatrix);
            view.viewMat.set(viewRaw.transform.inverse.matrix);
            view.viewInvMat.set(viewRaw.transform.matrix);
        }
    }

    // position and rotate camera based on calculated vectors
    this._camera.camera._node.setLocalPosition(this._localPosition);
    this._camera.camera._node.setLocalRotation(this._localRotation);

    this.input.update(frame);

    if (this._type === XRTYPE_AR) {
        if (this.hitTest.supported)
            this.hitTest.update(frame);

        if (this.lightEstimation.supported)
            this.lightEstimation.update(frame);
<<<<<<< HEAD

        if (this.depthSensing.supported)
            this.depthSensing.update(frame, pose && pose.views[0]);
=======
        }
        if (this.imageTracking.supported) {
            this.imageTracking.update(frame);
        }
>>>>>>> 430b44af
    }

    this.fire('update', frame);
};

Object.defineProperty(XrManager.prototype, 'supported', {
    get: function () {
        return this._supported;
    }
});

Object.defineProperty(XrManager.prototype, 'active', {
    get: function () {
        return !! this._session;
    }
});

Object.defineProperty(XrManager.prototype, 'type', {
    get: function () {
        return this._type;
    }
});

Object.defineProperty(XrManager.prototype, 'spaceType', {
    get: function () {
        return this._spaceType;
    }
});

Object.defineProperty(XrManager.prototype, 'session', {
    get: function () {
        return this._session;
    }
});

Object.defineProperty(XrManager.prototype, 'visibilityState', {
    get: function () {
        if (! this._session)
            return null;

        return this._session.visibilityState;
    }
});

Object.defineProperty(XrManager.prototype, 'camera', {
    get: function () {
        return this._camera ? this._camera.entity : null;
    }
});

export { XrManager };<|MERGE_RESOLUTION|>--- conflicted
+++ resolved
@@ -10,11 +10,8 @@
 import { XrHitTest } from './xr-hit-test.js';
 import { XrInput } from './xr-input.js';
 import { XrLightEstimation } from './xr-light-estimation.js';
-<<<<<<< HEAD
 import { XrDepthSensing } from './xr-depth-sensing.js';
-=======
 import { XrImageTracking } from './xr-image-tracking.js';
->>>>>>> 430b44af
 import { XrDomOverlay } from './xr-dom-overlay.js';
 
 /**
@@ -60,11 +57,8 @@
     this.input = new XrInput(this);
     this.hitTest = new XrHitTest(this);
     this.lightEstimation = new XrLightEstimation(this);
-<<<<<<< HEAD
     this.depthSensing = new XrDepthSensing(this);
-=======
     this.imageTracking = new XrImageTracking(this);
->>>>>>> 430b44af
     this.domOverlay = new XrDomOverlay(this);
 
     this._camera = null;
@@ -517,16 +511,12 @@
 
         if (this.lightEstimation.supported)
             this.lightEstimation.update(frame);
-<<<<<<< HEAD
 
         if (this.depthSensing.supported)
             this.depthSensing.update(frame, pose && pose.views[0]);
-=======
-        }
-        if (this.imageTracking.supported) {
+
+        if (this.imageTracking.supported)
             this.imageTracking.update(frame);
-        }
->>>>>>> 430b44af
     }
 
     this.fire('update', frame);
