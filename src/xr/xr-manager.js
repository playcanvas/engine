--- conflicted
+++ resolved
@@ -221,10 +221,7 @@
 
         if (options && options.imageTracking) {
             opts.optionalFeatures.push('image-tracking');
-<<<<<<< HEAD
-=======
-        }
->>>>>>> a96e3f59
+        }
 
         if (this.domOverlay.root) {
             opts.optionalFeatures.push('dom-overlay');
