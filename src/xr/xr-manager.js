--- conflicted
+++ resolved
@@ -7,15 +7,12 @@
 import { Vec4 } from '../math/vec4.js';
 
 import { XRTYPE_INLINE, XRTYPE_VR, XRTYPE_AR } from './constants.js';
+import { XrDepthSensing } from './xr-depth-sensing.js';
+import { XrDomOverlay } from './xr-dom-overlay.js';
 import { XrHitTest } from './xr-hit-test.js';
+import { XrImageTracking } from './xr-image-tracking.js';
 import { XrInput } from './xr-input.js';
 import { XrLightEstimation } from './xr-light-estimation.js';
-<<<<<<< HEAD
-import { XrDepthSensing } from './xr-depth-sensing.js';
-=======
-import { XrImageTracking } from './xr-image-tracking.js';
->>>>>>> f5aad7a0
-import { XrDomOverlay } from './xr-dom-overlay.js';
 
 /**
  * @class
@@ -57,15 +54,12 @@
     this._baseLayer = null;
     this._referenceSpace = null;
 
+    this.depthSensing = new XrDepthSensing(this);
+    this.domOverlay = new XrDomOverlay(this);
+    this.hitTest = new XrHitTest(this);
+    this.imageTracking = new XrImageTracking(this);
     this.input = new XrInput(this);
-    this.hitTest = new XrHitTest(this);
     this.lightEstimation = new XrLightEstimation(this);
-<<<<<<< HEAD
-    this.depthSensing = new XrDepthSensing(this);
-=======
-    this.imageTracking = new XrImageTracking(this);
->>>>>>> f5aad7a0
-    this.domOverlay = new XrDomOverlay(this);
 
     this._camera = null;
     this.views = [];
@@ -517,16 +511,12 @@
 
         if (this.lightEstimation.supported)
             this.lightEstimation.update(frame);
-<<<<<<< HEAD
 
         if (this.depthSensing.supported)
             this.depthSensing.update(frame, pose && pose.views[0]);
-=======
-        }
-        if (this.imageTracking.supported) {
+
+        if (this.imageTracking.supported)
             this.imageTracking.update(frame);
-        }
->>>>>>> f5aad7a0
     }
 
     this.fire('update', frame);
