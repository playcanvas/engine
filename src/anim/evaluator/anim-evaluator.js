--- conflicted
+++ resolved
@@ -267,11 +267,7 @@
     }
 
     assignMask(mask) {
-<<<<<<< HEAD
         return this._binder.assignMask(mask);
-=======
-        this._binder.assignMask(mask);
->>>>>>> 39cfb9e4
     }
 
     /**
@@ -352,16 +348,10 @@
                     if (animTarget.counter === animTarget.layerCounter) {
                         animTarget.counter = 0;
                     }
-<<<<<<< HEAD
+
                     // Add this layers value onto the target value
                     animTarget.updateValue(binder.layerIndex, target.value);
 
-=======
-                    // if this anim layer is in the mask, add this layers value onto the target value
-                    if (animTarget.mask[binder.layerIndex]) {
-                        animTarget.updateValue(binder.layerIndex, target.value);
-                    }
->>>>>>> 39cfb9e4
                     // get the updated value from the target which has been weighted and normalised using the layer mask and weights
                     targetValue[0] = animTarget.value.x;
                     targetValue[1] = animTarget.value.y;
