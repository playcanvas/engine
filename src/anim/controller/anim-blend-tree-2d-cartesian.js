--- conflicted
+++ resolved
@@ -26,11 +26,7 @@
 
     calculateWeights() {
         if (this.updateParameterValues()) return;
-<<<<<<< HEAD
-        var i, j, pi, minj, result, weightSum, meanDuration;
-=======
-        var i, j, pi, pipj, minj, result, weightSum;
->>>>>>> 4312f57e
+        var i, j, pi, pipj, minj, result, weightSum, meanDuration;
         AnimBlendTreeCartesian2D._p.set(...this._parameterValues);
         weightSum = 0.0;
         meanDuration = 0.0;
