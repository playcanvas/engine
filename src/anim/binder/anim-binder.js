--- conflicted
+++ resolved
@@ -51,11 +51,7 @@
      * @private
      * @static
      * @function
-<<<<<<< HEAD
-     * @name pc.AnimBinder#encode
-=======
      * @name AnimBinder#encode
->>>>>>> 3ec710a2
      * @description Converts a locator array into its string version
      * @param {string|Array} entityPath - The entity location in the scene defined as an array or string path
      * @param {string} component - The component of the entity the property is located under
@@ -67,15 +63,9 @@
      */
     static encode(entityPath, component, propertyPath) {
         return `${
-<<<<<<< HEAD
-            Array.isArray(entityPath) ? AnimBinder.joinPath(entityPath) : entityPath
-        }/${component}/${
-            Array.isArray(propertyPath) ? AnimBinder.joinPath(propertyPath) : propertyPath
-=======
             Array.isArray(entityPath) ? entityPath.join('/') : entityPath
         }/${component}/${
             Array.isArray(propertyPath) ? propertyPath.join('/') : propertyPath
->>>>>>> 3ec710a2
         }`;
     }
 
