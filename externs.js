--- conflicted
+++ resolved
@@ -16,11 +16,8 @@
 var XRWebGLLayer = {};
 var XRRay = {};
 var XRHand = {};
-<<<<<<< HEAD
 var XRDepthInformation = {};
-=======
 var XRImageTrackingResult = {};
->>>>>>> 430b44af
 var DOMPoint = {};
 
 // extras requires this
