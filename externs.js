// nodejs support
var exports = {};
var process = {};

// Ammo physics library
var Ammo = {};

// CRN, DDS support?
var Module = {};

// temp
var performance = {};
var WebAssembly = {};

// WebXR
var XRWebGLLayer = {};
var XRRay = {};
var XRHand = {};
<<<<<<< HEAD
var XRDepthInformation = {};
=======
var XRImageTrackingResult = {};
>>>>>>> f5aad7a0
var DOMPoint = {};

// extras requires this
var pc = {};<|MERGE_RESOLUTION|>--- conflicted
+++ resolved
@@ -16,11 +16,8 @@
 var XRWebGLLayer = {};
 var XRRay = {};
 var XRHand = {};
-<<<<<<< HEAD
 var XRDepthInformation = {};
-=======
 var XRImageTrackingResult = {};
->>>>>>> f5aad7a0
 var DOMPoint = {};
 
 // extras requires this
