--- conflicted
+++ resolved
@@ -13,13 +13,8 @@
     steps:
     - name: Checkout code
       uses: actions/checkout@v2
-<<<<<<< HEAD
-    - name: Setup Node.js 14.x
-      uses: actions/setup-node@v2.4.1
-=======
     - name: Setup Node.js 12.x
       uses: actions/setup-node@v2.5.0
->>>>>>> 002bdef6
       with:
         node-version: 14.x
     - name: Install dependencies
@@ -33,13 +28,8 @@
     steps:
     - name: Checkout code
       uses: actions/checkout@v2
-<<<<<<< HEAD
-    - name: Setup Node.js 14.x
-      uses: actions/setup-node@v2.4.1
-=======
     - name: Setup Node.js 12.x
       uses: actions/setup-node@v2.5.0
->>>>>>> 002bdef6
       with:
         node-version: 14.x
     - name: Install dependencies
@@ -53,13 +43,8 @@
     steps:
     - name: Checkout code
       uses: actions/checkout@v2
-<<<<<<< HEAD
-    - name: Setup Node.js 14.x
-      uses: actions/setup-node@v2.4.1
-=======
     - name: Setup Node.js 12.x
       uses: actions/setup-node@v2.5.0
->>>>>>> 002bdef6
       with:
         node-version: 14.x
     - name: Install dependencies
@@ -73,13 +58,8 @@
     steps:
     - name: Checkout code
       uses: actions/checkout@v2
-<<<<<<< HEAD
-    - name: Setup Node.js 14.x
-      uses: actions/setup-node@v2.4.1
-=======
     - name: Setup Node.js 12.x
       uses: actions/setup-node@v2.5.0
->>>>>>> 002bdef6
       with:
         node-version: 14.x
     - name: Install dependencies
