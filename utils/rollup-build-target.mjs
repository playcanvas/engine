--- conflicted
+++ resolved
@@ -12,12 +12,8 @@
 import { shaderChunks } from './plugins/rollup-shader-chunks.mjs';
 import { engineLayerImportValidation } from './plugins/rollup-import-validation.mjs';
 import { spacesToTabs } from './plugins/rollup-spaces-to-tabs.mjs';
-<<<<<<< HEAD
-import { dynamicImportLegacyBrowserSupport, dynamicImportViteSupress, dynamicImportWebpackSupress } from './plugins/rollup-dynamic.mjs';
-=======
 import { dynamicImportLegacyBrowserSupport, dynamicImportBundlerSuppress } from './plugins/rollup-dynamic.mjs';
 import { treeshakeIgnore } from './plugins/rollup-treeshake-ignore.mjs';
->>>>>>> 0d79d5ed
 
 import { version, revision } from './rollup-version-revision.mjs';
 import { getBanner } from './rollup-get-banner.mjs';
@@ -240,11 +236,7 @@
             isDebug ? engineLayerImportValidation(input) : undefined,
             !isDebug ? strip({ functions: STRIP_FUNCTIONS }) : undefined,
             babel(babelOptions(isDebug, isUMD)),
-<<<<<<< HEAD
-            !isUMD ? dynamicImportWebpackSupress() : undefined,
-=======
             !isUMD ? dynamicImportBundlerSuppress() : undefined,
->>>>>>> 0d79d5ed
             !isDebug ? spacesToTabs() : undefined
         ]
     };
