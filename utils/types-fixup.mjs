import fs from 'fs';

// Fix up description parameter for VertexFormat constructor because tsc
// doesn't recognize it as an array
let path = './types/platform/graphics/vertex-format.d.ts';
let dts = fs.readFileSync(path, 'utf8');
dts = dts.replace('}, vertexCount?: number);', '}[], vertexCount?: number);');
fs.writeFileSync(path, dts);

// A regex that matches a string starting with 'constructor' and ending with ');'
const regexConstructor = /constructor(.*?)\);/g;

// Generate TS declarations for getter/setter pairs
const getDeclarations = (properties) => {
    let declarations = '';

    properties.forEach((prop) => {
        declarations += `
    set ${prop[0]}(arg: ${prop[1]});
    get ${prop[0]}(): ${prop[1]};
`;
    });

    return declarations;
};

<<<<<<< HEAD
const buttonComponentProps = [
    ['active', 'boolean'],
    ['fadeDuration', 'number'],
    ['hitPadding', 'Vec4'],
    ['hoverSpriteAsset', 'Asset'],
    ['hoverSpriteFrame', 'number'],
    ['hoverTint', 'Color'],
    ['imageEntity', 'Entity'],
    ['inactiveSpriteAsset', 'Asset'],
    ['inactiveSpriteFrame', 'number'],
    ['inactiveTint', 'Color'],
    ['pressedSpriteAsset', 'Asset'],
    ['pressedSpriteFrame', 'number'],
    ['pressedTint', 'Color'],
    ['transitionMode', 'number']
];

path = './types/framework/components/button/component.d.ts';
dts = fs.readFileSync(path, 'utf8');
dts = dts.replace(regexConstructor, '$&\n' + getDeclarations(buttonComponentProps));
// We need to import types that are newly introduced in the property list above
dts += `
import { Vec4 } from '../../../core/math/vec4.js';
import { Entity } from '../../../framework/entity.js';
import { Asset } from '../../../framework/asset/asset.js';
=======
const collisionComponentProps = [
    ['axis', 'number'],
    ['halfExtents', 'Vec3'],
    ['height', 'number'],
    ['model', 'Model|null'],
    ['radius', 'number'],
    ['type', 'string']
];

path = './types/framework/components/collision/component.d.ts';
dts = fs.readFileSync(path, 'utf8');
dts = dts.replace(regexConstructor, '$&\n' + getDeclarations(collisionComponentProps));
// We need to import types that are newly introduced in the property list above
dts += `
import { Vec3 } from '../../../core/math/vec3.js';
import { Model } from '../../../scene/model.js';
>>>>>>> 926bbd7b
`;
fs.writeFileSync(path, dts);

const elementComponentProps = [
    ['alignment', 'Vec2'],
    ['autoFitHeight', 'boolean'],
    ['autoFitWidth', 'boolean'],
    ['autoHeight', 'boolean'],
    ['autoWidth', 'boolean'],
    ['color', 'Color'],
    ['enableMarkup', 'boolean'],
    ['font', 'Font|CanvasFont'],
    ['fontAsset', 'number'],
    ['fontSize', 'number'],
    ['key', 'string'],
    ['lineHeight', 'number'],
    ['mask', 'boolean'],
    ['material', 'Material'],
    ['materialAsset', 'number'],
    ['maxFontSize', 'number'],
    ['maxLines', 'number'],
    ['minFontSize', 'number'],
    ['opacity', 'number'],
    ['outlineColor', 'Color'],
    ['outlineThickness', 'number'],
    ['pixelsPerUnit', 'number'],
    ['rangeEnd', 'number'],
    ['rangeStart', 'number'],
    ['rect', 'Vec4'],
    ['rtlReorder', 'boolean'],
    ['shadowColor', 'Color'],
    ['shadowOffset', 'number'],
    ['spacing', 'number'],
    ['sprite', 'Sprite'],
    ['spriteAsset', 'number'],
    ['spriteFrame', 'number'],
    ['text', 'string'],
    ['texture', 'Texture'],
    ['textureAsset', 'number'],
    ['unicodeConverter', 'boolean'],
    ['wrapLines', 'boolean']
];

path = './types/framework/components/element/component.d.ts';
dts = fs.readFileSync(path, 'utf8');
dts = dts.replace(regexConstructor, '$&\n' + getDeclarations(elementComponentProps));
// We need to import types that are newly introduced in the property list above
dts += `
import { Color } from '../../../core/math/color.js';
import { Texture } from '../../../platform/graphics/texture.js';
import { Sprite } from '../../../scene/sprite.js';
import { Material } from '../../../scene/materials/material.js';
import { Entity } from '../../../framework/entity.js';
import { CanvasFont } from '../../../framework/font/canvas-font.js';
import { Font } from '../../../framework/font/font.js';
`;
fs.writeFileSync(path, dts);

const scrollbarComponentProps = [
    ['handleEntity', 'Entity'],
    ['handleSize', 'number'],
    ['orientation', 'number']
];

path = './types/framework/components/scrollbar/component.d.ts';
dts = fs.readFileSync(path, 'utf8');
dts = dts.replace(regexConstructor, '$&\n' + getDeclarations(scrollbarComponentProps));
// We need to import types that are newly introduced in the property list above
dts += `
import { Entity } from '../../../framework/entity.js';
`;
fs.writeFileSync(path, dts);

const scrollViewComponentProps = [
    ['bounceAmount', 'number'],
    ['contentEntity', 'Entity'],
    ['friction', 'number'],
    ['horizontal', 'boolean'],
    ['horizontalScrollbarEntity', 'Entity'],
    ['horizontalScrollbarVisibility', 'number'],
    ['mouseWheelSensitivity', 'Vec2'],
    ['scrollMode', 'number'],
    ['useMouseWheel', 'boolean'],
    ['vertical', 'boolean'],
    ['verticalScrollbarEntity', 'Entity'],
    ['verticalScrollbarVisibility', 'number'],
    ['viewportEntity', 'Entity']
];

path = './types/framework/components/scroll-view/component.d.ts';
dts = fs.readFileSync(path, 'utf8');
dts = dts.replace(regexConstructor, '$&\n' + getDeclarations(scrollViewComponentProps));
// We need to import types that are newly introduced in the property list above
dts += `
import { Entity } from '../../../framework/entity.js';
`;
fs.writeFileSync(path, dts);

const standardMaterialProps = [
    ['alphaFade', 'boolean'],
    ['ambient', 'Color'],
    ['ambientTint', 'boolean'],
    ['anisotropy', 'number'],
    ['aoMap', 'Texture|null'],
    ['aoMapChannel', 'string'],
    ['aoMapOffset', 'Vec2'],
    ['aoMapRotation', 'number'],
    ['aoMapTiling', 'Vec2'],
    ['aoMapUv', 'number'],
    ['aoDetailMap', 'Texture|null'],
    ['aoDetailMapChannel', 'string'],
    ['aoDetailMapOffset', 'Vec2'],
    ['aoDetailMapRotation', 'number'],
    ['aoDetailMapTiling', 'Vec2'],
    ['aoDetailMapUv', 'number'],
    ['aoDetailMode', 'string'],
    ['aoVertexColor', 'boolean'],
    ['aoVertexColorChannel', 'string'],
    ['bumpiness', 'number'],
    ['clearCoat', 'number'],
    ['clearCoatBumpiness', 'number'],
    ['clearCoatGlossInvert', 'boolean'],
    ['clearCoatGlossMap', 'Texture|null'],
    ['clearCoatGlossMapChannel', 'string'],
    ['clearCoatGlossMapOffset', 'Vec2'],
    ['clearCoatGlossMapRotation', 'number'],
    ['clearCoatGlossMapTiling', 'Vec2'],
    ['clearCoatGlossMapUv', 'number'],
    ['clearCoatGlossVertexColor', 'boolean'],
    ['clearCoatGlossVertexColorChannel', 'string'],
    ['clearCoatGloss', 'number'],
    ['clearCoatMap', 'Texture|null'],
    ['clearCoatMapChannel', 'string'],
    ['clearCoatMapOffset', 'Vec2'],
    ['clearCoatMapRotation', 'number'],
    ['clearCoatMapTiling', 'Vec2'],
    ['clearCoatMapUv', 'number'],
    ['clearCoatNormalMap', 'Texture|null'],
    ['clearCoatNormalMapOffset', 'Vec2'],
    ['clearCoatNormalMapRotation', 'number'],
    ['clearCoatNormalMapTiling', 'Vec2'],
    ['clearCoatNormalMapUv', 'number'],
    ['clearCoatVertexColor', 'boolean'],
    ['clearCoatVertexColorChannel', 'string'],
    ['conserveEnergy', 'boolean'],
    ['cubeMap', 'Texture|null'],
    ['cubeMapProjection', 'number'],
    ['cubeMapProjectionBox', 'BoundingBox'],
    ['diffuse', 'Color'],
    ['diffuseDetailMap', 'Texture|null'],
    ['diffuseDetailMapChannel', 'string'],
    ['diffuseDetailMapOffset', 'Vec2'],
    ['diffuseDetailMapRotation', 'number'],
    ['diffuseDetailMapTiling', 'Vec2'],
    ['diffuseDetailMapUv', 'number'],
    ['diffuseDetailMode', 'string'],
    ['diffuseMap', 'Texture|null'],
    ['diffuseMapChannel', 'string'],
    ['diffuseMapOffset', 'Vec2'],
    ['diffuseMapRotation', 'number'],
    ['diffuseMapTiling', 'Vec2'],
    ['diffuseMapUv', 'number'],
    ['diffuseTint', 'boolean'],
    ['diffuseVertexColor', 'boolean'],
    ['diffuseVertexColorChannel', 'string'],
    ['emissive', 'Color'],
    ['emissiveIntensity', 'number'],
    ['emissiveMap', 'Texture|null'],
    ['emissiveMapChannel', 'string'],
    ['emissiveMapOffset', 'Vec2'],
    ['emissiveMapRotation', 'number'],
    ['emissiveMapTiling', 'Vec2'],
    ['emissiveMapUv', 'number'],
    ['emissiveTint', 'boolean'],
    ['emissiveVertexColor', 'boolean'],
    ['emissiveVertexColorChannel', 'string'],
    ['enableGGXSpecular', 'boolean'],
    ['envAtlas', 'Texture|null'],
    ['fresnelModel', 'number'],
    ['gloss', 'number'],
    ['glossInvert', 'boolean'],
    ['glossMap', 'Texture|null'],
    ['glossMapChannel', 'string'],
    ['glossMapOffset', 'Vec2'],
    ['glossMapRotation', 'number'],
    ['glossMapTiling', 'Vec2'],
    ['glossMapUv', 'number'],
    ['glossVertexColor', 'boolean'],
    ['glossVertexColorChannel', 'string'],
    ['heightMap', 'Texture|null'],
    ['heightMapChannel', 'string'],
    ['heightMapFactor', 'number'],
    ['heightMapOffset', 'Vec2'],
    ['heightMapRotation', 'number'],
    ['heightMapTiling', 'Vec2'],
    ['heightMapUv', 'number'],
    ['lightMap', 'Texture|null'],
    ['lightMapChannel', 'string'],
    ['lightMapOffset', 'Vec2'],
    ['lightMapRotation', 'number'],
    ['lightMapTiling', 'Vec2'],
    ['lightMapUv', 'number'],
    ['lightVertexColor', 'boolean'],
    ['lightVertexColorChannel', 'string'],
    ['metalness', 'number'],
    ['metalnessMap', 'Texture|null'],
    ['metalnessMapChannel', 'string'],
    ['metalnessMapOffset', 'Vec2'],
    ['metalnessMapRotation', 'number'],
    ['metalnessMapTiling', 'Vec2'],
    ['metalnessMapUv', 'number'],
    ['metalnessVertexColor', 'boolean'],
    ['metalnessVertexColorChannel', 'string'],
    ['normalDetailMap', 'Texture|null'],
    ['normalDetailMapBumpiness', 'number'],
    ['normalDetailMapOffset', 'Vec2'],
    ['normalDetailMapRotation', 'number'],
    ['normalDetailMapTiling', 'Vec2'],
    ['normalDetailMapUv', 'number'],
    ['normalMap', 'Texture|null'],
    ['normalMapOffset', 'Vec2'],
    ['normalMapRotation', 'number'],
    ['normalMapTiling', 'Vec2'],
    ['normalMapUv', 'number'],
    ['occludeDirect', 'number'],
    ['occludeSpecular', 'number'],
    ['occludeSpecularIntensity', 'number'],
    ['onUpdateShader', 'UpdateShaderCallback'],
    ['opacity', 'number'],
    ['opacityDither', 'string'],
    ['opacityShadowDither', 'string'],
    ['opacityFadesSpecular', 'boolean'],
    ['opacityMap', 'Texture|null'],
    ['opacityMapChannel', 'string'],
    ['opacityMapOffset', 'Vec2'],
    ['opacityMapRotation', 'number'],
    ['opacityMapTiling', 'Vec2'],
    ['opacityMapUv', 'number'],
    ['opacityVertexColor', 'boolean'],
    ['opacityVertexColorChannel', 'string'],
    ['pixelSnap', 'boolean'],
    ['reflectivity', 'number'],
    ['refraction', 'number'],
    ['refractionIndex', 'number'],
    ['dispersion', 'number'],
    ['shadingModel', 'number'],
    ['specular', 'Color'],
    ['specularMap', 'Texture|null'],
    ['specularMapChannel', 'string'],
    ['specularMapOffset', 'Vec2'],
    ['specularMapRotation', 'number'],
    ['specularMapTiling', 'Vec2'],
    ['specularMapUv', 'number'],
    ['specularTint', 'boolean'],
    ['specularVertexColor', 'boolean'],
    ['specularVertexColorChannel', 'string'],
    ['specularityFactor', 'number'],
    ['specularityFactorMap', 'Texture|null'],
    ['specularityFactorMapChannel', 'string'],
    ['specularityFactorMapOffset', 'Vec2'],
    ['specularityFactorMapRotation', 'number'],
    ['specularityFactorMapTiling', 'Vec2'],
    ['specularityFactorMapUv', 'number'],
    ['useSheen', 'boolean'],
    ['sheen', 'Color'],
    ['sheenMap', 'Texture|null'],
    ['sheenMapChannel', 'string'],
    ['sheenMapOffset', 'Vec2'],
    ['sheenMapRotation', 'number'],
    ['sheenMapTiling', 'Vec2'],
    ['sheenMapUv', 'number'],
    ['sheenTint', 'boolean'],
    ['sheenVertexColor', 'boolean'],
    ['sheenVertexColorChannel', 'string'],
    ['sphereMap', 'Texture|null'],
    ['twoSidedLighting', 'boolean'],
    ['useFog', 'boolean'],
    ['useGammaTonemap', 'boolean'],
    ['useLighting', 'boolean'],
    ['useMetalness', 'boolean'],
    ['useMetalnessSpecularColor', 'boolean'],
    ['useSkybox', 'boolean']
];

path = './types/scene/materials/standard-material.d.ts';
dts = fs.readFileSync(path, 'utf8');
dts = dts.replace('reset(): void;', 'reset(): void;\n' + getDeclarations(standardMaterialProps));
// We need to import types that are newly introduced in the property list above
dts += `
import { Color } from '../../core/math/color.js';
import { Vec2 } from '../../core/math/vec2.js';
import { BoundingBox } from '../../core/shape/bounding-box.js';
import { Texture } from '../../platform/graphics/texture.js';
`;
fs.writeFileSync(path, dts);

path = './types/framework/script/script-type.d.ts';
dts = fs.readFileSync(path, 'utf8');
dts = dts.replace('get enabled(): boolean;', `get enabled(): boolean;
    /**
     * Called when script is about to run for the first time.
     */
    initialize?(): void;
    /**
     * Called after all initialize methods are executed in the same tick or enabling chain of actions.
     */
    postInitialize?(): void;
    /**
     * Called for enabled (running state) scripts on each tick.
     * @param dt - The delta time in seconds since the last frame.
     */
    update?(dt: number): void;
    /**
     * Called for enabled (running state) scripts on each tick, after update.
     * @param dt - The delta time in seconds since the last frame.
     */
    postUpdate?(dt: number): void;
    /**
     * Called when a ScriptType that already exists in the registry gets redefined. If the new
     * ScriptType has a \`swap\` method in its prototype, then it will be executed to perform
     * hot-reload at runtime.
     * @param old - Old instance of the scriptType to copy data to the new instance.
     */
    swap?(old: ScriptType): void;
`);
fs.writeFileSync(path, dts);<|MERGE_RESOLUTION|>--- conflicted
+++ resolved
@@ -23,54 +23,6 @@
 
     return declarations;
 };
-
-<<<<<<< HEAD
-const buttonComponentProps = [
-    ['active', 'boolean'],
-    ['fadeDuration', 'number'],
-    ['hitPadding', 'Vec4'],
-    ['hoverSpriteAsset', 'Asset'],
-    ['hoverSpriteFrame', 'number'],
-    ['hoverTint', 'Color'],
-    ['imageEntity', 'Entity'],
-    ['inactiveSpriteAsset', 'Asset'],
-    ['inactiveSpriteFrame', 'number'],
-    ['inactiveTint', 'Color'],
-    ['pressedSpriteAsset', 'Asset'],
-    ['pressedSpriteFrame', 'number'],
-    ['pressedTint', 'Color'],
-    ['transitionMode', 'number']
-];
-
-path = './types/framework/components/button/component.d.ts';
-dts = fs.readFileSync(path, 'utf8');
-dts = dts.replace(regexConstructor, '$&\n' + getDeclarations(buttonComponentProps));
-// We need to import types that are newly introduced in the property list above
-dts += `
-import { Vec4 } from '../../../core/math/vec4.js';
-import { Entity } from '../../../framework/entity.js';
-import { Asset } from '../../../framework/asset/asset.js';
-=======
-const collisionComponentProps = [
-    ['axis', 'number'],
-    ['halfExtents', 'Vec3'],
-    ['height', 'number'],
-    ['model', 'Model|null'],
-    ['radius', 'number'],
-    ['type', 'string']
-];
-
-path = './types/framework/components/collision/component.d.ts';
-dts = fs.readFileSync(path, 'utf8');
-dts = dts.replace(regexConstructor, '$&\n' + getDeclarations(collisionComponentProps));
-// We need to import types that are newly introduced in the property list above
-dts += `
-import { Vec3 } from '../../../core/math/vec3.js';
-import { Model } from '../../../scene/model.js';
->>>>>>> 926bbd7b
-`;
-fs.writeFileSync(path, dts);
-
 const elementComponentProps = [
     ['alignment', 'Vec2'],
     ['autoFitHeight', 'boolean'],
