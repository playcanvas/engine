<<<<<<< HEAD
import { zipSync, strToU8 } from 'fflate';
=======
import { CoreExporter } from "./core-exporter.js";
import { zipSync, strToU8 } from '../../node_modules/fflate/esm/browser.js';
>>>>>>> faa6f562

const ROOT_FILE_NAME = 'root';

const header =
`#usda 1.0
(
    customLayerData = {
        string creator = "PlayCanvas UsdzExporter"
    }
    metersPerUnit = 1
    upAxis = "Y"
)
`;

const materialListTemplate = materials => `
def "Materials"
{
    ${materials.join('\n')}
}
`;

const meshTemplate = (faceVertexCounts, indices, normals, positions, uv0, uv1) => `
def "Mesh"
{
    def Mesh "Mesh"
    {
        int[] faceVertexCounts = [${faceVertexCounts}]
        int[] faceVertexIndices = [${indices}]
        normal3f[] normals = [${normals}] (
            interpolation = "vertex"
        )
        point3f[] points = [${positions}]
        texCoord2f[] primvars:st = [${uv0}] (
            interpolation = "vertex"
        )
        texCoord2f[] primvars:st1 = [${uv1}] (
            interpolation = "vertex"
        )
        uniform token subdivisionScheme = "none"
    }
}
`;

const meshInstanceTemplate = (nodeName, meshRefPath, worldMatrix, materialRefPath) => `
def Xform "${nodeName}" (
    prepend references = ${meshRefPath}
)
{
    matrix4d xformOp:transform = ${worldMatrix}
    uniform token[] xformOpOrder = ["xformOp:transform"]

    rel material:binding = ${materialRefPath}
}
`;

const materialValueTemplate = (type, name, value) => `                    ${type} inputs:${name} = ${value}`;

class UsdzExporter extends CoreExporter {
    /**
     * Maps a mesh to a reference (path) inside the usdz container
     *
     * @type {Map<Mesh, string>}
     */
    meshMap;

    /**
     * Maps a material to a reference (path) inside the usdz container
     *
     * @type {Map<Material, string>}
     */
    materialMap;

    /**
     * A list of generated material usda contents, which are processed at the end
     */
    materials;

    /**
     * A map of texture requests
     *
     * @type {Map<Texture, string>}
     */
    textureMap;

    /**
     * A set of used node names. Used in order to keep them unique.
     *
     * @type {Set<string>}
     */
    nodeNames;

    /**
     * An object, storing a mapping between the file name and its content. Used as input to fflate to
     * zip up the data.
     *
     * @type {object}
     */
    files;

    init() {
        this.meshMap = new Map();
        this.textureMap = new Map();
        this.materialMap = new Map();
        this.materials = [];
        this.files = {};
        this.nodeNames = new Set();
    }

    done() {
        this.meshMap = null;
        this.textureMap = null;
        this.materialMap = null;
        this.materials = null;
        this.files = null;
        this.nodeNames = null;
    }

    /**
     * Converts a hierarchy of entities to USDZ format.
     *
     * @param {Entity} entity - The root of the entity hierarchy to convert.
     * @param {object} options - Object for passing optional arguments.
     * @param {number} [options.maxTextureSize] - Maximum texture size. Texture is resized if over the size.
     * @returns {ArrayBuffer} - The USDZ file content.
     */
    build(entity, options = {}) {

        this.init();

        // root file should be first in USDZ archive so reserve place here
        this.addFile(null, ROOT_FILE_NAME);

        // find all mesh instances
        const allMeshInstances = [];
        if (entity) {
            const renders = entity.findComponents("render");
            renders.forEach((render) => {
                allMeshInstances.push(...render.meshInstances);
            });
        }

        let rootContent = '';
        allMeshInstances.forEach((meshInstance) => {
            rootContent += this.buildMeshInstance(meshInstance);
        });

        // add materials
        rootContent += materialListTemplate(this.materials);

        // when the root file is populated, add its content
        this.addFile(null, ROOT_FILE_NAME, '', rootContent);

        // process requested textures
        const textureOptions = {
            maxTextureSize: options.maxTextureSize
        };

        const textureArray = Array.from(this.textureMap.keys());
        const promises = [];
        for (let i = 0; i < textureArray.length; i++) {

            // for now store all textures as png
            // TODO: consider jpg if the alpha channel is not used
            const isRGBA = true;
            const mimeType = isRGBA ? 'image/png' : 'image/jpeg';

            // convert texture data to canvas
            const texture = textureArray[i];
            const canvas = this.textureToCanvas(texture, textureOptions);

            // if texture format is supported
            if (canvas) {

                // async convert them to blog and then to array buffer
                // eslint-disable-next-line no-promise-executor-return
                promises.push(new Promise(resolve => canvas.toBlob(resolve, mimeType, 1)).then(
                    blob => blob.arrayBuffer()
                ));

            } else {
                // ignore it
                console.log(`Export of texture ${texture.name} is not currently supported.`);
            }
        }

        // when all textures are converted
        const finalData = Promise.all(promises).then((values) => {

            // add all textures as files
            values.forEach((textureArrayBuffer, index) => {
                const texture = textureArray[index];
                const ids = this.getTextureFileIds(texture);
                this.files[ids.fileName] = new Uint8Array(textureArrayBuffer);
            });

            // generate usdz
            this.alignFiles();
            const arraybuffer = zipSync(this.files, { level: 0 });

            this.done();

            return arraybuffer;
        });

        return finalData;
    }

    alignFiles() {

        // 64 byte alignment
        // https://github.com/101arrowz/fflate/issues/39#issuecomment-777263109
        let offset = 0;
        for (const filename in this.files) {

            const file = this.files[filename];
            const headerSize = 34 + filename.length;

            offset += headerSize;
            const offsetMod64 = offset & 63;

            if (offsetMod64 !== 4) {

                const padLength = 64 - offsetMod64;
                const padding = new Uint8Array(padLength);

                this.files[filename] = [file, { extra: { 12345: padding } }];
            }
            offset = file.length;
        }
    }

    getFileIds(category, name, ref, extension = 'usda') {

        // filename inside the zip archive
        const fileName = (category ? `${category}/` : '') + `${name}.${extension}`;

        // string representing a reference to the file and the refName object inside it
        const refName = `@./${fileName}@</${ref}>`;

        return { name, fileName, refName };
    }

    getTextureFileIds(texture) {
        return this.getFileIds('texture', `Texture_${texture.id}`, 'Texture', 'png');
    }

    addFile(category, uniqueId, refName = '', content = null) {

        // prepare the content with the header
        let contentU8 = null;
        if (content) {
            content = header + '\n' + content;
            contentU8 = strToU8(content);
        }

        const ids = this.getFileIds(category, uniqueId, refName);

        // file
        this.files[ids.fileName] = contentU8;

        return ids.refName;
    }

    getMaterialRef(material) {

        let materialRef = this.materialMap.get(material);
        if (!materialRef) {
            materialRef = this.buildMaterial(material);
            this.materialMap.set(material, materialRef);
        }

        return materialRef;

    }

    getMeshRef(mesh) {

        let meshRef = this.meshMap.get(mesh);
        if (!meshRef) {
            meshRef = this.buildMesh(mesh);
            this.meshMap.set(mesh, meshRef);
        }

        return meshRef;
    }

    buildArray2(array) {
        const components = [];
        const count = array.length;
        for (let i = 0; i < count; i += 2) {
            components.push(`(${array[i]}, ${1 - array[i + 1]})`);
        }
        return components.join(', ');
    }

    buildArray3(array) {
        const components = [];
        const count = array.length;
        for (let i = 0; i < count; i += 3) {
            components.push(`(${array[i]}, ${array[i + 1]}, ${array[i + 2]})`);
        }
        return components.join(', ');
    }

    buildMat4(mat) {
        const data = mat.data;
        const vectors = [];
        for (let i = 0; i < 16; i += 4) {
            vectors.push(`(${data[i]}, ${data[i + 1]}, ${data[i + 2]}, ${data[i + 3]})`);
        }
        return `( ${vectors.join(', ')} )`;
    }


    // format: https://graphics.pixar.com/usd/release/spec_usdpreviewsurface.html
    buildMaterial(material) {

        const materialName = `Material_${material.id}`;
        const materialPath = `/Materials/${materialName}`;
        const materialPropertyPath = property => `<${materialPath}${property}>`;

        const buildTexture = (texture, textureIds, mapType, uvChannel, tiling, offset, rotation, tintColor) => {

            // TODO: texture transform values are passed in but do not work correctly in many cases

            return `
                def Shader "Transform2d_${mapType}" (
                    sdrMetadata = {
                        string role = "math"
                    }
                )
                {
                    uniform token info:id = "UsdTransform2d"
                    float2 inputs:in.connect = ${materialPropertyPath(`/uvReader_${uvChannel}.outputs:result`)}
                    float inputs:rotation = ${rotation}
                    float2 inputs:scale = (${tiling.x}, ${tiling.y})
                    float2 inputs:translation = (${offset.x}, ${offset.y})
                    float2 outputs:result
                }

                def Shader "Texture_${texture.id}_${mapType}"
                {
                    uniform token info:id = "UsdUVTexture"
                    asset inputs:file = @${textureIds.fileName}@
                    float2 inputs:st.connect = ${materialPropertyPath(`/Transform2d_${mapType}.outputs:result`)}
                    token inputs:wrapS = "repeat"
                    token inputs:wrapT = "repeat"
                    float4 inputs:scale = (${tintColor.r}, ${tintColor.g}, ${tintColor.b}, ${tintColor.a})
                    float outputs:r
                    float outputs:g
                    float outputs:b
                    float3 outputs:rgb
                    float outputs:a
                }
            `;
        };

        const inputs = [];
        const samplers = [];

        const addTexture = (textureSlot, uniform, propType, propName, valueName, handleOpacity = false, tintTexture = false) => {

            const texture = material[textureSlot];
            if (texture) {

                // add texture file
                const textureIds = this.getTextureFileIds(texture);
                this.textureMap.set(texture, textureIds.refName);

                const channel = material[textureSlot + 'Channel'] || 'rgb';
                const textureValue = materialPropertyPath(`/${textureIds.name}_${valueName}.outputs:${channel}`);
                inputs.push(materialValueTemplate(propType, `${propName}.connect`, textureValue));

                if (handleOpacity) {
                    if (material.alphaTest > 0.0) {
                        // TODO: Alpha test is failing in usdz viewer on Mac, disabling for now
                        // inputs.push(materialValueTemplate('float', 'opacity.opacityThreshold', `${material.alphaTest}`));
                    }
                }

                const tiling = material[textureSlot + 'Tiling'];
                const offset = material[textureSlot + 'Offset'];
                const rotation = material[textureSlot + 'Rotation'];

                // which texture coordinate set to use
                const uvChannel = material[textureSlot + 'Uv'] === 1 ? 'st1' : 'st';

                // texture tint
                const tintColor = tintTexture && uniform ? uniform : pc.Color.WHITE;

                samplers.push(buildTexture(texture, textureIds, valueName, uvChannel, tiling, offset, rotation, tintColor));

            } else if (uniform) {

                const value = propType === 'float' ? `${uniform}` : `(${uniform.r}, ${uniform.g}, ${uniform.b})`;
                inputs.push(materialValueTemplate(propType, propName, value));
            }
        };

        // add textures / material properties to the material
        addTexture('diffuseMap', material.diffuse, 'color3f', 'diffuseColor', 'diffuse', false, true);
        if (material.transparent || material.alphaTest > 0.0) {
            addTexture('opacityMap', material.opacity, 'float', 'opacity', 'opacity', true);
        }
        addTexture('normalMap', null, 'normal3f', 'normal', 'normal');
        addTexture('emissiveMap', material.emissive, 'color3f', 'emissiveColor', 'emissive', false, true);
        addTexture('aoMap', null, 'float', 'occlusion', 'occlusion');
        addTexture('metalnessMap', material.metalness, 'float', 'metallic', 'metallic');
        addTexture('glossMap', material.shininess / 100, 'float', 'roughness', 'roughness');

        // main material object
        const materialObject = `
            def Material "${materialName}"
            {
                def Shader "PreviewSurface"
                {
                    uniform token info:id = "UsdPreviewSurface"
${inputs.join('\n')}
                    int inputs:useSpecularWorkflow = 0
                    token outputs:surface
                }

                token outputs:surface.connect = ${materialPropertyPath('/PreviewSurface.outputs:surface')}

                def Shader "uvReader_st"
                {
                    uniform token info:id = "UsdPrimvarReader_float2"
                    token inputs:varname = "st"
                    float2 inputs:fallback = (0.0, 0.0)
                    float2 outputs:result
                }

                def Shader "uvReader_st1"
                {
                    uniform token info:id = "UsdPrimvarReader_float2"
                    token inputs:varname = "st1"
                    float2 inputs:fallback = (0.0, 0.0)
                    float2 outputs:result
                }

                ${samplers.join('\n')}
            }
        `;

        this.materials.push(materialObject);

        return materialPropertyPath('');
    }

    buildMesh(mesh) {

        let positions = [];
        const indices = [];
        let normals = [];
        let uv0 = [];
        let uv1 = [];

        mesh.getVertexStream(pc.SEMANTIC_POSITION, positions);
        mesh.getVertexStream(pc.SEMANTIC_NORMAL, normals);
        mesh.getVertexStream(pc.SEMANTIC_TEXCOORD0, uv0);
        mesh.getVertexStream(pc.SEMANTIC_TEXCOORD1, uv1);
        mesh.getIndices(indices);

        // vertex counts for each faces (all are triangles)
        const indicesCount = indices.length || positions.length;
        const faceVertexCounts = Array(indicesCount / 3).fill(3).join(', ');

        // face indices if no index buffer
        if (!indices.length) {
            for (let i = 0; i < indicesCount; i++)
                indices[i] = i;
        }

        // missing normals or uvs
        const numVerts = positions.length / 3;
        normals = normals.length ? normals : Array(numVerts * 3).fill(0);
        uv0 = uv0.length ? uv0 : Array(numVerts * 2).fill(0);
        uv1 = uv1.length ? uv1 : Array(numVerts * 2).fill(0);

        positions = this.buildArray3(positions);
        normals = this.buildArray3(normals);
        uv0 = this.buildArray2(uv0);
        uv1 = this.buildArray2(uv1);
        const meshObject = meshTemplate(faceVertexCounts, indices, normals, positions, uv0, uv1);

        const refPath = this.addFile('mesh', `Mesh_${mesh.id}`, 'Mesh', meshObject);
        return refPath;
    }

    buildMeshInstance(meshInstance) {

        // build a mesh file, get back a reference path to it
        const meshRefPath = this.getMeshRef(meshInstance.mesh);

        // build a material file, get back a reference path to it
        const materialRefPath = this.getMaterialRef(meshInstance.material);

        // world matrix
        const worldMatrix = this.buildMat4(meshInstance.node.getWorldTransform());

        // sanitize node name
        const name = meshInstance.node.name.replace(/[^a-z0-9]/gi, '_');

        // make it unique
        let nodeName = name;
        while (this.nodeNames.has(nodeName)) {
            nodeName = `${name}_${Math.random().toString(36).slice(2, 7)}`;
        }
        this.nodeNames.add(nodeName);

        return meshInstanceTemplate(nodeName, meshRefPath, worldMatrix, materialRefPath);
    }
}

export { UsdzExporter };<|MERGE_RESOLUTION|>--- conflicted
+++ resolved
@@ -1,9 +1,5 @@
-<<<<<<< HEAD
+import { CoreExporter } from "./core-exporter.js";
 import { zipSync, strToU8 } from 'fflate';
-=======
-import { CoreExporter } from "./core-exporter.js";
-import { zipSync, strToU8 } from '../../node_modules/fflate/esm/browser.js';
->>>>>>> faa6f562
 
 const ROOT_FILE_NAME = 'root';
 
