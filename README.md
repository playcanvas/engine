<div align="center">

<img width="200" src="https://s3-eu-west-1.amazonaws.com/static.playcanvas.com/platform/images/logo/playcanvas-logo-medium.png"/>

# PlayCanvas WebGL Game Engine

PlayCanvas is an open-source game engine. It uses HTML5 and WebGL to run games and other interactive 3D content in any mobile or desktop browser.

[![NPM version][npm-badge]][npm-url]
[![Average time to resolve an issue][resolution-badge]][isitmaintained-url]
[![Percentage of issues still open][open-issues-badge]][isitmaintained-url]
[![Twitter][twitter-badge]][twitter-url]

## Project Showcase

Many games and apps have been published using the PlayCanvas engine. Here is a small selection:

[![Seemore](https://s3-eu-west-1.amazonaws.com/images.playcanvas.com/projects/14705/319531/O4J4VU-image-25.jpg)](https://playcanv.as/p/MflWvdTW/) [![After The Flood](https://s3-eu-west-1.amazonaws.com/images.playcanvas.com/projects/14928/440410/98554E-image-25.jpg)](https://playcanv.as/p/44MRmJRU/) [![Casino](https://s3-eu-west-1.amazonaws.com/images.playcanvas.com/projects/14928/349824/U88HJQ-image-25.jpg)](https://playcanv.as/p/LpmXGUe6/)  
[![Swooop](https://s3-eu-west-1.amazonaws.com/images.playcanvas.com/projects/12/4763/TKYXB8-image-25.jpg)](https://playcanv.as/p/JtL2iqIH/) [![Master Archer](https://s3-eu-west-1.amazonaws.com/images.playcanvas.com/projects/12/415995/10A5A9-image-25.jpg)](https://apps.facebook.com/1315812941823883/) [![Flappy Bird](https://s3-eu-west-1.amazonaws.com/images.playcanvas.com/projects/8/375389/23PRTL-image-25.jpg)](https://playcanv.as/p/2OlkUaxF/)  
[![Car](https://s3-eu-west-1.amazonaws.com/images.playcanvas.com/projects/12/347824/7ULQ3Y-image-25.jpg)](https://playcanv.as/p/RqJJ9oU9/) [![Star-Lord](https://s3-eu-west-1.amazonaws.com/images.playcanvas.com/projects/12/333626/BGQN9H-image-25.jpg)](https://playcanv.as/p/SA7hVBLt/) [![Global Illumination](http://s3-eu-west-1.amazonaws.com/images.playcanvas.com/projects/4373/625081/6AB32D-image-25.jpg)](https://playcanv.as/p/ZV4PW6wr/ )  



You can see more games on the [PlayCanvas website](https://playcanvas.com/explore).

</div>

## Users

PlayCanvas is used by leading companies in video games, advertising and visualization such as:  
**Animech, ARM, Disney, Facebook, IGT, King, Miniclip, Leapfrog, Mozilla, Nickelodeon, Nordeus, PikPok, PlaySide Studios, Polaris, Product Madness, Samsung, Snap, Spry Fox, Zeptolab, Zynga**

## Features

PlayCanvas is a fully featured game engine.

* 🧊 **Graphics** - Advanced 2D + 3D graphics engine built on WebGL 1 & 2.
* 🏃 **Animation** - Powerful state-based animations for characters and arbitrary scene properties
* ⚛️ **Physics** - Full integration with 3D rigid-body physics engine [ammo.js](https://github.com/kripken/ammo.js)
* 🎮 **Input** - Mouse, keyboard, touch, gamepad and VR controller APIs
* 🔊 **Sound** - 3D positional sounds built on the Web Audio API
* 📦 **Assets** - Asynchronous streaming system built on [glTF 2.0](https://www.khronos.org/gltf/), [Draco](https://google.github.io/draco/) and [Basis](https://github.com/BinomialLLC/basis_universal) compression
* 📜 **Scripts** - Write game behaviors in Typescript or JavaScript

## Usage

Here's a super-simple Hello World example - a spinning cube!

```html
<!DOCTYPE html>
<html>
<head>
    <meta charset="utf-8">
    <title>PlayCanvas Hello Cube</title>
    <meta name='viewport' content='width=device-width, initial-scale=1, maximum-scale=1, minimum-scale=1, user-scalable=no' />
    <style>
        body {
            margin: 0;
            overflow: hidden;
        }
    </style>
    <script src='https://code.playcanvas.com/playcanvas-stable.min.js'></script>
</head>
<body>
    <canvas id='application'></canvas>
    <script>
        // create a PlayCanvas application
        const canvas = document.getElementById('application');
        const app = new pc.Application(canvas);

        // fill the available space at full resolution
        app.setCanvasFillMode(pc.FILLMODE_FILL_WINDOW);
        app.setCanvasResolution(pc.RESOLUTION_AUTO);

        // ensure canvas is resized when window changes size
        window.addEventListener('resize', () => app.resizeCanvas());

        // create box entity
        const box = new pc.Entity('cube');
        box.addComponent('model', {
            type: 'box'
        });
        app.root.addChild(box);

        // create camera entity
        const camera = new pc.Entity('camera');
        camera.addComponent('camera', {
            clearColor: new pc.Color(0.1, 0.1, 0.1)
        });
        app.root.addChild(camera);
        camera.setPosition(0, 0, 3);

        // create directional light entity
        const light = new pc.Entity('light');
        light.addComponent('light');
        app.root.addChild(light);
        light.setEulerAngles(45, 0, 0);

        // rotate the box according to the delta time since the last frame
        app.on('update', dt => box.rotate(10 * dt, 20 * dt, 30 * dt));

        app.start();
    </script>
</body>
</html>
```

Want to play with the code yourself? Edit it on [CodePen](https://codepen.io/playcanvas/pen/NPbxMj).

## How to build

Ensure you have [Node.js](https://nodejs.org) installed. Then, install all of the required Node.js dependencies:

    npm install

Now you can run various build options:

| Command             | Description                      | Outputs                          |
|---------------------|----------------------------------|----------------------------------|
| `npm run build`     | Build unminified release engine  | `build\output\playcanvas.js`     |
| `npm run build:min` | Build minified release engine    | `build\output\playcanvas.min.js` |
| `npm run build:prf` | Build unminified profiler engine | `build\output\playcanvas.prf.js` |
| `npm run build:dbg` | Build unminified debug engine    | `build\output\playcanvas.dbg.js` |
| `npm run tsd`       | Build engine Typescript bindings | `build\output\playcanvas.d.ts`   |
| `npm run doc`       | Build engine [API reference docs](https://developer.playcanvas.com/en/api/) | `docs` |

Pre-built versions of the engine are also available.

Latest development release (head revision of master branch):

* https://code.playcanvas.com/playcanvas-latest.js
* https://code.playcanvas.com/playcanvas-latest.min.js

Latest stable release:

* https://code.playcanvas.com/playcanvas-stable.js
* https://code.playcanvas.com/playcanvas-stable.min.js

Specific engine versions:

* https://code.playcanvas.com/playcanvas-0.181.11.js
* https://code.playcanvas.com/playcanvas-0.181.11.min.js

### Generate Source Maps

To build the source map to allow for easier engine debugging, you can add `-- -m` to any engine build command. For example:

    npm run build -- -m

This will output to `build/output/playcanvas.js.map`

## How to run tests

PlayCanvas uses of Karma for unit testing. There are three ways of running the tests:

<<<<<<< HEAD
Note: The preprocessor is ignored when when generating the source map as it breaks the mapping. This means that all debug and profiling code is included in the engine build when generating the source map.

To build the source map to allow for easier engine debugging, use the following command:
=======
| Command                | Description                                                                           |
|------------------------|---------------------------------------------------------------------------------------|
| `npm run test`         | Runs unit tests over unbuilt engine source                                            |
| `npm run test:watch`   | Re-runs unit tests when changes are detected - open http://localhost:9876/debug.html  |
| `npm run test:release` | Runs unit tests on a built `playcanvas.js`                                            |
>>>>>>> d172afb3

## How to get models?

To convert any models created using a 3D modelling package see [this page](https://developer.playcanvas.com/en/engine/) in the developer documentation.

## Useful Links

* [Forum](https://forum.playcanvas.com)
* [Developer Site](https://developer.playcanvas.com)
* [Blog](https://blog.playcanvas.com)

## Contributing

Want to help us make the best 3D engine on the web? Great!
Check out [CONTRIBUTING.md](https://github.com/playcanvas/engine/blob/master/.github/CONTRIBUTING.md) that will get you started.
And look for ["good first PR"](https://github.com/playcanvas/engine/issues?q=is%3Aissue+is%3Aopen+label%3A%22good+first+PR%22)  label in Issues.

## PlayCanvas Platform

The PlayCanvas Engine is an open source engine which you can use to create games and 3D visualisation in the browser. In addition to the engine we also make the [PlayCanvas development platform](https://playcanvas.com/) which features an Visual Editor, asset management, code editing, hosting and publishing services.

## License

The PlayCanvas Engine is released under the [MIT](https://opensource.org/licenses/MIT) license. See LICENSE file.

[npm-badge]: https://img.shields.io/npm/v/playcanvas
[npm-url]: https://www.npmjs.com/package/playcanvas
[resolution-badge]: http://isitmaintained.com/badge/resolution/playcanvas/engine.svg
[open-issues-badge]: http://isitmaintained.com/badge/open/playcanvas/engine.svg
[isitmaintained-url]: http://isitmaintained.com/project/playcanvas/engine
[twitter-badge]: https://img.shields.io/twitter/follow/playcanvas.svg?style=social&label=Follow
[twitter-url]: https://twitter.com/intent/follow?screen_name=playcanvas<|MERGE_RESOLUTION|>--- conflicted
+++ resolved
@@ -149,21 +149,17 @@
 
 This will output to `build/output/playcanvas.js.map`
 
+Note: The preprocessor is ignored when when generating the source map as it breaks the mapping. This means that all debug and profiling code is included in the engine build when generating the source map.
+
 ## How to run tests
 
 PlayCanvas uses of Karma for unit testing. There are three ways of running the tests:
 
-<<<<<<< HEAD
-Note: The preprocessor is ignored when when generating the source map as it breaks the mapping. This means that all debug and profiling code is included in the engine build when generating the source map.
-
-To build the source map to allow for easier engine debugging, use the following command:
-=======
 | Command                | Description                                                                           |
 |------------------------|---------------------------------------------------------------------------------------|
 | `npm run test`         | Runs unit tests over unbuilt engine source                                            |
 | `npm run test:watch`   | Re-runs unit tests when changes are detected - open http://localhost:9876/debug.html  |
 | `npm run test:release` | Runs unit tests on a built `playcanvas.js`                                            |
->>>>>>> d172afb3
 
 ## How to get models?
 
